<?xml version="1.0" encoding="utf-8"?>
<resources>
  <!-- Label to show that an SDK operation has been complete successfully. -->
<<<<<<< HEAD
  <string name="api_ok" context="Label to show that an SDK operation has been complete successfully.">Kein Fehler</string>
  <!-- Label to show that an Internal error occurs during a SDK operation. -->
  <string name="api_einternal" context="Label to show that an Internal error occurs during a SDK operation.">Interner Fehler</string>
  <!-- Label to show that an error of Invalid argument occurs during a SDK operation. -->
  <string name="api_eargs" context="Label to show that an error of Invalid argument occurs during a SDK operation.">Ungültiges Argument</string>
  <!-- Label to show that a request error occurs during a SDK operation. -->
  <string name="api_eagain" context="Label to show that a request error occurs during a SDK operation.">Operations fehlgeschlagen, wiederhole</string>
  <!-- Label to show that the rate limit has been reached during a SDK operation. -->
  <string name="api_eratelimit" context="Label to show that the rate limit has been reached during a SDK operation.">Zuviele Kommandos</string>
  <!-- Label to show that a SDK operation has failed permanently. -->
  <string name="api_efailed" context="Label to show that a SDK operation has failed permanently.">Endgültig fehlgeschlagen</string>
  <!-- Error shown when terms of service are breached during download. -->
  <string name="api_etoomany_ec_download" context="Error shown when terms of service are breached during download.">Verletzung unserer Nutzungsbedingungen</string>
  <!-- Label to show that an error for multiple concurrent connections or transfers occurs during a SDK operation. -->
  <string name="api_etoomay" context="Label to show that an error for multiple concurrent connections or transfers occurs during a SDK operation.">Zuviele gleichzeitige Verbindungen</string>
  <!-- Label to show that an error of Out of range occurs during a SDK operation. -->
  <string name="api_erange" context="Label to show that an error of Out of range occurs during a SDK operation.">Außerhalb des erlaubten Bereichs</string>
  <!-- State to indicate something has expired (achivements of business status account for instance) -->
  <string name="api_eexpired" context="State to indicate something has expired (achivements of business status account for instance)">Abgelaufen</string>
  <!-- Label to show that an error related with a resource Not found occurs during a SDK operation. -->
  <string name="api_enoent" context="Label to show that an error related with a resource Not found occurs during a SDK operation.">Nicht gefunden</string>
  <!-- Label to show that an error related with a circular linkage occurs during a SDK operation. -->
  <string name="api_ecircular" context="Label to show that an error related with a circular linkage occurs during a SDK operation.">Kreisverkettung detektiert</string>
  <!-- Label to show that an error related with an denied access occurs during a SDK operation. -->
  <string name="api_eaccess" context="Label to show that an error related with an denied access occurs during a SDK operation.">Zugriff verweigert</string>
  <!-- Label to show that an error related with an existent resource occurs during a SDK operation. -->
  <string name="api_eexist" context="Label to show that an error related with an existent resource occurs during a SDK operation.">Existiert bereits</string>
  <!-- Label to show that an error related with an Incomplete SDK operation. -->
  <string name="api_eincomplete" context="Label to show that an error related with an Incomplete SDK operation.">Unvollständig</string>
  <!-- Label to show that an error related with the decryption process of a node occurs during a SDK operation. -->
  <string name="api_ekey" context="Label to show that an error related with the decryption process of a node occurs during a SDK operation.">Krypto-Fehler</string>
  <!-- Label to show that an error related with a bad session ID occurs during a SDK operation. -->
  <string name="api_esid" context="Label to show that an error related with a bad session ID occurs during a SDK operation.">Ungültige Session-ID</string>
  <!-- Error shown when download a file that has violated ToS/AUP. -->
  <string name="api_eblocked_ec_import_ec_download" context="Error shown when download a file that has violated ToS/AUP.">Wegen Verletzung unser Nutzungsbedingungen nicht verfügbar</string>
  <!-- Label to show that an error related with a blocked account occurs during a SDK operation. -->
  <string name="api_eblocked" context="Label to show that an error related with a blocked account occurs during a SDK operation.">Blockiert</string>
  <!-- Label to show that an error related with an over quota occurs during a SDK operation. -->
  <string name="api_eoverquota" context="Label to show that an error related with an over quota occurs during a SDK operation.">Über dem Limit</string>
  <!-- Label to show that an error related with a temporary problem occurs during a SDK operation. -->
  <string name="api_etempunavail" context="Label to show that an error related with a temporary problem occurs during a SDK operation.">Vorübergehend nicht verfügbar</string>
  <!-- Label to show that an error related with too many connections occurs during a SDK operation. -->
  <string name="api_etoomanyconnections" context="Label to show that an error related with too many connections occurs during a SDK operation.">Zuviele gleichzeitige Verbindungen</string>
  <!-- Label to show that an error related with an write error occurs during a SDK operation. -->
  <string name="api_ewrite" context="Label to show that an error related with an write error occurs during a SDK operation.">Schreibfehler</string>
  <!-- Label to show that an error related with an read error occurs during a SDK operation. -->
  <string name="api_eread" context="Label to show that an error related with an read error occurs during a SDK operation.">Lesefehler</string>
  <!-- Label to show that an error related with an invalid or missing application key occurs during a SDK operation. -->
  <string name="api_eappkey" context="Label to show that an error related with an invalid or missing application key occurs during a SDK operation.">Dieses Programm ist gesperrt</string>
  <!-- Error shown when SSL check has failed -->
  <string name="api_essl" context="Error shown when SSL check has failed">SSL-Prüfung fehlgeschlagen</string>
  <!-- Label shown when current account does not have enough quota to complete the operation -->
  <string name="api_egoingoverquota" context="Label shown when current account does not have enough quota to complete the operation">Sie haben Ihr Limit überschritten</string>
  <!-- Label to show that an error of Multi-factor authentication required occurs during a SDK operation. -->
  <string name="api_emfarequired" context="Label to show that an error of Multi-factor authentication required occurs during a SDK operation.">Two-Factor Authentication required.</string>
  <!-- Label to show that an error of Access denied for users occurs during a SDK operation. -->
  <string name="api_emasteronly" context="Label to show that an error of Access denied for users occurs during a SDK operation.">Access denied for non-admin users</string>
  <!-- A dialog title shown to users when their business account is expired. -->
  <string name="api_ebusinesspastdue" context="A dialog title shown to users when their business account is expired.">Ihr Business-Account ist abgelaufen</string>
  <!-- Label to show that an error of Credit card rejected occurs during a SDK operation. -->
  <string name="payment_ecard" context="Label to show that an error of Credit card rejected occurs during a SDK operation.">Credit card rejected</string>
  <!-- Label to show that an error of Billing failed occurs during a SDK operation. -->
  <string name="payment_ebilling" context="Label to show that an error of Billing failed occurs during a SDK operation.">Billing failed</string>
  <!-- Label to show that an error of Rejected by fraud protection occurs during a SDK operation. -->
  <string name="payment_efraud" context="Label to show that an error of Rejected by fraud protection occurs during a SDK operation.">Rejected by fraud protection</string>
  <!-- Message shown when the SDK is waiting for the server to complete a request due to a rate limit (API error -4) - (String as short as possible). -->
  <string name="payment_etoomay" context="Message shown when the SDK is waiting for the server to complete a request due to a rate limit (API error -4) - (String as short as possible).">Too many requests</string>
  <!-- Label to show that an error of Balance occurs during a SDK operation. -->
  <string name="payment_ebalance" context="Label to show that an error of Balance occurs during a SDK operation.">Balance error</string>
  <!-- Label to show that an error related with an unknown error occurs during a SDK operation. -->
  <string name="payment_egeneric_api_error_unknown" context="Label to show that an error related with an unknown error occurs during a SDK operation.">Unbekannter Fehler</string>
  <!-- Label to show that an error related with an HTTP error occurs during a SDK operation. -->
  <string name="api_error_http" context="Label to show that an error related with an HTTP error occurs during a SDK operation.">HTTP Error</string>
  <!-- Label to show that an error related with a circular upload procedures occurs recursivity during a SDK operation -->
  <string name="api_ecircular_ec_upload" context="Label to show that an error related with a circular upload procedures occurs recursivity during a SDK operation">Transfer failed due to a recursive directory structure</string>
=======
  <string name="api_ok">Kein Fehler</string>
  <!-- Label to show that an Internal error occurs during a SDK operation. -->
  <string name="api_einternal">Interner Fehler</string>
  <!-- Label to show that an error of Invalid argument occurs during a SDK operation. -->
  <string name="api_eargs">Ungültiges Argument</string>
  <!-- Label to show that a request error occurs during a SDK operation. -->
  <string name="api_eagain">Operations fehlgeschlagen, wiederhole</string>
  <!-- Label to show that the rate limit has been reached during a SDK operation. -->
  <string name="api_eratelimit">Zuviele Kommandos</string>
  <!-- Label to show that a SDK operation has failed permanently. -->
  <string name="api_efailed">Endgültig fehlgeschlagen</string>
  <!-- Error shown when terms of service are breached during download. -->
  <string name="api_etoomany_ec_download">Verletzung unserer Nutzungsbedingungen</string>
  <!-- Label to show that an error for multiple concurrent connections or transfers occurs during a SDK operation. -->
  <string name="api_etoomay">Zuviele gleichzeitige Verbindungen</string>
  <!-- Label to show that an error of Out of range occurs during a SDK operation. -->
  <string name="api_erange">Außerhalb des erlaubten Bereichs</string>
  <!-- State to indicate something has expired (achivements of business status account for instance) -->
  <string name="api_eexpired">Abgelaufen</string>
  <!-- Label to show that an error related with a resource Not found occurs during a SDK operation. -->
  <string name="api_enoent">Nicht gefunden</string>
  <!-- Label to show that an error related with a circular linkage occurs during a SDK operation. -->
  <string name="api_ecircular">Kreisverkettung detektiert</string>
  <!-- Label to show that an error related with an denied access occurs during a SDK operation. -->
  <string name="api_eaccess">Zugriff verweigert</string>
  <!-- Label to show that an error related with an existent resource occurs during a SDK operation. -->
  <string name="api_eexist">Existiert bereits</string>
  <!-- Label to show that an error related with an Incomplete SDK operation. -->
  <string name="api_eincomplete">Unvollständig</string>
  <!-- Label to show that an error related with the decryption process of a node occurs during a SDK operation. -->
  <string name="api_ekey">Krypto-Fehler</string>
  <!-- Label to show that an error related with a bad session ID occurs during a SDK operation. -->
  <string name="api_esid">Ungültige Session-ID</string>
  <!-- Error shown when download a file that has violated ToS/AUP. -->
  <string name="api_eblocked_ec_import_ec_download">Wegen Verletzung unser Nutzungsbedingungen nicht verfügbar</string>
  <!-- Label to show that an error related with a blocked account occurs during a SDK operation. -->
  <string name="api_eblocked">Blockiert</string>
  <!-- Label to show that an error related with an over quota occurs during a SDK operation. -->
  <string name="api_eoverquota">Über dem Limit</string>
  <!-- Label to show that an error related with a temporary problem occurs during a SDK operation. -->
  <string name="api_etempunavail">Vorübergehend nicht verfügbar</string>
  <!-- Label to show that an error related with too many connections occurs during a SDK operation. -->
  <string name="api_etoomanyconnections">Zuviele gleichzeitige Verbindungen</string>
  <!-- Label to show that an error related with an write error occurs during a SDK operation. -->
  <string name="api_ewrite">Schreibfehler</string>
  <!-- Label to show that an error related with an read error occurs during a SDK operation. -->
  <string name="api_eread">Lesefehler</string>
  <!-- Label to show that an error related with an invalid or missing application key occurs during a SDK operation. -->
  <string name="api_eappkey">Dieses Programm ist gesperrt</string>
  <!-- Error shown when SSL check has failed -->
  <string name="api_essl">SSL-Prüfung fehlgeschlagen</string>
  <!-- Label shown when current account does not have enough quota to complete the operation -->
  <string name="api_egoingoverquota">Sie haben Ihr Limit überschritten</string>
  <!-- Label to show that an error of Multi-factor authentication required occurs during a SDK operation. -->
  <string name="api_emfarequired">Two-Factor Authentication required.</string>
  <!-- Label to show that an error of Access denied for users occurs during a SDK operation. -->
  <string name="api_emasteronly">Access denied for non-admin users</string>
  <!-- A dialog title shown to users when their business account is expired. -->
  <string name="api_ebusinesspastdue">Ihr Business-Account ist abgelaufen</string>
  <!-- Label to show that an error of Credit card rejected occurs during a SDK operation. -->
  <string name="payment_ecard">Credit card rejected</string>
  <!-- Label to show that an error of Billing failed occurs during a SDK operation. -->
  <string name="payment_ebilling">Billing failed</string>
  <!-- Label to show that an error of Rejected by fraud protection occurs during a SDK operation. -->
  <string name="payment_efraud">Rejected by fraud protection</string>
  <!-- Message shown when the SDK is waiting for the server to complete a request due to a rate limit (API error -4) - (String as short as possible). -->
  <string name="payment_etoomay">Too many requests</string>
  <!-- Label to show that an error of Balance occurs during a SDK operation. -->
  <string name="payment_ebalance">Balance error</string>
  <!-- Label to show that an error related with an unknown error occurs during a SDK operation. -->
  <string name="payment_egeneric_api_error_unknown">Unbekannter Fehler</string>
  <!-- Label to show that an error related with an HTTP error occurs during a SDK operation. -->
  <string name="api_error_http">HTTP Error</string>
  <!-- Label to show that an error related with a circular upload procedures occurs recursivity during a SDK operation -->
  <string name="api_ecircular_ec_upload">Transfer failed due to a recursive directory structure</string>
>>>>>>> f6467ab3
</resources><|MERGE_RESOLUTION|>--- conflicted
+++ resolved
@@ -1,83 +1,6 @@
 <?xml version="1.0" encoding="utf-8"?>
 <resources>
   <!-- Label to show that an SDK operation has been complete successfully. -->
-<<<<<<< HEAD
-  <string name="api_ok" context="Label to show that an SDK operation has been complete successfully.">Kein Fehler</string>
-  <!-- Label to show that an Internal error occurs during a SDK operation. -->
-  <string name="api_einternal" context="Label to show that an Internal error occurs during a SDK operation.">Interner Fehler</string>
-  <!-- Label to show that an error of Invalid argument occurs during a SDK operation. -->
-  <string name="api_eargs" context="Label to show that an error of Invalid argument occurs during a SDK operation.">Ungültiges Argument</string>
-  <!-- Label to show that a request error occurs during a SDK operation. -->
-  <string name="api_eagain" context="Label to show that a request error occurs during a SDK operation.">Operations fehlgeschlagen, wiederhole</string>
-  <!-- Label to show that the rate limit has been reached during a SDK operation. -->
-  <string name="api_eratelimit" context="Label to show that the rate limit has been reached during a SDK operation.">Zuviele Kommandos</string>
-  <!-- Label to show that a SDK operation has failed permanently. -->
-  <string name="api_efailed" context="Label to show that a SDK operation has failed permanently.">Endgültig fehlgeschlagen</string>
-  <!-- Error shown when terms of service are breached during download. -->
-  <string name="api_etoomany_ec_download" context="Error shown when terms of service are breached during download.">Verletzung unserer Nutzungsbedingungen</string>
-  <!-- Label to show that an error for multiple concurrent connections or transfers occurs during a SDK operation. -->
-  <string name="api_etoomay" context="Label to show that an error for multiple concurrent connections or transfers occurs during a SDK operation.">Zuviele gleichzeitige Verbindungen</string>
-  <!-- Label to show that an error of Out of range occurs during a SDK operation. -->
-  <string name="api_erange" context="Label to show that an error of Out of range occurs during a SDK operation.">Außerhalb des erlaubten Bereichs</string>
-  <!-- State to indicate something has expired (achivements of business status account for instance) -->
-  <string name="api_eexpired" context="State to indicate something has expired (achivements of business status account for instance)">Abgelaufen</string>
-  <!-- Label to show that an error related with a resource Not found occurs during a SDK operation. -->
-  <string name="api_enoent" context="Label to show that an error related with a resource Not found occurs during a SDK operation.">Nicht gefunden</string>
-  <!-- Label to show that an error related with a circular linkage occurs during a SDK operation. -->
-  <string name="api_ecircular" context="Label to show that an error related with a circular linkage occurs during a SDK operation.">Kreisverkettung detektiert</string>
-  <!-- Label to show that an error related with an denied access occurs during a SDK operation. -->
-  <string name="api_eaccess" context="Label to show that an error related with an denied access occurs during a SDK operation.">Zugriff verweigert</string>
-  <!-- Label to show that an error related with an existent resource occurs during a SDK operation. -->
-  <string name="api_eexist" context="Label to show that an error related with an existent resource occurs during a SDK operation.">Existiert bereits</string>
-  <!-- Label to show that an error related with an Incomplete SDK operation. -->
-  <string name="api_eincomplete" context="Label to show that an error related with an Incomplete SDK operation.">Unvollständig</string>
-  <!-- Label to show that an error related with the decryption process of a node occurs during a SDK operation. -->
-  <string name="api_ekey" context="Label to show that an error related with the decryption process of a node occurs during a SDK operation.">Krypto-Fehler</string>
-  <!-- Label to show that an error related with a bad session ID occurs during a SDK operation. -->
-  <string name="api_esid" context="Label to show that an error related with a bad session ID occurs during a SDK operation.">Ungültige Session-ID</string>
-  <!-- Error shown when download a file that has violated ToS/AUP. -->
-  <string name="api_eblocked_ec_import_ec_download" context="Error shown when download a file that has violated ToS/AUP.">Wegen Verletzung unser Nutzungsbedingungen nicht verfügbar</string>
-  <!-- Label to show that an error related with a blocked account occurs during a SDK operation. -->
-  <string name="api_eblocked" context="Label to show that an error related with a blocked account occurs during a SDK operation.">Blockiert</string>
-  <!-- Label to show that an error related with an over quota occurs during a SDK operation. -->
-  <string name="api_eoverquota" context="Label to show that an error related with an over quota occurs during a SDK operation.">Über dem Limit</string>
-  <!-- Label to show that an error related with a temporary problem occurs during a SDK operation. -->
-  <string name="api_etempunavail" context="Label to show that an error related with a temporary problem occurs during a SDK operation.">Vorübergehend nicht verfügbar</string>
-  <!-- Label to show that an error related with too many connections occurs during a SDK operation. -->
-  <string name="api_etoomanyconnections" context="Label to show that an error related with too many connections occurs during a SDK operation.">Zuviele gleichzeitige Verbindungen</string>
-  <!-- Label to show that an error related with an write error occurs during a SDK operation. -->
-  <string name="api_ewrite" context="Label to show that an error related with an write error occurs during a SDK operation.">Schreibfehler</string>
-  <!-- Label to show that an error related with an read error occurs during a SDK operation. -->
-  <string name="api_eread" context="Label to show that an error related with an read error occurs during a SDK operation.">Lesefehler</string>
-  <!-- Label to show that an error related with an invalid or missing application key occurs during a SDK operation. -->
-  <string name="api_eappkey" context="Label to show that an error related with an invalid or missing application key occurs during a SDK operation.">Dieses Programm ist gesperrt</string>
-  <!-- Error shown when SSL check has failed -->
-  <string name="api_essl" context="Error shown when SSL check has failed">SSL-Prüfung fehlgeschlagen</string>
-  <!-- Label shown when current account does not have enough quota to complete the operation -->
-  <string name="api_egoingoverquota" context="Label shown when current account does not have enough quota to complete the operation">Sie haben Ihr Limit überschritten</string>
-  <!-- Label to show that an error of Multi-factor authentication required occurs during a SDK operation. -->
-  <string name="api_emfarequired" context="Label to show that an error of Multi-factor authentication required occurs during a SDK operation.">Two-Factor Authentication required.</string>
-  <!-- Label to show that an error of Access denied for users occurs during a SDK operation. -->
-  <string name="api_emasteronly" context="Label to show that an error of Access denied for users occurs during a SDK operation.">Access denied for non-admin users</string>
-  <!-- A dialog title shown to users when their business account is expired. -->
-  <string name="api_ebusinesspastdue" context="A dialog title shown to users when their business account is expired.">Ihr Business-Account ist abgelaufen</string>
-  <!-- Label to show that an error of Credit card rejected occurs during a SDK operation. -->
-  <string name="payment_ecard" context="Label to show that an error of Credit card rejected occurs during a SDK operation.">Credit card rejected</string>
-  <!-- Label to show that an error of Billing failed occurs during a SDK operation. -->
-  <string name="payment_ebilling" context="Label to show that an error of Billing failed occurs during a SDK operation.">Billing failed</string>
-  <!-- Label to show that an error of Rejected by fraud protection occurs during a SDK operation. -->
-  <string name="payment_efraud" context="Label to show that an error of Rejected by fraud protection occurs during a SDK operation.">Rejected by fraud protection</string>
-  <!-- Message shown when the SDK is waiting for the server to complete a request due to a rate limit (API error -4) - (String as short as possible). -->
-  <string name="payment_etoomay" context="Message shown when the SDK is waiting for the server to complete a request due to a rate limit (API error -4) - (String as short as possible).">Too many requests</string>
-  <!-- Label to show that an error of Balance occurs during a SDK operation. -->
-  <string name="payment_ebalance" context="Label to show that an error of Balance occurs during a SDK operation.">Balance error</string>
-  <!-- Label to show that an error related with an unknown error occurs during a SDK operation. -->
-  <string name="payment_egeneric_api_error_unknown" context="Label to show that an error related with an unknown error occurs during a SDK operation.">Unbekannter Fehler</string>
-  <!-- Label to show that an error related with an HTTP error occurs during a SDK operation. -->
-  <string name="api_error_http" context="Label to show that an error related with an HTTP error occurs during a SDK operation.">HTTP Error</string>
-  <!-- Label to show that an error related with a circular upload procedures occurs recursivity during a SDK operation -->
-  <string name="api_ecircular_ec_upload" context="Label to show that an error related with a circular upload procedures occurs recursivity during a SDK operation">Transfer failed due to a recursive directory structure</string>
-=======
   <string name="api_ok">Kein Fehler</string>
   <!-- Label to show that an Internal error occurs during a SDK operation. -->
   <string name="api_einternal">Interner Fehler</string>
@@ -153,5 +76,4 @@
   <string name="api_error_http">HTTP Error</string>
   <!-- Label to show that an error related with a circular upload procedures occurs recursivity during a SDK operation -->
   <string name="api_ecircular_ec_upload">Transfer failed due to a recursive directory structure</string>
->>>>>>> f6467ab3
 </resources>