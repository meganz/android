--- conflicted
+++ resolved
@@ -249,11 +249,9 @@
     <!-- Error text highlight color (selection background), import to MEGA screen-->
     <color name="teal_100_teal_500">@color/teal_500</color>
 
-<<<<<<< HEAD
     <!-- QR code page background color -->
     <color name="white_grey_700">@color/grey_700</color>
-=======
+
     <!--  Background of text editor name layout  -->
     <color name="white_090_grey_080">@color/grey_alpha_080</color>
->>>>>>> 098e2d78
 </resources>