<?xml version="1.0" encoding="utf-8"?>
<resources>
    <color name="black_white">@color/white</color>

    <!--  Same as colorOnSecondary  -->
    <color name="white_087_dark_grey">@color/dark_grey</color>

    <!-- Same as colorError -->
    <color name="red_900_red_400">@color/red_400</color>

    <!-- chat room message loading image tint  -->
    <color name="grey_005_white_008">@color/white_alpha_008</color>

    <!-- chat reaction add/own emoji background fill -->
    <color name="grey_003_white_018">@color/white_alpha_018</color>

    <!-- chat reaction add/own emoji background border -->
    <color name="grey_012_white_015">@color/white_alpha_015</color>

    <!-- chat reaction contact emoji background fill -->
    <color name="teal_300_006_teal_400_050">@color/teal_400_alpha_050</color>

    <!-- chat reaction contact emoji background border -->
    <color name="teal_300_teal_600">@color/teal_600</color>

    <!-- chat unread message background -->
    <color name="grey_020_grey_700">@color/grey_700</color>

    <!-- chat room voice clip SeekBar progressBackgroundTint -->
    <color name="white_018_white_038">@color/white_alpha_038</color>

    <!-- Drawer item disabled text color  -->
    <color name="grey_038_white_038">@color/white_alpha_038</color>

    <!-- AudioPlayer playlist position and duration  -->
    <color name="grey_038_white_alpha_038">@color/white_alpha_038</color>

    <!-- Bottom navigation menu disabled tint color  -->
    <color name="grey_016_white_016">@color/white_alpha_016</color>

    <!-- Record voice clip audio level indicator -->
    <color name="white_045_grey_045">@color/grey_alpha_045</color>

    <!-- Chat observer layout background -->
    <color name="grey_050_white_050">@color/white_alpha_050</color>

    <!-- Chat sending location overlay -->
    <color name="white_050_grey_050">@color/grey_alpha_050</color>

    <!-- Same to textColorPrimary -->
    <color name="grey_087_white_087">@color/white_alpha_087</color>

    <!-- AudioPlayer artist name -->
    <color name="grey_060_white_060">@color/white_alpha_060</color>

    <color name="grey_070_white_070">@color/white_alpha_070</color>

    <!-- Recording voice clip feedback component background -->
    <color name="grey_087_white_085">@color/white_alpha_085</color>

    <!-- call in progress text color -->
    <color name="white_087_grey_087">@color/grey_alpha_087</color>

    <!-- Turn on notification title text color -->
    <color name="white_grey_087">@color/grey_alpha_087</color>

    <!-- Turn on notification subtitle text color -->
    <color name="grey_087_grey_070">@color/grey_alpha_070</color>

    <!-- Turn on notification bullet text color -->
    <color name="grey_900_grey_700">@color/grey_700</color>

    <color name="white_black">@color/black</color>

    <!-- Emoji keyboard background -->
    <color name="grey_010_grey_800">@color/grey_800</color>

    <!-- Giphy loading placeholder -->
    <color name="grey_050_grey_800">@color/grey_800</color>

    <!-- Chat message unselected icon tint -->
    <color name="grey_600_white_087">@color/white_alpha_087</color>

    <!-- Chat message forward icon tint -->
    <color name="grey_200_grey_500">@color/grey_500</color>

    <!-- Chat management message name, e.g. Tom created a chat link, "Tom" is the name -->
    <color name="grey_900_grey_100">@color/grey_100</color>

    <!-- Chat management message text, e.g. Tom created a chat link, "created a chat link" is the text -->
    <color name="grey_500_grey_400">@color/grey_400</color>

    <!-- Same to textColorSecondary -->
    <color name="grey_054_white_054">@color/white_alpha_054</color>

    <!-- The underline color of TextInputLayout when unfocused -->
    <color name="grey_012_white_012">@color/white_alpha_012</color>
    <!-- Simulate the background color when a dialog show -->
    <color name="grey_012_transparent">@android:color/transparent</color>
    <!-- The "eye" icon -->
    <color name="grey_012_white_038">@color/white_alpha_038</color>

    <!-- Same as textColorSecondary on light and textColorPrimary on dark. -->
    <color name="grey_054_white_087">@color/white_alpha_087</color>

    <!-- Transfer completed icon tint -->
    <color name="green_500_300">@color/green_300</color>

    <!-- Notification badge -->
    <color name="white_dark_grey">@color/dark_grey</color>

    <!-- password strength -->
    <color name="yellow_600_yellow_300">@color/yellow_300</color>
    <color name="green_500_green_400">@color/green_400</color>
    <color name="lime_green_500_200">@color/lime_green_200</color>
    <color name="dark_blue_500_200">@color/dark_blue_200</color>

    <!-- Colors for empty content hint text. Use non-alpha colors, for
     <font color=""> doesn't support alpha -->
    <color name="grey_300_grey_600">@color/grey_600</color>

    <!-- Turn on camera uploads -->
    <color name="teal_300_dark_grey">@color/dark_grey</color>

    <!-- icon tint for FAB above images or scrim -->
    <color name="teal_300_black">@color/black</color>
    <!-- background tint for FAB above images or scrim -->
    <color name="white_teal_200">@color/teal_200</color>

    <!-- Primary red -->
    <color name="red_600_red_300">@color/red_300</color>

    <!-- Tint color for login page MEGA LOGO -->
    <color name="red_600_white_087">@color/white_alpha_087</color>

    <color name="red_600_red_400">@color/red_400</color>

    <color name="red_500_red_300">@color/red_300</color>

    <color name="red_900_080_red_400_080">@color/red_400_alpha_080</color>

    <!-- Solid color. e.g. Grid item background -->
    <color name="white_white_005">@color/white_alpha_005</color>

    <color name="new_multiselect_color">@android:color/transparent</color>

    <color name="grey_010_white_087">@color/white_alpha_087</color>
    <color name="teal_300_grey_087">@color/grey_alpha_087</color>

    <!-- transfer over quota progress -->
    <color name="amber_700_amber_300">@color/amber_300</color>

    <color name="homepage_background">@color/dark_grey</color>

    <color name="grey_700_grey_300">@color/grey_300</color>

    <color name="grey_200_grey_600">@color/grey_600</color>

    <color name="grey_700_grey_600">@color/grey_600</color>

    <!-- homepage upload FAB tint -->
    <color name="grey_900_grey_050">@color/grey_050</color>

    <!-- Available offline disabled text color -->
    <color name="grey_700_026_grey_300_026">@color/grey_300_alpha_026</color>

    <color name="salmon_700_salmon_300">@color/salmon_300</color>
    <color name="orange_400_orange_300">@color/orange_300</color>
    <color name="lime_green_500_300">@color/lime_green_300</color>

    <!-- Chat contact text message text color -->
    <color name="grey_087_white">@color/white</color>

    <!-- Chat contact file info color -->
    <color name="grey_054_white">@color/white</color>

    <!-- Chat contact reaction emoji count text color -->
    <color name="teal_300_white">@color/white</color>

    <!-- Chat reaction add icon tint color -->
    <color name="grey_026_white_038">@color/white_alpha_038</color>

    <!-- chat own text message background -->
    <color name="teal_500_teal_400_090">@color/teal_400_alpha_090</color>
    <!-- chat own text message background, sending -->
    <color name="teal_500_040_teal_400_036">@color/teal_400_alpha_036</color>

    <!-- chat contact text message background -->
    <color name="grey_100_060_white_023">@color/white_alpha_023</color>

    <!-- Business account management container-->
    <color name="grey_020_white_012">@color/white_alpha_012</color>

    <!-- Background color of Achievements screen -->
    <color name="grey_020_dark_grey">@color/dark_grey</color>

    <!--Info Achievements title background -->
    <color name="white_transparent">@android:color/transparent</color>

    <!-- SMSVerificationActivity background and status bar -->
    <color name="blue_400_blue_200">@color/dark_blue_200</color>

    <!-- Same to colorSecondary -->
    <color name="teal_300_teal_200">@color/teal_200</color>

    <!-- Error text highlight color (selection background) -->
    <color name="teal_100_teal_050">@color/teal_050</color>

    <!-- Turn on notification screen background -->
    <color name="teal_500_teal_400">@color/teal_400</color>

    <!-- "Contact" title in Notifications Screen -->
    <color name="jade_600_jade_300">@color/jade_300</color>

    <!-- Homepage scrim -->
    <color name="grey_600_085_dark_grey_070">@color/dark_grey_alpha_070</color>

    <!--    Mask color for current plan-->
    <color name="white_054_dark_grey_054">@color/dark_grey_alpha_054</color>

    <color name="white_050_dark_grey_050">@color/dark_grey_alpha_050</color>

    <!--  Upgrade account mask color  -->
    <color name="grey_020_white_020">@color/white_alpha_020</color>

    <!-- Two factor authentication credentials background -->
    <color name="grey_020_grey_800">@color/grey_800</color>

    <!-- Date picker background color -->
    <color name="white_grey_800">@color/grey_800</color>

    <!-- Meeting bottom floating panel background -->
    <color name="white_grey_900">@color/grey_900</color>

    <!--    For disabled alert dialog borderless button-->
    <color name="teal_300_038_teal_200_038">@color/teal_200_alpha_038</color>

    <!-- Label red -->
    <color name="salmon_400_salmon_300">@color/salmon_300</color>
    <!-- Label green -->
    <color name="green_400_green_300">@color/green_300</color>
    <!-- Label blue -->
    <color name="blue_300_blue_200">@color/blue_200</color>
    <!-- Label purple -->
    <color name="purple_300_purple_200">@color/purple_200</color>
    <!-- Storage progress bar warning -->
    <color name="amber_600_amber_300">@color/amber_300</color>
    <!-- Same as progress bar trackColor -->
    <color name="grey_012_white_023">@color/white_alpha_023</color>
    <!-- For drawing QR code -->
    <color name="dark_grey_white">@color/white</color>

    <!-- Contact voice clip progress bar indicator color-->
    <color name="white_018_026">@color/white_alpha_026</color>

    <!-- Error text highlight color (selection background), import to MEGA screen-->
    <color name="teal_100_teal_500">@color/teal_500</color>

    <!-- QR code page background color -->
    <color name="white_grey_700">@color/grey_700</color>

    <!--  Background of text editor name layout  -->
    <color name="white_090_grey_080">@color/grey_alpha_080</color>

    <!--  Background of panel when expand-->
    <color name="grey_070_dark_grey_066">@color/dark_grey_alpha_066</color>
    <!--  Background of share link and invite button-->
    <color name="grey_020_grey_040">@color/grey_alpha_040</color>
    <!--  title color of share link and invite button-->
    <color name="grey_600_white">@color/white</color>
    <!--  background of bottom menu button when expand-->
    <color name="grey_060_white_054">@color/white_alpha_054</color>
    <!--  background of bottom menu button when collapse-->
    <color name="grey_032_white_054">@color/white_alpha_054</color>

    <!--  SnackBar background  -->
    <color name="grey_alpha_087_white">@color/white</color>

    <!--  SnackBar text  -->
    <color name="white_alpha_087_grey_alpha_087">@color/grey_alpha_087</color>

    <!--  SnackBar Button text  -->
    <color name="teal_200_teal_300">@color/teal_300</color>

    <!--  ExoPlayer Time Bar Unplayed  -->
    <color name="grey_alpha_012_white_alpha_023">@color/white_alpha_023</color>

    <color name="grey_054_white_060">@color/white_alpha_060</color>
    <color name="grey_012_white_020">@color/white_alpha_020</color>
    <color name="black_grey_alpha_012">@color/grey_alpha_012</color>
    <color name="grey_alpha_012_black">@color/black</color>

    <color name="white_teal_100">@color/teal_100</color>

<<<<<<< HEAD
    <!-- For fast scroller -->
    <color name="scroll_handle">@color/teal_100</color>
    <color name="scroll_bubble_text_color">@color/dark_grey</color>

=======
>>>>>>> ae3e7d03
</resources><|MERGE_RESOLUTION|>--- conflicted
+++ resolved
@@ -292,11 +292,8 @@
 
     <color name="white_teal_100">@color/teal_100</color>
 
-<<<<<<< HEAD
     <!-- For fast scroller -->
     <color name="scroll_handle">@color/teal_100</color>
     <color name="scroll_bubble_text_color">@color/dark_grey</color>
 
-=======
->>>>>>> ae3e7d03
 </resources>