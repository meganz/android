--- conflicted
+++ resolved
@@ -265,12 +265,16 @@
     <!--  SnackBar Button text  -->
     <color name="teal_200_teal_300">@color/teal_300</color>
 
-<<<<<<< HEAD
+    <!--  ExoPlayer Time Bar Unplayed  -->
+    <color name="grey_alpha_012_white_alpha_023">@color/white_alpha_023</color>
+
+    <color name="grey_054_white_060">@color/white_alpha_060</color>
+    <color name="grey_012_white_020">@color/white_alpha_020</color>
+
     <!--   my account -->
     <color name="grey_020_black">@color/black</color>
     <color name="grey_050_grey_700">@color/grey_700</color>
     <color name="grey_050_grey_900">@color/grey_900</color>
-    <color name="grey_054_white_060">@color/white_alpha_060</color>
     <color name="white_087_white">@color/white</color>
     <color name="orange_600_orange_300">@color/orange_300</color>
     <color name="red_300_red_200">@color/red_200</color>
@@ -280,12 +284,5 @@
     <color name="grey_100_060_grey_100">@color/grey_100</color>
     <color name="grey_038_grey_400">@color/grey_400</color>
     <color name="grey_010_white_009">@color/white_alpha_009</color>
-=======
-    <!--  ExoPlayer Time Bar Unplayed  -->
-    <color name="grey_alpha_012_white_alpha_023">@color/white_alpha_023</color>
-
-    <color name="grey_054_white_060">@color/white_alpha_060</color>
-    <color name="grey_012_white_020">@color/white_alpha_020</color>
-
->>>>>>> e75cf4dd
+
 </resources>