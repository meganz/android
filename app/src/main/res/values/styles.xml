--- conflicted
+++ resolved
@@ -606,17 +606,16 @@
         <item name="android:background">@drawable/rounded_dialog</item>
     </style>
 
-<<<<<<< HEAD
     <style name="AudioPlayerButton">
         <item name="android:background">?android:attr/selectableItemBackground</item>
         <item name="android:layout_width">52dp</item>
         <item name="android:layout_height">52dp</item>
-=======
+    </style>
+
     <style name="Widget.Mega.RadioButton.Label" parent="Widget.AppCompat.CompoundButton.RadioButton">
         <item name="android:layout_marginStart">16dp</item>
         <item name="android:paddingStart">32dp</item>
         <item name="android:minWidth">0dp</item>
         <item name="android:button">@drawable/selector_label</item>
->>>>>>> 28087ebf
     </style>
 </resources>