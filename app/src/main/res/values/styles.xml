--- conflicted
+++ resolved
@@ -606,7 +606,6 @@
         <item name="android:background">@drawable/rounded_dialog</item>
     </style>
 
-<<<<<<< HEAD
     <style name="ForwardIcon">
         <item name="android:layout_width">wrap_content</item>
         <item name="android:layout_height">wrap_content</item>
@@ -615,12 +614,12 @@
         <item name="android:background">@null</item>
         <item name="android:scaleType">fitXY</item>
         <item name="android:src">@drawable/ic_forward_file</item>
-=======
+    </style>
+
     <style name="Widget.Mega.RadioButton.Label" parent="Widget.AppCompat.CompoundButton.RadioButton">
         <item name="android:layout_marginStart">16dp</item>
         <item name="android:paddingStart">32dp</item>
         <item name="android:minWidth">0dp</item>
         <item name="android:button">@drawable/selector_label</item>
->>>>>>> adecad09
     </style>
 </resources>