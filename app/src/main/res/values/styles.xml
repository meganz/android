--- conflicted
+++ resolved
@@ -284,7 +284,7 @@
     <style name="PreferenceCategoryStyle" parent="@style/Preference.Category.Material">
         <item name="android:layout">@layout/my_category_preference</item>
     </style>
-    
+
     <style name="InputTextAppearanceError" parent="TextAppearance.Design.Error">
         <item name="android:textColor">@color/dark_primary_color</item>
     </style>
@@ -371,15 +371,6 @@
         <item name="android:textColor">@color/mail_my_account</item>
     </style>
 
-<<<<<<< HEAD
-    <style name="taken_down_icon">
-        <item name="android:layout_width">16dp</item>
-        <item name="android:layout_height">16dp</item>
-        <item name="android:layout_centerVertical">true</item>
-        <item name="android:background">@null</item>
-        <item name="android:tint">@color/login_warning</item>
-        <item name="android:visibility">gone</item>
-=======
     <style name="achievements_subtitle">
         <item name="android:fontFamily">sans-serif</item>
         <item name="android:textColor">@color/name_my_account</item>
@@ -435,6 +426,14 @@
         <item name="android:lineSpacingMultiplier">1.67</item>
         <item name="android:textStyle">italic</item>
         <item name="android:textColor">@color/grey_achievements_invite_friends_sub</item>
->>>>>>> c667208f
+    </style>
+
+    <style name="taken_down_icon">
+        <item name="android:layout_width">16dp</item>
+        <item name="android:layout_height">16dp</item>
+        <item name="android:layout_centerVertical">true</item>
+        <item name="android:background">@null</item>
+        <item name="android:tint">@color/login_warning</item>
+        <item name="android:visibility">gone</item>
     </style>
 </resources>