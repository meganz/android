<?xml version="1.0" encoding="utf-8"?>
<resources xmlns:android="http://schemas.android.com/apk/res/android">

    <style name="dialogActionButton" parent="@style/Widget.AppCompat.ActionButton"></style>

    <style name="MEGAProgressBarLogin" parent="Widget.AppCompat.ProgressBar.Horizontal">
		 <item name="android:indeterminateOnly">false</item>
          <item name="android:minHeight">10dip</item>
          <item name="android:maxHeight">20dip</item>
	</style>

    <!--New Styles-->

    <style name="UsedSpaceProgressBar" parent="Widget.AppCompat.ProgressBar.Horizontal">
        <item name="android:indeterminateOnly">false</item>
        <item name="android:progressDrawable">@drawable/custom_progress_bar_horizontal_ok</item>
        <item name="android:minHeight">2dp</item>
        <item name="android:maxHeight">5dp</item>
    </style>

    <style name="TransferProgressBar" parent="Widget.AppCompat.ProgressBar.Horizontal">
        <item name="android:indeterminateOnly">false</item>
        <item name="android:progressDrawable">@drawable/custom_progress_bar_horizontal_transfer_overview</item>
        <item name="android:minHeight">4dp</item>
        <item name="android:maxHeight">4dp</item>
    </style>

    <!-- Base application theme. -->
    <style name="Theme.Megaactionbar" parent="Theme.AppCompat.Light.NoActionBar">
        <!-- Customize your theme here. -->

        <!-- colorPrimary is used for the default action bar background -->
        <item name="colorPrimary">@color/white</item>

        <!-- colorPrimaryDark is used for the status bar -->
        <item name="colorPrimaryDark">@color/dark_primary_color</item>

        <!-- colorAccent is used as the default value for colorControlActivated
             which is used to tint widgets -->
        <item name="colorAccent">@color/accentColor</item>
        <item name="colorControlNormal">@color/black</item>

        <item name="android:windowDrawsSystemBarBackgrounds">true</item>
        <item name="android:statusBarColor">@android:color/transparent</item>

        <item name="windowActionModeOverlay">true</item>
        <item name="actionModeBackground">@color/accentColor</item>
        <item name="android:actionModeBackground">@color/accentColor</item>
        <item name="actionModeCloseDrawable">@drawable/ic_arrow_back_white</item>
        <item name="android:actionModeCloseDrawable">@drawable/ic_arrow_back_white</item>
        <item name="actionModeStyle">@style/Widget.ActionMode</item>
        <item name="android:actionModeStyle">@style/Widget.ActionMode</item>
        <item name="actionBarTheme">@style/Widget.ActionMode.ActionBar</item>
        <item name="android:actionBarTheme">@style/Widget.ActionMode.ActionBar</item>
        <item name="elevation">0dp</item>
        <item name="android:elevation">0dp</item>

        <item name="actionBarPopupTheme">@style/ThemeOverlay.AppCompat</item>
        <!-- You can also set colorControlNormal, colorControlActivated
             colorControlHighlight & colorSwitchThumbNormal. -->
        <item name="preferenceTheme">@style/PreferenceStyle</item>
        <item name="bottomSheetDialogTheme">@style/AppBottomSheetDialogTheme</item>
    </style>

    <style name="AppBottomSheetDialogTheme" parent="Theme.Design.Light.BottomSheetDialog">
        <item name="bottomSheetStyle">@style/AppModalStyle</item>
    </style>

    <style name="AppModalStyle" parent="Widget.Design.BottomSheet.Modal">
        <item name="android:background">@drawable/background_bottomsheet_round_top</item>
    </style>

    <style name="Theme.Megaactionbar.Secondary" parent="Theme.AppCompat.Light.NoActionBar">
        <!-- Customize your theme here. -->

        <!-- colorPrimary is used for the default action bar background -->
        <item name="colorPrimary">@color/dark_primary_color</item>

        <!-- colorPrimaryDark is used for the status bar -->
        <item name="colorPrimaryDark">@color/dark_primary_color_secondary</item>

        <!-- colorAccent is used as the default value for colorControlActivated
             which is used to tint widgets -->
        <item name="colorAccent">@color/accentColor</item>
        <item name="colorControlNormal">@color/white</item>

        <item name="android:windowDrawsSystemBarBackgrounds">true</item>
        <item name="android:statusBarColor">@android:color/transparent</item>

        <item name="windowActionModeOverlay">true</item>
        <item name="actionModeBackground">@color/accentColor</item>
        <item name="android:actionModeBackground">@color/accentColor</item>
        <item name="actionModeCloseDrawable">@drawable/ic_arrow_back_white</item>
        <item name="android:actionModeCloseDrawable">@drawable/ic_arrow_back_white</item>
        <item name="actionModeStyle">@style/Widget.ActionMode</item>
        <item name="android:actionModeStyle">@style/Widget.ActionMode</item>
        <item name="actionBarTheme">@style/Widget.ActionMode.ActionBar</item>
        <item name="android:actionBarTheme">@style/Widget.ActionMode.ActionBar</item>

        <item name="actionBarPopupTheme">@style/ThemeOverlay.AppCompat</item>
        <!-- You can also set colorControlNormal, colorControlActivated
             colorControlHighlight & colorSwitchThumbNormal. -->
        <item name="preferenceTheme">@style/PreferenceStyle</item>
    </style>

    <style name="PreferencesScreen" parent="Theme.Megaactionbar">
        <item name="colorControlNormal">@color/text_secondary</item>
    </style>

    <style name="Theme.Megaactionbar.InfoScreens" parent="Theme.AppCompat.Light.NoActionBar">
        <!-- Customize your theme here. -->

        <!-- colorPrimary is used for the default action bar background -->
        <item name="colorPrimary">@color/white</item>

        <!-- colorPrimaryDark is used for the status bar -->
        <item name="colorPrimaryDark">@color/status_bar_search</item>

        <!-- colorAccent is used as the default value for colorControlActivated
             which is used to tint widgets -->
        <item name="colorAccent">@color/accentColor</item>
        <item name="android:colorControlNormal">@color/black</item>
        <item name="colorControlNormal">@color/black</item>

        <item name="android:windowDrawsSystemBarBackgrounds">true</item>
        <item name="android:statusBarColor">@android:color/transparent</item>

        <item name="windowActionModeOverlay">true</item>
        <item name="actionModeBackground">@color/accentColor</item>
        <item name="android:actionModeBackground">@color/accentColor</item>
        <item name="actionModeCloseDrawable">@drawable/ic_arrow_back_white</item>
        <item name="android:actionModeCloseDrawable">@drawable/ic_arrow_back_white</item>
        <item name="actionModeStyle">@style/Widget.ActionMode</item>
        <item name="android:actionModeStyle">@style/Widget.ActionMode</item>
        <item name="actionBarTheme">@style/Widget.ActionMode.ActionBar</item>
        <item name="android:actionBarTheme">@style/Widget.ActionMode.ActionBar</item>
        <item name="elevation">0dp</item>
        <item name="android:elevation">0dp</item>

        <item name="actionBarPopupTheme">@style/ThemeOverlay.AppCompat</item>
        <!-- You can also set colorControlNormal, colorControlActivated
             colorControlHighlight & colorSwitchThumbNormal. -->
        <item name="preferenceTheme">@style/PreferenceStyle</item>
    </style>

    <style name="Widget.ActionMode.ActionBar" parent="@style/ThemeOverlay.AppCompat.Light">
        <item name="colorControlNormal">@color/white</item>
    </style>

    <style name="Widget.ActionMode" parent="@style/Widget.AppCompat.ActionMode">
        <item name="titleTextStyle">@style/TitleTextStyle</item>
        <item name="android:titleTextStyle">@style/TitleTextStyle</item>
    </style>

    <style name="TitleTextStyle" parent="@style/Widget.AppCompat.ActionMode">
        <item name="textColor">@color/white</item>
        <item name="android:textColor">@color/white</item>
        <item name="textSize">20sp</item>
        <item name="android:textSize">20sp</item>
    </style>

    <style name="MyCustomTabLayout" parent="Widget.Design.TabLayout">
        <item name="tabIndicatorColor">@color/dark_primary_color</item>
        <item name="tabIndicatorHeight">2dp</item>
        <item name="tabBackground">@color/white</item>
        <item name="tabSelectedTextColor">@color/dark_primary_color</item>
        <item name="tabPaddingStart">12dp</item>
        <item name="tabPaddingEnd">12dp</item>
        <item name="tabTextAppearance">@style/MyCustomTabTextAppearance</item>
        <item name="tabMaxWidth">0dp</item>
        <item name="tabGravity">fill</item>
    </style>

    <style name="HomepageBottomTabLayout" parent="MyCustomTabLayout">
        <item name="tabBackground">@android:color/transparent</item>
    </style>

    <style name="MyCustomTabTextAppearance" parent="TextAppearance.Design.Tab">
        <item name="android:textSize">14sp</item>
        <item name="android:textColor">@color/secondary_text</item>
        <item name="textAllCaps">false</item>
    </style>

    <style name="MyCustomTabTextAppearance.Secondary" parent="MyCustomTabTextAppearance">
        <item name="android:textColor">@color/text_tab_alpha</item>
    </style>

    <style name="NavDrawerAccountUsedSpaceText">
        <item name="android:layout_height">wrap_content</item>
        <item name="android:layout_width">wrap_content</item>
        <item name="android:textSize">14sp</item>
        <item name="android:textColor">#ff9e9e9e</item>
        <item name="android:padding">10dp</item>
    </style>

    <style name="AppCompatAlertDialogStyle" parent="Theme.AppCompat.Light.Dialog.Alert">
        <item name="colorAccent">@color/accentColor</item>
        <item name="buttonBarNegativeButtonStyle">@style/ButtonAlertDialogStyle</item>
        <item name="buttonBarPositiveButtonStyle">@style/ButtonAlertDialogStyle</item>
        <item name="android:content">@color/secondary_text</item>
        <item name="colorControlNormal">@color/secondary_text</item>
        <item name="android:textColorPrimary">@color/black</item>
        <item name="android:windowMinWidthMajor">85%</item>
        <item name="android:windowMinWidthMinor">85%</item>
    </style>

    <style name="ResumeTransfersWarning" parent="AppCompatAlertDialogStyle">
        <item name="android:textColor">@color/primary_text</item>
        <item name="android:textColorPrimary">@color/transparent_black2</item>
    </style>

    <style name="ButtonAlertDialogStyle" parent="Widget.AppCompat.Button.ButtonBar.AlertDialog">
        <item name="android:textColor">@color/accentColor</item>
    </style>

    <style name="MaterialAlertDialogStyle" parent="Theme.MaterialComponents.Light.Dialog.Alert.Bridge">
        <item name="colorSurface">@color/white</item>
        <item name="colorAccent">@color/accentColor</item>
        <item name="colorControlNormal">@color/secondary_text</item>
        <item name="android:textColorPrimary">@color/black</item>
    </style>

    <style name="ToolbarTitle" parent="@style/TextAppearance.Widget.AppCompat.Toolbar.Title">
        <item name="android:textSize">16sp</item>
    </style>

    <style name="LightToolbarTitle" parent="@style/TextAppearance.Widget.AppCompat.Toolbar.Title">
        <item name="android:textSize">18sp</item>
        <item name="android:textColor">@color/light_toolbar_title</item>
        <item name="fontFamily">sans-serif</item>
    </style>

    <style name="ToolbarSubTitle" parent="@style/TextAppearance.Widget.AppCompat.Toolbar.Title">
        <item name="android:textSize">14sp</item>
        <item name="android:textColor">@color/secondary_text</item>
    </style>

    <style name="ToolbarTitle.CollapsingToolbar" parent="@style/TextAppearance.Widget.AppCompat.Toolbar.Title">
        <item name="android:textSize">16.5sp</item>
    </style>

    <style name="ToolbarTitle.Secondary" parent="@style/TextAppearance.Widget.AppCompat.Toolbar.Title">
        <item name="android:textSize">20sp</item>
    </style>

    <style name="ToolbarSubtitle" parent="@style/TextAppearance.Widget.AppCompat.Toolbar.Subtitle">
        <item name="android:textSize">14sp</item>
    </style>

    <style name="CollapsingToolbarContactInfo" parent="ThemeOverlay.AppCompat.Light">
        <item name="android:textColorSecondary">@color/white</item>
    </style>

    <style name="CollapsingToolbarContactInfo.TitleText" parent="TextAppearance.Widget.AppCompat.Toolbar.Title">
        <item name="android:textSize">20sp</item>
    </style>

    <style name="MyCustomTabLayoutKeyboard" parent="Widget.Design.TabLayout">
        <item name="tabIndicatorColor">@color/accentColor</item>
        <item name="tabIndicatorHeight">2dp</item>
        <item name="tabBackground">@color/white</item>
        <item name="tabSelectedTextColor">@color/black</item>
        <item name="tabPaddingStart">12dp</item>
        <item name="tabPaddingEnd">12dp</item>
    </style>

    <style name="StyledScrollerTextAppearance" parent="@android:style/TextAppearance">
        <item name="android:textSize">14sp</item>
        <!--<item name="android:textStyle"></item>-->
        <item name="android:textColor">@android:color/white</item>
    </style>

    <style name="Theme.Swipe.Back" parent="Theme.AppCompat.Light.NoActionBar">
        <item name="android:windowIsTranslucent">true</item>
        <item name="android:statusBarColor">@android:color/black</item>
        <item name="android:windowBackground">@android:color/transparent</item>
        <item name="windowActionBar">false</item>
        <item name="android:windowNoTitle">true</item>
        <item name="colorAccent">@color/accentColor</item>
        <item name="android:windowTranslucentStatus">true</item>
        <item name="android:windowTranslucentNavigation">true</item>
    </style>

    <style name="Theme.Swipe.BackFullScreen" parent="Theme.Swipe.Back"/>

    <style name="AppCompatAlertDialogStyleAddContacts" parent="Theme.AppCompat.Light.Dialog.Alert">
        <item name="android:background">@color/white</item>
        <item name="android:positiveButtonText">@color/accentColor</item>
        <item name="android:negativeButtonText">@color/accentColor</item>
        <item name="android:content">@color/secondary_text</item>
        <item name="colorControlNormal">@color/secondary_text</item>
        <item name="android:textColorPrimary">@color/secondary_text</item>
        <item name="android:windowMinWidthMajor">85%</item>
        <item name="android:windowMinWidthMinor">85%</item>
    </style>

    <style name="AppCompatAlertDialogStyleNormal" parent="Theme.AppCompat.Light.Dialog.Alert">
        <item name="android:windowMinWidthMajor">85%</item>
        <item name="android:windowMinWidthMinor">85%</item>
    </style>

    <style name="ColorControlStyle" parent="Theme.Megaactionbar">
        <item name="android:colorControlNormal">@color/text_secondary</item>
        <item name="colorControlNormal">@color/text_secondary</item>
    </style>

    <style name="ButtonStyle" parent="Widget.AppCompat.Button">
        <item name="android:layout_height">wrap_content</item>
        <item name="android:layout_width">wrap_content</item>
        <item name="android:minHeight">24dp</item>
        <item name="android:minWidth">44dp</item>
        <item name="android:paddingLeft">16dp</item>
        <item name="android:paddingRight">16dp</item>
        <item name="android:paddingTop">10dp</item>
        <item name="android:paddingBottom">10dp</item>
    </style>

    <style name="PreferenceStyle" parent="@style/PreferenceThemeOverlay.v14.Material">
        <item name="preferenceCategoryStyle">@style/PreferenceCategoryStyle</item>
    </style>

    <style name="PreferenceCategoryStyle" parent="@style/Preference.Category.Material">
        <item name="android:layout">@layout/my_category_preference</item>
    </style>

    <style name="InputTextAppearanceError" parent="TextAppearance.Design.Error">
        <item name="android:textColor">@color/dark_primary_color</item>
    </style>

    <style name="InputTextAppearanceVeryWeak" parent="TextAppearance.Design.Error">
        <item name="android:textColor">@color/login_warning</item>
    </style>

    <style name="InputTextAppearanceWeak" parent="TextAppearance.Design.Error">
        <item name="android:textColor">@color/pass_weak</item>
    </style>

    <style name="InputTextAppearanceMedium" parent="TextAppearance.Design.Error">
        <item name="android:textColor">@color/green_unlocked_rewards</item>
    </style>

    <style name="InputTextAppearanceGood" parent="TextAppearance.Design.Error">
        <item name="android:textColor">@color/pass_good</item>
    </style>

    <style name="InputTextAppearanceStrong" parent="TextAppearance.Design.Error">
        <item name="android:textColor">@color/blue_unlocked_rewards</item>
    </style>

	<style name="SMSVerificationStyle" parent="Theme.AppCompat.Light.NoActionBar">
		<item name="colorPrimaryDark">#3490B1</item>
		<item name="android:windowNoTitle">true</item>
	</style>

	<style name="SMSVerificationReceiveTxtActivityTheme" parent="Theme.Megaactionbar">
		<item name="colorPrimaryDark">#3490B1</item>
		<item name="colorPrimary">#FFF9F9F9</item>
	</style>

    <style name="GetFreeXxGbWhen" parent="@style/TextAppearance.AppCompat">
        <item name="android:fontFamily">Roboto</item>
        <item name="android:textColor">#FF666666</item>
        <item name="android:textSize">16sp</item>
    </style>

    <style name="Button" parent="@style/ButtonStyle">
        <item name="android:textColor">#FF00BFA5</item>
        <item name="android:textSize">14sp</item>
    </style>

    <style name="CardViewTheme" parent="CardView">
        <item name="android:layout_height">wrap_content</item>
        <item name="android:layout_width">match_parent</item>
        <item name="cardCornerRadius">4dp</item>
        <item name="cardElevation">2dp</item>
        <item name="cardBackgroundColor">@android:color/white</item>
        <item name="cardPreventCornerOverlap">false</item>
        <item name="cardUseCompatPadding">true</item>
        <item name="contentPadding">0dp</item>
    </style>

    <style name="MySeekBar" parent="Widget.AppCompat.SeekBar">
        <item name="android:progressBackgroundTint">@color/status_bar_login</item>
        <item name="android:progressTint">@android:color/white</item>
        <item name="android:colorControlActivated">@android:color/white</item>
    </style>

    <style name="ContactSeekBar" parent="Widget.AppCompat.SeekBar">
        <item name="android:progressBackgroundTint">@color/status_bar_login</item>
        <item name="android:progressTint">@color/accentColor</item>
        <item name="android:colorControlActivated">@color/accentColor</item>
    </style>

    <style name="AccentBorderBackgroundBorderlessButton" parent="ButtonStyle">
        <item name="android:background">@drawable/background_button_border_accent</item>
        <item name="android:layout_width">wrap_content</item>
        <item name="android:paddingLeft">10dp</item>
        <item name="android:paddingRight">10dp</item>
        <item name="android:textColor">@color/accentColor</item>
        <item name="android:gravity">center</item>
    </style>

    <style name="AccentBorderBackgroundButton" parent="ButtonStyle">
        <item name="android:layout_width">wrap_content</item>
        <item name="android:textColor">@color/accentColor</item>
        <item name="android:background">@drawable/background_button_border_accent</item>
    </style>
    
    <style name="TransparentBlackTextView">
        <item name="android:layout_width">wrap_content</item>
        <item name="android:layout_height">wrap_content</item>
        <item name="android:textColor">@color/secondary_text</item>
    </style>

    <style name="achievements_subtitle">
        <item name="android:fontFamily">sans-serif</item>
        <item name="android:textColor">@color/primary_text</item>
        <item name="android:textSize">16sp</item>
        <item name="android:layout_width">wrap_content</item>
        <item name="android:layout_height">wrap_content</item>
        <item name="android:layout_alignParentTop">true</item>
        <item name="android:layout_marginRight">24dp</item>
        <item name="android:layout_marginBottom">4dp</item>
        <item name="android:singleLine">false</item>
        <item name="android:ellipsize">end</item>
    </style>

    <style name="figures_text_style">
        <item name="android:fontFamily">sans-serif</item>
        <item name="android:textColor">@color/secondary_text</item>
        <item name="android:textSize">14sp</item>
        <item name="android:singleLine">false</item>
        <item name="android:layout_marginRight">16dp</item>
        <item name="android:layout_width">wrap_content</item>
        <item name="android:layout_height">wrap_content</item>
    </style>

    <style name="how_it_works">
        <item name="android:layout_width">wrap_content</item>
        <item name="android:layout_height">wrap_content</item>
        <item name="android:text">@string/title_achievement_invite_friends</item>
        <item name="android:layout_marginTop">24dp</item>
        <item name="android:layout_marginBottom">24dp</item>
        <item name="android:textSize">16sp</item>
        <item name="android:fontFamily">sans-serif</item>
        <item name="android:lineSpacingMultiplier">1.31</item>
        <item name="android:layout_gravity">center_horizontal</item>
        <item name="android:textColor">@color/blue_unlocked_rewards</item>
    </style>

    <style name="how_works_first_p">
        <item name="android:layout_width">wrap_content</item>
        <item name="android:layout_height">wrap_content</item>
        <item name="android:layout_marginBottom">16dp</item>
        <item name="android:layout_marginLeft">24dp</item>
        <item name="android:layout_marginRight">24dp</item>
        <item name="android:textSize">14sp</item>
        <item name="android:fontFamily">sans-serif</item>
        <item name="android:lineSpacingMultiplier">1.43</item>
        <item name="android:textColor">@color/grey_achievements_invite_friends</item>
    </style>

    <style name="alert_diaolog_btn">
        <item name="android:layout_width">wrap_content</item>
        <item name="android:layout_height">wrap_content</item>
        <item name="android:layout_gravity">center_vertical</item>
        <item name="android:textColor">@color/accentColor</item>
        <item name="android:background">@null</item>
        <item name="android:textAllCaps">true</item>
    </style>

    <style name="how_works_second_p" parent="how_works_first_p">
        <item name="android:layout_marginTop">16dp</item>
        <item name="android:layout_marginBottom">24dp</item>
        <item name="android:textSize">12sp</item>
        <item name="android:lineSpacingMultiplier">1.67</item>
        <item name="android:textStyle">italic</item>
        <item name="android:textColor">@color/grey_achievements_invite_friends_sub</item>
    </style>

    <style name="taken_down_icon">
        <item name="android:layout_width">16dp</item>
        <item name="android:layout_height">16dp</item>
        <item name="android:layout_centerVertical">true</item>
        <item name="android:background">@null</item>
        <item name="android:tint">@color/login_warning</item>
        <item name="android:visibility">gone</item>
    </style>

    <style name="ButtonStyleWithoutBorder" parent="@style/Widget.AppCompat.Button.Borderless">
        <item name="android:layout_height">wrap_content</item>
        <item name="android:layout_width">wrap_content</item>
        <item name="android:minHeight">24dp</item>
        <item name="android:minWidth">44dp</item>
        <item name="android:paddingLeft">16dp</item>
        <item name="android:paddingRight">16dp</item>
        <item name="android:paddingTop">10dp</item>
        <item name="android:paddingBottom">10dp</item>
    </style>

    <style name="TransparentBackgroundButtonWithoutBorder" parent="ButtonStyleWithoutBorder">
        <item name="android:textColor">@color/accentColor</item>
        <item name="android:background">@android:color/transparent</item>
    </style>

    <style name="AccentButton" parent="ButtonStyle">
        <item name="android:textColor">@color/white</item>
        <item name="android:background">@drawable/background_accent_button</item>
    </style>

    <style name="CredentialsText">
        <item name="android:layout_width">match_parent</item>
        <item name="android:layout_height">wrap_content</item>
        <item name="android:layout_gravity">start</item>
        <item name="android:layout_weight">1</item>
        <item name="android:gravity">start</item>
        <item name="android:textAllCaps">true</item>
        <item name="android:textColor">@color/secondary_text</item>
    </style>

    <style name="ContactCredentialsText" parent="CredentialsText">
        <item name="android:textSize">14sp</item>
        <item name="android:fontFamily">sans-serif-light</item>
        <item name="android:textStyle">bold</item>
    </style>

    <style name="MyCredentialsText" parent="CredentialsText">
        <item name="android:textSize">13sp</item>
    </style>

    <style name="homepage_fab_label">
        <item name="android:layout_width">wrap_content</item>
        <item name="android:layout_height">wrap_content</item>
        <item name="android:layout_marginEnd">@dimen/label_margin_end</item>
        <item name="android:background">@drawable/rounded_text_view_chat_keyboard</item>
        <item name="android:paddingTop">5dp</item>
        <item name="android:paddingBottom">6dp</item>
        <item name="android:paddingStart">11dp</item>
        <item name="android:paddingEnd">10dp</item>
        <item name="android:textColor">@color/homepage_fab_label_text_color</item>
        <item name="android:visibility">gone</item>
        <item name="borderWidth">0dp</item>
    </style>

    <style name="CheckBoxStyleStyle" parent="Theme.Megaactionbar">
        <item name="colorAccent">@color/accentColor</item>
        <item name="android:colorControlNormal">@color/secondary_text</item>
        <item name="colorControlNormal">@color/secondary_text</item>
    </style>

    <style name="GalleryImageShape" parent="ShapeAppearance.MaterialComponents.MediumComponent">
        <item name="cornerFamily">rounded</item>
        <item name="cornerSize">0dp</item>
    </style>

    <style name="GalleryImageShape.Selected">
        <item name="cornerSize">@dimen/cu_fragment_selected_round_corner_radius</item>
    </style>

    <style name="Theme.Giphy" parent="Theme.Megaactionbar">
        <item name="autoCompleteTextViewStyle">@style/GiphyCursor</item>
    </style>

    <style name="GiphyCursor" parent="Widget.AppCompat.AutoCompleteTextView">
        <item name="android:textCursorDrawable">@drawable/giphy_search_cursor</item>
    </style>

    <style name="IconGifMessage">
        <item name="android:layout_width">wrap_content</item>
        <item name="android:layout_height">wrap_content</item>
        <item name="android:layout_centerInParent">true</item>
        <item name="android:src">@drawable/ic_gif_message</item>
    </style>

    <style name="ProgressBarGifMessage">
        <item name="android:layout_width">45dp</item>
        <item name="android:layout_height">45dp</item>
        <item name="android:layout_centerInParent">true</item>
        <item name="android:indeterminateTint">@color/white</item>
    </style>

    <style name="SimpleDraweeViewMessages">
        <item name="android:layout_width">wrap_content</item>
        <item name="android:layout_height">wrap_content</item>
        <item name="android:layout_centerInParent">true</item>
        <item name="android:scaleType">centerInside</item>
        <item name="android:maxHeight">212dp</item>
        <item name="android:maxWidth">212dp</item>
    </style>

    <style name="PreviewMessage">
        <item name="android:layout_width">wrap_content</item>
        <item name="android:layout_height">wrap_content</item>
        <item name="android:scaleType">fitCenter</item>
        <item name="android:adjustViewBounds">true</item>
        <item name="android:maxHeight">212dp</item>
        <item name="android:maxWidth">212dp</item>
        <item name="android:layout_gravity">center_horizontal|center_vertical</item>
        <item name="android:background">@android:color/transparent</item>
    </style>

    <style name="AppBottomSheetDialogThemeReactions" parent="Theme.Design.Light.BottomSheetDialog">
        <item name="bottomSheetStyle">@style/AppModalStyleReactions</item>
    </style>

    <style name="AppModalStyleReactions" parent="Widget.Design.BottomSheet.Modal">
        <item name="android:background">@drawable/rounded_dialog</item>
    </style>

<<<<<<< HEAD
    <style name="AudioPlayerButton">
        <item name="android:background">?android:attr/selectableItemBackground</item>
        <item name="android:layout_width">52dp</item>
        <item name="android:layout_height">52dp</item>
=======
    <style name="GetLinkOptionsStyle">
        <item name="android:layout_width">match_parent</item>
        <item name="android:layout_height">wrap_content</item>
        <item name="android:layout_marginTop">16dp</item>
        <item name="android:layout_marginBottom">16dp</item>
        <item name="android:layout_marginEnd">16dp</item>
>>>>>>> 385c5e5c
    </style>

    <style name="Widget.Mega.RadioButton.Label" parent="Widget.AppCompat.CompoundButton.RadioButton">
        <item name="android:layout_marginStart">16dp</item>
        <item name="android:paddingStart">32dp</item>
        <item name="android:minWidth">0dp</item>
        <item name="android:button">@drawable/selector_label</item>
    </style>
</resources><|MERGE_RESOLUTION|>--- conflicted
+++ resolved
@@ -607,19 +607,18 @@
         <item name="android:background">@drawable/rounded_dialog</item>
     </style>
 
-<<<<<<< HEAD
     <style name="AudioPlayerButton">
         <item name="android:background">?android:attr/selectableItemBackground</item>
         <item name="android:layout_width">52dp</item>
         <item name="android:layout_height">52dp</item>
-=======
+    </style>
+
     <style name="GetLinkOptionsStyle">
         <item name="android:layout_width">match_parent</item>
         <item name="android:layout_height">wrap_content</item>
         <item name="android:layout_marginTop">16dp</item>
         <item name="android:layout_marginBottom">16dp</item>
         <item name="android:layout_marginEnd">16dp</item>
->>>>>>> 385c5e5c
     </style>
 
     <style name="Widget.Mega.RadioButton.Label" parent="Widget.AppCompat.CompoundButton.RadioButton">
