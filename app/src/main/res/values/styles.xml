<?xml version="1.0" encoding="utf-8"?>
<resources xmlns:android="http://schemas.android.com/apk/res/android">
    <!-- Contained button, inherited elevation: 2dp, TextAppearance=?attr/textAppearanceButton  -->
    <style name="Widget.Mega.Button" parent="Widget.MaterialComponents.Button">
        <item name="android:layout_width">wrap_content</item>
        <item name="android:layout_height">wrap_content</item>
        <item name="materialThemeOverlay">@style/ThemeOverlay.Mega.Button</item>
    </style>

    <style name="ThemeOverlay.Mega.Button" parent="">
        <item name="colorPrimary">?attr/colorSecondary</item>
        <item name="colorOnPrimary">?attr/colorOnSecondary</item>
    </style>

    <!-- Text button -->
    <style name="Widget.Mega.Button.TextButton" parent="Widget.MaterialComponents.Button.TextButton">
        <item name="android:layout_width">wrap_content</item>
        <item name="android:layout_height">wrap_content</item>
        <item name="materialThemeOverlay">@style/ThemeOverlay.Mega.Button.TextButton</item>
    </style>

    <style name="ThemeOverlay.Mega.Button.TextButton" parent="">
        <item name="colorPrimary">?attr/colorSecondary</item>
    </style>

    <style name="Widget.Mega.Button.TextButton.Red">
        <item name="materialThemeOverlay">@style/ThemeOverlay.Mega.Button.TextButton.Red</item>
    </style>

    <style name="ThemeOverlay.Mega.Button.TextButton.Red" parent="">
        <item name="colorPrimary">@color/red_600_red_300</item>
    </style>

    <!-- Outlined button -->
    <style name="Widget.Mega.Button.OutlinedButton" parent="Widget.MaterialComponents.Button.OutlinedButton">
        <item name="android:layout_width">wrap_content</item>
        <item name="android:layout_height">wrap_content</item>
        <item name="strokeColor">?attr/colorSecondary</item>
        <item name="materialThemeOverlay">@style/ThemeOverlay.Mega.Button.TextButton</item>
    </style>

    <style name="Widget.Mega.NumberPicker" parent="">
        <item name="android:textSize">20sp</item>
        <item name="android:colorControlNormal">?attr/colorSecondary</item>
        <item name="android:background">@null</item>
    </style>

    <!-- Use the legacy style for TextInputLayout: https://material.io/blog/migrate-android-material-components
    colorControlActivated is the floating label, underline and cursor colors, when focused. If we
    don’t define it, it will fall back to use your colorAccent(colorSecondary for Material)
    colorControlNormal is the underline color, when the view is NOT focused. If we don’t define it,
    it will use textColorSecondary itself.
    textColorPrimary is the color of the user-input text. ColorError is the color of error text
    textColorHint is the hint color when the field is empty and NOT focused. -->
    <style name="Widget.Mega.TextInputLayout" parent="Widget.Design.TextInputLayout">
        <item name="colorControlNormal">@color/grey_012_white_012</item>
    </style>

    <style name="Widget.Mega.TextInputLayout.Password">
        <item name="endIconMode">password_toggle</item>
        <item name="endIconDrawable">@drawable/ic_see</item>
        <item name="endIconTint">@color/password_color_toggle</item>
    </style>

    <!-- Action bar title -->
    <style name="Widget.Mega.Toolbar" parent="Widget.MaterialComponents.Toolbar.PrimarySurface">
        <item name="titleTextAppearance">@style/TextAppearance.Mega.Subtitle1.Medium.AllCaps</item>
        <item name="android:elevation">0dp</item>
    </style>

    <!-- BottomSheet Dialog -->
    <style name="Theme.Mega.BottomSheetDialogTheme" parent="Theme.MaterialComponents.DayNight.BottomSheetDialog">
        <item name="bottomSheetStyle">@style/Widget.Mega.BottomSheetModal</item>
        <item name="android:windowIsFloating">false</item>
        <item name="android:statusBarColor">@android:color/transparent</item>
        <item name="android:navigationBarColor">?android:attr/colorBackground</item>
    </style>

    <style name="Widget.Mega.BottomSheetModal" parent="Widget.MaterialComponents.BottomSheet.Modal">
        <item name="shapeAppearanceOverlay">@style/ThemeOverlay.Mega.BottomSheetShape</item>
    </style>

    <style name="ThemeOverlay.Mega.BottomSheetShape" parent="">
        <item name="cornerSizeTopLeft">8dp</item>
        <item name="cornerSizeTopRight">8dp</item>
    </style>

    <!-- Alert Dialog -->
    <style name="ThemeOverlay.Mega.MaterialAlertDialog" parent="ThemeOverlay.MaterialComponents.MaterialAlertDialog">
        <item name="materialAlertDialogTitleTextStyle">@style/MaterialAlertDialog.Mega.Title.Text
        </item>
        <item name="materialAlertDialogBodyTextStyle">@style/MaterialAlertDialog.Mega.Body.Text
        </item>
        <item name="buttonBarNegativeButtonStyle">@style/Widget.Mega.NegativeButton.Dialog</item>
        <item name="buttonBarPositiveButtonStyle">@style/Widget.Mega.PositiveButton.Dialog</item>
        <item name="colorControlNormal">@color/grey_054_white_054</item>
    </style>

    <style name="MaterialAlertDialog.Mega.Title.Text" parent="MaterialAlertDialog.MaterialComponents.Title.Text">
        <item name="android:textAppearance">?attr/textAppearanceHeadline6</item>
        <item name="android:textColor">?android:attr/textColorPrimary</item>
    </style>

    <style name="MaterialAlertDialog.Mega.Body.Text" parent="MaterialAlertDialog.MaterialComponents.Body.Text">
        <item name="android:textAppearance">@style/TextAppearance.Mega.Subtitle1.Secondary</item>
    </style>

    <style name="Widget.Mega.NegativeButton.Dialog" parent="Widget.MaterialComponents.Button.TextButton.Dialog">
        <item name="android:textColor">?attr/colorSecondary</item>
    </style>

    <style name="Widget.Mega.PositiveButton.Dialog" parent="Widget.MaterialComponents.Button.TextButton.Dialog">
        <item name="android:textColor">?attr/colorSecondary</item>
    </style>

    <!--  For ListPreference  -->
    <style name="ThemeOverlay.Mega.MaterialAlertDialog.ListPreference">
        <item name="colorControlNormal">@color/grey_054_white_054</item>
        <item name="materialAlertDialogTitleTextStyle">
            @style/MaterialAlertDialog.Mega.Title.Text.ListPreference
        </item>
    </style>

    <style name="MaterialAlertDialog.Mega.Title.Text.ListPreference">
        <item name="android:textAppearance">@style/TextAppearance.MaterialComponents.Headline6
        </item>
    </style>

    <style name="Widget.Mega.CheckedTextView" parent="Widget.MaterialComponents.CheckedTextView">
        <item name="android:drawableStart">?android:attr/listChoiceIndicatorSingle</item>
        <item name="drawableTint">@color/ckt_drawable_tint_selector</item>
    </style>

    <!-- Action mode-->
    <style name="Widget.Mega.ActionMode" parent="@style/Widget.AppCompat.ActionMode">
        <item name="colorControlNormal">?attr/colorSecondary</item>
        <item name="titleTextStyle">@style/TextAppearance.Mega.Subtitle1.AccentColor</item>
    </style>

    <style name="Widget.Mega.ActionBar" parent="@style/ThemeOverlay.AppCompat.DayNight">
        <item name="colorControlNormal">?attr/colorSecondary</item>
    </style>

    <!-- Tab layout -->
    <style name="Widget.Mega.TabLayout" parent="Widget.Design.TabLayout">
        <item name="tabIndicatorColor">@color/red_600_red_300</item>
        <item name="tabIndicatorHeight">2dp</item>
        <item name="tabSelectedTextColor">@color/red_600_red_300</item>
        <item name="tabTextAppearance">@style/TextAppearance.Mega.Tab</item>
        <item name="tabMaxWidth">0dp</item>
        <item name="tabIconTint">@color/grey_054_white_054</item>
    </style>

    <!--- Switch -->
    <style name="Widget.Mega.Switch" parent="Widget.MaterialComponents.CompoundButton.Switch">
        <item name="useMaterialThemeColors">false</item>
        <item name="android:minWidth">0dp</item>
        <item name="android:minHeight">0dp</item>
    </style>

    <!--- SeekBar white, chat room own voice clip -->
    <style name="Widget.Mega.SeekBar.White" parent="Widget.AppCompat.SeekBar">
        <item name="android:progressBackgroundTint">@color/white_alpha_038</item>
        <item name="android:progressTint">@color/white</item>
        <item name="android:thumbTint">@color/white</item>
        <item name="android:colorControlActivated">@color/white</item>
    </style>

    <!--- SeekBar teal, chat room contact voice clip -->
    <style name="Widget.Mega.SeekBar.Secondary" parent="Widget.AppCompat.SeekBar">
        <item name="android:progressBackgroundTint">?attr/colorSecondary</item>
        <item name="android:progressTint">@color/teal_300</item>
        <item name="android:thumbTint">@color/teal_300</item>
        <item name="android:colorControlActivated">@color/teal_300</item>
    </style>

    <!-- For the CollapsingToolbarLayout -->
    <style name="ThemeOverlay.Mega.DefaultToolBar" parent="">
        <item name="toolbarStyle">@style/Widget.MaterialComponents.Toolbar</item>
    </style>

    <!-- For FAB above images or scrim -->
    <style name="Widget.Mega.FAB.Variant" parent="Widget.MaterialComponents.FloatingActionButton">
        <item name="materialThemeOverlay">@style/ThemeOverlay.Mega.FAB.Variant</item>
    </style>

    <style name="ThemeOverlay.Mega.FAB.Variant" parent="">
        <item name="colorSecondary">@color/white_teal_200</item>
        <item name="colorOnSecondary">@color/teal_300_black</item>
    </style>

    <!-- My Account "UPGRADE" Button, outlined in Light, solid white in Dark -->
    <style name="Widget.Mega.Button.Variant1" parent="Widget.Mega.Button.OutlinedButton" >
        <item name="android:paddingLeft">@dimen/btn_padding_horizontal_my_account</item>
        <item name="android:paddingRight">@dimen/btn_padding_horizontal_my_account</item>
    </style>

    <!-- My Account "CHANGE PASSWORD" Button, solid white in Light, outlined in Dark -->
    <style name="Widget.Mega.Button.Variant2">
        <item name="strokeColor">@color/white</item>
        <item name="backgroundTint">@color/white</item>
        <item name="android:textColor">?android:attr/textColorPrimary</item>
        <item name="android:elevation">2dp</item>
        <item name="android:paddingLeft">@dimen/btn_padding_horizontal_my_account</item>
        <item name="android:paddingRight">@dimen/btn_padding_horizontal_my_account</item>
    </style>

    <!-- My Account "LOGOUT" Button, grey outlined in Light, outlined in Dark -->
    <style name="Widget.Mega.Button.Variant3" parent="Widget.Mega.Button.OutlinedButton">
        <item name="strokeColor">@color/grey_alpha_026</item>
        <item name="backgroundTint">@color/white</item>
        <item name="android:textColor">?android:attr/textColorPrimary</item>
        <item name="android:paddingLeft">@dimen/btn_padding_horizontal_my_account</item>
        <item name="android:paddingRight">@dimen/btn_padding_horizontal_my_account</item>
    </style>

    <!-- For date picker dialog -->
    <style name="Widget.Mega.DatePickerDialog" parent="ThemeOverlay.MaterialComponents.MaterialAlertDialog.Picker.Date.Calendar">
        <item name="android:datePickerStyle">@style/Widget.Mega.DatePicker</item>
        <item name="android:background">@color/white_grey_800</item>
    </style>

    <style name="Widget.Mega.DatePicker" parent="MaterialAlertDialog.MaterialComponents.Picker.Date.Calendar">
        <item name="android:headerMonthTextAppearance">@style/ThemeOverlay.MaterialComponents.MaterialAlertDialog.Picker.Date.Header.Text.Secondary</item>
    </style>

    <style name="ThemeOverlay.MaterialComponents.MaterialAlertDialog.Picker.Date.Header.Text.Secondary">
        <item name="android:textColor">?attr/colorSecondary</item>
    </style>

    <!--======= Legacy styles(may not be best practice, keep them just for quick development, some are slightly modified) ========= -->

    <style name="dialogActionButton" parent="@style/Widget.AppCompat.ActionButton" />

    <style name="achievements_subtitle">
        <item name="android:fontFamily">sans-serif</item>
        <item name="android:textAppearance">@style/TextAppearance.Mega.Subtitle1.Variant</item>
        <item name="android:layout_width">wrap_content</item>
        <item name="android:layout_height">wrap_content</item>
        <item name="android:layout_alignParentTop">true</item>
        <item name="android:layout_marginRight">24dp</item>
        <item name="android:layout_marginBottom">4dp</item>
        <item name="android:singleLine">false</item>
        <item name="android:ellipsize">end</item>
    </style>

    <style name="how_it_works">
        <item name="android:layout_width">wrap_content</item>
        <item name="android:layout_height">wrap_content</item>
        <item name="android:text">@string/title_achievement_invite_friends</item>
        <item name="android:layout_marginTop">24dp</item>
        <item name="android:layout_marginBottom">24dp</item>
        <item name="android:textAppearance">@style/TextAppearance.Mega.Subtitle1.Variant</item>
        <item name="android:layout_gravity">center_horizontal</item>
        <item name="android:textColor">@color/dark_blue_500_200</item>
    </style>

    <style name="how_works_first_p">
        <item name="android:layout_width">wrap_content</item>
        <item name="android:layout_height">wrap_content</item>
        <item name="android:layout_marginBottom">16dp</item>
        <item name="android:layout_marginLeft">24dp</item>
        <item name="android:layout_marginRight">24dp</item>
        <item name="android:textAppearance">@style/TextAppearance.Mega.Body2.Secondary.Variant
        </item>
    </style>

    <style name="how_works_second_p" parent="how_works_first_p">
        <item name="android:layout_marginTop">16dp</item>
        <item name="android:layout_marginBottom">24dp</item>
        <item name="android:textAppearance">@style/TextAppearance.Mega.Caption.Italic</item>
    </style>

    <style name="ThemeOverlay.ColorControlSecondary" parent="">
        <item name="android:colorControlNormal">?android:attr/textColorSecondary</item>
        <item name="colorControlNormal">?android:attr/textColorSecondary</item>
    </style>

    <style name="Widget.Mega.RadioButton.Label" parent="Widget.MaterialComponents.CompoundButton.RadioButton">
        <item name="android:layout_marginStart">16dp</item>
        <item name="android:paddingStart">32dp</item>
        <item name="android:minWidth">0dp</item>
        <item name="android:button">@drawable/selector_label</item>
    </style>

    <style name="homepage_fab_label">
        <item name="android:layout_width">wrap_content</item>
        <item name="android:layout_height">wrap_content</item>
        <item name="android:layout_marginEnd">@dimen/label_margin_end</item>
        <item name="android:background">@drawable/rounded_text_view_chat_keyboard</item>
        <item name="android:paddingTop">5dp</item>
        <item name="android:paddingBottom">6dp</item>
        <item name="android:paddingStart">11dp</item>
        <item name="android:paddingEnd">10dp</item>
        <item name="android:textColor">@color/grey_alpha_087</item>
        <item name="android:visibility">gone</item>
        <item name="borderWidth">0dp</item>
    </style>

    <style name="GetLinkOptionsStyle">
        <item name="android:layout_width">match_parent</item>
        <item name="android:layout_height">wrap_content</item>
        <item name="android:layout_marginTop">16dp</item>
        <item name="android:layout_marginBottom">16dp</item>
        <item name="android:layout_marginEnd">16dp</item>
    </style>

    <style name="MEGAProgressBarLogin" parent="Widget.AppCompat.ProgressBar.Horizontal">
        <item name="android:indeterminateOnly">false</item>
        <item name="android:minHeight">10dip</item>
        <item name="android:maxHeight">20dip</item>
    </style>

    <style name="UsedSpaceProgressBar" parent="Widget.AppCompat.ProgressBar.Horizontal">
        <item name="android:indeterminateOnly">false</item>
        <item name="android:progressDrawable">@drawable/custom_progress_bar_horizontal_ok</item>
        <item name="android:minHeight">2dp</item>
        <item name="android:maxHeight">5dp</item>
    </style>

    <style name="StyledScrollerTextAppearance" parent="@android:style/TextAppearance">
        <item name="android:textSize">14sp</item>
        <!--<item name="android:textStyle"></item>-->
        <item name="android:textColor">@android:color/white</item>
    </style>

    <style name="PreferenceStyle" parent="@style/PreferenceThemeOverlay.v14.Material">
        <item name="preferenceCategoryStyle">@style/PreferenceCategoryStyle</item>
    </style>

    <style name="PreferenceCategoryStyle" parent="@style/Preference.Category.Material">
        <item name="android:layout">@layout/my_category_preference</item>
    </style>

    <style name="figures_text_style">
        <item name="android:fontFamily">sans-serif</item>
        <item name="android:textColor">?android:attr/textColorSecondary</item>
        <item name="android:textSize">14sp</item>
        <item name="android:singleLine">false</item>
        <item name="android:layout_marginRight">16dp</item>
        <item name="android:layout_width">wrap_content</item>
        <item name="android:layout_height">wrap_content</item>
    </style>

    <style name="taken_down_icon">
        <item name="android:layout_width">16dp</item>
        <item name="android:layout_height">16dp</item>
        <item name="android:layout_centerVertical">true</item>
        <item name="android:background">@null</item>
        <item name="android:tint">@color/red_600_red_300</item>
        <item name="android:visibility">gone</item>
    </style>

    <style name="IconGifMessage">
        <item name="android:layout_width">wrap_content</item>
        <item name="android:layout_height">wrap_content</item>
        <item name="android:layout_centerInParent">true</item>
        <item name="android:src">@drawable/ic_gif_message</item>
    </style>

    <style name="ProgressBarGifMessage">
        <item name="android:layout_width">45dp</item>
        <item name="android:layout_height">45dp</item>
        <item name="android:layout_centerInParent">true</item>
    </style>

    <style name="SimpleDraweeViewMessages">
        <item name="android:layout_width">wrap_content</item>
        <item name="android:layout_height">wrap_content</item>
        <item name="android:layout_centerInParent">true</item>
        <item name="android:maxHeight">212dp</item>
        <item name="android:maxWidth">212dp</item>
    </style>

    <style name="PreviewMessage">
        <item name="android:layout_width">wrap_content</item>
        <item name="android:layout_height">wrap_content</item>
        <item name="android:scaleType">fitCenter</item>
        <item name="android:adjustViewBounds">true</item>
        <item name="android:maxHeight">212dp</item>
        <item name="android:maxWidth">212dp</item>
        <item name="android:layout_gravity">center_horizontal|center_vertical</item>
    </style>

    <!-- For dropdown menu in AudioVideoPlayerLollipop, fix to dark mode -->
    <style name="ThemeOverlay.MaterialComponents.MenuDark" >
        <item name="colorSurface">@color/grey_900</item>
        <item name="android:textColorPrimary">@color/white_alpha_087</item>
        <item name="checkboxStyle">@style/Widget.MaterialComponents.CompoundButton.CheckBox.Dark</item>
    </style>

<<<<<<< HEAD
    <style name="AppModalStyleReactions" parent="Widget.Design.BottomSheet.Modal">
        <item name="android:background">@drawable/rounded_dialog</item>
    </style>

    <style name="messageForwardIconStyle">
        <item name="android:layout_width">wrap_content</item>
        <item name="android:layout_height">wrap_content</item>
        <item name="android:layout_centerVertical">true</item>
        <item name="android:adjustViewBounds">true</item>
        <item name="android:background">@null</item>
        <item name="android:scaleType">fitXY</item>
        <item name="android:src">@drawable/ic_forward_file</item>
    </style>

    <style name="MessageForwardIconStyleEnd" parent="messageForwardIconStyle">
        <item name="android:layout_marginEnd">8dp</item>
    </style>

    <style name="MessageForwardIconStyleStart" parent="messageForwardIconStyle">
        <item name="android:layout_marginStart">8dp</item>
    </style>

    <style name="GetLinkOptionsStyle">
        <item name="android:layout_width">match_parent</item>
        <item name="android:layout_height">wrap_content</item>
        <item name="android:layout_marginTop">16dp</item>
        <item name="android:layout_marginBottom">16dp</item>
        <item name="android:layout_marginEnd">16dp</item>
    </style>

    <style name="Widget.Mega.RadioButton.Label" parent="Widget.AppCompat.CompoundButton.RadioButton">
        <item name="android:layout_marginStart">16dp</item>
        <item name="android:paddingStart">32dp</item>
        <item name="android:minWidth">0dp</item>
        <item name="android:button">@drawable/selector_label</item>
=======
    <style name="Widget.MaterialComponents.CompoundButton.CheckBox.Dark">
        <item name="useMaterialThemeColors">false</item>
>>>>>>> 6895f4f0
    </style>

    <style name="Widget.Mega.Button.Preferences" parent="Widget.MaterialComponents.Button.TextButton">
        <item name="android:textAllCaps">false</item>
        <item name="android:minHeight">0dp</item>
        <item name="android:textColor">?attr/colorSecondary</item>
        <item name="android:textAppearance">?textAppearanceCaption</item>
    </style>

</resources><|MERGE_RESOLUTION|>--- conflicted
+++ resolved
@@ -389,11 +389,6 @@
         <item name="checkboxStyle">@style/Widget.MaterialComponents.CompoundButton.CheckBox.Dark</item>
     </style>
 
-<<<<<<< HEAD
-    <style name="AppModalStyleReactions" parent="Widget.Design.BottomSheet.Modal">
-        <item name="android:background">@drawable/rounded_dialog</item>
-    </style>
-
     <style name="messageForwardIconStyle">
         <item name="android:layout_width">wrap_content</item>
         <item name="android:layout_height">wrap_content</item>
@@ -412,23 +407,8 @@
         <item name="android:layout_marginStart">8dp</item>
     </style>
 
-    <style name="GetLinkOptionsStyle">
-        <item name="android:layout_width">match_parent</item>
-        <item name="android:layout_height">wrap_content</item>
-        <item name="android:layout_marginTop">16dp</item>
-        <item name="android:layout_marginBottom">16dp</item>
-        <item name="android:layout_marginEnd">16dp</item>
-    </style>
-
-    <style name="Widget.Mega.RadioButton.Label" parent="Widget.AppCompat.CompoundButton.RadioButton">
-        <item name="android:layout_marginStart">16dp</item>
-        <item name="android:paddingStart">32dp</item>
-        <item name="android:minWidth">0dp</item>
-        <item name="android:button">@drawable/selector_label</item>
-=======
     <style name="Widget.MaterialComponents.CompoundButton.CheckBox.Dark">
         <item name="useMaterialThemeColors">false</item>
->>>>>>> 6895f4f0
     </style>
 
     <style name="Widget.Mega.Button.Preferences" parent="Widget.MaterialComponents.Button.TextButton">
