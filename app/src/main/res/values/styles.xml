--- conflicted
+++ resolved
@@ -400,11 +400,8 @@
         <item name="android:textAppearance">?textAppearanceCaption</item>
     </style>
 
-<<<<<<< HEAD
     <style name="Widget.Mega.Button.Save" parent="Widget.MaterialComponents.Button">
         <item name="backgroundTint">@color/accentColor</item>
         <item name="android:textColor">@color/white</item>
     </style>
-=======
->>>>>>> 37bf8310
 </resources>