--- conflicted
+++ resolved
@@ -2810,16 +2810,14 @@
     <string name="remove_phone_number_success" context="Text show in a snackbar when phone has successfully removed.">Your phone number has been removed successfully.</string>
     <string name="remove_phone_number_fail" context="Text show in a snackbar when reset phone number failed.">Your phone number reset failed.</string>
 
-<<<<<<< HEAD
+    <string name="error_reset_account_blocked" context="Alert shown when a user tries to reset an account wich is bloqued.">The account you’re trying to reset is blocked.</string>
+    <string name="error_account_blocked" context="Error message when trying to login and the account is blocked">Your account has been blocked. Please contact support@mega.nz</string>
+
     <string name="option_modify_phone_number" context="Option in bottom sheet dialog for modifying the associated phone number of current account.">Modify</string>
     <string name="title_modify_phone_number" context="Option in bottom sheet dialog for modifying the associated phone number of current account.">Modify phone number</string>
     <string name="title_remove_phone_number" context="Option in bottom sheet dialog for removing the associated phone number of current account.">Remove phone number</string>
     <string name="modify_phone_number_message" context="Message showing to explain what will happen when the operation of ">This operation will remove your current phone number and start the process of associating a new phone number with your account.</string>
     <string name="remove_phone_number_message" context="Message for action to remove the registered phone number.">This will remove your associated phone number from your account. If you later choose to add a phone number you will be required to verify it.</string>
-=======
-    <string name="error_reset_account_blocked" context="Alert shown when a user tries to reset an account wich is bloqued.">The account you’re trying to reset is blocked.</string>
-    <string name="error_account_blocked" context="Error message when trying to login and the account is blocked">Your account has been blocked. Please contact support@mega.nz</string>
->>>>>>> 967f402c
 
     <string name="action_see" context="Text of an action button indicating something was successful and it can checks it by pressing it">See</string>
 
