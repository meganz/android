--- conflicted
+++ resolved
@@ -2957,7 +2957,6 @@
     <string name="label_blue" context="A user can mark a folder or file with blue colour.">Blue</string>
     <string name="label_purple" context="A user can mark a folder or file with purple colour.">Purple</string>
     <string name="label_grey" context="A user can mark a folder or file with grey colour.">Grey</string>
-<<<<<<< HEAD
 
     <string name="background_play_hint" context="Text that indicates the audio will still be played on background">Playing on the background</string>
     <string name="not_background_play_hint" context="Text that indicates the audio will not be played on background">Not playing on the background</string>
@@ -2965,6 +2964,4 @@
     <string name="audio_player_now_playing_paused" context="Text that indicates the song is now playing, but paused">Now Playing (paused)</string>
     <string name="audio_track_info" context="Title of the song info screen">Track info</string>
 
-=======
->>>>>>> a0b0b861
 </resources>