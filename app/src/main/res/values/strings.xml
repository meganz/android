<?xml version="1.0" encoding="utf-8"?>
<resources>
    <!-- PRO Lite account -->
    <string name="prolite_account">Pro Lite</string>
    <!-- Name of the MEGA PDF Viewer. Keep uppercase. -->
    <string name="pdf_app_name">MEGA PDF Viewer</string>
    <!-- Answer for confirmation dialog. -->
    <string name="general_yes">Yes</string>
    <!-- Answer for confirmation dialog. -->
    <string name="general_no">No</string>
    <!-- dialog option cancel in alert dialog -->
    <string name="general_cancel">Cancel</string>
    <!-- When moving a file to a location in MEGA. This is the text of the button after selection the destination -->
    <string name="general_move_to">Move to</string>
    <!-- When copying a file to a location in MEGA. This is the text of the button after selection the destination -->
    <string name="general_copy_to">Copy to</string>
    <!-- Selecting a specific location in MEGA. This is the text of the button -->
    <string name="general_select">Select</string>
    <!-- Selecting a specific location in MEGA. This is the text of the button -->
    <string name="general_select_to_upload">Select files</string>
    <!-- Selecting a specific location in MEGA. This is the text of the button -->
    <string name="general_select_to_download">Select folder</string>
    <!-- This is the final button when creating a folder in the dialog where the user inserts the folder name -->
    <string name="general_create">Create</string>
    <!-- Item menu option upon right click on one or multiple files. -->
    <string name="general_download">Download</string>
    <!-- button -->
    <string name="general_add">Add</string>
    <!-- Item menu option upon right click on one or multiple files. -->
    <string name="general_move">Move</string>
    <!-- Menu option to delete one or multiple selected items. -->
    <string name="general_remove">Remove</string>
    <!-- button -->
    <string name="general_share">Share</string>
    <!-- Item menu option upon right click on one or multiple files. -->
    <string name="general_leave">Leave</string>
    <!-- button -->
    <string name="general_decryp">Decrypt</string>
    <!-- button -->
    <string name="general_export">Export</string>
    <!-- Answer for confirmation dialog. -->
    <string name="general_ok">OK</string>
    <!-- Skip a step of a configuration process. -->
    <string name="general_skip">Skip</string>
    <!-- Label for a button to stop some process. For example stop the Camera Uploads -->
    <string name="general_stop">Stop</string>
    <!-- option shown when a message could not be sent -->
    <string name="general_retry">Retry</string>
    <!-- Button to open the default web browser -->
    <string name="general_open_browser">Open browser</string>
    <!-- The title of progress dialog when loading web content -->
    <string name="general_loading">Loading</string>
    <!-- state while importing the file -->
    <string name="general_importing">Importing</string>
    <!-- state while importing the file -->
    <string name="general_forwarding">Forwarding</string>
    <!-- Menu option to choose to add file or folders to Cloud Drive -->
    <string name="general_import">Import</string>
    <!-- label of storage in upgrade/choose account page, it is being used with a variable, e.g. for LITE user it will show ‘200GB Storage’. -->
    <string name="general_storage">Storage</string>
    <!-- Text listed before the amount of bandwidth a user gets with a certain package. For example: “8TB Bandwidth”. Can also be translated as data transfer. -->
    <string name="general_bandwidth">Transfer Quota</string>
    <!-- Text placed inside the button the user clicks when upgrading to PRO. Meaning: subscribe to this plan -->
    <string name="general_subscribe">Subscribe</string>
    <!-- It will be followed by the error message -->
    <string name="general_error_word">Error</string>
    <!-- when clicking into a menu whose functionality is not yet implemented -->
    <string name="general_not_yet_implemented">Not yet implemented</string>
    <!-- when trying to download a file that is already downloaded in the device -->
    <string name="general_already_downloaded">Already downloaded</string>
    <!-- when trying to upload a file that is already uploaded in the folder -->
    <string name="general_already_uploaded">already uploaded</string>
    <!-- Label of the option menu. When clicking this button, the app shows the info of the file -->
    <string name="general_file_info">File info</string>
    <!-- Label of the option menu. When clicking this button, the app shows the info of the folder -->
    <string name="general_folder_info">Folder info</string>
    <!-- Hint how to cancel the download -->
    <string name="general_show_info">Show info</string>
    <!-- Error getting the root node -->
    <string name="error_general_nodes">Error. Please try again.</string>
    <!-- File name (without extension) of file exported with the recovery key -->
    <string name="general_rk">MEGA-RECOVERYKEY</string>
    <!-- Local folder error in Sync Service. There are two syncs for images and videos. This error appears when the secondary media local folder doesn’t exist -->
    <string name="secondary_media_service_error_local_folder">The secondary media folder does not exist, please choose a new folder</string>
    <!-- when no external card exists -->
    <string name="no_external_SD_card_detected">No external storage detected</string>
    <!-- On clicking menu item upload in a incoming shared folder read only -->
    <string name="no_permissions_upload">This folder is read-only. You do not have permission to upload</string>
    <!-- confirmation message before removing the previously downloaded MasterKey file -->
    <string name="remove_key_confirmation">You are removing the previously exported Recovery Key file</string>
    <!-- confirmation message before sending an invitation to a contact -->
    <string name="confirmation_add_contact">Do you want to send an invitation to %s?</string>
    <!-- Button where the user can sign off or logout -->
    <string name="action_logout">Log&#160;out</string>
    <!-- Item menu option upon right click on one or multiple files. -->
    <string name="action_add">Upload</string>
    <!-- Menu item -->
    <string name="action_create_folder">Create new folder</string>
    <!-- Option which allows create a new text file -->
    <string name="action_create_txt">Create new text file</string>
    <!-- Menu item -->
    <string name="action_settings">Settings</string>
    <!-- Search button -->
    <string name="action_search">Search</string>
    <!-- Select country page title -->
    <string name="action_search_country">Choose your region</string>
    <!-- Alternative text or description text for the “Play” button -->
    <string name="action_play">Play</string>
    <!-- Search button -->
    <string name="action_pause">Pause</string>
    <!-- Menu item -->
    <string name="action_refresh">Refresh</string>
    <!-- Menu item -->
    <string name="action_sort_by">Sort by</string>
    <!-- Menu item -->
    <string name="action_help">Help</string>
    <!-- Change from a free account to paying MEGA -->
    <string name="action_upgrade_account">Upgrade account</string>
    <!-- Message while proceeding to upgrade the account -->
    <string name="upgrading_account_message">Upgrading account</string>
    <!-- Menu item to select all the elements of a list -->
    <string name="action_select_all">Select all</string>
    <!-- Menu item to unselect all the elements of a list -->
    <string name="action_unselect_all">Clear selection</string>
    <!-- Menu item to change from list view to grid view -->
    <string name="action_grid">Thumbnail view</string>
    <!-- Menu item to change from grid view to list view -->
    <string name="action_list">List view</string>
    <!-- Title of the preference Recovery key on Settings section -->
    <string name="action_export_master_key">Back up Recovery Key</string>
    <!-- Menu item to let the user cancel subscriptions -->
    <string name="action_cancel_subscriptions">Cancel subscription</string>
    <!-- success message when the subscription has been canceled correctly -->
    <string name="cancel_subscription_ok">The subscription has been cancelled</string>
    <!-- error message when the subscription has not been canceled successfully -->
    <string name="cancel_subscription_error">We were unable to cancel your subscription. Please contact support&#64;mega.nz for assistance</string>
    <!-- Menu item to kill all opened sessions -->
    <string name="action_kill_all_sessions">Close other sessions</string>
    <!-- Message after kill all opened sessions -->
    <string name="success_kill_all_sessions">The remaining sessions have been closed</string>
    <!-- Message after kill all opened sessions -->
    <string name="error_kill_all_sessions">Error when closing the opened sessions</string>
    <!-- General label for files -->
    <plurals name="general_num_files">
        <item quantity="one">File</item>
        <item quantity="other">Files</item>
    </plurals>
    <!-- Indicates how many contacts a folder is shared with. Plural. e.g. Shared with 7 contacts -->
    <plurals name="general_num_shared_with">
        <item quantity="one">Shared with %1$s</item>
        <item quantity="other">Shared with %1$d contacts</item>
    </plurals>
    <!-- Alert text before download. Please do not modify the %s placeholder as it will be replaced by the size to be donwloaded -->
    <string name="alert_larger_file">%s will be downloaded.</string>
    <!-- Alert text before download -->
    <string name="alert_no_app">There is no app to open the file %s. Do you want to continue with the download?</string>
    <!-- Dialog option that permits user do not show it again -->
    <string name="checkbox_not_show_again">Do not show again</string>
    <!-- Press back while login to cancel current login process. -->
    <string name="confirm_cancel_login">Are you sure that you want to cancel the current login process?</string>
    <!-- Login button -->
    <string name="login_text">Log&#160;in</string>
    <!-- email label -->
    <string name="email_text">Email</string>
    <!-- password label -->
    <string name="password_text">Password</string>
    <!-- Hint of the confirmation dialog to get link with password -->
    <string name="confirm_password_text">Confirm password</string>
    <!-- in the password edittext the user can see the password or asterisks. ABC shows the letters of the password -->
    <string name="abc">ABC</string>
    <!-- This question applies to users that do not have an account on MEGA yet -->
    <string name="new_to_mega">New to MEGA?</string>
    <!-- button that allows the user to create an account -->
    <string name="create_account">Create account</string>
    <!-- when the user tries to log in MEGA without typing the email -->
    <string name="error_enter_email">Please enter your email address</string>
    <!-- Title of the alert dialog when the user tries to recover the pass of a non existing account -->
    <string name="error_invalid_email">Invalid email address</string>
    <!-- when the user tries to log in MEGA without typing the password -->
    <string name="error_enter_password">Please enter your password</string>
    <!-- when the user tries to log in to MEGA without a network connection -->
    <string name="error_server_connection_problem">No network connection</string>
    <!-- when the user tries to log in to MEGA without a valid session -->
    <string name="error_server_expired_session">You have been logged out on this device from another location</string>
    <!-- the first step when logging in is calculate the private and public encryption keys -->
    <string name="login_generating_key">Generating encryption keys</string>
    <!-- Message displayed while the app is connecting to a MEGA server -->
    <string name="login_connecting_to_server">Connecting to the server</string>
    <!-- Status text when updating the file manager -->
    <string name="download_updating_filelist">Updating file list</string>
    <!-- title of the screen after creating an account when the user has to confirm the password to confirm the account -->
    <string name="login_confirm_account">Confirm account</string>
    <!-- when the user clicks on the link sent by MEGA after creating the account, this message is shown -->
    <string name="login_querying_signup_link">Checking validation link</string>
    <!-- Attempting to activate a MEGA account for a user. -->
    <string name="login_confirming_account">Activating account</string>
    <!-- After login, updating the file list, the file list should be processed before showing it to the user -->
    <string name="login_preparing_filelist">Preparing file list</string>
    <!-- when the user tries to share something to MEGA without being logged -->
    <string name="login_before_share">Please log in to share with MEGA</string>
    <!-- This toast message is shown on the login page when an email confirm link is no longer valid. -->
    <string name="reg_link_expired">Your confirmation link is no longer valid. Your account may already be activated or you may have cancelled your registration.</string>
    <!--  -->
    <string name="tour_space_title">MEGA Space</string>
    <!--  -->
    <string name="tour_speed_title">MEGA Speed</string>
    <!--  -->
    <string name="tour_privacy_title">MEGA Privacy</string>
    <!--  -->
    <string name="tour_access_title">MEGA Access</string>
    <!-- Full description text of the app in the Google Play page of the app (character limit 4000) -->
    <string name="tour_space_text">Register now and get 20&#160;GB of free storage</string>
    <!--  -->
    <string name="tour_speed_text">Uploads are fast. Quickly share files with everyone</string>
    <!--  -->
    <string name="tour_privacy_text">Keep all your files safe with MEGA’s end-to-end encryption</string>
    <!--  -->
    <string name="tour_access_text">Get fully encrypted access anywhere, anytime</string>
    <!-- button that allows the user to create an account -->
    <string name="create_account_text">Create account</string>
    <!-- category in sort by action -->
    <string name="name_text">Name</string>
    <!-- First Name of the user -->
    <string name="first_name_text">First Name</string>
    <!-- Last name of the user -->
    <string name="lastname_text">Last Name</string>
    <!-- text placed on the checkbox of acceptation of the Terms of Service -->
    <string name="tos">I agree with MEGA’s [A]Terms of Service[/A]</string>
    <!-- Text placed on the checkbox to make sure user agree that understand the danger of losing password -->
    <string name="top">I understand that [B]if I lose my password, I may lose my data[/B]. Read more about [A]MEGA’s end-to-end encryption[/A].</string>
    <!-- Does the user already have a MEGA account -->
    <string name="already_account">Already have an account?</string>
    <!-- warning dialog -->
    <string name="create_account_no_terms">You have to accept our Terms of Service</string>
    <!-- warning dialog, for user do not tick checkbox of understanding the danger of losing password -->
    <string name="create_account_no_top">You need to agree that you understand the danger of losing your password</string>
    <!-- Warning message when the first name is a required field to submit a form. For example during the create account process. -->
    <string name="error_enter_username">Please enter your first name</string>
    <!-- Warning dialog -->
    <string name="error_enter_userlastname">Please enter your last name.</string>
    <!-- when creating the account -->
    <string name="error_short_password">Password is too short</string>
    <!-- when creating the account -->
    <string name="error_passwords_dont_match">Passwords do not match</string>
    <!-- when creating the account -->
    <string name="error_email_registered">This email address has already registered an account with MEGA</string>
    <!--  -->
    <string name="create_account_creating_account">Connecting to the server: Creating account</string>
    <!--  -->
    <string name="cancel_transfer_confirmation">Cancel this transfer?</string>
    <!--  -->
    <string name="cancel_all_transfer_confirmation">Cancel all transfers?</string>
    <!-- Label for any ‘Cancel all’ button to cancel transfers - (String as short as possible). -->
    <string name="cancel_all_action">Cancel all</string>
    <!-- Warning to confirm remove selected transfers. Plural more than 1 transfer -->
    <plurals name="cancel_selected_transfers">
        <item quantity="one">The selected transfer will be cancelled.</item>
        <item quantity="other">The selected transfers will be cancelled.</item>
    </plurals>
    <!-- The name of every users root drive in the cloud of MEGA. -->
    <string name="section_cloud_drive">Cloud Drive</string>
    <!-- Label to reference a recents section -->
    <string name="section_recents">Recents</string>
    <!-- title of the screen where the secondary media images are uploaded, and name of the folder where the secondary media images are uploaded -->
    <string name="section_secondary_media_uploads">Media Uploads</string>
    <!-- Section name for the “Messages” section.Preferably one word. There is little space for this word. -->
    <string name="section_inbox">Inbox</string>
    <!-- title of the screen that shows the files saved for offline in the device -->
    <string name="section_saved_for_offline">Saved for Offline</string>
    <!-- the options of what to upload in an array. Needed for the settings, the options of what to upload. -->
    <string name="section_saved_for_offline_new">Offline</string>
    <!-- Label showing the location of a node which is not in root navigation level. The first placeholder is the name of the parent folder. The second placeholder is the name of the section in which the file is. e.g. PR reviews and tickets (Cloud Drive) -->
    <string name="location_label">%1$s (%2$s)</string>
    <!-- title of the screen that shows all the shared items -->
    <string name="title_shared_items">Shared items</string>
    <!-- title of the screen that shows all the shared items -->
    <string name="section_shared_items">Shared folders</string>
    <!-- The title of the trash bin in the tree of the file manager. -->
    <string name="section_rubbish_bin">Rubbish Bin</string>
    <!-- Section name for the “Contacts” section.Preferably one word. There is little space for this word. -->
    <string name="section_contacts">Contacts</string>
    <!-- Item of the navigation title for the contacts section when there is any pending incoming request -->
    <string name="section_contacts_with_notification">Contacts [A](%1$d)[/A]</string>
    <!-- Empty state when the user has not sent any contact request to other users -->
    <string name="sent_requests_empty">[B]No [/B][A]sent requests[/A]</string>
    <!-- Empty state when the user has not received any contact request from other users -->
    <string name="received_requests_empty">[B]No [/B][A]received requests[/A]</string>
    <!-- Title for the file transfer screen (with the up & download) -->
    <string name="section_transfers">Transfers</string>
    <!-- Section name for the “My Account” section.Preferably one or two words. There is little space for this. -->
    <string name="section_account">My Account</string>
    <!-- title of the screen where the camera images are uploaded, and name of the folder where camera images are uploaded -->
    <string name="section_photo_sync">Camera Uploads</string>
    <!-- Capital letters. Incoming shared folders. The title of a tab -->
    <string name="tab_incoming_shares">Incoming</string>
    <!-- Capital letters. Outgoing shared folders. The title of a tab -->
    <string name="tab_outgoing_shares">Outgoing</string>
    <!-- Capital letters. Files with link. The title of a tab -->
    <string name="tab_links_shares">Links</string>
    <!-- Label for any ‘Incoming shares’ button, link, text, title, etc. - (String as short as possible). -->
    <string name="title_incoming_shares_explorer">Incoming Shares</string>
    <!-- Title of the share with file explorer -->
    <string name="title_incoming_shares_with_explorer">Incoming shares with</string>
    <!-- message when there are no files in the Cloud drive -->
    <string name="file_browser_empty_cloud_drive">No files in your Cloud Drive</string>
    <!-- Text that indicates that a folder is currently empty -->
    <string name="file_browser_empty_folder">Empty Folder</string>
    <!-- Title of the fragment Choose Account -->
    <string name="choose_account_fragment">CHOOSE ACCOUNT</string>
    <!-- The file are available “offline” (without a network Wi-Fi mobile data connection) -->
    <string name="file_properties_available_offline">Available Offline</string>
    <!-- category in sort by action -->
    <string name="file_properties_info_size_file">Size</string>
    <!-- When the file/folder was last modified -->
    <string name="file_properties_info_last_modified">Last modified</string>
    <!-- Label to display the date and time when a file/folder has been added (uploaded) to MEGA. -->
    <string name="file_properties_info_added">Added</string>
    <!-- the label when a folder can be accesed by public users -->
    <string name="file_properties_shared_folder_public_link">Public link</string>
    <!-- Item menu option upon clicking on a file folder. Refers to the permissions of a file folder in the file manager. -->
    <string name="file_properties_shared_folder_permissions">Permissions</string>
    <!-- Title of the dialog to choose permissions when sharing. -->
    <string name="dialog_select_permissions">Share Permissions</string>
    <!-- menu item -->
    <string name="file_properties_shared_folder_change_permissions">Change permissions</string>
    <!-- when listing all the contacts that shares a folder -->
    <string name="file_properties_shared_folder_select_contact">Shared with</string>
    <!-- send a file to a MEGA user -->
    <string name="file_properties_send_file_select_contact">Send to</string>
    <!-- shows the owner of an incoming shared folder -->
    <string name="file_properties_owner">Owner</string>
    <!-- positive button on dialog to invite a contact -->
    <string name="contact_invite">Invite</string>
    <!-- option to reinvite a contact -->
    <string name="contact_reinvite">Reinvite</string>
    <!-- The text of the notification button that is displayed when there is a call in progress, another call is received and ignored. -->
    <string name="contact_ignore">Ignore</string>
    <!-- option to decline a contact invitation -->
    <string name="contact_decline">Decline</string>
    <!-- option to accept a contact invitation -->
    <string name="contact_accept">Accept</string>
    <!-- Label for the option of the sliding panel to show the contact info -->
    <string name="contact_properties_activity">Contact info</string>
    <!-- Adding new relationships (contacts) using the actions. -->
    <string name="contacts_list_empty_text">Add new contacts using the button below</string>
    <!-- Add new contacts before sharing. -->
    <string name="contacts_explorer_list_empty_text">Add a new contact to share</string>
    <!-- Error message -->
    <string name="error_not_enough_free_space">Not enough free space on your device</string>
    <!-- This is button text on the Get Link dialog. This lets the user get a public file/folder link without the decryption key e.g. https://mega.nz/#!Qo12lSpT. -->
    <string name="option_link_without_key">Link without key</string>
    <!-- Alert Dialog to get link -->
    <string name="option_decryption_key">Decryption key</string>
    <!-- Alert shown when some content is sharing with chats and they are processing -->
    <string name="download_preparing_files">Preparing files</string>
    <!-- Message when many downloads start. Plural more than 1 file. Placeholder is for include the number of downloads in runtime. -->
    <plurals name="download_began">
        <item quantity="one">Download has started</item>
        <item quantity="other">%1$d downloads have started</item>
    </plurals>
    <!-- Message when many downloads finish. Plural more than 1 file. Placeholder is for include the number of downloads in runtime. -->
    <plurals name="download_finish">
        <item quantity="one">Download has finished</item>
        <item quantity="other">%1$d downloads have finished</item>
    </plurals>
    <!-- Message when many uploads start. Plural more than 1 file. Placeholder is for include the number of uploads in runtime. -->
    <plurals name="upload_began">
        <item quantity="one">Upload has started</item>
        <item quantity="other">%1$d uploads have started</item>
    </plurals>
    <!-- Message when many downloads finish. Plural more than 1 file. Placeholder is for include the number of uploads in runtime. -->
    <plurals name="upload_finish">
        <item quantity="one">Upload has finished</item>
        <item quantity="other">%1$d uploads have finished</item>
    </plurals>
    <!-- Warning shown when it tries to download some empty folders. Plural -->
    <plurals name="empty_folders">
        <item quantity="one">Folder is empty.</item>
        <item quantity="other">Folders are empty.</item>
    </plurals>
    <!-- Hint how to cancel the download -->
    <string name="download_touch_to_cancel">Touch to cancel</string>
    <!-- Hint how to cancel the download -->
    <string name="download_touch_to_show">View transfers</string>
    <!-- Warning message -->
    <string name="error_file_size_greater_than_4gb">Most devices can’t download files greater than 4&#160;GB. Your download will probably fail</string>
    <!-- message when trying to open a downloaded file but there isn’t any app that open that file. Example: a user downloads a pdf but doesn’t have any app to read a pdf -->
    <string name="intent_not_available">There isn’t any available app to execute this file on your device</string>
    <!-- Message when trying to open a location message but there isn’t any app that open that location. -->
    <string name="intent_not_available_location">There are no apps available on your device to open this location</string>
    <!-- Message displayed when user tries to open a file with a 3rd party app using the option "Open with" but there isn't any app installed in the device which can open that file type, e.g. user tries to open a ".txt" but doesn’t have any installed 3rd party app which supports ".txt" files. -->
    <string name="intent_not_available_file">You may not have any apps installed which support this file type</string>
    <!-- to share an image using Facebook, Whatsapp, etc -->
    <string name="context_share_image">Share image using</string>
    <!-- create a link of a file and send it using an app from the device -->
    <string name="context_get_link">Share link</string>
    <!-- Delete a link label -->
    <string name="context_delete_link">Delete link</string>
    <!-- Item menu option upon right click on one or multiple files. -->
    <string name="context_leave_menu">Leave</string>
    <!-- Title alert before leaving a share. -->
    <string name="alert_leave_share">Leave share</string>
    <!-- Item menu option upon right click on one or multiple files. -->
    <string name="context_clean_shares_menu">Remove share</string>
    <!-- Item menu option upon right click on one or multiple files. -->
    <string name="context_remove_link_menu">Remove link</string>
    <!-- Warning that appears prior to remove a link of a file. Singular. -->
    <string name="context_remove_link_warning_text">This link will not be publicly available anymore.</string>
    <!-- Warning that appears prior to remove links of files. Plural. -->
    <plurals name="remove_links_warning_text">
        <item quantity="one">This link will not be publicly available anymore.</item>
        <item quantity="other">These links will not be publicly available anymore.</item>
    </plurals>
    <!-- Item menu option upon right click on one or multiple files. -->
    <string name="context_rename">Rename</string>
    <!-- Title of a dialog to rename a node. The place holder is to set the current name of the node. -->
    <string name="rename_dialog_title">Rename %1$s</string>
    <!-- Menu option to open a link. Also title of the dialog to open a link. -->
    <string name="context_open_link_title">Open link</string>
    <!-- Item menu option upon right click on one or multiple files. -->
    <string name="context_open_link">Open</string>
    <!-- while renaming a file or folder -->
    <string name="context_renaming">Renaming</string>
    <!-- while file provider is downloading a file -->
    <string name="context_preparing_provider">Preparing file</string>
    <!-- Item menu option upon right click on one or multiple files. -->
    <string name="context_download">Download</string>
    <!-- Item menu option upon right click on one or multiple files. -->
    <string name="context_move">Move</string>
    <!-- while moving a file or folder -->
    <string name="context_moving">Moving</string>
    <!-- Item menu option upon right click on one or multiple files. -->
    <string name="context_copy">Copy</string>
    <!-- Item menu option upon right click on one or multiple files. -->
    <string name="context_upload">Upload</string>
    <!-- while copying a file or folder -->
    <string name="context_copying">Copying</string>
    <!-- menu item -->
    <string name="context_move_to_trash">Move to Rubbish Bin</string>
    <!-- menu item -->
    <string name="context_delete_from_mega">Remove from MEGA</string>
    <!-- Input field description in the create folder dialog. -->
    <string name="context_new_folder_name">Folder Name</string>
    <!-- when adding a new contact. in the dialog -->
    <string name="context_new_contact_name">Contact email</string>
    <!-- status dialog when performing the action -->
    <string name="context_creating_folder">Creating folder</string>
    <!-- Menu item -->
    <string name="context_download_to">Save to</string>
    <!-- Menu option title -->
    <string name="context_clear_rubbish">Clear Rubbish Bin</string>
    <!-- Ask for confirmation before removing all the elements of the rubbish bin -->
    <string name="clear_rubbish_confirmation">You are about to permanently remove all items from your Rubbish Bin.</string>
    <!-- send cancel subscriptions dialog -->
    <string name="context_send">Send</string>
    <!-- send the file to inbox -->
    <string name="context_send_file_inbox">Send to contact</string>
    <!-- Menu option to delete one or multiple selected items. -->
    <string name="context_remove">Remove</string>
    <!-- Menu option to delete selected items of the offline state -->
    <string name="context_delete_offline">Remove from Offline</string>
    <!-- menu item -->
    <string name="context_share_folder">Share folder</string>
    <!-- menu item -->
    <string name="context_send_file">Send file to chat</string>
    <!-- menu item -->
    <string name="context_send_contact">Share contact to chat</string>
    <!-- open a shared folder -->
    <string name="context_view_shared_folders">View shared folders</string>
    <!-- Item menu option upon clicking on one or multiple files. -->
    <string name="context_sharing_folder">Sharing</string>
    <!-- Menu option to manage a shared folder. -->
    <string name="manage_share">Manage share</string>
    <!-- menu item -->
    <string name="context_delete">Delete</string>
    <!-- success message when removing a contact request -->
    <string name="context_contact_invitation_deleted">Request deleted</string>
    <!-- success message when reinvite a contact -->
    <string name="context_contact_invitation_resent">Request resent</string>
    <!-- success message when sending a contact request -->
    <string name="context_contact_request_sent">Request successfully sent to %s. View in Sent requests tab.</string>
    <!-- success message when removing a contact -->
    <string name="context_contact_removed">Contact removed</string>
    <!-- error message -->
    <string name="context_contact_not_removed">Error. Contact not removed</string>
    <!-- success message when chaning the permissionss -->
    <string name="context_permissions_changed">Permissions changed</string>
    <!-- error message -->
    <string name="context_permissions_not_changed">Error. Permissions not changed</string>
    <!-- message when trying to create a folder that already exists -->
    <string name="context_folder_already_exists">Folder already exists</string>
    <!-- message when trying to create a invite a contact already that is already added -->
    <string name="context_contact_already_exists">%s is already a contact</string>
    <!-- message when trying to send a file without full access -->
    <string name="context_send_no_permission">You do not have permission to send this file</string>
    <!-- success message when creating a folder -->
    <string name="context_folder_created">Folder created</string>
    <!-- error message when creating a folder -->
    <string name="context_folder_no_created">Error. Folder not created</string>
    <!-- success message when renaming a node -->
    <string name="context_correctly_renamed">Renamed successfully</string>
    <!-- error message -->
    <string name="context_no_renamed">Error. Not renamed</string>
    <!-- success message when copying a node -->
    <string name="context_correctly_copied">Copied successfully</string>
    <!-- success message when sending a node to Inbox -->
    <string name="context_correctly_sent_node">Sent to Inbox</string>
    <!-- error message when sending a node to Inbox -->
    <string name="context_no_sent_node">Error. Not sent to Inbox</string>
    <!-- error message -->
    <string name="context_no_copied">Error. Not copied</string>
    <!-- message that appears when a user tries to move/copy/upload a file but doesn’t choose a destination folder -->
    <string name="context_no_destination_folder">Please choose a destination folder</string>
    <!-- success message when moving a node -->
    <string name="context_correctly_moved">Moved successfully</string>
    <!-- success message when moving a node -->
    <string name="number_correctly_moved">%d items moved successfully.</string>
    <!-- success message when moving a node -->
    <string name="number_incorrectly_moved">%d items were not moved successfully</string>
    <!-- success message when moving a node -->
    <string name="context_correctly_moved_to_rubbish">Moved to the Rubbish Bin successfully</string>
    <!-- error message -->
    <string name="context_no_moved">Error. Not moved</string>
    <!-- success message when sharing a folder -->
    <string name="context_correctly_shared">Shared successfully</string>
    <!-- error message when sharing a folder -->
    <string name="context_no_shared_number">Error. %d shares were not completed</string>
    <!-- success message when sharing a folder -->
    <string name="context_correctly_shared_removed">Remove shares successfully</string>
    <!-- error message when sharing a folder -->
    <string name="context_no_shared_number_removed">Error. %d process of removing shares is not completed</string>
    <!-- error message -->
    <string name="context_no_shared">Error. Not shared</string>
    <!-- error message -->
    <string name="context_no_removed_shared">Error. Share failed to remove</string>
    <!-- success message when removing a sharing -->
    <string name="context_remove_sharing">Folder sharing removed</string>
    <!-- error message -->
    <string name="context_no_link">Link creation failed</string>
    <!-- success message when removing a node from MEGA -->
    <string name="context_correctly_removed">Deleted successfully</string>
    <!-- error message -->
    <string name="context_no_removed">Error. Deletion failed</string>
    <!-- success message when moving a node -->
    <string name="number_correctly_removed">%d items removed successfully from MEGA</string>
    <!-- error message when moving a node -->
    <string name="number_no_removed">%d items are not removed successfully</string>
    <!-- Success message when left shared folders -->
    <string name="number_correctly_leaved">%d folders left successfully.</string>
    <!-- Message shown when a share has been left -->
    <string name="share_left">Share left</string>
    <!-- error message when moving a node -->
    <string name="number_no_leaved">%d folders were not left successfully</string>
    <!-- success message when sending multiple files -->
    <string name="number_correctly_sent">File sent to %d contacts successfully</string>
    <!-- error message when sending multiple files -->
    <string name="number_no_sent">File was not sent to %d contacts</string>
    <!-- success message when sending multiple files -->
    <string name="number_correctly_sent_multifile">%d files sent successfully</string>
    <!-- error message when sending multiple files -->
    <string name="number_no_sent_multifile">%d files failed to send</string>
    <!-- success message when sending multiple files -->
    <string name="number_correctly_copied">%d items copied successfully</string>
    <!-- error message when sending multiple files -->
    <string name="number_no_copied">%d items were not copied</string>
    <!-- success message when removing several contacts -->
    <string name="number_contact_removed">%d contacts removed successfully</string>
    <!-- error message when removing several contacts -->
    <string name="number_contact_not_removed">%d contacts were not removed</string>
    <!-- success message when sharing a file with multiple contacts -->
    <string name="number_contact_file_shared_correctly">Folder shared with %d contacts successfully</string>
    <!-- success message when sharing multiple files -->
    <string name="number_correctly_shared">%d folders shared successfully</string>
    <!-- error message when sharing multiple files -->
    <string name="number_no_shared">%d folders were not shared</string>
    <!-- success message when sending a file to a contact -->
    <string name="context_correctly_copied_contact">Successfully sent to:</string>
    <!-- success message when removing all the contacts of a shared folder -->
    <string name="context_correctly_removed_sharing_contacts">The folder is no longer shared</string>
    <!-- error message when removing all the contacts of a shared folder -->
    <string name="context_no_removed_sharing_contacts">An error occurred. The folder is still shared with another contact</string>
    <!-- option available for just one file -->
    <string name="context_select_one_file">Select just one file</string>
    <!-- success message when emptying the RB -->
    <string name="rubbish_bin_emptied">Rubbish Bin emptied successfully</string>
    <!-- error message when emptying the RB -->
    <string name="rubbish_bin_no_emptied">An error occurred. The Rubbish Bin has not been emptied</string>
    <!-- dialog cancel subscriptions -->
    <string name="dialog_cancel_subscriptions">You are about to cancel your MEGA subscription. Please let us know if there is anything we can do to help change your mind.</string>
    <!-- hint cancel subscriptions dialog -->
    <string name="hint_cancel_subscriptions">Type feedback here</string>
    <!-- send cancel subscriptions dialog -->
    <string name="send_cancel_subscriptions">Send</string>
    <!-- confirmation cancel subscriptions dialog -->
    <string name="confirmation_cancel_subscriptions">Thank you for your feedback. Are you sure you want to cancel your MEGA subscription?</string>
    <!-- provide a reason to cancel subscriptions dialog -->
    <string name="reason_cancel_subscriptions">Your subscription has not been cancelled. Please provide a reason for your cancellation</string>
    <!-- Confirmation message of the dialog shown when a subscription has been processed successfully -->
    <string name="message_user_purchased_subscription">Thanks. Your payment is processing. Please email us at support&#64;mega.co.nz if you have not received your upgrade within 24 hours.</string>
    <!-- Pop up message shows when user purchased a lower level of subscription -->
    <string name="message_user_purchased_subscription_down_grade">Your new subscription will take effect once the current one expires, the new price will be charged at that time.</string>
    <!-- Pop up message shows when user purchased a subscription with a payment method that can not be processed in real time, e.g. voucher -->
    <string name="message_user_payment_pending">Your subscription will take effect once the payment is processed by Google.</string>
    <!--  -->
    <string name="subscription_type_monthly">Monthly</string>
    <!--  -->
    <string name="subscription_type_yearly">Yearly</string>
    <!-- success message after removing the public link of a folder -->
    <string name="context_node_private">The folder is now private</string>
    <!-- success message after removing a share of a folder. a contact has no access to the folder now -->
    <string name="context_share_correctly_removed">Share removed</string>
    <!-- Menu option to create a new folder in the file manager. -->
    <string name="menu_new_folder">New folder</string>
    <!-- Menu option to add a contact to your contact list. -->
    <string name="menu_add_contact">Add contact</string>
    <!-- Menu option to add a contact to your contact list. -->
    <string name="menu_add_contact_and_share">Add contact and share</string>
    <!-- Title of the alert to introduce the decryption key -->
    <string name="alert_decryption_key">Decryption Key</string>
    <!-- Message of the alert to introduce the decryption key -->
    <string name="message_decryption_key">Please enter the decryption key for the link</string>
    <!-- error message shown on the decryption key dialog if the key typed in was wrong -->
    <string name="invalid_decryption_key">Invalid decryption key</string>
    <!-- upload to. Then choose an Image file -->
    <string name="upload_to_image">Image</string>
    <!-- upload to. Then choose an Audio file -->
    <string name="upload_to_audio">Audio</string>
    <!-- Title of the button in the contact info screen to start a video call -->
    <string name="upload_to_video">Video</string>
    <!-- Label for the current uploaded size of a file. For example, 3 files, 50KB uploaded -->
    <string name="upload_uploaded">uploaded</string>
    <!-- Status text at the beginning of an upload, Status text at the beginning of an upload for 2 or more files -->
    <plurals name="upload_prepare">
        <item quantity="one">Processing file</item>
        <item quantity="other">Processing files</item>
    </plurals>
    <!-- error message when downloading a file -->
    <string name="error_temporary_unavaible">Resource temporarily not available, please try again later</string>
    <!-- Error message when the selected file cannot be opened -->
    <string name="upload_can_not_open">Cannot open selected file</string>
    <!-- when a zip file is downloaded and clicked, the app unzips the file. This is the status text while unzipping the file -->
    <string name="unzipping_process">Unzipping file</string>
    <!-- error message while browsing the local filesystem -->
    <string name="error_io_problem">File system problem</string>
    <!-- error message while browsing the local filesystem -->
    <string name="general_error">Error happened when executing the action</string>
    <!-- title of the image gallery -->
    <string name="full_screen_image_viewer_label">Image viewer</string>
    <!-- Headline for the amount of storage space is used -->
    <string name="my_account_used_space">Used storage space</string>
    <!-- menu item -->
    <string name="my_account_change_password">Change password</string>
    <!-- Dialog text overquota error -->
    <string name="overquota_alert_text">You have exceeded your storage limit. Would you like to upgrade your account?</string>
    <!-- when did the last session happen -->
    <string name="my_account_last_session">Last session</string>
    <!-- message displayed while the app is changing the password -->
    <string name="my_account_changing_password">Changing password</string>
    <!-- when changing the password, the first edittext is to enter the current password -->
    <string name="my_account_change_password_oldPassword">Current password</string>
    <!-- when changing the password -->
    <string name="my_account_change_password_newPassword1">New password</string>
    <!-- when changing the password -->
    <string name="my_account_change_password_newPassword2">Confirm new password</string>
    <!-- when changing the password or creating the account, the password is required twice and check that both times are the same -->
    <string name="my_account_change_password_dont_match">Passwords do not match</string>
    <!-- title of the selection of the pro account wanted -->
    <string name="upgrade_select_pricing">Select plan</string>
    <!-- the user has to decide the way of payment -->
    <string name="select_membership_1">Monthly or annually recurring</string>
    <!-- choose the payment method option when no method is available -->
    <string name="no_available_payment_method">There is no payment method set for this plan currently. Please select one.</string>
    <!-- button to decide monthly payment. The asterisk is needed -->
    <string name="upgrade_per_month">Monthly*</string>
    <!-- button to decide annually payment. The asterisk is needed -->
    <string name="upgrade_per_year">Annually*</string>
    <!-- the user can get the link and it’s copied to the clipboard -->
    <string name="file_properties_get_link">The link has been copied to the clipboard</string>
    <!-- before sharing an image, the preview has to be downloaded -->
    <string name="full_image_viewer_not_preview">The preview has not been downloaded yet. Please wait</string>
    <!-- due to device is low on memory, cannot load an image preview temporarily -->
    <string name="not_load_preview_low_memory">Not enough free memory to display preview. Please try again later.</string>
    <!-- alert when clicking a newsignup link being logged -->
    <string name="log_out_warning">Please log out before creating the account</string>
    <!-- message shown in the screen when there are not any active transfer -->
    <string name="transfers_empty">No active transfers</string>
    <!-- menu item -->
    <string name="menu_pause_transfers">Pause transfers</string>
    <!-- menu item -->
    <string name="menu_cancel_all_transfers">Cancel all transfers</string>
    <!-- Option of the sliding panel to capture a new picture to upload to Cloud Drive or to set as user avatar -->
    <string name="menu_take_picture">Capture</string>
    <!-- Dialog title, to explain why MEGA needs the ’display over other apps’ permission (Android 10) -->
    <string name="ask_for_display_over_title">Allow notifications for incoming MEGA calls</string>
    <!-- Dialog message, to explain why MEGA needs the ’display over other apps’ permission (Android 10) -->
    <string name="ask_for_display_over_msg">Please grant MEGA permission to display over other apps for calls.</string>
    <!-- Prompt text shows when the user doesn’t want to make MEGA grant the ’display over other apps’ permission for now (Android 10) -->
    <string name="ask_for_display_over_explain">You can still manually grant permissions in the device Settings.</string>
    <!-- the options of how to upload, but in an array. needed for the settings, how to upload the camera images. only when Wi-Fi connected -->
    <string name="cam_sync_wifi">Wi-Fi only</string>
    <!-- the options of how to upload, but in an array. needed for the settings, how to upload the camera images. when Wi-Fi connected and using data plan -->
    <string name="cam_sync_data">Wi-Fi or mobile data</string>
    <!-- The upload of the user’s photos or videos from their specified album is in progress. -->
    <string name="cam_sync_syncing">Camera Uploads in progress</string>
    <!-- confirmation question for cancelling the camera uploads -->
    <string name="cam_sync_cancel_sync">Do you want to stop Camera Uploads?</string>
    <!-- title of the notification when camera upload is enabled -->
    <string name="settings_camera_notif_title">Uploading files of media folders</string>
    <!-- title of the notification when camera upload is checking files -->
    <string name="settings_camera_notif_checking_title">Checking for files to be uploaded</string>
    <!-- title of the notification when camera upload is initializing -->
    <string name="settings_camera_notif_initializing_title">Initialising Camera Uploads</string>
    <!-- title of the notification when camera upload’s primary local folder is unavailable. -->
    <string name="camera_notif_primary_local_unavailable">Camera Uploads have been disabled. Your local folder is unavailable.</string>
    <!-- title of the notification when camera upload’s secondary local folder is unavailable. -->
    <string name="camera_notif_secondary_local_unavailable">Media Uploads have been disabled. Your local folder is unavailable.</string>
    <!-- notification camera uploads complete -->
    <string name="settings_camera_notif_complete">Camera uploads complete</string>
    <!-- settings of the Appearance section -->
    <string name="settings_appearance">Appearance</string>
    <!-- settings of the Features section -->
    <string name="settings_features">Features</string>
    <!-- label of storage in upgrade/choose account page, it is being used with a variable, e.g. for LITE user it will show ‘200GB Storage’. -->
    <string name="settings_storage">Storage</string>
    <!-- Settings of the Passcode -->
    <string name="settings_passcode_lock">Passcode lock</string>
    <!-- Setting to allow the user to select the preferred passcode type -->
    <string name="settings_passcode_option">Passcode options</string>
    <!-- Helper text to explain why we have this `Require me to plug in` setting, placeholder - 100 to 1000 in MB -->
    <string name="settings_camera_upload_charging_helper_label">Video compression uses considerable amounts of power. Please plug in your device to charge if the videos to be compressed are larger than %s.</string>
    <!-- Helper text to explain the things to note if enable the feature of including GPS info -->
    <string name="settings_camera_upload_include_gps_helper_label">If enabled, location information will be included with your pictures. Please be careful when sharing them.</string>
    <!-- Settings category title for cache and offline files -->
    <string name="settings_advanced_features">Advanced</string>
    <!-- Settings preference title for cache -->
    <string name="settings_advanced_features_cache">Clear Cache</string>
    <!-- Settings preference title for offline files -->
    <string name="settings_advanced_features_offline">Clear Offline Files</string>
    <!-- Settings preference title for delete account -->
    <string name="settings_delete_account">Delete account</string>
    <!-- Size of files in offline or cache folders -->
    <string name="settings_advanced_features_size">Currently using %s</string>
    <!-- Calculating Size of files in offline or cache folders -->
    <string name="settings_advanced_features_calculating">Calculating</string>
    <!-- title of the setting to set the default download location -->
    <string name="settings_storage_download_location">Default download location</string>
    <!-- Whether to always ask the user each time. -->
    <string name="settings_storage_ask_me_always">Always ask for download location</string>
    <!-- Whether to enable the storage in advanced devices -->
    <string name="settings_storage_advanced_devices">Display advanced devices (external SD)</string>
    <!-- Label of button on account page that ask user to add their phone number -->
    <string name="add_phone_number_label">Add a phone number</string>
    <!-- enter verification code page title -->
    <string name="verify_account_title">Verify your account</string>
    <!-- Text to explain to user why to verify phone number (account suspended use case) -->
    <string name="verify_account_helper_locked">Your account has been locked temporarily due to potential abuse. Please verify your phone number to unlock your account.</string>
    <!-- Hint text of the country edittext for billing purposes -->
    <string name="general_country_label">Country</string>
    <!-- Hint text of the region edittext for choosing dial code. -->
    <string name="sms_region_label">Region</string>
    <!-- place holder for enter mobile number field -->
    <string name="verify_account_phone_number_placeholder">Your phone number</string>
    <!-- Button label - go to previous page -->
    <string name="general_back_button">Back</string>
    <!-- button label - quite sms verification use case -->
    <string name="verify_account_not_now_button">Not now</string>
    <!-- Button label - confirm some action -->
    <string name="general_confirm_button">Confirm</string>
    <!-- On “add phone number” page, an error message will be shown if user click next button without select country code. -->
    <string name="verify_account_invalid_country_code">Please select a region code</string>
    <!-- On “Add phone number” page, a toast error message will be shown if the country code cannot be fetched from back end. -->
    <string name="verify_account_not_loading_country_code">Region codes could not be fetched.</string>
    <!-- error message if user click next button without enter a valid phone number -->
    <string name="verify_account_invalid_phone_number">Please supply a valid phone number.</string>
    <!-- Label tell user to enter received txt to below input boxes -->
    <string name="verify_account_enter_txt_label">Please enter the verification code sent to</string>
    <!-- enter verification code page title -->
    <string name="verify_account_enter_code_title">Verify your account</string>
    <!-- error message that will show to user when user entered invalid verification code -->
    <string name="verify_account_incorrect_code">Wrong code. Please try again or resend.</string>
    <!-- text message to remind user to resend verification code -->
    <string name="verify_account_resend_label">Didn’t receive the code?</string>
    <!-- Button to resend the create account email to a new email address in case the previous email address was misspelled -->
    <string name="general_resend_button">Resend</string>
    <!-- error message that will show to user when host detected that the mobile number has been registered already -->
    <string name="verify_account_error_phone_number_register">This number is already associated with a MEGA account.</string>
    <!-- error message that will show to user when user reached the sms verification daily limit -->
    <string name="verify_account_error_reach_limit">You have reached the daily limit</string>
    <!-- error message that will show to user when user reached the sms verification daily limit -->
    <string name="verify_account_error_wrong_code">The verification code doesn’t match.</string>
    <!-- error message that will show to user when code has been verified -->
    <string name="verify_account_error_code_verified">The code has been verified</string>
    <!-- error message that will show to user when user entered invalid verification code -->
    <string name="verify_account_error_invalid_code">Wrong code. Please try again or resend.</string>
    <!-- verify phone number successfully -->
    <string name="verify_account_successfully">Your phone number has been verified successfully</string>
    <!-- If the user has an internal storage and an external SD card, it has to be set on the settings screen, external storage option -->
    <string-array name="settings_storage_download_location_array">
        <item>Internal storage</item>
        <item>External storage</item>
    </string-array>
    <!-- If the user has an internal storage and an external SD card, it has to be set on the settings screen, internal storage option -->
    <string name="internal_storage_label">Internal storage</string>
    <!-- If the user has an internal storage and an external SD card, it has to be set on the settings screen, external storage option -->
    <string name="external_storage_label">External storage</string>
    <!-- choose the way the new user’s email is inserted, import from phone option -->
    <string-array name="add_contact_array">
        <item>Write the user’s email</item>
        <item>Import from device</item>
    </string-array>
    <!-- settings option -->
    <string name="settings_camera_upload_on">Enable Camera Uploads</string>
    <!-- settings option -->
    <string name="settings_camera_upload_turn_on">Turn on Camera Uploads</string>
    <!-- settings option -->
    <string name="settings_camera_upload_off">Disable Camera Uploads</string>
    <!-- settings option. How to upload the camera images: via Wi-Fi only or via Wi-Fi and data plan -->
    <string name="settings_camera_upload_how_to_upload">How to upload</string>
    <!-- The Secondary Media uploads allows to create a second Camera Folder synchronization. Enabling it would imply to choose a new local folder and then, a new destination folder in MEGA. This is the text that appears in the settings option to enable the second synchronization. -->
    <string name="settings_secondary_upload_on">Enable Secondary Media uploads</string>
    <!-- The Secondary Media uploads allows to create a second Camera Folder synchronization. Disabling it would imply that the current second sync won’t be running anymore. This is the text that appears in the settings option to disable the second synchronization. -->
    <string name="settings_secondary_upload_off">Disable Secondary Media uploads</string>
    <!-- Title of shared folder explorer to choose a folder to perform an action -->
    <string name="settings_empty_folder">Choose folder</string>
    <!-- the options of how to upload, but in an array. needed for the settings, how to upload the camera images. only when Wi-Fi connected -->
    <string-array name="settings_camera_upload_how_to_entries">
        <item>Wi-Fi or mobile data</item>
        <item>Wi-Fi only</item>
    </string-array>
    <!-- What kind of files are going to be uploaded: images, videos or both -->
    <string name="settings_camera_upload_what_to_upload">File Upload</string>
    <!-- what kind of file are going to be uploaded. Needed for the settings summary -->
    <string-array name="settings_camera_upload_file_upload_entries">
        <item>Photos only</item>
        <item>Videos only</item>
        <item>Photos and videos</item>
    </string-array>
    <!-- Option to choose that the camera sync will only be enable when the device is charging -->
    <string name="settings_camera_upload_charging">Only when charging</string>
    <!-- Title of ‘Include location tags’ setting option. Once enabled, Camera Uploads will include the location info from pictures those are being uploaded -->
    <string name="settings_camera_upload_include_gps">Include location tags</string>
    <!-- Option to choose that the video compression will only be enable when the device is charging -->
    <string name="settings_camera_upload_require_plug_in">Require me to actively charge my device</string>
    <!-- Option to choose that the camera sync will maintain the local file names when uploading -->
    <string name="settings_keep_file_names">Keep file names as in the device</string>
    <!-- The location of where the user photos or videos are stored in the device. -->
    <string name="settings_local_camera_upload_folder">Local Camera folder</string>
    <!-- The location of where the user photos or videos are stored in MEGA. -->
    <string name="settings_mega_camera_upload_folder">MEGA Camera Uploads folder</string>
    <!-- The location of where the user photos or videos of the secondary sync are stored in the device. -->
    <string name="settings_local_secondary_folder">Local Secondary folder</string>
    <!-- The location of where the user photos or videos of the secondary sync are stored in MEGA. -->
    <string name="settings_mega_secondary_folder">MEGA Secondary folder</string>
    <!-- what kind of file are going to be uploaded. Needed for the settings summary -->
    <string name="settings_camera_upload_only_photos">Photos only</string>
    <!-- what kind of file are going to be uploaded. Needed for the settings summary -->
    <string name="settings_camera_upload_only_videos">Videos only</string>
    <!-- what kind of file are going to be uploaded. Needed for the settings summary -->
    <string name="settings_camera_upload_photos_and_videos">Photos and videos</string>
    <!-- status text when no custom photo sync folder has been set -->
    <string name="settings_pin_lock_code_not_set">Not set</string>
    <!-- Settings of the Passcode -->
    <string name="settings_passcode_lock_switch">Passcode Lock</string>
    <!-- Settings option to change Passcode. -->
    <string name="settings_change_passcode">Change passcode</string>
    <!-- Settings option screen to change Passcode. -->
    <string name="title_change_passcode">Change passcode lock</string>
    <!-- Settings option to set the timer to ask for passcode. -->
    <string name="settings_require_passcode">Require passcode</string>
    <!-- Option available to choose in some context to make an action immediately. -->
    <string name="action_immediately">Immediately</string>
    <!-- Button after the Passcode code input field -->
    <string name="pin_lock_enter">Enter</string>
    <!-- Error message when not typing the Passcode code correctly. Plural. The placeholder indicates the number of failed attempts. E.g. 7 failed passcode attempts -->
    <plurals name="passcode_lock_alert_attempts">
        <item quantity="one">1 failed passcode attempt</item>
        <item quantity="other">%1$d failed passcode attempts</item>
    </plurals>
    <!-- Error message when not typing the Passcode code correctly -->
    <string name="pin_lock_alert">You will be logged out and your offline files will be deleted after 10 failed attempts</string>
    <!-- error message when not typing the Passcode code correctly -->
    <string name="pin_lock_incorrect">Incorrect code</string>
    <!-- Error message when not typing the Passcode correctly and have several attempts left. The placeholder is to display the number of attempts left in runtime. -->
    <plurals name="pin_lock_incorrect_alert">
        <item quantity="one">Wrong Passcode, please try again. You have 1 attempt left</item>
        <item quantity="other">Wrong Passcode, please try again. You have %2d attempts left</item>
    </plurals>
    <!-- Error message when not typing the Passcode correctly (two times) -->
    <string name="pin_lock_not_match">Passcodes did not match. Try again.</string>
    <!-- Title of the screen to unlock screen with Passcode -->
    <string name="unlock_pin_title">Enter your passcode</string>
    <!-- Title of the screen to unlock screen with Passcode in second round -->
    <string name="unlock_pin_title_2">Re-enter your passcode</string>
    <!-- Title of the screen to unlock screen with Passcode -->
    <string name="reset_pin_title">Enter your new passcode</string>
    <!-- Title of the screen to unlock screen with Passcode in second round -->
    <string name="reset_pin_title_2">Re-enter your new passcode</string>
    <!-- Text of the screen after 10 attemps with a wrong Passcode -->
    <string name="incorrect_pin_activity">All your local data will be deleted and you will be logged out in %1d seconds</string>
    <!-- Caption of a title, in the context of “About MEGA” or “About us” -->
    <string name="settings_about">About</string>
    <!-- Preference screen item action button -->
    <string name="settings_about_privacy_policy">Privacy Policy</string>
    <!--  -->
    <string name="settings_about_terms_of_service">Terms of Service</string>
    <!-- App means “Application” -->
    <string name="settings_about_app_version">App version</string>
    <!-- Title of the label where the SDK version is shown -->
    <string name="settings_about_sdk_version">MEGA SDK Version</string>
    <!-- Title of the label where the MEGAchat SDK version is shown -->
    <string name="settings_about_karere_version">MEGAchat SDK Version</string>
    <!-- Link to the public code of the app -->
    <string name="settings_about_code_link_title">View source code</string>
    <!--  -->
    <string name="january">January</string>
    <!--  -->
    <string name="february">February</string>
    <!--  -->
    <string name="march">March</string>
    <!--  -->
    <string name="april">April</string>
    <!--  -->
    <string name="may">May</string>
    <!--  -->
    <string name="june">June</string>
    <!--  -->
    <string name="july">July</string>
    <!--  -->
    <string name="august">August</string>
    <!--  -->
    <string name="september">September</string>
    <!--  -->
    <string name="october">October</string>
    <!--  -->
    <string name="november">November</string>
    <!--  -->
    <string name="december">December</string>
    <!-- title of the screen that shows the ZIP files -->
    <string name="zip_browser_activity">ZIP Browser</string>
    <!-- title of the My Account screen -->
    <string name="my_account_title">Account Type</string>
    <!-- Label to indicate the date when the current subscription renews -->
    <string name="renews_on">Renews on&#160;</string>
    <!-- title of the Expiration Date -->
    <string name="expires_on">Expires on&#160;</string>
    <!--  -->
    <string name="free_account">Free</string>
    <!-- info message shown to the user when the Camera Uploads folder has been created -->
    <string name="camera_uploads_created">Camera Uploads folder created</string>
    <!-- category in sort by action -->
    <string name="sortby_name">Name</string>
    <!-- sort files alphabetically ascending -->
    <string name="sortby_name_ascending">Ascending</string>
    <!-- sort files alphabetically descending -->
    <string name="sortby_name_descending">Descending</string>
    <!-- category in sort by action -->
    <string name="sortby_date">Date</string>
    <!-- category in sort by action -->
    <string name="sortby_creation_date">Creation Date</string>
    <!-- category in sort by action -->
    <string name="sortby_modification_date">Modification Date</string>
    <!-- category in sort by action -->
    <string name="sortby_link_creation_date">Link creation date</string>
    <!-- sort files by date newest first -->
    <string name="sortby_date_newest">Newest</string>
    <!-- sort files by date oldest first -->
    <string name="sortby_date_oldest">Oldest</string>
    <!-- category in sort by action -->
    <string name="sortby_size">Size</string>
    <!-- sort files by size largest first -->
    <string name="sortby_size_largest_first">Largest</string>
    <!-- sort files by size smallest first -->
    <string name="sortby_size_smallest_first">Smallest</string>
    <!-- Title of sort by media type options -->
    <string name="sortby_type">Media type</string>
    <!-- sort option, sort media files by photos first -->
    <string name="sortby_type_photo_first">Photos</string>
    <!-- sort option, sort media files by videos first -->
    <string name="sortby_type_video_first">Videos</string>
    <!-- Title to choose the type of Passcode -->
    <string name="pin_lock_type">Passcode Type</string>
    <!-- Passcode with 4 digits -->
    <string name="four_pin_lock">4 digits</string>
    <!-- Passcode with 6 digits -->
    <string name="six_pin_lock">6 digits</string>
    <!-- Passcode alphanumeric -->
    <string name="AN_pin_lock">Alphanumeric</string>
    <!-- Confirmation message when enabling logs in the app -->
    <string name="settings_enable_logs">Logs are now enabled</string>
    <!-- Confirmation message when disabling logs in the app -->
    <string name="settings_disable_logs">Logs are now disabled</string>
    <!-- Snackbar error message triggered by host error when user is trying to setup MEGA Camera Uploads folder in settings page -->
    <string name="error_unable_to_setup_cloud_folder">Unable to set up MEGA Camera Uploads folder</string>
    <!-- Option in the sliding panel to open the folder which contains the file selected after performing a search -->
    <string name="search_open_location">Open location</string>
    <!-- message when a temporary error on logging in is due to SDK is waiting for the server to complete a request due to an API lock -->
    <string name="servers_busy">This process is taking longer than expected. Please wait.</string>
    <!-- Label in My Account section to show user account type -->
    <string name="my_account_free">Free Account</string>
    <!-- Type of account info added to the feedback email sent to support -->
    <string name="my_account_prolite">Pro Lite Account</string>
    <!-- Label in My Account section to show user account type -->
    <string name="my_account_pro1">Pro I Account</string>
    <!-- Label in My Account section to show user account type -->
    <string name="my_account_pro2">Pro II Account</string>
    <!-- Label in My Account section to show user account type -->
    <string name="my_account_pro3">Pro III Account</string>
    <!-- Type of account info added to the feedback email sent to support -->
    <string name="my_account_prolite_feedback_email">Pro Lite Account</string>
    <!--  -->
    <string name="backup_title">Back up your Recovery Key</string>
    <!-- Subtitle of the screen to backup the master key -->
    <string name="backup_subtitle">Your password unlocks your Recovery Key</string>
    <!-- First paragraph of the screen to backup the master key -->
    <string name="backup_first_paragraph">Your data is only readable through a chain of decryption operations that begins with your master encryption key, which we store encrypted with your password. This means that if you lose your password, your Recovery Key can no longer be decrypted, and you can no longer decrypt your data.</string>
    <!-- Summary of the preference Recovery key on Settings section -->
    <string name="backup_second_paragraph">Exporting the Recovery Key and keeping it in a secure location enables you to set a new password without data loss.</string>
    <!-- Third paragraph of the screen to backup the master key -->
    <string name="backup_third_paragraph">An external attacker cannot gain access to your account with just your key. A password reset requires both the key and access to your email.</string>
    <!-- Sentence to inform the user the available actions in the screen to backup the master key -->
    <string name="backup_action">Copy the Recovery Key to the clipboard or save it as text file.</string>
    <!-- Action of a button to save something -->
    <string name="save_action">Save</string>
    <!-- Alert message when the master key has been successfully copied to the ClipBoard -->
    <string name="copy_MK_confirmation">The Recovery Key has been successfully copied</string>
    <!-- Button to change the password -->
    <string name="change_pass">Change</string>
    <!-- Positive button to perform a general action -->
    <string name="general_positive_button">YES</string>
    <!-- Negative button to perform a general action -->
    <string name="general_negative_button">NO</string>
    <!-- Option of the overflow menu to show the screen info to reset the password -->
    <string name="forgot_pass_menu">Forgot password?</string>
    <!-- Button in the Login screen to reset the password -->
    <string name="forgot_pass">Forgot your password?</string>
    <!-- First paragraph of the screen when the password has been forgotten -->
    <string name="forgot_pass_first_paragraph">If you have a backup of your Recovery Key, you can reset your password by selecting YES. No data will be lost.</string>
    <!-- Second paragraph of the screen when the password has been forgotten -->
    <string name="forgot_pass_second_paragraph">You can still export your Recovery Key now if you have an active MEGA session in another browser on this or any other computer. If you don’t, you can no longer decrypt your existing account, but you can start a new one under the same email address by selecting NO.</string>
    <!-- Sentence to ask to the user if he has the master key in the screen when the password has been forgotten -->
    <string name="forgot_pass_action">Do you have a backup of your Recovery Key?</string>
    <!-- Title of the alert message to ask for the link to reset the pass with the MK -->
    <string name="title_alert_reset_with_MK">Great!</string>
    <!-- Hint of the text where the user can write his e-mail -->
    <string name="edit_text_insert_mail">email goes here</string>
    <!-- Text of the alert message to ask for the link to reset the pass with the MK -->
    <string name="text_alert_reset_with_MK">Please enter your email address below. You will receive a recovery link that will allow you to submit your Recovery Key and reset your password.</string>
    <!-- Hint of the text when the user can write his master key -->
    <string name="edit_text_insert_mk">Your Recovery Key goes here</string>
    <!-- Hint of the text where the user can write his password -->
    <string name="edit_text_insert_pass">password goes here</string>
    <!-- Text shown in the last alert dialog to confirm delete user account -->
    <string name="delete_account_text_last_step">This is the last step to delete your account. You will permanently lose all the data stored in the cloud. Please enter your password below.</string>
    <!-- Title of the alert dialog to inform the user that have to check the email -->
    <string name="email_verification_title">Email verification</string>
    <!-- Text of the alert dialog to inform the user that have to check the email -->
    <string name="email_verification_text">Please check your email to proceed.</string>
    <!-- Text to inform the user when an error occurs -->
    <string name="general_text_error">An error occurred, please try again.</string>
    <!-- Alert to inform the user that have to be logged in to perform the action -->
    <string name="alert_not_logged_in">You must be logged in to perform this action.</string>
    <!-- Error message when a user attempts to change their email without an active login session. -->
    <string name="change_email_not_logged_in">You need to be logged in to complete your email change. Please log in again with your current email address and then tap on your confirmation link again.</string>
    <!-- Text displayed to inform that the email was successfully changed. Please keep the placeholder, it will be replaced with the new email address. -->
    <string name="email_changed">Congratulations, your new email address for this MEGA account is: %1$s</string>
    <!-- Error when the user leaves empty the password field -->
    <string name="invalid_string">Incorrect</string>
    <!-- Text of the toast when the user enters invalid text which is neither a valid phone number nor a valid email -->
    <string name="invalid_input">Invalid input</string>
    <!-- Title of the alert dialog when the user tries to recover the pass of a non existing account -->
    <string name="invalid_email_title">Invalid email address</string>
    <!-- Title of the alert dialog when the user tries to recover the pass of a non existing account -->
    <string name="invalid_email_text">Please check the email address and try again.</string>
    <!-- Title of the dialog to write the Recovery Key after opening the recovery link -->
    <string name="title_dialog_insert_MK">Password reset</string>
    <!-- Text of the dialog to write the Recovery Key after opening the recovery link -->
    <string name="text_dialog_insert_MK">Please enter your Recovery Key below</string>
    <!-- Text of the alert when the pass has been correctly changed -->
    <string name="pass_changed_alert">Your password has been changed.</string>
    <!-- Title of the dialog to park an account -->
    <string name="park_account_dialog_title">Park account</string>
    <!-- Button to park an account -->
    <string name="park_account_button">Park</string>
    <!-- Title of the screen to park an account -->
    <string name="park_account_title">Oops!</string>
    <!-- First paragraph of the screen to park an account -->
    <string name="park_account_first_paragraph">Due to our end-to-end encryption paradigm, you will not be able to access your data without either your password or a backup of your Recovery Key.</string>
    <!-- Second paragraph of the screen to park an account -->
    <string name="park_account_second_paragraph">You can park your existing account and start a fresh one under the same email address. Your data will be retained for at least 60 days. In case that you recall your parked account’s password, please contact support&#64;mega.nz</string>
    <!-- Text of the dialog message to ask for the link to park the account -->
    <string name="dialog_park_account">Please enter your email address below. You will receive a recovery link that will allow you to park your account.</string>
    <!-- Text shown in the last alert dialog to park an account -->
    <string name="park_account_text_last_step">This is the last step to park your account, please enter your new password. Your data will be retained for at least 60 days. If you recall your parked account’s password, please contact support&#64;mega.nz</string>
    <!-- Title of the screen to write the new password after opening the recovery link -->
    <string name="title_enter_new_password">Enter new password</string>
    <!-- Message when the user tries to open a recovery pass link and it has expired -->
    <string name="recovery_link_expired">This recovery link has expired, please try again.</string>
    <!-- Text of the alert after opening the recovery link to reset pass being logged. -->
    <string name="text_reset_pass_logged_in">Your Recovery Key will be used to reset your password. Please enter your new password.</string>
    <!-- Text of the alert dialog to inform the user that have to check the email after clicking the option forgot pass -->
    <string name="email_verification_text_change_pass">You will receive a recovery link that will allow you to reset your password.</string>
    <!-- Button to upgrade the account to PRO account in My Account Section -->
    <string name="my_account_upgrade_pro">Upgrade</string>
    <!-- Button to upgrade the account to PRO account in the panel that appears randomly -->
    <string name="my_account_upgrade_pro_panel">Upgrade now</string>
    <!-- Message to promote PRO accounts -->
    <string name="get_pro_account">Grow your cloud.[A]Get increased storage and transfer quotas with a Pro account.</string>
    <!-- success message when the MasterKey file has been downloaded -->
    <string name="toast_master_key">The MEGA account Recovery Key has been saved to: %1s. [A]You can find the file with your Recovery Key in the Saved for Offline section.[/A] Note: as the file with your Recovery Key will be deleted when you log out, please store it in a safe place outside your MEGA account.</string>
    <!-- Error shown when the user tries to change his mail to one that is already used -->
    <string name="mail_already_used">This email address is already in use. Please use another email address.</string>
    <!-- Error shown when the user tries to change his mail while the user has already requested a confirmation link for that email address -->
    <string name="mail_changed_confirm_requested">You have already requested a confirmation link for that email address.</string>
    <!-- Error shown when the user tries to change his mail while the email is the same as the old -->
    <string name="mail_same_as_old">This is your existing email address.</string>
    <!-- Text shown in the last alert dialog to change the email associated to an account -->
    <string name="change_mail_text_last_step">This is the last step to change your email. Please enter your password below.</string>
    <!-- Title of the alert dialog to change the email associated to an account -->
    <string name="change_mail_title_last_step">Change email</string>
    <!-- Iitle of the warning when the user is running out of space -->
    <string name="title_new_warning_out_space">You are running out of storage space.</string>
    <!-- Text of the warning when the user is running out of space -->
    <string name="new_warning_out_space">Take full advantage of your MEGA account by upgrading to Pro.</string>
    <!-- Iitle of sliding panel to choose the option to edit the profile picture -->
    <string name="title_options_avatar_panel">Edit profile picture</string>
    <!-- Option of the sliding panel to capture a new picture to upload to Cloud Drive or to set as user avatar -->
    <string name="take_photo_avatar_panel">Capture</string>
    <!-- Option of the sliding panel to change the avatar by choosing an existing picture -->
    <string name="choose_photo_avatar_panel">Choose picture</string>
    <!-- Option of the sliding panel to delete the existing avatar -->
    <string name="delete_avatar_panel">Delete picture</string>
    <!-- Alert when the user introduces his MK to reset pass incorrectly -->
    <string name="incorrect_MK">The key you supplied does not match this account. Please make sure you use the correct Recovery Key and try again.</string>
    <!-- Title of the alert when the user introduces his MK to reset pass incorrectly -->
    <string name="incorrect_MK_title">Invalid Recovery Key</string>
    <!-- Alert Dialog to get link -->
    <string name="option_full_link">Link with key</string>
    <!-- Message shown meanwhile the app is waiting for a request -->
    <string name="recovering_info">Getting info&#8230;</string>
    <!-- Text of the alert dialog to inform the user that have to check the email to validate his new email -->
    <string name="email_verification_text_change_mail">Your new email address needs to be validated. Please check your email to proceed.</string>
    <!-- Confirmation before deleting the avatar of the user’s profile -->
    <string name="confirmation_delete_avatar">Delete your profile picture?</string>
    <!-- Title of the Dialog to edit the profile attributes of the user’s account -->
    <string name="title_edit_profile_info">Edit</string>
    <!-- Alert Dialog to get link -->
    <string name="title_set_expiry_date">Set expiry date</string>
    <!-- Title of the dialog to get link with password -->
    <string name="title_set_password_protection">Set password protection</string>
    <!-- Subtitle of the dialog to get link -->
    <string name="subtitle_set_expiry_date">(PRO ONLY)</string>
    <!-- Alert Dialog to get link with password -->
    <string name="set_password_protection_dialog">Set password</string>
    <!-- Hint of the dialog to get link with password -->
    <string name="hint_set_password_protection_dialog">Enter password</string>
    <!-- Hint of the confirmation dialog to get link with password -->
    <string name="hint_confirm_password_protection_dialog">Confirm password</string>
    <!-- Status text at the beginning of getting a link -->
    <string name="link_request_status">Processing&#8230;</string>
    <!-- Option of the sliding panel to edit the link of a node -->
    <string name="edit_link_option">Manage link</string>
    <!-- Error alert dialog shown when changing the password the user provides an incorrect password -->
    <string name="old_password_provided_incorrect">The current password you have provided is incorrect.</string>
    <!-- success message when reinviting multiple contacts -->
    <string name="number_correctly_reinvite_contact_request">%d reinvite requests sent successfully.</string>
    <!-- success message when reinviting multiple contacts -->
    <string name="number_correctly_delete_contact_request">%d requests deleted successfully.</string>
    <!-- error message when reinviting multiple contacts -->
    <string name="number_no_delete_contact_request">%1$d requests successfully deleted but %2$d requests were not deleted.</string>
    <!-- confirmation message before removing a contact request. -->
    <string name="confirmation_delete_contact_request">Do you want to remove the invitation request to %s?</string>
    <!-- confirmation message before removing mutiple contact request -->
    <string name="confirmation_remove_multiple_contact_request">Do you want to remove these %d invitation requests?</string>
    <!-- success message when replying to multiple received request -->
    <string name="number_correctly_invitation_reply_sent">%d request replies sent.</string>
    <!-- error message when replying to multiple received request -->
    <string name="number_incorrectly_invitation_reply_sent">%1$d request replies successfully sent but %2$d were not sent.</string>
    <!-- Referring to a invitation request in the Contacts section. Plural. e.g. 5 requests -->
    <plurals name="general_num_request">
        <item quantity="one">1 request</item>
        <item quantity="other">%1$d requests</item>
    </plurals>
    <!-- Confirmation before removing the outgoing shares of a folder -->
    <plurals name="confirmation_remove_outgoing_shares">
        <item quantity="one">The folder is shared with %1$d contact. Remove share?</item>
        <item quantity="other">The folder is shared with %1$d contacts. Remove all shares?</item>
    </plurals>
    <!-- Error message when the credentials to login are incorrect. -->
    <string name="error_incorrect_email_or_password">Invalid email and/or password. Please try again.</string>
    <!-- Error message when trying to login and the account is suspended. -->
    <string name="error_account_suspended">Your account has been suspended due to Terms of Service violations. Please contact support&#64;mega.nz</string>
    <!-- Error message when to many attempts to login. -->
    <string name="too_many_attempts_login">Too many failed attempts to log in, please wait for an hour.</string>
    <!-- Error message when trying to login to an account not validated. -->
    <string name="account_not_validated_login">This account has not been validated yet. Please check your email.</string>
    <!-- Error message shown when opening a folder link which doesn’t exist -->
    <string name="general_error_folder_not_found">Folder link unavailable</string>
    <!-- Error message shown when opening a folder link which has been removed due to ToS/AUP violation -->
    <string name="folder_link_unavaible_ToS_violation">The folder link has been removed as it violated our Terms of Service.</string>
    <!-- Error message shown when opening a file link which doesn’t exist -->
    <string name="general_error_file_not_found">File link unavailable</string>
    <!-- Error message shown when opening a file link which has been removed due to ToS/AUP violation -->
    <string name="file_link_unavaible_ToS_violation">The file link has been removed as it violated our Terms of Service.</string>
    <!-- Error message shown when opening a folder link or file link which has been corrupt or deformed -->
    <string name="link_broken">This URL is corrupt or deformed. The link you are trying to access does not exist.</string>
    <!-- Title of the screen after creating the account. That screen asks the user to confirm the account by checking the email -->
    <string name="confirm_email_text">Awaiting email confirmation</string>
    <!-- Text below the title that explains the user should check the email and click the link to confirm the account -->
    <string name="confirm_email_explanation">Please check your email and tap the link to confirm your account.</string>
    <!-- Plural of items which contains a folder. 2 items -->
    <plurals name="general_num_items">
        <item quantity="one">1 item</item>
        <item quantity="other">%1$d items</item>
    </plurals>
    <!-- Error message shown when opening a file or folder link which account has been removed due to ToS/AUP violation -->
    <string name="file_link_unavaible_delete_account">The associated user account has been terminated due to multiple violations of our Terms of Service.</string>
    <!-- Error message shown after login into a folder link with an invalid decryption key -->
    <string name="general_error_invalid_decryption_key">The provided decryption key for the folder link is invalid.</string>
    <!-- Title of the label in the my account section. It shows the credentials of the current user so it can be used to be verified by other contacts -->
    <string name="my_account_my_credentials">My credentials</string>
    <!-- Word to indicate the limited bandwidth of the free accounts -->
    <string name="limited_bandwith">Limited</string>
    <!-- Item of the navigation title for the chat section -->
    <string name="section_chat">Chat</string>
    <!-- Item of the navigation title for the chat section when there is any unread message -->
    <string name="section_chat_with_notification">Chat [A](%1$d)[/A]</string>
    <!-- Confirmation button of the dialog to archive a chat -->
    <string name="tab_archive_chat">Archive</string>
    <!-- Message shown when the user has no recent chats -->
    <string name="recent_chat_empty_invite">Invite your friends to join you on Chat and enjoy our encrypted platform with privacy and security.</string>
    <!-- Initial of the word hour to show the duration of a video or audio call -->
    <string name="initial_hour">h</string>
    <!-- Initial of the word minute to show the duration of a video or audio call -->
    <string name="initial_minute">m</string>
    <!-- Initial of the word second to show the duration of a video or audio call -->
    <string name="initial_second">s</string>
    <!-- Title shown when multiselection is enable in chat tabs -->
    <string name="selected_items">%d selected</string>
    <!-- Message to confirm if the user wants to delete a contact from a shared folder -->
    <string name="remove_contact_shared_folder">The contact %s will be removed from the shared folder.</string>
    <!-- Message to confirm if the user wants to delete a multiple contacts from a shared folder -->
    <string name="remove_multiple_contacts_shared_folder">%d contacts will be removed from the shared folder.</string>
    <!-- success message when removing a contact from a shared folder -->
    <string name="number_correctly_removed_from_shared">%d contacts removed successfully from the shared folder</string>
    <!-- success message when removing a contact from a shared folder -->
    <string name="number_incorrectly_removed_from_shared">%d contacts were not successfully removed</string>
    <!-- success message when changing permissions of contacts for a shared folder, place holder: number of contacts effected -->
    <string name="number_permission_correctly_changed_from_shared">Successfully updated permissions for %d contacts</string>
    <!-- success message when changing permissions of contacts for a shared folder, place holder: number of contacts effected -->
    <string name="number_permission_incorrectly_changed_from_shared">Failed to update permissions for %d contacts</string>
    <!-- Message shown while the contact list from the device is being read and then shown to the user -->
    <string name="contacts_list_empty_text_loading">Loading contacts from the phone&#8230;</string>
    <!-- Warning message when reinviting multiple contacts -->
    <string name="number_existing_invite_contact_request">%d requests already sent.</string>
    <!-- success message when reinviting multiple contacts -->
    <string name="number_correctly_invite_contact_request">%d invite requests sent successfully.</string>
    <!-- error message when reinviting multiple contacts -->
    <string name="number_no_invite_contact_request">%1$d invite requests successfully sent but %2$d requests were not sent.</string>
    <!-- Word next to own user’s message in chat screen -->
    <string name="chat_me_text_bracket">%1s (Me)</string>
    <!-- Hint shown in the field to write a message in the chat screen -->
    <string name="type_message_hint">Type a message</string>
    <!-- button -->
    <string name="general_mute">Mute</string>
    <!-- button -->
    <string name="general_unmute">Unmute</string>
    <!-- Title of the dialogue to mute the general chat notifications. -->
    <string name="title_dialog_mute_chat_notifications">Do not disturb</string>
    <!-- Subtitle of the dialogue to mute the general chat notifications. -->
    <string name="subtitle_dialog_mute_chat_notifications">Mute chat notifications for</string>
    <!-- Title of the dialogue to mute the notifications of a specific chat. -->
    <string name="title_dialog_mute_chatroom_notifications">Mute notifications</string>
    <!-- Label for the setting option that indicates the general notifications are enabled. -->
    <string name="mute_chat_notification_option_on">On</string>
    <!-- Label for the dialog box option to mute a chat. This option will indicate that notifications for that chat are enabled. -->
    <string name="mute_chatroom_notification_option_off">Off</string>
    <!-- Label for the dialog box option to mute a chat. This option will indicate that chat notifications will be disabled until tomorrow at 8 a.m. -->
    <string name="mute_chatroom_notification_option_until_tomorrow_morning">Until tomorrow morning</string>
    <!-- Label for the dialog box option to mute a chat. This option will indicate that chat notifications will be disabled until today at 8 a.m. -->
    <string name="mute_chatroom_notification_option_until_this_morning">Until this morning</string>
    <!-- Label for the dialog box option to mute a chat. This option will indicate that chat notifications will be disabled until turn it off again. -->
    <string name="mute_chatroom_notification_option_forever">Until I turn them back on</string>
    <!-- Message when a chat has been silenced, for a specific time, successfully. For example: Chat notifications will be muted for 1 hour -->
    <string name="success_muting_a_chat_for_specific_time">Chat notifications will be muted for %s</string>
    <!-- Message to indicate the chat has been muted, until a specific time (24 hours format). Plural, used for any format different to 01:XX, e.g. 14:15 -->
    <plurals name="success_muting_chat_until_specific_time">
        <item quantity="one">Chat notifications will be muted until %1$s</item>
        <item quantity="other">Chat notifications will be muted until %1$s</item>
    </plurals>
    <!-- Message to indicate the chat has been muted, until a specific day and time (24 hours format). Plural, used for any format different to 01:XX, e.g. Chat notifications will be muted until tomorrow at 08:00 -->
    <plurals name="success_muting_chat_until_specific_date_and_time">
        <item quantity="one">Chat notifications will be muted until %1$s at %2$s</item>
        <item quantity="other">Chat notifications will be muted until %1$s at %2$s</item>
    </plurals>
    <!-- Message when select the option Do not disturb but the notifications are already muted -->
    <string name="notifications_are_already_muted">Chat notifications are muted</string>
    <!-- Message when a chat has been unmuted successfully. -->
    <string name="success_unmuting_a_chat">Chat notifications enabled</string>
    <!-- String to indicate the time in 24h format until which a specific chat is muted. Plural, used for any format different to 1:XX, e.g. 14:15 -->
    <plurals name="chat_notifications_muted_until_specific_time">
        <item quantity="one">Muted until %1$s</item>
        <item quantity="other">Muted until %1$s</item>
    </plurals>
    <!-- Title of the section to enable notifications in the Contact Properties screen -->
    <string name="title_properties_chat_contact_notifications">Notifications</string>
    <!-- Title of the section to choose the sound of incoming messages in the Contact Properties screen -->
    <string name="title_properties_chat_contact_message_sound">Message sound</string>
    <!-- Title of the section to clear the chat content in the Contact Properties screen -->
    <string name="title_properties_chat_clear_chat">Clear chat</string>
    <!-- Title of the section to share the contact in the Contact Properties screen -->
    <string name="title_properties_chat_share_contact">Share contact</string>
    <!-- Title of the screen to select the ringtone of the calls -->
    <string name="call_ringtone_title">Call ringtone</string>
    <!-- Title of the screen to select the sound of the notifications -->
    <string name="notification_sound_title">Notification sound</string>
    <!-- Button to clear the chat history -->
    <string name="general_clear">Clear</string>
    <!-- Message show when the history of a chat has been successfully deleted -->
    <string name="clear_history_success">Chat history has been cleared</string>
    <!-- Message show when the history of a chat hasn’t been successfully deleted -->
    <string name="clear_history_error">An error has occurred. The chat history has not been successfully cleared</string>
    <!-- Menu item to add participants to a chat -->
    <string name="add_participants_menu_item">Add participants</string>
    <!-- Menu item to remove a participants from a chat -->
    <string name="remove_participant_menu_item">Remove participant</string>
    <!-- Message about MEGA when there are no message in the chat screen -->
    <string name="mega_info_empty_screen">Protects your chat with end-to-end (user controlled) encryption, providing essential safety assurances:</string>
    <!-- Message about MEGA when there are no message in the chat screen -->
    <string name="mega_authenticity_empty_screen">The system ensures that the data received is truly from the specified sender, and its content has not been manipulated during transit.</string>
    <!-- Message about MEGA when there are no message in the chat screen -->
    <string name="mega_confidentiality_empty_screen">Only the author and intended recipients are able to decipher and read the content.</string>
    <!-- Message about MEGA when there are no message in the chat screen -->
    <string name="title_mega_info_empty_screen">MEGA</string>
    <!-- Message about MEGA when there are no message in the chat screen -->
    <string name="title_mega_authenticity_empty_screen">Authenticity</string>
    <!-- Message about MEGA when there are no message in the chat screen -->
    <string name="title_mega_confidentiality_empty_screen">Confidentiality</string>
    <!-- Error message shown when opening a cancel link with an account that not corresponds to the link -->
    <string name="error_not_logged_with_correct_account">This link is not related to this account. Please log in with the correct account.</string>
    <!-- Message when the user tries to open a cancel link and it has expired -->
    <string name="cancel_link_expired">This cancel link has expired, please try again.</string>
    <!-- Text shown after searching and no results found -->
    <string name="no_results_found">No results were found</string>
    <!-- the options of what to upload in an array. Needed for the settings, the options of what to upload. -->
    <string name="offline_status">Offline</string>
    <!-- the options of what to upload in an array. Needed for the settings, the options of what to upload. -->
    <string name="online_status">Online</string>
    <!-- the options of what to upload in an array. Needed for the settings, the options of what to upload. -->
    <string name="away_status">Away</string>
    <!-- the options of what to upload in an array. Needed for the settings, the options of what to upload. -->
    <string name="busy_status">Busy</string>
    <!-- Info label about the status of the user -->
    <string name="invalid_status">No connection</string>
    <!-- Text shown when a message has been deleted in the chat -->
    <string name="text_deleted_message">This message has been deleted</string>
    <!-- Text shown when a message has been deleted in the chat -->
    <string name="text_deleted_message_by">[A]This message has been deleted by [/A][B]%1$s[/B]</string>
    <!-- Confirmation before deleting messages -->
    <string name="confirmation_delete_several_messages">Remove messages?</string>
    <!-- Confirmation before deleting one message -->
    <string name="confirmation_delete_one_message">Remove message?</string>
    <!-- Label for the sliding panel of a group chat -->
    <string name="group_chat_label">Group chat</string>
    <!-- Label for the option of the sliding panel to show the info of a chat group -->
    <string name="group_chat_info_label">Group info</string>
    <!-- Label for the option of the sliding panel to start a one to one chat -->
    <string name="group_chat_start_conversation_label">Start conversation</string>
    <!-- Label for the option of the sliding panel to edit the profile -->
    <string name="group_chat_edit_profile_label">Edit profile</string>
    <!-- Title of the section to leave a group content in the Contact Properties screen -->
    <string name="title_properties_chat_leave_chat">Leave Group</string>
    <!-- Label for participants of a group chat -->
    <string name="participants_chat_label">Participants</string>
    <!-- Text of the confirm dialog shown when it wants to remove a contact from a chat -->
    <string name="confirmation_remove_chat_contact">Remove %s from this chat?</string>
    <!-- Label to explain the read only participant permission in the options panel of the group info screen -->
    <string name="observer_permission_label_participants_panel">Read-only</string>
    <!-- Label to show the participant permission in the options panel of the group info screen -->
    <string name="standard_permission_label_participants_panel">Standard</string>
    <!-- Label to show the participant permission in the options panel of the group info screen -->
    <string name="administrator_permission_label_participants_panel">Moderator</string>
    <!-- Text appended to a edited message. -->
    <string name="edited_message_text">(edited)</string>
    <!-- Option in menu to change title of a chat group. -->
    <string name="change_title_option">Change title</string>
    <!-- confirmation message before leaving a group chat -->
    <string name="confirmation_leave_group_chat">If you leave, you will no longer have access to read or send messages.</string>
    <!-- title confirmation message before leaving a group chat -->
    <string name="title_confirmation_leave_group_chat">Leave group chat?</string>
    <!-- Message show when a participant hasn’t been successfully invited to a group chat -->
    <string name="add_participant_error_already_exists">The participant is already included in this group chat</string>
    <!-- success message when inviting multiple contacts to a group chat -->
    <string name="number_correctly_add_participant">%d participants were successfully invited</string>
    <!-- error message when inviting multiple contacts to a group chat -->
    <string name="number_no_add_participant_request">%1$d participants were successfully invited but %2$d participants were not invited.</string>
    <!-- chat message when the permissions for a user has been changed -->
    <string name="message_permissions_changed">[A]%1$s[/A][B] was changed to [/B][C]%2$s[/C][D] by [/D][E]%3$s[/E]</string>
    <!-- chat message when a participant was added to a group chat -->
    <string name="message_add_participant">[A]%1$s[/A][B] joined the group chat by invitation from [/B][C]%2$s[/C]</string>
    <!-- chat message when a participant was removed from a group chat -->
    <string name="message_remove_participant">[A]%1$s[/A][B] was removed from group chat by [/B][C]%2$s[/C]</string>
    <!-- Message shown when a participant change the title of a group chat. -->
    <string name="change_title_messages">[A]%1$s[/A][B] changed the group chat name to [/B][C]“%2$s”[/C]</string>
    <!-- chat message when a participant left a group chat -->
    <string name="message_participant_left_group_chat">[A]%1$s[/A][B] left the group chat[/B]</string>
    <!-- chat message alert when the message have to been manually -->
    <string name="manual_retry_alert">Message not sent. Tap for options</string>
    <!-- Chat alert of an attachment message when the upload is in progress but the queue of transfers is paused. -->
    <string name="manual_resume_alert">Transfers paused. Tap to resume.</string>
    <!-- message shown when the status of the user coudn’t be changed -->
    <string name="changing_status_error">Error. Your status has not been changed</string>
    <!-- message shown when a user couldn’t leave chat -->
    <string name="leave_chat_error">An error occurred when leaving the chat</string>
    <!-- message shown when a chat has not been created -->
    <string name="create_chat_error">An error occurred when creating the chat</string>
    <!-- settings of the chat to choose the status -->
    <string name="settings_chat_vibration">Vibration</string>
    <!-- Button text shown on SMS verification page, if the user wants to logout current suspended account and login with another account, user can press this button to logout -->
    <string name="sms_logout">[A]Log out[/A] to switch MEGA accounts</string>
    <!-- On SMS verification page, if the user presses the logout button, a dialog with this text will show to ask for user’s confirmation. -->
    <string name="confirm_logout_from_sms_verification">Are you sure that you want to log out of the current account?</string>
    <!-- Text shown when a message has been deleted in the chat -->
    <string name="non_format_text_deleted_message_by">This message has been deleted by %1$s</string>
    <!-- Text shown when the chat history has been successfully deleted. -->
    <string name="history_cleared_message">Chat history has been cleared</string>
    <!-- Text shown when the chat history was cleared by someone -->
    <string name="non_format_history_cleared_by">Chat history cleared by %1$s</string>
    <!-- chat message when the permissions for a user has been changed -->
    <string name="non_format_message_permissions_changed">%1$s was changed to %2$s by %3$s</string>
    <!-- chat message when a participant was added to a group chat -->
    <string name="non_format_message_add_participant">%1$s was added to this group chat by invitation from %2$s</string>
    <!-- chat message when a participant was removed from a group chat -->
    <string name="non_format_message_remove_participant">%1$s was removed from group chat by %2$s</string>
    <!-- Message shown when a participant change the title of a group chat. -->
    <string name="non_format_change_title_messages">%1$s changed the group chat name to “%2$s”</string>
    <!-- chat message when a participant left a group chat -->
    <string name="non_format_message_participant_left_group_chat">%1$s left the group chat</string>
    <!-- success alert when the user copy some messages to the clipboard -->
    <string name="messages_copied_clipboard">Copied to the clipboard</string>
    <!-- Title of the error dialog when opening a chat -->
    <string name="chat_error_open_title">Chat error</string>
    <!-- Message of the error dialog when opening a chat -->
    <string name="chat_error_open_message">The chat could not be opened successfully</string>
    <!-- Menu option to add a contact to your contact list. -->
    <string name="menu_choose_contact">Choose contact</string>
    <!-- Title of the contact list -->
    <plurals name="general_selection_num_contacts">
        <item quantity="one">%1$d contact</item>
        <item quantity="other">%1$d contacts</item>
    </plurals>
    <!-- Message shown when the folder sharing process fails -->
    <string name="error_sharing_folder">Error sharing the folder. Please try again.</string>
    <!-- confirmation message before removing a contact, Plural -->
    <plurals name="confirmation_remove_contact">
        <item quantity="one">All data associated with the selected contact will be permanently lost.</item>
        <item quantity="other">All data associated with the selected contacts will be permanently lost.</item>
    </plurals>
    <!-- title of confirmation alert before removing a contact, Plural -->
    <plurals name="title_confirmation_remove_contact">
        <item quantity="one">Remove contact?</item>
        <item quantity="other">Remove contacts?</item>
    </plurals>
    <!-- option shown when a message could not be sent -->
    <string name="message_option_retry">Retry</string>
    <!-- title of the menu for a non sent message -->
    <string name="title_message_not_sent_options">Message not sent</string>
    <!-- title of the menu for an uploading message with attachment -->
    <string name="title_message_uploading_options">Uploading attachment</string>
    <!-- message shown when a chat has no messages -->
    <string name="no_conversation_history">No conversation history</string>
    <!-- Text to indicate that one participant is typing or multiple participants are typing at the same time in a chat room. The "%1$s" placeholder is to put the name(s) of the participant(s). The [A][/A] format marks are to put the text in a different color. -->
    <plurals name="user_typing">
        <item quantity="one">%1$s [A]is typing&#8230;[/A]</item>
        <item quantity="other">%1$s [A]are typing&#8230;[/A]</item>
    </plurals>
    <!-- text that appear when there are more than 2 people writing at that time in a chat. For example User1, user2 and more are typing… -->
    <string name="more_users_typing">%1$s [A]and more are typing&#8230;[/A]</string>
    <!-- More button in contact info page -->
    <string name="label_more">More</string>
    <!-- Text button -->
    <string name="label_close">Close</string>
    <!-- Title of the general tab in My Account Section -->
    <string name="tab_my_account_general">General</string>
    <!-- label of storage in upgrade/choose account page, it is being used with a variable, e.g. for LITE user it will show ‘200GB Storage’. -->
    <string name="tab_my_account_storage">Storage</string>
    <!-- label of storage in upgrade/choose account page, it is being used with a variable, e.g. for LITE user it will show ‘200GB Storage’. -->
    <string name="label_storage_upgrade_account">Storage</string>
    <!-- Title of the section about the transfer quota in the storage tab in My Account Section -->
    <string name="label_transfer_quota_upgrade_account">Transfer quota</string>
    <!-- Title of the section about the transfer quota in the storage tab in My Account Section -->
    <string name="label_transfer_quota_achievements">Transfer quota</string>
    <!-- Title of the section about the plan in the storage tab in My Account Section -->
    <string name="account_plan">Plan</string>
    <!-- Title of the section about the storage space in the storage tab in My Account Section -->
    <string name="storage_space">Storage space</string>
    <!-- Title of the section about the transfer quota in the storage tab in My Account Section -->
    <string name="transfer_quota">Transfer quota</string>
    <!-- Label in section the storage tab in My Account Section -->
    <string name="available_space">Available</string>
    <!-- Label in section the storage tab in My Account Section when no info info is received -->
    <string name="not_available">not available</string>
    <!-- Label in section the storage tab when the account is Free -->
    <string name="no_bylling_cycle">No billing cycle</string>
    <!-- String to show the transfer quota and the used space in My Account section -->
    <string name="my_account_of_string">%1$s [A]of %2$s[/A]</string>
    <!-- Confirmation message before removing something from the Offline section. -->
    <string name="confirmation_delete_from_save_for_offline">Remove from Offline?</string>
    <!-- Label for the option of action menu to change the chat status -->
    <string name="set_status_option_label">Set status</string>
    <!-- Label for the option of setting to change the colour theme -->
    <string name="set_color_theme_label">Colour theme</string>
    <!-- Answer for confirmation dialog. -->
    <string name="general_dismiss">Dismiss</string>
    <!-- Label for any ‘Not available’ button, link, text, title, etc. - (String as short as possible). -->
    <string name="general_not_available">Not available</string>
    <!-- Accepted request invitacion alert -->
    <string name="context_invitacion_reply_accepted">Invitation accepted</string>
    <!-- Declined request invitacion alert -->
    <string name="context_invitacion_reply_declined">Invitation declined</string>
    <!-- Ignored request invitacion alert -->
    <string name="context_invitacion_reply_ignored">Invitation ignored</string>
    <!-- Content of a normal message that cannot be recognized -->
    <string name="error_message_unrecognizable">Message unrecognizable</string>
    <!-- Title of the settings section to configure the autoaway of chat presence -->
    <string name="settings_autoaway_title">Auto-away</string>
    <!-- Subtitle of the settings section to configure the autoaway of chat presence -->
    <string name="settings_autoaway_subtitle">Show me away after an inactivity of</string>
    <!-- Value in the settings section of the autoaway chat presence -->
    <string name="settings_autoaway_value">%1d minutes</string>
    <!-- Title of the settings section to configure the status persistence of chat presence -->
    <string name="settings_persistence_title">Status persistence</string>
    <!-- Subtitle of the settings section to configure the status persistence of chat presence -->
    <string name="settings_persistence_subtitle">Maintain my chosen status appearance even when I have no connected devices</string>
    <!-- Title of the dialog to set the value of the auto away preference -->
    <string name="title_dialog_set_autoaway_value">Set time limit</string>
    <!-- Button to set a value -->
    <string name="button_set">Set</string>
    <!-- Button to set a value -->
    <string name="hint_minutes">minutes</string>
    <!-- the options of what to upload in an array. Needed for the settings, the options of what to upload. -->
    <string-array name="settings_status_entries">
        <item>Online</item>
        <item>Away</item>
        <item>Busy</item>
        <item>Offline</item>
    </string-array>
    <!-- Text that indicates that a the offline section is currently empty -->
    <string name="offline_empty_folder">No files Saved for Offline</string>
    <!-- Positive confirmation to enable logs -->
    <string name="general_enable">Enable</string>
    <!-- Positive confirmation to allow MEGA to read contacts book. -->
    <string name="general_allow">Allow</string>
    <!-- Dialog to confirm the action of enabling logs -->
    <string name="enable_log_text_dialog">Logs can contain information related to your account</string>
    <!-- Dialog to confirm the reconnect action -->
    <string name="confirmation_to_reconnect">Network connection recovered. Connect to MEGA?</string>
    <!-- Message shown meanwhile the app is waiting for a the chat status -->
    <string name="loading_status">Loading status&#8230;</string>
    <!-- Error when a message cannot be edited -->
    <string name="error_editing_message">This message cannot be edited</string>
    <!-- Label to show the number of transfers in progress, Plural -->
    <plurals name="text_number_transfers">
        <item quantity="one">%1$d of %2$d file</item>
        <item quantity="other">%1$d of %2$d files</item>
    </plurals>
    <!-- Progress text shown when user stop upload/download and the app is waiting for async response -->
    <string name="label_process_finishing">Process is finishing&#8230;</string>
    <!-- positive button on dialog to view a contact -->
    <string name="option_to_transfer_manager">View</string>
    <!-- Label of the modal bottom sheet to pause all transfers -->
    <string name="option_to_pause_transfers">Pause all transfers</string>
    <!-- Label of the modal bottom sheet to resume all transfers -->
    <string name="option_to_resume_transfers">Resume all transfers</string>
    <!-- Label of the modal bottom sheet to clear completed transfers -->
    <string name="option_to_clear_transfers">Clear all transfers</string>
    <!-- Label indicating action to retry failed or cancelled transfers -->
    <string name="option_to_retry_transfers">Retry all transfers</string>
    <!-- Dialog to confirm the action of pausing one transfer -->
    <string name="menu_pause_individual_transfer">Pause transfer?</string>
    <!-- Dialog to confirm the action of restarting one transfer -->
    <string name="menu_resume_individual_transfer">Resume transfer?</string>
    <!-- Button to confirm the action of restarting one transfer -->
    <string name="button_resume_individual_transfer">Resume</string>
    <!-- Dialog to confirm before removing completed transfers -->
    <string name="confirmation_to_clear_completed_transfers">Clear all transfers?</string>
    <!-- Title of the tab section for transfers in progress -->
    <string name="title_tab_in_progress_transfers">In progress</string>
    <!-- Title of the tab section for completed transfers -->
    <string name="title_tab_completed_transfers">Completed</string>
    <!-- Text shown in playlist subtitle item when a file is reproducing but it is paused -->
    <string name="transfer_paused">Paused</string>
    <!-- Possible state of a transfer -->
    <string name="transfer_queued">Queued</string>
    <!-- Possible state of a transfer. When the transfer is finishing -->
    <string name="transfer_completing">Completing</string>
    <!-- Possible state of a transfer. When the transfer is retrying -->
    <string name="transfer_retrying">Retrying</string>
    <!-- Possible state of a transfer. When the transfer was cancelled -->
    <string name="transfer_cancelled">Cancelled</string>
    <!-- Possible state of a transfer -->
    <string name="transfer_unknown">Unknown</string>
    <!-- Title of the panel where the progress of the transfers is shown -->
    <string name="paused_transfers_title">Paused transfers</string>
    <!-- message shown in the screen when there are not any active transfer -->
    <string name="completed_transfers_empty">No completed transfers</string>
    <!-- Text of the notification shown when the upload service is running: e.g. Uploading files: 1 of 10 -->
    <string name="upload_service_notification">Uploading files: %1$d of %2$d</string>
    <!-- Text of the notification shown when the upload service is paused: e.g. Uploading files: 1 of 10 (paused)-->
    <string name="upload_service_notification_paused">Uploading files: %1$d of %2$d (paused)</string>
    <!-- Text of the notification shown when the upload service has finished, Plural -->
    <plurals name="upload_service_final_notification">
        <item quantity="one">Uploaded %1$d file</item>
        <item quantity="other">Uploaded %1$d files</item>
    </plurals>
    <!-- Text of the notification shown when the upload service has finished, Plural -->
    <plurals name="upload_service_notification_already_uploaded">
        <item quantity="one">1 file already uploaded</item>
        <item quantity="other">%1$d files already uploaded</item>
    </plurals>
    <!-- label for the total file size of multiple files and/or folders (no need to put the colon punctuation in the translation) -->
    <string name="general_total_size">Total size: %1$s</string>
    <!-- Text of the notification shown when the upload service has finished with any transfer error, Plural -->
    <plurals name="upload_service_failed">
        <item quantity="one">%1$d file not uploaded</item>
        <item quantity="other">%1$d files not uploaded</item>
    </plurals>
    <!-- Text of the notification shown when the upload service has finished with any copied file instead uploaded, Plural -->
    <plurals name="copied_service_upload">
        <item quantity="one">%1$d file copied</item>
        <item quantity="other">%1$d files copied</item>
    </plurals>
    <!-- Text of the notification shown when the download service do not download because the file is already on the device, Plural -->
    <plurals name="already_downloaded_service">
        <item quantity="one">%1$d file previously downloaded</item>
        <item quantity="other">%1$d files previously downloaded</item>
    </plurals>
    <!-- Text of the notification shown when the download service has finished, Plural -->
    <plurals name="download_service_final_notification">
        <item quantity="one">Downloaded %1$d file</item>
        <item quantity="other">Downloaded %1$d files</item>
    </plurals>
    <!-- Text of the notification shown when the download service has finished with any error, Plural -->
    <plurals name="download_service_final_notification_with_details">
        <item quantity="one">Downloaded %1$d of %2$d file</item>
        <item quantity="other">Downloaded %1$d of %2$d files</item>
    </plurals>
    <!-- Text of the notification shown when the download service has finished with any transfer error, Plural -->
    <plurals name="download_service_failed">
        <item quantity="one">%1$d file not downloaded</item>
        <item quantity="other">%1$d files not downloaded</item>
    </plurals>
    <!-- Text of the notification shown when the download service is running -->
    <string name="download_service_notification">Downloading files: %1$d of %2$d</string>
    <!-- Text of the notification shown when the download service is paused -->
    <string name="download_service_notification_paused">Downloading files: %1$d of %2$d (paused)</string>
    <!-- Title of the alert when the transfer quota is exceeded. -->
    <string name="title_depleted_transfer_overquota">Insufficient transfer quota</string>
    <!-- Text of the alert when the transfer quota is depleted. The placeholder indicates the time left for the transfer quota to be reset. For instance: 30m 45s -->
    <string name="current_text_depleted_transfer_overquota">Your queued download exceeds the current transfer quota available for your IP address and has therefore been interrupted. Upgrade your account or wait %s to continue.</string>
    <!-- Text of the alert when the transfer quota is depleted. The placeholder indicates the time left for the transfer quota to be reset. For instance: 30m 45s -->
    <string name="text_depleted_transfer_overquota">The transfer quota for this IP address has been exceeded. Upgrade your account or wait %s to continue your download.</string>
    <!-- Button to show plans in the alert when the transfer quota is depleted -->
    <string name="plans_depleted_transfer_overquota">See our plans</string>
    <!-- Button option of the alert when the transfer quota is depleted -->
    <string name="continue_without_account_transfer_overquota">Continue without account</string>
    <!-- this is used for example when downloading 1 file or 2 files, Plural of file. 2 files -->
    <plurals name="new_general_num_files">
        <item quantity="one">%1$d file</item>
        <item quantity="other">%1$d files</item>
    </plurals>
    <!-- Menu option -->
    <string name="general_view">View files</string>
    <!-- Menu option to choose to add file or folders to Cloud Drive -->
    <string name="add_to_cloud">Import</string>
    <!-- Menu option to choose to add file to Cloud Drive in the chat -->
    <string name="add_to_cloud_node_chat">Add to Cloud Drive</string>
    <!-- Menu option -->
    <string name="general_view_contacts">View contacts</string>
    <!-- Message displayed when a file has been successfully imported to Cloud Drive -->
    <string name="import_success_message">Successfully added to Cloud Drive</string>
    <!-- Menu option -->
    <string name="import_success_error">Error. Not added to Cloud Drive</string>
    <!-- Label in login screen to inform about the chat initialization proccess -->
    <string name="chat_connecting">Connecting&#8230;</string>
    <!-- message when trying to invite a contact with a pending request -->
    <string name="context_contact_already_invited">%s was already invited. Consult your pending requests.</string>
    <!-- Hint text explaining that you can change the email and resend the create account link to the new email address -->
    <string name="confirm_email_misspelled">If you have misspelt your email address, correct it and tap [A]Resend[A].</string>
    <!-- Button to resend the create account email to a new email address in case the previous email address was misspelled -->
    <string name="confirm_email_misspelled_resend">Resend</string>
    <!-- Text shown after the confirmation email has been sent to the new email address -->
    <string name="confirm_email_misspelled_email_sent">Email sent</string>
    <!-- text_copyright_alert_title -->
    <string name="copyright_alert_title">Copyright warning to all users</string>
    <!-- text_copyright_alert_first_paragraph -->
    <string name="copyright_alert_first_paragraph">MEGA respects the copyrights of others and requires that users of the MEGA Cloud service comply with the laws of copyright.</string>
    <!-- text_copyright_alert_second_paragraph -->
    <string name="copyright_alert_second_paragraph">You are strictly prohibited from using the MEGA Cloud service to infringe copyrights. You may not upload, download, store, share, display, stream, distribute, email, link to, transmit or otherwise make available any files, data or content that infringes any copyright or other proprietary rights of any person or entity.</string>
    <!-- text of the Agree button -->
    <string name="copyright_alert_agree_button">Agree</string>
    <!-- text of the Disagree button -->
    <string name="copyright_alert_disagree_button">Disagree</string>
    <!-- Hint how to cancel the download -->
    <string name="download_show_info">Show info</string>
    <!-- Error message when removing public links of nodes. Plural. -->
    <plurals name="context_link_removal_error">
        <item quantity="one">Link removal failed. Please try again later.</item>
        <item quantity="other">Failed to remove some links. Please try again later.</item>
    </plurals>
    <!-- Error message when creating public links of nodes. Plural. -->
    <plurals name="context_link_export_error">
        <item quantity="one">Link creation failed. Please try again later.</item>
        <item quantity="other">Failed to create some links. Please try again later.</item>
    </plurals>
    <!-- Message when some public links were removed successfully. Plural. -->
    <plurals name="context_link_removal_success">
        <item quantity="one">Link removed successfully.</item>
        <item quantity="other">Links removed successfully.</item>
    </plurals>
    <!-- error message -->
    <string name="context_link_action_error">Link action failed. Please try again later.</string>
    <!-- title of the dialog shown when sending or sharing a folder -->
    <string name="title_write_user_email">Write the user’s email</string>
    <!-- title of the screen to see the details of several node attachments -->
    <string name="activity_title_files_attached">Files attached</string>
    <!-- title of the screen to see the details of several contact attachments -->
    <string name="activity_title_contacts_attached">Contacts attached</string>
    <!--  -->
    <string name="alert_user_is_not_contact">The user is not a contact</string>
    <!--  -->
    <string name="camera_uploads_cellular_connection">Use cellular connection</string>
    <!--  -->
    <string name="camera_uploads_upload_videos">Upload Videos</string>
    <!-- Message when an user avatar has been changed successfully -->
    <string name="success_changing_user_avatar">Profile picture updated</string>
    <!-- Message when an error ocurred when changing an user avatar -->
    <string name="error_changing_user_avatar_image_not_available">Error. Selected image does not exist</string>
    <!-- Message when an error ocurred when changing an user avatar -->
    <string name="error_changing_user_avatar">Error when changing the profile picture</string>
    <!-- Message when an user avatar has been deleted successfully -->
    <string name="success_deleting_user_avatar">Profile picture deleted</string>
    <!-- Message when an error ocurred when deleting an user avatar -->
    <string name="error_deleting_user_avatar">Error when deleting the profile picture</string>
    <!-- Message when an error ocurred when changing an user attribute -->
    <string name="error_changing_user_attributes">An error occurred when changing the name</string>
    <!-- Message when an user attribute has been changed successfully -->
    <string name="success_changing_user_attributes">Your name has been successfully updated</string>
    <!-- Message show when a participant has been successfully invited to a group chat -->
    <string name="add_participant_success">Participant added</string>
    <!-- Message show when a participant hasn’t been successfully invited to a group chat -->
    <string name="add_participant_error">Error. Participant not added</string>
    <!-- Message show when a participant has been successfully removed from a group chat -->
    <string name="remove_participant_success">Participant removed</string>
    <!-- Message show when a participant hasn’t been successfully removed from a group chat -->
    <string name="remove_participant_error">Error. Participant not removed</string>
    <!--  -->
    <string name="no_files_selected_warning">No files selected</string>
    <!--  -->
    <string name="attachment_upload_panel_from_cloud">From Cloud Drive</string>
    <!--  -->
    <string name="attachment_upload_panel_contact">Contact</string>
    <!-- Button and title of dialog shown when the user wants to delete permanently their account. -->
    <string name="delete_account">Delete account</string>
    <!-- Text shown in the alert dialog to confirm the deletion of an account -->
    <string name="delete_account_text">If you delete your account you will not be able to access your account data, your MEGA contacts or conversations.\nYou will not be able to undo this action.</string>
    <!-- menu item -->
    <string name="delete_button">Delete</string>
    <!--  -->
    <string name="file_properties_info_info_file">Info</string>
    <!-- Refers to the size of a file. -->
    <string name="file_properties_info_size">Total size</string>
    <!-- header of a status field for what content a user has shared to you -->
    <string name="file_properties_info_content">Contains</string>
    <!--  -->
    <string name="file_properties_shared_folder_public_link_name">Link</string>
    <!-- Refers to access rights for a file folder. -->
    <string name="file_properties_shared_folder_full_access">Full access</string>
    <!-- Label to explain the read only participant permission in the options panel of the group info screen -->
    <string name="file_properties_shared_folder_read_only">Read-only</string>
    <!-- Refers to access rights for a file folder. (with the & needed. Don’t use the symbol itself. Use &) -->
    <string name="file_properties_shared_folder_read_write">Read and write</string>
    <!-- State of an attachment message when the upload is in progress but the queue of transfers is paused. -->
    <string name="attachment_uploading_state_paused">Transfers paused</string>
    <!-- label to indicate the state of an upload in chat -->
    <string name="attachment_uploading_state_uploading">Uploading&#8230;</string>
    <!--  -->
    <string name="attachment_uploading_state_compressing">Compressing&#8230;</string>
    <!--  -->
    <string name="attachment_uploading_state_error">Error. Not sent.</string>
    <!-- When a multiple download is started, some of the files could have already been downloaded before. This message shows the number of files that has already been downloaded and the number of files pending -->
    <string name="already_downloaded_multiple">%d files already downloaded.</string>
    <!-- When a multiple download is started, some of the files could have already been downloaded before. This message shows the number of files that are pending in plural. placeholder: number of files -->
    <string name="pending_multiple">%d files pending.</string>
    <!--  -->
    <string name="contact_is_me">No options available, you have selected yourself</string>
    <!-- Confirmation before deleting one attachment -->
    <string name="confirmation_delete_one_attachment">Remove attachment?</string>
    <!-- Menu option -->
    <string name="general_view_with_revoke">View files (%1$d deleted)</string>
    <!-- Success message when the attachment has been sent to a chat -->
    <string name="success_attaching_node_from_cloud">File sent to %1$s</string>
    <!-- Success message when the attachment has been sent to a many chats -->
    <string name="success_attaching_node_from_cloud_chats">File sent to %1$d chats</string>
    <!-- Error message when the attachment cannot be sent -->
    <string name="error_attaching_node_from_cloud">Error. The file has not been sent</string>
    <!-- Error message when the attachment cannot be sent to any of the selected chats -->
    <string name="error_attaching_node_from_cloud_chats">Error. The file has not been sent to any of the selected chats</string>
    <!-- Error message when the attachment cannot be revoked -->
    <string name="error_revoking_node">Error. The attachment has not been removed</string>
    <!-- settings option -->
    <string name="settings_set_up_automatic_uploads">Set up automatic uploads</string>
    <!-- Message sound option when no sound has been selected for chat notifications -->
    <string name="settings_chat_silent_sound_not">Silent</string>
    <!-- messages string in chat notification -->
    <string name="messages_chat_notification">messages</string>
    <!-- part of the string in incoming shared folder notification -->
    <string name="incoming_folder_notification">from</string>
    <!-- title of incoming shared folder notification -->
    <string name="title_incoming_folder_notification">New shared folder</string>
    <!-- title of the notification for a new incoming contact request -->
    <string name="title_contact_request_notification">New contact request</string>
    <!-- Title of the section to clear the chat content in the Manage chat history screen -->
    <string name="title_properties_chat_clear">Clear chat history</string>
    <!-- Title of the section to remove contact in the Contact Properties screen -->
    <string name="title_properties_remove_contact">Remove contact</string>
    <!-- Title of the section to enable notifications in the Contact Properties screen -->
    <string name="title_properties_chat_notifications_contact">Chat notifications</string>
    <!-- Text shown when the chat history was cleared by someone -->
    <string name="history_cleared_by">[A]%1$s[/A][B] cleared the chat history[/B]</string>
    <!-- Notification title to show the number of unread chats, unread messages -->
    <string name="number_messages_chat_notification">%1$d unread chats</string>
    <!-- Item menu option upon clicking on one or multiple files. -->
    <string name="context_permissions_changing_folder">Changing permissions</string>
    <!-- Item menu option upon clicking on one or multiple files. -->
    <string name="context_removing_contact_folder">Removing contact from shared folder</string>
    <!-- confirmation message before removing a file -->
    <string name="confirmation_move_to_rubbish">Move to Rubbish Bin?</string>
    <!-- confirmation message before removing CU folder -->
    <string name="confirmation_move_cu_folder_to_rubbish">Are you sure you want to move this folder to the Rubbish Bin? This will disable Camera Uploads.</string>
    <!-- Confirmation message before removing MU folder -->
    <string name="confirmation_move_mu_folder_to_rubbish">Are you sure you want to move this folder to the Rubbish Bin? This will disable Secondary Media Uploads.</string>
    <!-- confirmation message before removing a file -->
    <string name="confirmation_move_to_rubbish_plural">Move to Rubbish Bin?</string>
    <!-- confirmation message before removing a file -->
    <string name="confirmation_delete_from_mega">Delete from MEGA?</string>
    <!-- label to indicate the state of an upload in chat -->
    <string name="attachment_uploading_state">Uploading&#8230;</string>
    <!-- Title of the section to enable notifications in the Contact Properties screen -->
    <string name="title_properties_contact_notifications_for_chat">Chat notifications</string>
    <!-- title of the section for achievements -->
    <string name="achievements_title">Achievements</string>
    <!-- subtitle of the section for achievements -->
    <string name="achievements_subtitle">Invite friends and get rewards</string>
    <!-- title of the introduction for the achievements screen -->
    <string name="figures_achievements_text_referrals">%1$s of storage for each successful invite. Valid for 365 days.</string>
    <!-- sentence to detail the figures of storage and transfer quota related to each achievement -->
    <string name="figures_achievements_text">%1$s of storage. Valid for 365 days.</string>
    <!-- title of the section for unlocked rewards -->
    <string name="unlocked_rewards_title">Unlocked rewards</string>
    <!-- title of the section for unlocked storage quota -->
    <string name="unlocked_storage_title">Storage quota</string>
    <!-- title of the section for referral bonuses in achivements section (maximum 24 chars) -->
    <string name="title_referral_bonuses">Invitation bonuses</string>
    <!-- Title of the section for install a mobile app in achivements section (maximum 31 chars) -->
    <string name="title_install_app">Install a MEGA Mobile App</string>
    <!-- Title of the section for add phone number in achivements section (maximum 30 chars) -->
    <string name="title_add_phone">Add phone number</string>
    <!-- title of the section for install megasync in achivements section (maximum 24 chars) -->
    <string name="title_regitration">Registration bonus</string>
    <!-- title of the section for install a mobile app bonuses in achivements section (maximum 24 chars) -->
    <string name="title_install_desktop">Get a MEGA Desktop App</string>
    <!-- Text that indicates that no pictures have been uploaded to the Camera Uploads section -->
    <string name="camera_uploads_empty">No files in Camera Uploads</string>
    <!-- indicates the number of days left related to a achievement -->
    <string name="general_num_days_left">%1$d d left</string>
    <!-- State to indicate an achievement has expired -->
    <string name="expired_label">Expired</string>
    <!-- title of the advanced setting to choose the use of https -->
    <string name="setting_title_use_https_only">Don’t use HTTP</string>
    <!-- subtitle of the advanced setting to choose the use of https -->
    <string name="setting_subtitle_use_https_only">Enable this option only if your transfers don’t start. In normal circumstances HTTP is satisfactory as all transfers are already encrypted.</string>
    <!-- title of screen to invite friends and get an achievement -->
    <string name="title_achievement_invite_friends">How it works</string>
    <!-- first paragraph of screen to invite friends and get an achievement -->
    <string name="first_paragraph_achievement_invite_friends">Invite your friends to create a MEGA Free account and to install a MEGA Mobile App. You will receive free storage as a bonus for every successful signup and app installation.</string>
    <!-- second paragraph of screen to invite friends and get an achievement -->
    <string name="second_paragraph_achievement_invite_friends">Free storage bonus applicable to new invitations only and where MEGA Mobile App or MEGA Desktop App is installed.</string>
    <!-- explanation of screen to invite friends and get an achievement -->
    <string name="card_title_invite_friends">Select contacts from your phone contact list or enter multiple email addresses.</string>
    <!-- title of the dialog to confirm the contact request -->
    <string name="title_confirmation_invite_friends">Invite friends to MEGA</string>
    <!-- Text shown when the user sends a contact invitation -->
    <string name="subtitle_confirmation_invite_friends">Invite sent</string>
    <!-- paragraph of the dialog to confirm the contact request -->
    <string name="paragraph_confirmation_invite_friends">Encourage your friends to register and install a MEGA app. As long as your friend uses the same email address as you’ve entered, you will receive your transfer quota reward.</string>
    <!-- Error shown when the user writes a email with an incorrect format -->
    <string name="invalid_email_to_invite">Email is malformed</string>
    <!-- info paragraph about the achievement install megasync -->
    <string name="paragraph_info_achievement_install_desktop">When you install the MEGA Desktop App you get %1$s of complimentary storage space, valid for 365 days. The MEGA Desktop App is available for Windows, macOS and most Linux distributions.</string>
    <!-- info paragraph about the achievement install mobile app -->
    <string name="paragraph_info_achievement_install_mobile_app">When you install the MEGA Mobile App you get %1$s of complimentary storage space, valid for 365 days. We provide mobile apps for iOS and Android.</string>
    <!-- info paragraph about the achievement ‘add phone number’. Placeholder 1: bonus storage space e.g. 20GB. Placeholder 2: bonus transfer quota e.g. 50GB -->
    <string name="paragraph_info_achievement_add_phone">When you verify your phone number you get %1$s of complimentary storage space, valid for 365 days.</string>
    <!-- info paragraph about the completed achievement install megasync -->
    <string name="result_paragraph_info_achievement_install_desktop">You have received %1$s storage space for installing our MEGA Desktop App.</string>
    <!-- info paragraph about the completed achievement install mobile app -->
    <string name="result_paragraph_info_achievement_install_mobile_app">You have received %1$s storage space for installing the MEGA Mobile App.</string>
    <!-- info paragraph about the completed achievement of ‘add phone number’. Placeholder 1: bonus storage space e.g. 20GB. Placeholder 2: bonus transfer quota e.g. 50GB -->
    <string name="result_paragraph_info_achievement_add_phone">You have received %1$s storage space for verifying your phone number.</string>
    <!-- info paragraph about the completed achievement registration -->
    <string name="result_paragraph_info_achievement_registration">You have received %1$s storage space as your free registration bonus.</string>
    <!-- info paragraph about the completed achievement registration -->
    <string name="expiration_date_for_achievements">Bonus expires in %1$d days</string>
    <!-- menu items -->
    <plurals name="context_share_folders">
        <item quantity="one">Share folder</item>
        <item quantity="other">Share folders</item>
    </plurals>
    <!-- confirmation message before leaving some incoming shared folders -->
    <plurals name="confirmation_leave_share_folder">
        <item quantity="one">If you leave the folder, you will not be able to see it again.</item>
        <item quantity="other">If you leave these folders, you will not be able to see them again.</item>
    </plurals>
    <!-- Info of a contact if there is no folders shared with him -->
    <string name="no_folders_shared">No folders shared</string>
    <!-- Menu item -->
    <string name="settings_help">Help</string>
    <!-- Settings preference title for help centre -->
    <string name="settings_help_centre">Help Centre</string>
    <!-- Settings preference title for send feedback -->
    <string name="settings_help_preference">Send feedback</string>
    <!-- mail subject -->
    <string name="setting_feedback_subject">Android feedback</string>
    <!-- mail body -->
    <string name="setting_feedback_body">Please provide your feedback here:</string>
    <!-- mail body -->
    <string name="settings_feedback_body_device_model">Device model</string>
    <!-- mail body -->
    <string name="settings_feedback_body_android_version">Android version</string>
    <!-- Title of the dialog to create a new text file by inserting the name -->
    <string name="dialog_title_new_text_file">New text file</string>
    <!-- Title of the dialog to create a new file by inserting the name -->
    <string name="dialog_title_new_file">New file</string>
    <!-- Input field description in the create file dialog. -->
    <string name="context_new_file_name">File Name</string>
    <!-- Title of the dialog to create a new link by inserting the name, e.g. when try to share a web link to your Cloud Drive or incoming shares. -->
    <string name="dialog_title_new_link">Link name</string>
    <!-- Input field description in the create link dialog, e.g. when try to share a web link to your Cloud Drive or incoming shares. -->
    <string name="context_new_link_name">Link URL</string>
    <!-- Title of the field subject when a new file is created to upload -->
    <string name="new_file_subject_when_uploading">SUBJECT</string>
    <!-- Title of the field content when a new file is created to upload -->
    <string name="new_file_content_when_uploading">CONTENT</string>
    <!-- Title of the field email when a new contact is created to upload -->
    <string name="new_file_email_when_uploading">EMAIL</string>
    <!-- Item of a menu to forward a message chat to another chatroom -->
    <string name="forward_menu_item">Forward</string>
    <!-- name of the button to attach file from MEGA to another app -->
    <string name="general_attach">Attach</string>
    <!-- when add or share a file with a new contact, it can type by name or mail -->
    <string name="type_contact">Contact’s name or email</string>
    <!-- when add or share a file with a new contact, message displayed to warn that the maximum number has been reached -->
    <string name="max_add_contact">No more contacts can be added at this time</string>
    <!-- when changing the password , the old password and new password are equals -->
    <string name="old_and_new_passwords_equals">The new password cannot be the same as the old password</string>
    <!-- Menu item -->
    <string name="action_search_by_date">Search by date</string>
    <!-- title of a button to apply search by date -->
    <string name="general_apply">Apply</string>
    <!-- title of a button to apply search by month -->
    <string name="general_search_month">Last month</string>
    <!-- title of a button to apply search by year -->
    <string name="general_search_year">Last year</string>
    <!-- title of a Search by date tag -->
    <string name="label_set_day">Set day</string>
    <!-- the user can’t choose this date -->
    <string name="snackbar_search_by_date">Date required is not valid</string>
    <!-- Error shown when the user left a name empty -->
    <string name="empty_name">Invalid name</string>
    <!-- Error shown when the user left names empty and names typed with not allowed characters -->
    <string name="general_incorrect_names">Please correct your filenames before proceeding</string>
    <!-- Error text for invalid characters -->
    <string name="invalid_characters">Invalid characters</string>
    <!-- Error shown when the user writes a character not allowed -->
    <string name="invalid_characters_defined">The following characters are not allowed: ” * / : &lt; &gt; ? \ |</string>
    <!-- Warning show to the user after try to import files to MEGA with empty names. Plural. When more than one file name have this error. -->
    <plurals name="empty_names">
        <item quantity="one">File name cannot be empty.</item>
        <item quantity="other">File names cannot be empty.</item>
    </plurals>
    <!-- Label shown when audio file is playing -->
    <string name="audio_play">Audio File</string>
    <!-- when open PDF Viewer, the pdf that it try to open is damaged or does not exist -->
    <string name="corrupt_pdf_dialog_text">Error. The pdf file is corrupted or does not exist.</string>
    <!-- Label to include info of the user email in the feedback form -->
    <string name="user_account_feedback">User account</string>
    <!-- Label shown in MEGA pdf-viewer when it open a PDF save in smartphone storage -->
    <string name="save_to_mega">Save to my \nCloud Drive</string>
    <!-- Error message when creating a chat one to one with a contact that already has a chat -->
    <string name="chat_already_exists">The chat already exists</string>
    <!-- before sharing a file, has to be downloaded -->
    <string name="not_download">The file has not been downloaded yet</string>
    <!-- Error shown when a user is starting a chat or adding new participants in a group chat and writes a contact mail that has not added -->
    <string name="not_permited_add_email_to_invite">Only MEGA contacts can be added</string>
    <!-- Info label about the connectivity state of the chat -->
    <string name="invalid_connection_state">Reconnecting to chat</string>
    <!-- Message show when a call cannot be established -->
    <string name="call_error">An error has occurred and the call cannot be connected.</string>
    <!-- Title of dialog to evaluate the app -->
    <string name="title_evaluate_the_app_panel">Like the MEGA Mobile App?</string>
    <!-- Label to show rate the app -->
    <string name="rate_the_app_panel">Yes, rate the app</string>
    <!-- Label to show send feedback -->
    <string name="send_feedback_panel">No, send feedback</string>
    <!-- title of the section advanced options on the get link screen -->
    <string name="link_advanced_options">Advanced options</string>
    <!-- Message to show when users deny to permit the permissions to read and write on external storage on setting default download location -->
    <string name="download_requires_permission">MEGA needs read and write permissions to your external storage to download files there.</string>
    <!-- Default download location is on old sd card, but currently the user installed a new SD card, need user to reset download location. -->
    <string name="old_sdcard_unavailable">The old SD card is not available, please set a new download location.</string>
    <!-- Dialog title to ask download to internal storage or external storage. -->
    <string name="title_select_download_location">Choose download location</string>
    <!-- Title of the section to invite contacts if the user has denied the contacts permmissions -->
    <string name="no_contacts_permissions">No contact permissions granted</string>
    <!-- Option of the sliding panel to go to QR code section -->
    <string name="choose_qr_option_panel">My QR code</string>
    <!-- Title of the screen that shows the options to the QR code -->
    <string name="section_qr_code">QR code</string>
    <!-- Option in menu of section  My QR code to reset the QR code -->
    <string name="action_reset_qr">Reset QR code</string>
    <!-- Option in menu of section  My QR code to delete the QR code -->
    <string name="action_delete_qr">Delete QR code</string>
    <!-- Option shown in QR code bottom sheet dialog to save QR code in Cloud Drive -->
    <string name="save_cloud_drive">To Cloud Drive</string>
    <!-- Option shown in QR code bottom sheet dialog to save QR code in File System -->
    <string name="save_file_system">To file system</string>
    <!-- Title of QR code section -->
    <string name="section_my_code">My code</string>
    <!-- Title of QR code scan section -->
    <string name="section_scan_code">Scan code</string>
    <!-- Title of QR code settings that permits or not contacts that scan my QR code will be automatically added to my contact list -->
    <string name="settings_qrcode_autoaccept">Auto-accept</string>
    <!-- Subtitle of QR code settings auto-accept -->
    <string name="setting_subtitle_qrcode_autoccept">MEGA users who scan your QR code will be automatically added to your contact list.</string>
    <!-- Subtitle of QR code settings that reset the code -->
    <string name="setting_subtitle_qrcode_reset">Previous QR code will no longer be valid</string>
    <!-- Text shown when it has been copied the QR code link -->
    <string name="qrcode_link_copied">Link copied to the clipboard</string>
    <!-- Text shown when it has been reseted the QR code successfully -->
    <string name="qrcode_reset_successfully">QR code successfully reset</string>
    <!-- Text shown when it has been deleted the QR code successfully -->
    <string name="qrcode_delete_successfully">QR code successfully deleted</string>
    <!-- Text shown when it has not been reseted the QR code successfully -->
    <string name="qrcode_reset_not_successfully">QR code not reset due to an error. Please try again.</string>
    <!-- Text shown when it has not been delete the QR code successfully -->
    <string name="qrcode_delete_not_successfully">QR code not deleted due to an error. Please try again.</string>
    <!-- Title of dialog shown when a contact request has been sent with QR code -->
    <string name="invite_sent">Invite sent</string>
    <!-- Text of dialog shown when a contact request has been sent. -->
    <string name="invite_sent_text">The user has been invited and will appear in your contact list once accepted.</string>
    <!-- Text of dialog shown when multiple contacts request has been sent -->
    <string name="invite_sent_text_multi">The users have been invited and will appear in your contact list once accepted.</string>
    <!-- Text shown when it tries to share the QR and occurs an error to process the action -->
    <string name="error_share_qr">An error occurred while trying to share the QR file. Perhaps the file does not exist. Please try again later.</string>
    <!-- Text shown when it tries to upload to Cloud Drive the QR and occurs an error to process the action -->
    <string name="error_upload_qr">An error occurred while trying to upload the QR file. Perhaps the file does not exist. Please try again later.</string>
    <!-- Text shown when it tries to download to File System the QR and occurs an error to process the action -->
    <string name="error_download_qr">An error occurred while trying to download the QR file. Perhaps the file does not exist. Please try again later.</string>
    <!-- Text shown when it tries to download to File System the QR and the action has success -->
    <string name="success_download_qr">The QR Code has been downloaded successfully to %s</string>
    <!-- Title of dialog shown when a contact request has not been sent with QR code -->
    <string name="invite_not_sent">Invite not sent</string>
    <!-- Text of dialog shown when a contact request has not been sent with QR code -->
    <string name="invite_not_sent_text">The QR code or contact link is invalid. Please try to scan a valid code or to open a valid link.</string>
    <!-- Text of dialog shown when a contact request has not been sent with QR code because of is already a contact -->
    <string name="invite_not_sent_text_already_contact">The invitation has not been sent. %s is already in your contacts list.</string>
    <!-- Text of dialog shown when a contact request has not been sent with QR code because of some error -->
    <string name="invite_not_sent_text_error">An error occurred and the invitation has not been sent.</string>
    <!-- Text of alert dialog informing that the qr is generating -->
    <string name="generatin_qr">Generating QR code&#8230;</string>
    <!-- Title of QR code scan menu item -->
    <string name="menu_item_scan_code">Scan QR code</string>
    <!-- get the contact link and copy it -->
    <string name="button_copy_link">Copy link</string>
    <!-- Create QR code -->
    <string name="button_create_qr">Create QR code</string>
    <!-- Text shown when it has been created the QR code successfully -->
    <string name="qrcode_create_successfully">QR code successfully created</string>
    <!-- Text shown in QR code scan fragment to help and guide the user in the action -->
    <string name="qrcode_scan_help">Line up the QR code to scan it with your device’s camera</string>
    <!-- positive button on dialog to view a contact -->
    <string name="contact_view">View</string>
    <!-- Item menu option to reproduce audio or video in external reproductors -->
    <string name="external_play">Open with</string>
    <!-- to share a file using Facebook, Whatsapp, etc -->
    <string name="context_share">Share using</string>
    <!-- Message shown if the user choose enable button and he is not logged in -->
    <string name="error_enable_chat_before_login">Please log in before enabling the chat</string>
    <!-- title of a tag to search for a specific period within the search by date option in Camera upload -->
    <string name="label_set_period">Set period</string>
    <!-- Text of the empty screen when there are not chat conversations -->
    <string name="context_empty_chat_recent">[B]Invite friends to [/B][A]Chat[/A][B] and enjoy our encrypted platform with privacy and security[/B]</string>
    <!-- Text of the empty screen when there are not elements in the Rubbish Bin -->
    <string name="context_empty_rubbish_bin">[B]Empty [/B][A]Rubbish Bin[/A]</string>
    <!-- Text of the empty screen when there are not elements in  Inbox -->
    <string name="context_empty_inbox">[B]No files in your [/B][A]Inbox[/A]</string>
    <!-- Text of the empty screen when there are not elements in Cloud Drive -->
    <string name="context_empty_cloud_drive">[B]No files in your [/B][A]Cloud Drive[/A]</string>
    <!-- Text of the empty screen when there are not elements in Saved for Offline -->
    <string name="context_empty_offline">[B]No files [/B][A]Saved for Offline[/A]</string>
    <!-- Text of the empty screen when there are not contacts. No dot at the end because is for an empty state. The format placeholders are to showing it in different colors. -->
    <string name="context_empty_contacts">[B]No [/B][A]Contacts[/A]</string>
    <!-- Message shown when the user has no chats -->
    <string name="recent_chat_empty">[A]No[/A] [B]Conversations[/B]</string>
    <!-- Message shown when the chat is section is loading the conversations -->
    <string name="recent_chat_loading_conversations">[A]Loading[/A] [B]Conversations&#8230;[/B]</string>
    <!-- Text of the empty screen when there are not elements in Incoming -->
    <string name="context_empty_incoming">[B]No [/B][A]Incoming Shared folders[/A]</string>
    <!-- Text of the empty screen when there are not elements in Outgoing -->
    <string name="context_empty_outgoing">[B]No [/B][A]Outgoing Shared folders[/A]</string>
    <!-- Text of the empty screen when there are not elements in Links. Please, keep the place holders to format the string -->
    <string name="context_empty_links">[B]No [/B][A]Public Links[/A][B][/B]</string>
    <!-- Title of the sent requests tab. Capital letters -->
    <string name="tab_sent_requests">Sent requests</string>
    <!-- Title of the received requests tab. Capital letters -->
    <string name="tab_received_requests">Received requests</string>
    <!-- Title dialog overquota error -->
    <string name="overquota_alert_title">Storage quota exceeded</string>
    <!-- error message shown when an account confirmation link or reset password link is invalid for unknown reasons -->
    <string name="invalid_link">Invalid link, please ask for a new valid link</string>
    <!-- error message shown on the link password dialog if the password typed in was wrong -->
    <string name="invalid_link_password">Invalid link password</string>
    <!-- Error message shown when user tries to open a not valid MEGA link -->
    <string name="open_link_not_valid_link">The link you are trying to open is not a valid MEGA link.</string>
    <!-- Message shown when a link is being processing -->
    <string name="processing_link">Processing link&#8230;</string>
    <!-- Message shown when it is creating an acount and it is been introduced a very weak or weak password -->
    <string name="passwd_weak">Your password is easily guessed. Try making your password longer. Combine uppercase and lowercase letters. Add special characters. Do not use names or dictionary words.</string>
    <!-- Message shown when it is creating an acount and it is been introduced a medium password -->
    <string name="passwd_medium">Your password is good enough to proceed, but it is recommended to strengthen your password further.</string>
    <!-- Message shown when it is creating an acount and it is been introduced a good password -->
    <string name="passwd_good">This password will withstand most typical brute-force attacks. Please ensure that you will remember it.</string>
    <!-- Message shown when it is creating an acount and it is been introduced a strong password -->
    <string name="passwd_strong">This password will withstand most sophisticated brute-force attacks. Please ensure that you will remember it.</string>
    <!-- Password very weak -->
    <string name="pass_very_weak">Very weak</string>
    <!-- Password weak -->
    <string name="pass_weak">Weak</string>
    <!-- Password medium -->
    <string name="pass_medium">Medium</string>
    <!-- Password good -->
    <string name="pass_good">Good</string>
    <!-- Password strong -->
    <string name="pass_strong">Strong</string>
    <!-- Text displayed in several parts when there is a call in progress (notification, recent chats list, etc). -->
    <string name="title_notification_call_in_progress">Call in progress</string>
    <!-- Subtitle of the notification shown on the action bar when there is a call in progress -->
    <string name="action_notification_call_in_progress">Tap to go back to the call</string>
    <!-- Button in the notification shown on the action bar when there is a call in progress -->
    <string name="button_notification_call_in_progress">Return to the call</string>
    <!-- When it lists contacts of MEGA, the title of list’s header -->
    <string name="contacts_mega">On MEGA</string>
    <!-- When it lists contacts of phone, the title of list’s header -->
    <string name="contacts_phone">Phone contacts</string>
    <!-- Message error shown when trying to log in on an account has been suspended due to multiple breaches of Terms of Service -->
    <string name="account_suspended_multiple_breaches_ToS">Your account has been suspended due to multiple breaches of MEGA’s Terms of Service. Please check your email inbox.</string>
    <!-- Message error shown when trying to log in on an account has been suspended due to breach of Terms of Service -->
    <string name="account_suspended_breache_ToS">Your account was terminated due to a breach of MEGA’s Terms of Service including, but not limited to, clause 15.</string>
    <!-- In a chat conversation when you try to send device’s images but images are still loading -->
    <string name="file_storage_loading">Loading files</string>
    <!-- In a chat conversation when you try to send device’s images but there aren’t available images -->
    <string name="file_storage_empty_folder">No files</string>
    <!-- Size in bytes. The placeholder is for the size value, please adjust the position based on linguistics -->
    <string name="label_file_size_byte">%s B</string>
    <!-- Size in kilobytes. The placeholder is for the size value, please adjust the position based on linguistics -->
    <string name="label_file_size_kilo_byte">%s KB</string>
    <!-- Size in megabytes. The placeholder is for the size value, please adjust the position based on linguistics -->
    <string name="label_file_size_mega_byte">%s&#160;MB</string>
    <!-- Size in gigabytes. The placeholder is for the size value, please adjust the position based on linguistics -->
    <string name="label_file_size_giga_byte">%s&#160;GB</string>
    <!-- Size in terabytes. The placeholder is for the size value, please adjust the position based on linguistics -->
    <string name="label_file_size_tera_byte">%s TB</string>
    <!-- Speed in bytes. The placeholder is for the speed value, please adjust the position based on linguistics -->
    <string name="label_file_speed_byte">%s&#160;B/s</string>
    <!-- Speed in kilobytes. The placeholder is for the speed value, please adjust the position based on linguistics -->
    <string name="label_file_speed_kilo_byte">%s&#160;KB/s</string>
    <!-- Speed in megabytes. The placeholder is for the speed value, please adjust the position based on linguistics -->
    <string name="label_file_speed_mega_byte">%s&#160;MB/s</string>
    <!-- Speed in gigabytes. The placeholder is for the speed value, please adjust the position based on linguistics -->
    <string name="label_file_speed_giga_byte">%s&#160;GB/s</string>
    <!-- Speed in terabytes. The placeholder is for the speed value, please adjust the position based on linguistics -->
    <string name="label_file_speed_tera_byte">%s&#160;TB/s</string>
    <!-- Size in megabytes. -->
    <string name="label_mega_byte">MB</string>
    <!-- Number of versions of a file shown on the screen info of the file, version items -->
    <plurals name="number_of_versions">
        <item quantity="one">%1$d version</item>
        <item quantity="other">%1$d versions</item>
    </plurals>
    <!-- Title of the section Versions for files -->
    <string name="title_section_versions">Versions</string>
    <!-- Header of the item to show the current version of a file in a list -->
    <string name="header_current_section_item">Current version</string>
    <!--  -->
    <plurals name="header_previous_section_item">
        <item quantity="one">Previous version</item>
        <item quantity="other">Previous versions</item>
    </plurals>
    <!-- option menu to revert a file version -->
    <string name="general_revert">Revert</string>
    <!-- option menu to clear all the previous versions -->
    <string name="menu_item_clear_versions">Clear previous versions</string>
    <!-- Title of the dialog to confirm that a version os going to be deleted, version items -->
    <plurals name="title_dialog_delete_version">
        <item quantity="one">Delete version?</item>
        <item quantity="other">Delete versions?</item>
    </plurals>
    <!-- Content of the dialog to confirm that a version is going to be deleted -->
    <string name="content_dialog_delete_version">This version will be permanently removed.</string>
    <!-- Content of the dialog to confirm that several versions are going to be deleted -->
    <string name="content_dialog_delete_multiple_version">These %d versions will be permanently removed.</string>
    <!-- Title of the notification shown when a file is uploading to a chat -->
    <string name="chat_upload_title_notification">Chat uploading</string>
    <!-- Label for the option on setting to set up the quality of multimedia files uploaded to the chat -->
    <string name="settings_chat_upload_quality">Video quality</string>
    <!-- Label for the option on setting to set up the quality of video files to be uploaded -->
    <string name="settings_video_upload_quality">Video Quality</string>
    <!-- Text shown when the user refuses to permit the storage permission when enable camera upload -->
    <string name="on_refuse_storage_permission">Camera Uploads needs to access your photos and other media on your device. Please go to the settings page and grant permission.</string>
    <!-- Available options for the setting to set up the quality of multimedia files uploaded to the chat or the Camera Uploads -->
    <string-array name="settings_chat_upload_quality_entries">
        <item>Low</item>
        <item>Medium</item>
        <item>High</item>
        <item>Original</item>
    </string-array>
    <!-- Title of the notification for a missed call -->
    <string name="missed_call_notification_title">Missed call</string>
    <!-- Refers to a location of file -->
    <string name="file_properties_info_location">Location</string>
    <!-- Title of the label to show the size of the current files inside a folder -->
    <string name="file_properties_folder_current_versions">Current versions</string>
    <!-- Title of the label to show the size of the versioned files inside a folder -->
    <string name="file_properties_folder_previous_versions">Previous versions</string>
    <!-- Number of versioned files inside a folder shown on the screen info of the folder, version items -->
    <plurals name="number_of_versions_inside_folder">
        <item quantity="one">%1$d versioned file</item>
        <item quantity="other">%1$d versioned files</item>
    </plurals>
    <!-- Confirmation message after forwarding one or several messages, version items -->
    <string name="messages_forwarded_success">Messages forwarded</string>
    <!-- Error message after forwarding one or several messages to several chats -->
    <string name="messages_forwarded_error">Error. Not correctly forwarded</string>
    <!-- Error message if any of the forwarded messages fails, message items -->
    <plurals name="messages_forwarded_partial_error">
        <item quantity="one">Error. %1$d message not successfully forwarded</item>
        <item quantity="other">Error. %1$d messages not successfully forwarded</item>
    </plurals>
    <!-- Error non existing resource after forwarding one or several messages to several chats, message items -->
    <plurals name="messages_forwarded_error_not_available">
        <item quantity="one">Error. The resource is no longer available</item>
        <item quantity="other">Error. The resources are no longer available</item>
    </plurals>
    <!-- The title of fragment Turn on Notifications -->
    <string name="turn_on_notifications_title">Turn on Notifications</string>
    <!-- The subtitle of fragment Turn on Notifications -->
    <string name="turn_on_notifications_subtitle">This way, you will see new messages\non your Android phone instantly.</string>
    <!-- First step to turn on notifications -->
    <string name="turn_on_notifications_first_step">Open Android device [A]Settings[/A]</string>
    <!-- Second step to turn on notifications -->
    <string name="turn_on_notifications_second_step">Open [A]Apps &amp; notifications[/A]</string>
    <!-- Third step to turn on notifications -->
    <string name="turn_on_notifications_third_step">Select [A]MEGA[/A]</string>
    <!-- Fourth step to turn on notifications -->
    <string name="turn_on_notifications_fourth_step">Open [A]App notifications[/A]</string>
    <!-- Fifth step to turn on notifications -->
    <string name="turn_on_notifications_fifth_step">Switch to On and select your preferences</string>
    <!-- Alert message after sending to chat one or several messages to several chats, version items -->
    <plurals name="files_send_to_chat_success">
        <item quantity="one">File sent</item>
        <item quantity="other">Files sent</item>
    </plurals>
    <!-- Error message after sending to chat one or several messages to several chats -->
    <string name="files_send_to_chat_error">Error. Not correctly sent</string>
    <!-- menu option to send a file to a chat -->
    <string name="context_send_file_to_chat">Send to chat</string>
    <!-- Title of the dialog ‘Do you remember your password?’ -->
    <string name="remember_pwd_dialog_title">Do you remember your password?</string>
    <!-- Text of the dialog ‘Recovery Key exported’ when the user wants logout -->
    <string name="remember_pwd_dialog_text_logout">You are about to log out, please test your password to ensure you remember it.\nIf you lose your password, you will lose access to your MEGA data.</string>
    <!-- Text of the dialog ‘Do you remember your password?’ -->
    <string name="remember_pwd_dialog_text">Please test your password to ensure you remember it. If you lose your password, you will lose access to your MEGA data.</string>
    <!-- Dialog option that permits user do not show it again -->
    <string name="general_do_not_show">Do not show again</string>
    <!-- Button of the dialog ‘Do you remember your password?’ that permits user test his password -->
    <string name="remember_pwd_dialog_button_test">Test password</string>
    <!-- Title of the activity that permits user test his password -->
    <string name="test_pwd_title">Test your password</string>
    <!-- Message shown to the user when is testing her password and it is correct -->
    <string name="test_pwd_accepted">Password accepted</string>
    <!-- Message shown to the user when is testing her password and it is wrong -->
    <string name="test_pwd_wrong">Wrong password.\nBack up your Recovery Key as soon as possible!</string>
    <!-- Text of the dialog ‘Recovery Key exported’ when the user wants logout -->
    <string name="recovery_key_exported_dialog_text_logout">You are about to log out, please test your password to ensure you remember it.\nIf you lose your password, you will lose access to your MEGA data.</string>
    <!-- Option that permits user copy to clipboard -->
    <string name="option_copy_to_clipboard">Copy to clipboard</string>
    <!-- Option that permits user export his recovery key -->
    <string name="option_export_recovery_key">Export Recovery Key</string>
    <!-- Option that permits user logout -->
    <string name="proceed_to_logout">Proceed to log out</string>
    <!-- Title of the preference Recovery key on Settings section -->
    <string name="recovery_key_bottom_sheet">Recovery Key</string>
    <!-- Option that permits user save on File System -->
    <string name="option_save_on_filesystem">Save on File System</string>
    <!-- Message shown when something has been copied to clipboard -->
    <string name="message_copied_to_clipboard">Copied to clipboard</string>
    <!-- text of the label to show that you have messages unread in the chat conversation -->
    <string name="message_jump_latest">Jump to latest</string>
    <!-- text of the label to show that you have new messages in the chat conversation -->
    <string name="message_new_messages">New messages</string>
    <!-- Title of the notification shown on the action bar when there is a incoming call -->
    <string name="notification_subtitle_incoming">Incoming call</string>
    <!-- Text for the notification action to launch the incoming call page -->
    <string name="notification_incoming_action">Go to the call</string>
    <!-- Text asking to go to system setting to enable allow display over other apps (needed for calls in Android 10) -->
    <string name="notification_enable_display">MEGA background pop-ups are disabled.\nTap to change the settings.</string>
    <!-- Subtitle to show the number of unread messages on a chat, unread messages -->
    <plurals name="number_unread_messages">
        <item quantity="one">%1$s unread message</item>
        <item quantity="other">%1$s unread messages</item>
    </plurals>
    <!-- Notification title to show the number of unread chats, unread messages -->
    <plurals name="plural_number_messages_chat_notification">
        <item quantity="one">%1$d unread chat</item>
        <item quantity="other">%1$d unread chats</item>
    </plurals>
    <!-- Message shown when a chat is opened and the messages are being recovered -->
    <string name="chat_loading_messages">[A]Loading[/A] [B]Messages&#8230;[/B]</string>
    <!-- Error message shown when opening a file link which doesn’t exist -->
    <string name="general_error_internal_node_not_found">File or folder not found. Are you logged in with a different account in your browser? You can only access files or folders from the account you are currently logged in with in the app</string>
    <!-- menu option to loop video or audio file -->
    <string name="context_loop_video">Loop</string>
    <!-- Title of the category Security options on Settings section -->
    <string name="settings_security_options_title">Security</string>
    <!-- Title of the preference Recovery key on Settings section -->
    <string name="settings_recovery_key_title">Back up Recovery Key</string>
    <!-- Summary of the preference Recovery key on Settings section -->
    <string name="settings_recovery_key_summary">Exporting the Recovery Key and keeping it in a secure location enables you to set a new password without data loss.</string>
    <!-- message when a temporary error on logging in is due to connectivity issues -->
    <string name="login_connectivity_issues">Unable to reach MEGA. Please check your connectivity or try again later.</string>
    <!-- message when a temporary error on logging in is due to servers busy -->
    <string name="login_servers_busy">Servers are too busy. Please wait.</string>
    <!-- message when a temporary error on logging in is due to SDK is waiting for the server to complete a request due to an API lock -->
    <string name="login_API_lock">This process is taking longer than expected. Please wait.</string>
    <!-- message when a temporary error on logging in is due to SDK is waiting for the server to complete a request due to a rate limit -->
    <string name="login_API_rate">Too many requests. Please wait.</string>
    <!-- Message when previous login is being cancelled -->
    <string name="login_in_progress">Cancelling login process. Please wait&#8230;</string>
    <!-- when open audio video player, the file that it try to open is not supported -->
    <string name="unsupported_file_type">Unsupported file type.</string>
    <!-- when open audio video player, the file that it try to open is damaged or does not exist -->
    <string name="corrupt_video_dialog_text">Error. The file is corrupted or does not exist.</string>
    <!-- Title of the screen Playlist -->
    <string name="section_playlist">Playlist</string>
    <!-- Text shown in playlist subtitle item when a file is reproducing -->
    <string name="playlist_state_playing">Now playing&#8230;</string>
    <!-- Text shown in playlist subtitle item when a file is reproducing but it is paused -->
    <string name="playlist_state_paused">Paused</string>
    <!-- Menu option to print the recovery key from Offline section -->
    <string name="context_option_print">Print</string>
    <!-- Message when the recovery key has been successfully saved on the filesystem -->
    <string name="save_MK_confirmation">The Recovery Key has been successfully saved</string>
    <!-- label to indicate that a share is still pending on outgoing shares of a node -->
    <string name="pending_outshare_indicator">(Pending)</string>
    <!-- Title of the dialog to disable the rich links previews on chat -->
    <string name="option_enable_chat_rich_preview">Rich URL Previews</string>
    <!-- Button to allow the rich links previews on chat -->
    <string name="button_always_rich_links">Always Allow</string>
    <!-- Button do not allow now the rich links previews on chat -->
    <string name="button_not_now_rich_links">Not Now</string>
    <!-- Button do not allow the rich links previews on chat -->
    <string name="button_never_rich_links">Never</string>
    <!-- Title of the dialog to enable the rich links previews on chat -->
    <string name="title_enable_rich_links">Enable rich URL previews</string>
    <!-- Text of the dialog to enable the rich links previews on chat -->
    <string name="text_enable_rich_links">Enhance the MEGAchat experience. URL content will be retrieved without end-to-end encryption.</string>
    <!-- Subtitle of a MEGA rich link without the decryption key -->
    <string name="subtitle_mega_rich_link_no_key">Tap to enter the Decryption Key</string>
    <!-- when the user tries to creates a MEGA account or tries to change his password and the password strength is very weak -->
    <string name="error_password">Please enter a stronger password</string>
    <!-- title of the notification for an acceptance of a contact request -->
    <string name="title_acceptance_contact_request_notification">New contact</string>
    <!-- Notification title to show the number of incoming contact request, contact requests -->
    <plurals name="plural_number_contact_request_notification">
        <item quantity="one">%1$d pending contact request</item>
        <item quantity="other">%1$d pending contact requests</item>
    </plurals>
    <!-- title of the notification for a new incoming contact request -->
    <string name="title_new_contact_request_notification">New contact request</string>
    <!-- Hint shown in the field to write a message in the chat screen (chat with customized title) -->
    <string name="type_message_hint_with_title">Write message to “%s”&#8230;</string>
    <!-- Empty state message shown in the screen when there are not any active transfer -->
    <string name="transfers_empty_new">[B]No active[/B][A] Transfers[/A]</string>
    <!-- Empty state message shown in the screen when there are not any active transfer -->
    <string name="completed_transfers_empty_new">[B]No completed[/B][A] Transfers[/A]</string>
    <!-- Empty state text that indicates that a folder is currently empty -->
    <string name="file_browser_empty_folder_new">[B]Empty[/B][A] Folder[/A]</string>
    <!-- Hint shown in the field to write a message in the chat screen (chat with customized title) -->
    <string name="type_message_hint_with_customized_title">Write message to “%s”&#8230;</string>
    <!-- Hint shown in the field to write a message in the chat screen (chat with default title) -->
    <string name="type_message_hint_with_default_title">Write message to %s&#8230;</string>
    <!-- Title of setting Two-Factor Authentication -->
    <string name="settings_2fa">Two-factor authentication</string>
    <!-- Subtitle of setting Two-Factor Authentication when the preference is disabled -->
    <string name="setting_subtitle_2fa">Two-factor authentication is a second layer of security for your account.</string>
    <!-- Title of the screen Two-Factor Authentication -->
    <string name="title_2fa">Why do you need two-factor authentication?</string>
    <!--  -->
    <string name="two_factor_authentication_explain">Two-factor authentication is a second layer of security for your account. Which means that even if someone knows your password they cannot access it, without also having access to the six digit code only you have access to.</string>
    <!-- Button that permits user begin with the process of enable Two-Factor Authentication -->
    <string name="button_setup_2fa">Begin Setup</string>
    <!-- Text that explain how to do with Two-Factor Authentication QR -->
    <string name="explain_qr_seed_2fa_1">Scan or copy the seed to your Authenticator App.</string>
    <!-- Text that explain how to do with Two-Factor Authentication seed -->
    <string name="explain_qr_seed_2fa_2">Be sure to back up this seed to a safe place in case you lose your device.</string>
    <!-- Text that explain how to confirm Two-Factor Authentication -->
    <string name="explain_confirm_2fa">Please enter the 6-digit code generated by your Authenticator App.</string>
    <!-- Text button -->
    <string name="general_verify">Verify</string>
    <!-- Text button -->
    <string name="general_next">Next</string>
    <!-- Text button -->
    <string name="general_previous">Previous</string>
    <!-- Text of the alert dialog to inform the user when an error occurs when try to enable seed or QR of Two-Factor Authentication -->
    <string name="qr_seed_text_error">An error occurred generating the seed or QR code, please try again.</string>
    <!-- Title of the screen shown when the user enabled correctly Two-Factor Authentication -->
    <string name="title_2fa_enabled">Two-factor authentication enabled</string>
    <!-- Description of the screen shown when the user enabled correctly Two-Factor Authentication -->
    <string name="description_2fa_enabled">Next time you log in to your account you will be asked to enter a 6-digit code provided by your Authenticator App.</string>
    <!-- Recommendation displayed after enable Two-Factor Authentication -->
    <string name="recommendation_2fa_enabled">Please save your <b>Recovery Key</b> in a safe location, to avoid issues in case you lose access to your app, or if you want to disable two-factor authentication.</string>
    <!-- Error shown when a user tries to enable Two-Factor Authentication and introduce an invalid code -->
    <string name="pin_error_2fa">Invalid code</string>
    <!-- Title of screen Lost authenticator decive -->
    <string name="lost_your_authenticator_device">Lost your Authenticator device?</string>
    <!-- Title of screen Login verification with Two-Factor Authentication -->
    <string name="login_verification">Login Verification</string>
    <!-- Subtitle of screen verify Two-Factor Authentication for changing password -->
    <string name="verify_2fa_subtitle_change_password">Change password</string>
    <!-- Subtitle of screen verify Two-Factor Authentication for changing email -->
    <string name="verify_2fa_subtitle_change_email">Change email</string>
    <!-- Subtitle of screen verify Two-Factor Authentication for cancelling account -->
    <string name="verify_2fa_subtitle_delete_account">Delete account</string>
    <!-- Subtitle of screen verify Two-Factor Authentication for disabling Two-Factor Authentication -->
    <string name="verify_2fa_subtitle_diable_2fa">Disable</string>
    <!-- Title of screen Lost authenticator decive -->
    <string name="title_lost_authenticator_device">Lost your Authenticator device?</string>
    <!-- When the user tries to disable Two-Factor Authentication and some error ocurr in the process -->
    <string name="error_disable_2fa">An error occurred trying to disable two-factor authentication. Please try again.</string>
    <!-- When the user tries to enable Two-Factor Authentication and some error ocurr in the process -->
    <string name="error_enable_2fa">An error occurred trying to enable two-factor authentication. Please try again.</string>
    <!-- Title of the dialog shown when a new account is created to suggest user enable Two-Factor Authentication -->
    <string name="title_enable_2fa">Enable two-factor authentication</string>
    <!-- Label shown when it disables the Two-Factor Authentication -->
    <string name="label_2fa_disabled">Two-factor authentication disabled</string>
    <!-- Text of the button which action is to show the authentication apps -->
    <string name="open_app_button">Open in</string>
    <!-- message when trying to open a link that contains the seed to enable Two-Factor Authentication but there isn’t any app that open it -->
    <string name="intent_not_available_2fa">There isn’t any available app to enable two-factor authentication on your device</string>
    <!-- Text button -->
    <string name="general_close">Close</string>
    <!-- Label shown when Two-Factor Authentication has been enabled to alert user that has to back up his Recovery Key before finish the process -->
    <string name="backup_rk_2fa_end">Export your Recovery Key to finish</string>
    <!-- Title of dialog shown when it tries to open an authentication app and there is no installed -->
    <string name="no_authentication_apps_title">Two-factor authentication app</string>
    <!-- Message shown to ask user if wants to open Google Play to install some authenticator app -->
    <string name="open_play_store_2fa">Would you like to open Google Play so you can install an Authenticator App?</string>
    <!-- Label Play Store -->
    <string name="play_store_label">Play Store</string>
    <!-- Text shown in an alert explaining how to continue to enable Two-Factor Authentication -->
    <string name="text_2fa_help">You need an authenticator app to enable 2FA on MEGA. You can download and install the Google Authenticator, Duo Mobile, Authy or Microsoft Authenticator app for your phone or tablet.</string>
    <!-- success message when importing multiple files from -->
    <string name="number_correctly_imported_from_chat">%d files shared successfully</string>
    <!-- error message when importing multiple files from chat -->
    <string name="number_no_imported_from_chat">%d files were not shared</string>
    <!-- button’s text to open a full screen image -->
    <string name="preview_content">Preview content</string>
    <!-- message shown when the user clicks on media file chat message, there is no network connection and the file is not been downloaded -->
    <string name="no_network_connection_on_play_file">No network connection. File has not been downloaded and cannot be streamed.</string>
    <!-- message shown when the user open a file, the file is not been opened due to unknown reason -->
    <string name="error_fail_to_open_file_general">Unable to open file.</string>
    <!-- message shown when the user open a file, there is no network connection and the file is not been downloaded -->
    <string name="error_fail_to_open_file_no_network">No network connection. Please reconnect to open the file.</string>
    <!-- message when trying to save for offline a file that already exists -->
    <string name="file_already_exists">File already exists in Saved for Offline</string>
    <!-- Error message if forwarding a message failed, many messages -->
    <plurals name="error_forwarding_messages">
        <item quantity="one">Message not forwarded</item>
        <item quantity="other">Messages not forwarded</item>
    </plurals>
    <!-- Title of the dialog to disable the rich links previews on chat -->
    <string name="title_confirmation_disable_rich_links">Rich URL previews</string>
    <!-- Text of the dialog to disable the rich links previews on chat -->
    <string name="text_confirmation_disable_rich_links">You are disabling rich URL previews. You can re-enable them in Settings. Do you want to continue?</string>
    <!-- Message shown when a call ends. -->
    <string name="call_missed_messages">[A]Missed call[/A]</string>
    <!-- Message shown when a call ends. -->
    <string name="call_rejected_messages">[A]Call was rejected[/A]</string>
    <!-- Message shown when a call ends. -->
    <string name="call_cancelled_messages">[A]Call was cancelled[/A]</string>
    <!-- Message shown when a call ends. -->
    <string name="call_failed_messages">[A]Call failed[/A]</string>
    <!-- Message shown when a call ends. -->
    <string name="call_not_answered_messages">[A]Call was not answered[/A]</string>
    <!-- Indicates that can type a contact email -->
    <string name="contact_email">Contact email</string>
    <!-- When it tries to add a contact in a list an is already added -->
    <string name="contact_not_added">You have already added this contact.</string>
    <!-- Content of a normal message that cannot be recognized -->
    <string name="error_message_invalid_format">Invalid message format</string>
    <!-- Content of a normal message that cannot be recognized -->
    <string name="error_message_invalid_signature">Invalid message signature</string>
    <!-- When the user tries to reproduce a file through streaming and ocurred an error creating it -->
    <string name="error_streaming">An error occurred trying to create the stream</string>
    <!-- Menu option to restore an item from the Rubbish bin -->
    <string name="context_restore">Restore</string>
    <!-- success message when a node was restore from Rubbish bin -->
    <string name="context_correctly_node_restored">Restored to %s</string>
    <!-- error message when a node was restore from Rubbish bin -->
    <string name="context_no_restored">An error occurred. Item not restored.</string>
    <!-- menu item from contact section to send a message to a contact -->
    <string name="context_send_message">Send Message</string>
    <!-- Error message on opening a MEGAdrop folder link -->
    <string name="error_MEGAdrop_not_supported">MEGAdrop folders are not supported yet</string>
    <!-- Pre overquota error dialog when trying to copy or import a file -->
    <string name="pre_overquota_alert_text">This action cannot be completed as it would take you over your current storage limit. Would you like to upgrade your account?</string>
    <!-- Title of the section Archived chats -->
    <string name="archived_chats_title_section">Archived chats</string>
    <!-- Text of the option to show the arhived chat, it shows the number of archived chats -->
    <string name="archived_chats_show_option">Archived chats (%d)</string>
    <!-- Title of the option on the chat list to archive a chat -->
    <string name="archive_chat_option">Archive chat</string>
    <!-- Title of the option on the chat list to unarchive a chat -->
    <string name="unarchive_chat_option">Unarchive chat</string>
    <!-- Confirmation button of the dialog to archive a chat -->
    <string name="general_archive">Archive</string>
    <!-- Confirmation button of the dialog to unarchive a chat -->
    <string name="general_unarchive">Unarchive</string>
    <!-- Message shown when a chat is successfully archived, it shows the name of the chat -->
    <string name="success_archive_chat">%s chat was archived.</string>
    <!-- Error message shown when a chat has not be archived, it shows the name of the chat -->
    <string name="error_archive_chat">Error. %s chat was not archived.</string>
    <!-- Message shown when a chat is successfully unarchived, it shows the name of the chat -->
    <string name="success_unarchive_chat">%s chat was unarchived.</string>
    <!-- Error message shown when a chat has not be unarchived, it shows the name of the chat -->
    <string name="error_unarchive_chat">Error. %s chat was not able to be unarchived.</string>
    <!-- Message shown when the user has no archived chats -->
    <string name="archived_chats_empty">[A]No[/A] [B]Archived Chats[/B]</string>
    <!-- Subtitle of chat screen when the chat is inactive -->
    <string name="inactive_chat">Inactive chat</string>
    <!-- Subtitle of chat screen when the chat is archived -->
    <string name="archived_chat">Archived chat</string>
    <!-- Title of the layout to join a group call from the chat screen -->
    <string name="join_call_layout">Tap to join the call</string>
    <!-- Label shown when the user wants to add contacts into his MEGA account -->
    <string name="invite_contacts">Invite contacts</string>
    <!-- Label shown when the user wants to share something with other contacts -->
    <string name="share_with">Share with</string>
    <!-- Message shown while the contact list from the device and from MEGA is being read and then shown to the user -->
    <string name="contacts_list_empty_text_loading_share">Loading contacts&#8230;</string>
    <!-- Title of the screen New Group -->
    <string name="title_new_group">New group</string>
    <!-- Subtitle of the screen New Group -->
    <string name="subtitle_new_group">Type group name</string>
    <!-- Hint of edittext shown when it is creating a new group to guide user to type the name of the group -->
    <string name="hint_type_group">Name your group</string>
    <!-- Text of the confirm dialog shown when it wants to remove a contact from a chat -->
    <string name="confirmation_delete_contact">Remove %s from this chat?</string>
    <!-- Settings preference title to show file versions info of the account -->
    <string name="settings_file_management_file_versions_title">File versions</string>
    <!-- Settings preference subtitle to show file versions info of the account -->
    <plurals name="settings_file_management_file_versions_subtitle">
        <item quantity="one">1 file version, taking a total of %2$s</item>
        <item quantity="other">%1$d file versions, taking a total of %2$s</item>
    </plurals>
    <!-- Title of the section File management on Settings section -->
    <string name="settings_file_management_category">File Management</string>
    <!-- Option in Settings to delete all the versions of the account -->
    <string name="settings_file_management_delete_versions">Delete all older versions of my files</string>
    <!-- subtitle of the option in Settings to delete all the versions of the account -->
    <string name="settings_file_management_subtitle_delete_versions">All current files will remain. Only historic versions of your files will be deleted.</string>
    <!-- Text of the dialog to delete all the file versions of the account -->
    <string name="text_confirmation_dialog_delete_versions">You are about to delete the version histories of all files. Any file version shared to you from a contact will need to be deleted by them.\n\nPlease note that the current files will not be deleted.</string>
    <!-- success message when deleting all the versions of the account -->
    <string name="success_delete_versions">File versions successfully deleted</string>
    <!-- error message when deleting all the versions of the account -->
    <string name="error_delete_versions">An error occurred while trying to delete all previous versions of your files, please try again later.</string>
    <!-- Title of the option to enable or disable file versioning on Settings section -->
    <string name="settings_enable_file_versioning_title">File Versioning</string>
    <!-- Subtitle of the option to enable or disable file versioning on Settings section -->
    <string name="settings_enable_file_versioning_subtitle">Enable or disable file versioning for your entire account.\nDisabling file versioning does not prevent your contacts from creating new versions in shared folders.</string>
    <!-- section title to select a chat to send a file -->
    <string name="choose_chat">Choose chat</string>
    <!-- Hint shown to guide user on activity add contacts -->
    <string name="type_mail">Tap, enter name or email</string>
    <!-- Text of the confirm dialog shown when it wants to add a contact from a QR scaned -->
    <string name="confirmation_invite_contact">Add %s to your contacts?</string>
    <!-- Text of the confirm dialog shown when it wants to add a contact from a QR scaned and is already added before -->
    <string name="confirmation_not_invite_contact">You have already added the contact %s.</string>
    <!-- Text of the confirm dialog shown when it wants to add a contact from a QR scaned and is already added before -->
    <string name="confirmation_invite_contact_already_added">You have already added the contact %s.</string>
    <!-- Text of the confirm dialog shown when it wants to add a contact from a QR scaned -->
    <string name="confirmation_share_contact">Share with %s?</string>
    <!-- Text button for init a group chat -->
    <string name="new_group_chat_label">New group chat</string>
    <!-- Label shown when the user wants to add contacts into a chat conversation -->
    <string name="send_contacts">Send contacts</string>
    <!-- Title of the alert when the account have been logged out from another client -->
    <string name="title_alert_logged_out">Logged out</string>
    <!-- Text shown to indicate user that his account has already been confirmed -->
    <string name="account_confirmed">Your account has been activated. Please log in.</string>
    <!-- Text shown to indicate user that his account should be confirmed typing his password -->
    <string name="confirm_account">Please enter your password to confirm your account</string>
    <!-- Error shown if a user tries to add their own email address as a contact -->
    <string name="error_own_email_as_contact">There’s no need to add your own email address</string>
    <!-- Error shown when a user tries to enable Two-Factor Authentication and introduce an invalid code -->
    <string name="invalid_code">Invalid code</string>
    <!-- Text of the dialog shown when the storage of a FREE account is almost full -->
    <string name="text_almost_full_warning">Cloud Drive is almost full. Upgrade to Pro and get up to %1$s of storage and %2$s of transfer quota.</string>
    <!-- Text of the dialog shown when the storage of a PRO I or II account is almost full -->
    <string name="text_almost_full_warning_pro_account">Cloud Drive is almost full. Upgrade now and get up to %1$s of storage and %2$s of transfer quota.</string>
    <!-- Text of the dialog shown when the storage of a PRO III account is almost full -->
    <string name="text_almost_full_warning_pro3_account">Cloud Drive is almost full. If you need more storage please contact MEGA support to get a custom plan.</string>
    <!-- Text of the dialog shown when the storage of a FREE account is full -->
    <string name="text_storage_full_warning">Cloud Drive is full. Upgrade to Pro and get up to %1$s of storage and %2$s of transfer quota.</string>
    <!-- Text of the dialog shown when the storage of a PRO I or II account is full -->
    <string name="text_storage_full_warning_pro_account">Cloud Drive is full. Upgrade now and get up to %1$s of storage and %2$s of transfer quota.</string>
    <!-- Text of the dialog shown when the storage of a PRO III account is full -->
    <string name="text_storage_full_warning_pro3_account">Cloud Drive is full. If you need more storage please contact MEGA support to get a custom plan.</string>
    <!-- Button of the dialog shown when the storage is almost full to see the available PRO plans -->
    <string name="button_plans_almost_full_warning">See plans</string>
    <!-- Button of the dialog shown when the storage is almost full to custom a plan -->
    <string name="button_custom_almost_full_warning">Custom plan</string>
    <!-- Button of the dialog shown when the storage is almost full to get bonus -->
    <string name="button_bonus_almost_full_warning">Get Bonus</string>
    <!-- Mail title to upgrade to a custom plan -->
    <string name="title_mail_upgrade_plan">Upgrade to a custom plan</string>
    <!-- Mail subject to upgrade to a custom plan -->
    <string name="subject_mail_upgrade_plan">Ask us how you can upgrade to a custom plan:</string>
    <!-- Used in chat list screen to indicate in a chat list item that the message was sent by me, followed by the message -->
    <string name="word_me">Me:</string>
    <!-- Title of the button in the contact info screen to start an audio call -->
    <string name="call_button">Call</string>
    <!-- Title of the button in the contact info screen to send a message -->
    <string name="message_button">Message</string>
    <!-- Title of the button in the contact info screen to start a video call -->
    <string name="video_button">Video</string>
    <!-- Title of file explorer to send a link -->
    <string name="title_file_explorer_send_link">Send link to&#8230;</string>
    <!-- Title of chat explorer to send a link or file to a chat -->
    <string name="title_chat_explorer">Send to&#8230;</string>
    <!-- Title of cloud explorer to upload a link or file -->
    <string name="title_cloud_explorer">Upload to&#8230;</string>
    <!-- More button in contact info page -->
    <string name="contact_info_button_more">More</string>
    <!-- Section title to select a file to perform an action, more files -->
    <plurals name="plural_select_file">
        <item quantity="one">Choose File</item>
        <item quantity="other">Choose Files</item>
    </plurals>
    <!-- Title of confirmation dialog of sending invitation to a contact -->
    <string name="title_confirm_send_invitation">Invite %1$s?</string>
    <!-- Title of shared folder explorer to choose a folder to perform an action -->
    <string name="title_share_folder_explorer">Choose folder</string>
    <!-- Popup message shown if an user try to login while there is still living transfer -->
    <string name="login_warning_abort_transfers">All transfers will be cancelled, do you want to log in?</string>
    <!-- Popup message shown if an user try to login while there is still living transfer -->
    <string name="logout_warning_abort_transfers">All transfers will be cancelled, do you want to log out?</string>
    <!-- Label to explain the read only participant permission in the options panel of the group info screen -->
    <string name="subtitle_read_only_permissions">Read-only</string>
    <!-- Label shown the total space and the used space in an account -->
    <string name="used_space">[A]%1$s [/A][B]of %2$s used[/B]</string>
    <!-- title of the alert dialog when the user is changing the API URL to staging -->
    <string name="staging_api_url_title">Change to a test server?</string>
    <!-- Text of the alert dialog when the user is changing the API URL to staging -->
    <string name="staging_api_url_text">Are you sure you want to change to a test server? Your account may suffer irrecoverable problems.</string>
    <!-- Title of the confirmation dialog to open the camera app and lose the relay of the local camera on the in progress call -->
    <string name="title_confirmation_open_camera_on_chat">Open camera?</string>
    <!-- Text of the confirmation dialog to open the camera app and lose the relay of the local camera on the in progress call -->
    <string name="confirmation_open_camera_on_chat">If you open the camera, your video transmission will be paused in the current call.</string>
    <!-- Title of the notification when there is unknown activity on the Chat -->
    <string name="notification_chat_undefined_title">Chat activity</string>
    <!-- Content of the notification when there is unknown activity on the Chat -->
    <string name="notification_chat_undefined_content">You may have new messages</string>
    <!-- When app is retrieving push message -->
    <string name="retrieving_message_title">Retrieving message</string>
    <!-- Title of Rubbish bin scheduler option in settings to enable or disable the functionality -->
    <string name="settings_rb_scheduler_enable_title">Rubbish Bin Clearing Scheduler</string>
    <!-- Subtitle of Rubbish bin scheduler option in settings to enable or disable the functionality in free accounts -->
    <string name="settings_rb_scheduler_enable_subtitle">The Rubbish Bin is cleared for you automatically.</string>
    <!-- Title of Rubbish bin scheduler option in settings to enable or disable the functionality in PRO accounts -->
    <string name="settings_rb_scheduler_enable_period_PRO">The minimum period is 7 days.</string>
    <!-- Title of Rubbish bin scheduler option in settings to enable or disable the functionality in PRO accounts -->
    <string name="settings_rb_scheduler_enable_period_FREE">The minimum period is 7 days and your maximum period is 30 days.</string>
    <!-- Sub title of compression queue notification option in settings indicating the size limits. Please keep the placeholders because are to show the size limits including units in runtime. For example: The minimum size is 100MB and the maximum size is 1000MB. -->
    <string name="settings_compression_queue_subtitle">The minimum size is %1$s and the maximum size is %2$s.</string>
    <!-- Title of Rubbish bin scheduler option in settings to set up the number of days of the rubbish bin scheduler -->
    <string name="settings_rb_scheduler_select_days_title">Remove files older than</string>
    <!-- Time in days (plural). The placeholder is for the time value, please adjust the position based on linguistics -->
    <string name="settings_rb_scheduler_select_days_subtitle">%d days</string>
    <!-- Title of popup that userd to set compression queue size (in MB) in settings -->
    <string name="settings_video_compression_queue_size_popup_title">Notify me when size is larger than</string>
    <!-- Title of compression queue size option in settings -->
    <string name="settings_video_compression_queue_size_title">If videos to compress are larger than</string>
    <!-- Text of the alert when a FREE user tries to disable the RB scheduler -->
    <string name="settings_rb_scheduler_alert_disabling">To disable the Rubbish Bin clearing scheduler or set a longer retention period, please subscribe to a Pro plan.</string>
    <!-- Picker text to choose custom retention time. This option indicates several days -->
    <string name="hint_days">days</string>
    <!-- Title of the option to generate a public chat link -->
    <string name="get_chat_link_option">Get chat link</string>
    <!-- Title of the option to manage a public chat link -->
    <string name="manage_chat_link_option">Manage chat link</string>
    <!-- Title of the option to make a public chat private -->
    <string name="make_chat_private_option">Enable Encryption Key Rotation</string>
    <!-- Title of the view to inform that a chat is private -->
    <string name="private_chat">Encryption key rotation enabled</string>
    <!-- Text of the dialog to change a public chat to private (enable encryption key rotation) -->
    <string name="make_chat_private_option_text">Encryption key rotation is slightly more secure, but does not allow you to create a chat link and new participants will not see past messages.</string>
    <!-- Text of the option to change a public chat to private (enable encrypted key rotation) -->
    <string name="make_chat_private_not_available_text">Encryption key rotation is disabled for conversations with more than 100 participants.</string>
    <!-- Warning show to the user when tries to make private a public chat and the chat has more than 100 participants -->
    <string name="warning_make_chat_private">Unable to convert this chat to private because the participants limit has been exceeded.</string>
    <!-- Text shown when a moderator of a chat create a chat link. Please keep the placeholder because is to show the moderator’s name in runtime. -->
    <string name="message_created_chat_link">[A]%1$s[/A][B] created a chat link.[/B]</string>
    <!-- Text shown when a moderator of a chat delete a chat link. Please keep the placeholder because is to show the moderator’s name in runtime. -->
    <string name="message_deleted_chat_link">[A]%1$s[/A][B] removed the chat link.[/B]</string>
    <!-- Title of the option to delete a chat link -->
    <string name="action_delete_link">Delete chat link</string>
    <!-- Title of the alert when a chat link is invalid -->
    <string name="title_alert_chat_link_error">Chat link</string>
    <!-- Text of the dialog to confirm after closing all other sessions -->
    <string name="confirmation_close_sessions_text">This will log you out on all other active sessions except the current one.</string>
    <!-- Title of the dialog to confirm after closing all other sessions -->
    <string name="confirmation_close_sessions_title">Do you want to close all other sessions?</string>
    <!-- Subtitle chat screen for groups with permissions and not archived, Plural of participant. 2 participants -->
    <string name="number_of_participants">%d participants</string>
    <!-- Label of the button to join a chat by a chat link -->
    <string name="action_join">Join</string>
    <!-- Label for observers of a group chat -->
    <string name="observers_chat_label">Observers</string>
    <!-- Message on the title of the chat screen if there were any error loading the chat link -->
    <string name="error_chat_link">Error loading the chat link.</string>
    <!-- Message on the title of the chat screen if there were any error loading the chat link without logging -->
    <string name="error_chat_link_init_error">Error initialising chat when loading the chat link.</string>
    <!-- Message on the alert to preview a chat link if the user is already a participant -->
    <string name="alert_already_participant_chat_link">You are already participating in this chat.</string>
    <!-- Message on the alert to close a chat preview if the link is invalid -->
    <string name="alert_invalid_preview">This chat preview is no longer available. If you leave the preview, you won’t be able to reopen it.</string>
    <!-- Text shown when a moderator changes the chat to private. Please keep the placeholder because is to show the moderator’s name in runtime. -->
    <string name="message_set_chat_private">[A]%1$s[/A][B] enabled encryption key rotation.[/B]</string>
    <!-- error message shown when a chat link is invalid -->
    <string name="invalid_chat_link">This conversation is no longer available</string>
    <!-- When it is creating a new group chat, this option permits to establish it private or public -->
    <string name="ekr_label">Encryption key rotation</string>
    <!-- Text of the dialog to change a public chat to private (enable encryption key rotation) -->
    <string name="ekr_explanation">Encryption key rotation is slightly more secure, but does not allow you to create a chat link and new participants will not see past messages.</string>
    <!-- Text of the dialog to change a public chat to private (enable encryption key rotation) -->
    <string name="subtitle_chat_message_enabled_ERK">Encryption key rotation is slightly more secure, but does not allow you to create a chat link and new participants will not see past messages.</string>
    <!-- Message shown when a contact request has not been sent because the invitation has been sent before -->
    <string name="invite_not_sent_already_sent">The invitation to contact %s has been sent before and can be consulted in the Sent Requests tab.</string>
    <!-- Label shown to indicate the QR is saving in Cloud Drive -->
    <string name="save_qr_cloud_drive">Saving %s in Cloud Drive&#8230;</string>
    <!-- General label for folders -->
    <string name="general_folders">Folders</string>
    <!-- General label for files -->
    <string name="general_files">Files</string>
    <!-- Item menu option upon right click on one or multiple files -->
    <string name="general_save_to_device">Save to device</string>
    <!-- Title of cloud explorer to upload a file -->
    <string name="title_upload_explorer">Upload to MEGA</string>
    <!-- Label choose destination -->
    <string name="choose_destionation">Choose destination</string>
    <!-- Label that indicates show more items -->
    <string name="general_show_more">Show More</string>
    <!-- Label that indicates show less items -->
    <string name="general_show_less">Show Less</string>
    <!-- Subtitle of the historic notification for a new contact request -->
    <string name="notification_new_contact_request">[A]%s [/A][B]sent you a contact request.[/B]</string>
    <!-- Subtitle of the historic notification for a new contact -->
    <string name="notification_new_contact">[A]%s [/A][B]is now a contact.[/B]</string>
    <!-- Subtitle of the historic notification for a new shared folder -->
    <string name="notification_new_shared_folder">[B]New shared folder from [/B][A]%s.[/A]</string>
    <!-- Subtitle of the historic notification for a reminder new contact request -->
    <string name="notification_reminder_contact_request">[A]Reminder: [/A][B]%s [/B][C]sent you a contact request.[/C]</string>
    <!-- Title of the historic notification for a contact request cancelled -->
    <string name="title_contact_request_notification_cancelled">Contact request cancelled</string>
    <!-- Subtitle of the historic notification for contact request cancelled -->
    <string name="subtitle_contact_request_notification_cancelled">[A]%s [/A][B]cancelled the contact request.[/B]</string>
    <!-- Title of the historic notification when an user deletes you as contact -->
    <string name="title_contact_notification_deleted">Contact deleted</string>
    <!-- Subtitle of the historic notification when an user deletes you as contact -->
    <string name="subtitle_contact_notification_deleted">[A]%s [/A][B]deleted you as a contact.[/B]</string>
    <!-- Title of the historic notification when an user blocks you as contact -->
    <string name="title_contact_notification_blocked">Contact blocked</string>
    <!-- Subtitle of the historic notification when an user blocks you as contact -->
    <string name="subtitle_contact_notification_blocked">[A]%s [/A][B]blocked you as a contact.[/B]</string>
    <!-- Item of the navigation title for the notification section when there is any unread -->
    <string name="section_notification_with_unread">Notifications [A](%1$d)[/A]</string>
    <!-- Text shown in the notifications section. When a contact has nickname, nickname (email) will be shown -->
    <string name="section_notification_user_with_nickname">[A]%1$s (%2$s)[/A]</string>
    <!-- Title of the historic notification for an account deleted -->
    <string name="title_account_notification_deleted">Account deleted</string>
    <!-- Subtitle of the historic notification for an account deleted -->
    <string name="subtitle_account_notification_deleted">[B]The account [/B][A]%s[/A][B] has been deleted.[/B]</string>
    <!-- Subtitle of file takedown historic notification -->
    <string name="subtitle_file_takedown_notification">[A]Your publicly shared file [/A][B]%s[/B][C] has been taken down.[/C]</string>
    <!-- Subtitle of folder takedown historic notification -->
    <string name="subtitle_folder_takedown_notification">[A]Your publicly shared folder [/A][B]%s[/B][C] has been taken down.[/C]</string>
    <!-- Popup notification text on mouse-over of taken down file. -->
    <string name="message_file_takedown_pop_out_notification">This file has been the subject of a takedown notice.</string>
    <!-- Popup notification text on mouse-over taken down folder. -->
    <string name="message_folder_takedown_pop_out_notification">This folder has been the subject of a takedown notice.</string>
    <!-- option to dispute taken down file or folder -->
    <string name="dispute_takendown_file">Dispute Takedown</string>
    <!-- Error shown when download a file that has violated ToS/AUP. -->
    <string name="error_download_takendown_node">Not accessible as it violated our Terms of Service</string>
    <!-- Alert shown when some files were not downloaded due to ToS/AUP violation, Plural of taken down files. 2 files -->
    <plurals name="alert_taken_down_files">
        <item quantity="one">%d file was not downloaded as it violated our Terms of Service.</item>
        <item quantity="other">%d files were not downloaded as they violated our Terms of Service.</item>
    </plurals>
    <!-- Subtitle of a file takedown reinstated historic notification -->
    <string name="subtitle_file_takedown_reinstated_notification">[A]Your publicly shared file [/A][B]%s[/B][C] has been reinstated.[/C]</string>
    <!-- Subtitle of a folder takedown reinstated historic notification -->
    <string name="subtitle_folder_takedown_reinstated_notification">[A]Your publicly shared folder [/A][B]%s[/B][C] has been reinstated.[/C]</string>
    <!-- Title of the historic notification for outgoing contact requests -->
    <string name="title_outgoing_contact_request">Sent request</string>
    <!-- Title of the historic notification for incoming contact requests -->
    <string name="title_incoming_contact_request">Received request</string>
    <!-- Subtitle of the historic notification for contact request denied -->
    <string name="subtitle_outgoing_contact_request_denied">[A]%s [/A][B]denied your contact request.[/B]</string>
    <!-- Subtitle of the historic notification for contact request accepted -->
    <string name="subtitle_outgoing_contact_request_accepted">[A]%s [/A][B]accepted your contact request.[/B]</string>
    <!-- Subtitle of the historic notification for deleted shared folders (one or many) -->
    <string name="notification_deleted_shared_folder">[B]Access to folders shared by [/B][A]%s[/A][B] were removed.[/B]</string>
    <!-- Subtitle of the historic notification when a contact leaves a shared folder -->
    <string name="notification_left_shared_folder">[A]%s[/A][B] has left a shared folder.[/B]</string>
    <!-- Subtitle of the historic notification when a contact leaves a shared folder and the name of the folder is known -->
    <string name="notification_left_shared_folder_with_name">[A]%1$s[/A][B] has left the shared folder [/B][A]%2$s.[/A]</string>
    <!-- Subtitle of the historic notification for incoming contact request ignored -->
    <string name="subtitle_incoming_contact_request_ignored">[B]Contact request from [/B][A]%s [/A][B]was ignored[/B]</string>
    <!-- Subtitle of the historic notification for incoming contact request accepted -->
    <string name="subtitle_incoming_contact_request_accepted">[B]Contact request from [/B][A]%s [/A][B]was accepted[/B]</string>
    <!-- Subtitle of the historic notification for incoming contact request declined -->
    <string name="subtitle_incoming_contact_request_denied">[B]Contact request from [/B][A]%s [/A][B]was declined[/B]</string>
    <!-- Subtitle of the Upgrade account section -->
    <string name="type_of_my_account">Your current account is [A]%s[/A]</string>
    <!-- Footnote to clarify the storage space is subject to the achievement program -->
    <string name="footnote_achievements">Subject to your participation in our achievements program.</string>
    <!-- Title label for the current payment method during account upgrading -->
    <string name="payment_method">Payment method</string>
    <!-- title of billing period -->
    <string name="billing_period_title">Billing period</string>
    <!-- Option of one-off (month) billing. Placeholder: purchase price. -->
    <string name="billed_one_off_month">[A]One-off (month)[/A] %s</string>
    <!-- Option of one-off (year) billing. Placeholder: purchase price. -->
    <string name="billed_one_off_year">[A]One-off (year)[/A] %s</string>
    <!-- Option of monthly billing period. Placeholder: purchase price -->
    <string name="billed_monthly_text">[A]Billed monthly[/A] %s/month</string>
    <!-- Option of yearly billing period. Placeholder: purchase price -->
    <string name="billed_yearly_text">[A]Billed yearly[/A] %s/year</string>
    <!-- dialog option cancel in alert dialog -->
    <string name="button_cancel">Cancel</string>
    <!-- dialog option continue in alert dialog -->
    <string name="button_continue">Continue</string>
    <!-- one of the payment methods -->
    <string name="payment_method_google_wallet">[A]Google Pay[/A] (subscription)</string>
    <!-- one of the payment methods -->
    <string name="payment_method_huawei_wallet">[A]HUAWEI Pay[/A] (subscription)</string>
    <!-- Capital letters. Text of the label of a new historic notifications -->
    <string name="new_label_notification_item">NEW</string>
    <!-- When user is on PRO 3 plan, we will display an extra label to notify user that they can still contact support to have a customised plan. -->
    <string name="label_custom_plan">To upgrade your current subscription, please contact our support team for a [A]custom plan[/A].</string>
    <!-- Input field description in the create file dialog. -->
    <string name="context_new_file_name_hint">file name</string>
    <!-- Option in Settings section to enable the last active connection in chat -->
    <string name="option_enable_last_green_chat">Show Last seen&#8230;</string>
    <!-- Subtitle of the option in Settings section to enable the last active connection in chat -->
    <string name="subtitle_option_enable_last_green_chat">Allow your contacts to see the last time you were active on MEGA.</string>
    <!-- title of notification when device is out of storage during camera upload -->
    <string name="title_out_of_space">Not enough storage space</string>
    <!-- message will be shown when there is not enough space to perform camera upload. -->
    <string name="message_out_of_space">Not enough storage space to perform video compression.</string>
    <!-- the title of the notification that displays when compression larger than setting -->
    <string name="title_compression_size_over_limit">Video compression size is too large</string>
    <!-- the content message of the notification that displays when compression larger than setting, placeholder: size in MB -->
    <string name="message_compression_size_over_limit">The total size of the videos to compress exceeds %s, please put your device on charge to continue.</string>
    <!-- Message displayed when the user changes the ‘Keep file names as in the device’ setting -->
    <string name="message_keep_device_name">This setting will take effect the next time Camera Uploads runs</string>
    <!-- Notification message when compressing video to show the compressed percentage. Please, keep the placeholder because it is for adding the percentage value at runtime. -->
    <string name="message_compress_video">%s has been compressed</string>
    <!-- notification title when compressing video -->
    <string name="title_compress_video">Compressing Videos %1$d/%2$d</string>
    <!-- error message pops up when user selected an invalid folder for camera upload -->
    <string name="error_invalid_folder_selected">Invalid folder selected</string>
    <!-- Indicates the content of a folder is 1 folder and 1 file. Middle height point is to separate two fragments of text and it was not to be considered a punctuation mark. -->
    <string name="one_folder_one_file">1 folder · 1 file</string>
    <!-- Indicates the content of a folder is 1 folder and some files. The placeholder is to set the number of files. e.g. 1 folder · 7 files. Middle height point is to separate two fragments of text and it was not to be considered a punctuation mark. -->
    <string name="one_folder_several_files">1 folder · %1$d files</string>
    <!-- on the section notifications indicates the number of files added to a shared folder, Plural of file. 2 files -->
    <plurals name="num_files_with_parameter">
        <item quantity="one">%d file</item>
        <item quantity="other">%d files</item>
    </plurals>
    <!-- on the section notifications indicates the number of folder added to a shared folder, Plural of folder/directory. 2 folders -->
    <plurals name="num_folders_with_parameter">
        <item quantity="one">%d folder</item>
        <item quantity="other">%d folders</item>
    </plurals>
    <!-- Indicates the content of a folder is some folders and some files. Plural of files. e.g. 7 folders · 2 files. Middle height point is to separate two fragments of text and it was not to be considered a punctuation mark. -->
    <plurals name="num_folders_num_files">
        <item quantity="one">%1$d folders · 1 file</item>
        <item quantity="other">%1$d folders · %2$d files</item>
    </plurals>
    <!-- Subtitle of the historic notification for new additions inside an existing shared folder. Placeholders are: email who added the folders or files, number of folders added, number of files added -->
    <string name="subtitle_notification_added_folders_and_files">[A]%1$s[/A][B] added %2$s and %3$s[/B]</string>
    <!-- Subtitle of the historic notification for new additions inside an existing shared folder, Plural of file. 2 files -->
    <plurals name="subtitle_notification_added_files">
        <item quantity="one">[A]%1$s [/A][B]added %2$d file.[/B]</item>
        <item quantity="other">[A]%1$s [/A][B]added %2$d files.[/B]</item>
    </plurals>
    <!-- Subtitle of the historic notification for deletions inside an existing shared folder, Plural of item. 2 items -->
    <plurals name="subtitle_notification_deleted_items">
        <item quantity="one">[A]%1$s [/A][B]deleted %2$d item.[/B]</item>
        <item quantity="other">[A]%1$s [/A][B]deleted %2$d items.[/B]</item>
    </plurals>
    <!-- Subtitle of the historic notification for new additions inside an existing shared folder, Plural of folder. 2 folders -->
    <plurals name="subtitle_notification_added_folders">
        <item quantity="one">[A]%1$s [/A][B]added %2$d folder.[/B]</item>
        <item quantity="other">[A]%1$s [/A][B]added %2$d folders.[/B]</item>
    </plurals>
    <!-- Subtitle chat screen for groups with permissions and not archived, Plural of participant. 2 participants -->
    <plurals name="subtitle_of_group_chat">
        <item quantity="one">%d participant</item>
        <item quantity="other">%d participants</item>
    </plurals>
    <!--  -->
    <string name="custom_subtitle_of_group_chat">%1$s and %2$d more</string>
    <!-- Error when the user tries to get a public chat link for a chat with the default title -->
    <string name="message_error_set_title_get_link">Before you can generate a link for this chat, you need to set a description:</string>
    <!-- success alert when the user copy a chat link to the clipboard -->
    <string name="chat_link_copied_clipboard">Chat link copied to the clipboard</string>
    <!-- Label to show the price of each plan in the upgrade account section -->
    <string name="type_month">[A]From[/A] %s / [A]month[/A] *</string>
    <!-- the meaning of the asterisk in monthly* and annually* payment -->
    <string name="upgrade_comment">* Recurring subscription can be cancelled any time before the renewal date.</string>
    <!-- Message shown when a call starts. -->
    <string name="call_started_messages">Call Started</string>
    <!-- Title of the dialog to inform about a SSL error -->
    <string name="ssl_error_dialog_title">SSL key error</string>
    <!-- Text of the dialog to inform about a SSL error -->
    <string name="ssl_error_dialog_text">MEGA is unable to establish a secure connection using SSL. You may be on a public Wi-Fi network with additional requirements.</string>
    <!-- Text of the empty screen for the notifications section -->
    <string name="context_empty_notifications">[B]No [/B][A]Notifications[/A]</string>
    <!-- Permissions screen title -->
    <string name="general_setup_mega">Set up MEGA</string>
    <!-- Permissions screen explanation -->
    <string name="setup_mega_explanation">MEGA needs your permission to access your media and files for sharing. Other access permissions may be needed for exchanging encrypted messages and to make secure calls.</string>
    <!-- Title of the screen asking permissions for files -->
    <string name="allow_acces_media_title">Allow access to photos, media and files.</string>
    <!-- Subtitle of the screen asking permissions for files -->
    <string name="allow_acces_media_subtitle">MEGA needs your permission to access files for sharing.</string>
    <!-- Title of the screen asking permissions for camera -->
    <string name="allow_acces_camera_title">Enable camera</string>
    <!-- Subtitle of the screen asking permissions for camera -->
    <string name="allow_acces_camera_subtitle">Allow access to your camera to scan documents, take pictures and make video calls.</string>
    <!-- Title of the screen asking permissions for microphone and write in log calls -->
    <string name="allow_acces_calls_title">Enable calls</string>
    <!-- Title of the screen asking permissions for contacts -->
    <string name="allow_acces_contact_title">Grant access to your address book</string>
    <!-- Subtitle of the screen asking permissions for contacts -->
    <string name="allow_acces_contact_subtitle">Easily discover contacts from your address book on MEGA.</string>
    <!-- Explanation under the subtitle of asking permissions for contacts to explain that MEGA will never use the address book data for any other purpose -->
    <string name="allow_access_contact_explanation">MEGA will not use this data for any other purpose and will never interact with your contacts without your consent.</string>
    <!-- Subtitle of the screen asking permissions for microphone -->
    <string name="allow_acces_calls_subtitle_microphone">Allow access to your microphone to make encrypted calls.</string>
    <!-- General enable access -->
    <string name="general_enable_access">Grant access</string>
    <!-- Title of the option on chat info screen to list all the files sent to the chat -->
    <string name="title_chat_shared_files_info">Shared files</string>
    <!-- Error mesage when trying to remove an uploading attachment that has already finished -->
    <string name="error_message_already_sent">Attachment already sent</string>
    <!-- Message shown when a group call ends. -->
    <string name="group_call_ended_message">[A]Group call ended[/A][C]. Duration: [/C]</string>
    <!-- Message to indicate a call has ended and indicate the call duration. -->
    <string name="call_ended_message">[A]Call ended[/A][C]. Duration: [/C]</string>
    <!-- Message that shows the hours of a call when it ends, more hours -->
    <plurals name="plural_call_ended_messages_hours">
        <item quantity="one">[B]%1$s hour[/B]</item>
        <item quantity="other">[B]%1$s hours[/B]</item>
    </plurals>
    <!-- Message that shows the minutes of a call when it ends, more minutes -->
    <plurals name="plural_call_ended_messages_minutes">
        <item quantity="one">[B]%1$s minute[/B]</item>
        <item quantity="other">[B]%1$s minutes[/B]</item>
    </plurals>
    <!-- Message that shows the seconds of a call when it ends, more seconds -->
    <plurals name="plural_call_ended_messages_seconds">
        <item quantity="one">[B]%1$d second[/B]</item>
        <item quantity="other">[B]%1$d seconds[/B]</item>
    </plurals>
    <!-- Message to indicate a call has ended without indicate the call duration. -->
    <string name="call_ended_no_duration_message">[A]Call ended[/A]</string>
    <!-- Message to indicate a group call has ended without indicate the call duration. -->
    <string name="group_call_ended_no_duration_message">[A]Group call ended[/A]</string>
    <!-- String that appears when we show the last activity of a contact, when the last activity was today. For example: Last seen today 11:34a.m. -->
    <string name="last_seen_today">[A]Last seen [/A]today %1$s</string>
    <!-- String that appears when we show the last activity of a contact, but it’s been a long time ago that we don’t see any activity from that user -->
    <string name="last_seen_long_time_ago">[A]Last seen [/A]a long time ago</string>
    <!-- String that appears when we show the last activity of a contact, when the last activity was before today. For example: Last seen March 14th,2018 11:34a.m. -->
    <string name="last_seen_general">[A]Last seen [/A]%1$s %2$s</string>
    <!-- label today -->
    <string name="label_today">Today</string>
    <!-- label yesterday -->
    <string name="label_yesterday">Yesterday</string>
    <!-- label tomorrow -->
    <string name="label_tomorrow">Tomorrow</string>
    <!-- Text of the empty screen for the chat shared files -->
    <string name="context_empty_shared_files">[B]No [/B][A]Shared Files[/A]</string>
    <!-- Text to indicate that a contact has joined a group call -->
    <string name="contact_joined_the_call">%1$s joined the call</string>
    <!-- Text to indicate that a contact has left a group call -->
    <string name="contact_left_the_call">%1$s left the call</string>
    <!-- Warning show when a call cannot start because there are too many participants in the group chat -->
    <string name="call_error_too_many_participants_start">Call cannot start because the maximum number of participants has been exceeded.</string>
    <!-- Message show when a call cannot be established because there are too many participants in the group call -->
    <string name="call_error_too_many_participants">Call cannot be joined as the maximum number of participants has been exceeded.</string>
    <!-- Message show when a call cannot be established because there are too many participants in the group -->
    <string name="call_error_too_many_participants_join">Unable to join the group call due to the maximum number of participants reached</string>
    <!-- Message show when a user cannot activate the video in a group call because the max number of videos has been reached -->
    <string name="call_error_too_many_video">Video call cannot be joined as the maximum number of participants has been exceeded.</string>
    <!-- Message show when a user cannot put the call on hold -->
    <string name="call_error_call_on_hold">Call cannot be put on hold.</string>
    <!-- Error message shown when a file cannot be opened by other app using the open with option menu -->
    <string name="error_open_file_with">An error has occurred and the file cannot be opened with this app.</string>
    <!-- Subtitle of the call screen when a incoming call is just starting -->
    <string name="incoming_call_starting">Incoming call&#8230;</string>
    <!-- Subtitle of the call screen when a outgoing call is just starting -->
    <string name="outgoing_call_starting">Calling&#8230;</string>
    <!-- Content of a invalid meta message -->
    <string name="error_meta_message_invalid">Message contains invalid metadata</string>
    <!-- Title of the activity that sends a location -->
    <string name="title_activity_maps">Send location</string>
    <!-- Label layout on maps activity that permits send current location -->
    <string name="current_location_label">Send your current location</string>
    <!-- Label layout on maps activity that permits send current location. Placeholder is the current location -->
    <string name="current_location_landscape_label">Send your current location: [A]%1$s[/A]</string>
    <!-- Label layout on maps activity indicating nearby places -->
    <string name="nearby_places_label">Nearby places</string>
    <!-- Message shown in a dialog explaining the consequences of accesing the location -->
    <string name="explanation_send_location">This location will be opened using a third party maps provider outside the end-to-end encrypted MEGA platform.</string>
    <!-- Title of the location marker set by the user -->
    <string name="title_marker_maps">Send This Location</string>
    <!-- Label shown when after a maps search and no places were found -->
    <string name="no_places_found">No places were found</string>
    <!-- Title of the dialog shown when the location is disabled -->
    <string name="gps_disabled">The GPS is disabled</string>
    <!-- Text of the dialog shown when the location is disabled for open location settings -->
    <string name="open_location_settings">Would you like to open the location settings?</string>
    <!-- Info shown in the subtitle of each row of the shared files to chat: sender name . date -->
    <string name="second_row_info_item_shared_file_chat">%1$s . %2$s</string>
    <!-- After the user ticketed ’Don’t ask again’ on permission request dialog and denied, tell the user, he/she can still grant MEGA the permission in system settings. -->
    <string name="on_permanently_denied">You still can grant MEGA permissions in your device’s settings</string>
    <!-- Explain why MEGA needs the reading contacts permission when users deny to grant MEGA the permission. -->
    <string name="explanation_for_contacts_permission">If you allow MEGA to access your address book, you will be able to discover your contacts more easily. MEGA will not use this data for any other purpose and will never interact with your contacts without your consent.</string>
    <!-- Confirmation message after forwarding one or several messages, version items -->
    <plurals name="messages_forwarded_success_plural">
        <item quantity="one">Message forwarded</item>
        <item quantity="other">Messages forwarded</item>
    </plurals>
    <!-- Title of a chat message that contains geolocation info -->
    <string name="title_geolocation_message">Pinned Location</string>
    <!-- Alert shown when a num of files have not been sent because of any error occurs, Plural of file. 2 files -->
    <plurals name="num_files_not_send">
        <item quantity="one">%d file was not sent to %d chats</item>
        <item quantity="other">%d files were not sent to %d chats</item>
    </plurals>
    <!-- Alert shown when a num of contacts have not been sent because of any error occurs, Plural of file. 2 files -->
    <plurals name="num_contacts_not_send">
        <item quantity="one">%d contact was not sent to %d chats</item>
        <item quantity="other">%d contacts were not sent to %d chats</item>
    </plurals>
    <!-- Alert shown when a num of messages have not been sent because of any error occurs, Plural of file. 2 files -->
    <plurals name="num_messages_not_send">
        <item quantity="one">%d message was not sent to %d chats</item>
        <item quantity="other">%d messages were not sent to %d chats</item>
    </plurals>
    <!-- How many local contacts have been on MEGA, Plural of local contact. 2 contacts -->
    <plurals name="quantity_of_local_contact">
        <item quantity="one">%d contact found on MEGA</item>
        <item quantity="other">%d contacts found on MEGA</item>
    </plurals>
    <!-- Label displayed on the top of the chat list if none of user’s phone contacts have a MEGA account. In other case here would appear all the user’s phone contacts that have a MEGA account. -->
    <string name="no_local_contacts_on_mega">Invite contact now?</string>
    <!-- To see whom in your local contacts has been on MEGA -->
    <string name="see_local_contacts_on_mega">Discover your contacts on MEGA</string>
    <!-- In APP, text used to ask for access to contacts -->
    <string name="grant_mega_access_contacts">Grant MEGA access to your address book to discover your contacts on MEGA.</string>
    <!-- Getting registered contacts -->
    <string name="get_registered_contacts">Loading contacts on MEGA&#8230;</string>
    <!-- Alert shown when some content have not been sent because of any error occurs -->
    <string name="content_not_send">The content was not sent to %d chats</string>
    <!-- Label shown when a new group chat has been created correctly -->
    <string name="new_group_chat_created">New group chat created successfully</string>
    <!-- Alert shown when some content is sharing with chats and they are processing -->
    <string name="preparing_chats">Preparing files</string>
    <!-- Label indicating some content has been sent as message -->
    <string name="sent_as_message">Sent as a message.</string>
    <!-- Error message when the attachment cannot be sent to any of the selected chats -->
    <string name="error_sent_as_message">Error. The file has not been sent to any of the selected chats</string>
    <!-- Action delete all file versions -->
    <string name="delete_versions">Delete previous versions</string>
    <!-- Title of the dialog shown when it wants to delete the version history of a file -->
    <string name="title_delete_version_history">Delete previous versions?</string>
    <!-- Text of the dialog shown when it wants to delete the version history of a file -->
    <string name="text_delete_version_history">Please note that the current file will not be deleted.</string>
    <!-- Alert shown when the version history was deleted correctly -->
    <string name="version_history_deleted">Previous versions deleted.</string>
    <!-- Alert shown when the version history was deleted erroneously -->
    <string name="version_history_deleted_erroneously">Previous versions not deleted.</string>
    <!-- Confirmation message after deleted file versions, version items -->
    <plurals name="versions_deleted_succesfully">
        <item quantity="one">%d version deleted successfully</item>
        <item quantity="other">%d versions deleted successfully</item>
    </plurals>
    <!-- Alert shown when several versions are not deleted successfully -->
    <plurals name="versions_not_deleted">
        <item quantity="one">%d version not deleted</item>
        <item quantity="other">%d versions not deleted</item>
    </plurals>
    <!-- Alert shown when the user tries to realize some action in chat and has not contacts -->
    <string name="no_contacts_invite">You have no MEGA contacts. Please invite friends from the Contacts section.</string>
    <!-- Invite button for chat top cell -->
    <string name="invite_more">Invite more</string>
    <!-- Title of first tour screen -->
    <string name="title_tour_one">You hold the keys</string>
    <!-- Content of first tour screen -->
    <string name="content_tour_one">Security is why we exist, your files are safe with us behind a well oiled encryption machine where only you can access your files.</string>
    <!-- Title of second tour screen -->
    <string name="title_tour_two">Encrypted chat</string>
    <!-- Content of second tour screen -->
    <string name="content_tour_two">Fully encrypted chat with voice and video calls, group messaging and file sharing integration with your Cloud Drive.</string>
    <!-- Title of third tour screen -->
    <string name="title_tour_three">Create your network</string>
    <!-- Content of third tour screen -->
    <string name="content_tour_three">Add contacts, create a network, collaborate, and make voice and video calls without ever leaving MEGA</string>
    <!-- Title of fourth tour screen -->
    <string name="title_tour_four">Your photos in the cloud</string>
    <!-- Content of fourth tour screen -->
    <string name="content_tour_four">Camera Uploads is an essential feature for any mobile device and we have got you covered. Create your account now.</string>
    <!-- Title of the dialog shown when a pdf required password -->
    <string name="title_pdf_password">Enter your password</string>
    <!-- Text of the dialog shown when a pdf required password -->
    <string name="text_pdf_password">%s is a password protected PDF document. Please enter the password to open the PDF.</string>
    <!-- Error of the dialog shown wen a pdf required password and the user types a wrong password -->
    <string name="error_pdf_password">You have entered the wrong password, please try again.</string>
    <!-- Error of the dialog shown wen a pdf required password and the user has been typed three times a wrong password -->
    <string name="error_max_pdf_password">The password you have entered is not valid.</string>
    <!-- Alert shown when a user tries to open a file from a zip and the file is unknown or has not been possible to unzip correctly -->
    <string name="unknownn_file">It is not possible to open the file. It is an unknown file type or it has not been possible to unzip the file successfully.</string>
    <!-- Alert shown when exists some call and the user tries to play an audio or video -->
    <string name="not_allow_play_alert">It is not possible to play media files while there is a call in progress.</string>
    <!-- Text shown in the list of chats when there is a call in progress but I am not on it -->
    <string name="ongoing_call_messages">Ongoing Call</string>
    <!-- Title of the layout to join a group call from the chat screen. -->
    <string name="join_call_layout_in_group_call">Tap to join current group call.</string>
    <!-- Title of the layout to return to a call -->
    <string name="call_in_progress_layout">Tap to return to call</string>
    <!-- message displayed when you try to start a call but it is not possible because you are already on a call -->
    <string name="not_allowed_to_start_call">You are currently on a call</string>
    <!-- chat message when a participant invites himself to a public chat using a chat link. Please keep the placeholder because is to show the participant’s name in runtime. -->
    <string name="message_joined_public_chat_autoinvitation">[A]%1$s[/A][B] joined the group chat.[/B]</string>
    <!-- Warning that appears prior to remove a chat link on the group info screen. -->
    <string name="context_remove_chat_link_warning_text">This conversation will no longer be accessible through the chat link once it has been removed.</string>
    <!-- Description text of the dialog to generate a public chat link -->
    <string name="context_create_chat_link_warning_text">Encrypted Key Rotation does not allow you to get a chat link without creating a new group chat.</string>
    <!-- Question of the dialog to generate a public chat link -->
    <string name="context_create_chat_link_question_text">Do you want to create a new group chat and get a chat link?</string>
    <!-- Text of the dialog to change a public chat to private (enable encryption key rotation) -->
    <string name="context_make_private_chat_warning_text">Encryption key rotation is slightly more secure, but does not allow you to create a chat link and new participants will not see past messages.</string>
    <!-- Message shown when a user has joined to a public chat successfully -->
    <string name="message_joined_successfully">You have joined the chat successfully.</string>
    <!-- Label that indicates the steps of a wizard -->
    <string name="wizard_steps_indicator">%1$d of %2$d</string>
    <!-- Hint of the Search view -->
    <string name="hint_action_search">Search&#8230;</string>
    <!-- Notification button which is displayed to answer an incoming call if the call screen is not displayed for some reason. -->
    <string name="answer_call_incoming">Answer</string>
    <!-- The text of the notification button that is displayed when there is a call in progress, another call is received and ignored. -->
    <string name="ignore_call_incoming">Ignore</string>
    <!-- Subtitle of the call screen when a user muted the current individual call. The placeholder indicates the user who muted the call -->
    <string name="muted_contact_micro">%s muted this call</string>
    <!-- Subtitle of the call screen when I muted the current individual call -->
    <string name="muted_own_micro">Muted</string>
    <!-- Subtitle of the call screen when the call is on hold -->
    <string name="call_on_hold">Call on hold</string>
    <!-- Subtitle of the call screen when a participant puts the call on hold. The placeholder indicates the user who put the call on hold -->
    <string name="session_on_hold">%s is on hold</string>
    <!-- The text of the notification button that is displayed when I receive a individual call and put the current one on hold and answer the other. -->
    <string name="hold_and_answer_call_incoming">Hold and Answer</string>
    <!-- The text of the notification button that is displayed when I receive a group call and put the current one on hold and answer the other. -->
    <string name="hold_and_join_call_incoming">Hold and Join</string>
    <!-- The text of the notification button that is displayed when I receive a individual call and hang the current one and answer the other. -->
    <string name="end_and_answer_call_incoming">End and Answer</string>
    <!-- The text of the notification button that is displayed when I receive a group call and hand the current one and answer the other. -->
    <string name="end_and_join_call_incoming">End and Join</string>
    <!-- when trying to download a file that is already downloaded in the device and has to copy in another path -->
    <string name="copy_already_downloaded">File already downloaded. Copied to the selected path.</string>
    <!-- Title of the dialog shown when you want to join a group call -->
    <string name="title_join_call">Join call</string>
    <!-- Text of the dialog shown when you want to join a group call -->
    <string name="text_join_call">To join this call you have to end your current call.</string>
    <!-- Text of the dialog shown when you want to join a group call but you are in another active call -->
    <string name="text_join_another_call">To join this call you have to end or hold the current call.</string>
    <!-- Explanation of the dialog shown to share a chat link -->
    <string name="copy_link_explanation">People can join your group by using this link.</string>
    <!-- Label that indicates the creation of a chat link -->
    <string name="new_chat_link_label">New chat link</string>
    <!-- Title of the dialog shown when the user it is creating a chat link and the chat has not title -->
    <string name="enter_group_name">Enter group name</string>
    <!-- Alert shown when the user it is creating a chat link and the chat has not title -->
    <string name="alert_enter_group_name">To create a chat link you must name the group.</string>
    <!-- Text shown when an account doesn’t have any contact added and it’s trying to start a new chat conversation -->
    <string name="invite_contacts_to_start_chat">Invite contacts and start chatting securely with MEGA’s encrypted chat.</string>
    <!-- Text of the empty screen when there are not chat conversations -->
    <string name="recent_chat_empty_text">Start chatting securely with your contacts using end-to-end encryption</string>
    <!-- Text sent to recipients to invite to be contact. Placeholder: contact link url. -->
    <string name="invite_contacts_to_start_chat_text_message">Hi. Have secure conversations on MEGA with me and get 20&#160;GB of free cloud storage. %1$s</string>
    <!-- In some cases, a user may try to get the link for a chat room, but if such is not set by an operator - it would say ‘not link available’ and not auto create it. -->
    <string name="no_chat_link_available">No chat link available.</string>
    <!-- Alert shown when it has been deleted successfully a chat link -->
    <string name="chat_link_deleted">Chat link deleted successfully.</string>
    <!-- The status of pending contact request (ACCEPTED), placeholder is contact request creation time -->
    <string name="contact_request_status_accepted">%1$s (ACCEPTED)</string>
    <!-- The status of pending contact request (DELETED), placeholder is contact request creation time -->
    <string name="contact_request_status_deleted">%1$s (DELETED)</string>
    <!-- The status of pending contact request (DENIED), placeholder is contact request creation time -->
    <string name="contact_request_status_denied">%1$s (DENIED)</string>
    <!-- The status of pending contact request (IGNORED), placeholder is contact request creation time -->
    <string name="contact_request_status_ignored">%1$s (IGNORED)</string>
    <!-- The status of pending contact request (REMINDED), placeholder is contact request creation time -->
    <string name="contact_request_status_reminded">%1$s (REMINDED)</string>
    <!-- The status of pending contact request (PENDING), placeholder is contact request creation time -->
    <string name="contact_request_status_pending">%1$s (PENDING)</string>
    <!-- Message shown when it restored successfully a file version -->
    <string name="version_restored">Version restored successfully.</string>
    <!-- Text to inform that to make a recording you have to keep pressed the record button more than one second -->
    <string name="recording_less_than_second">Tap and hold to record, release to send.</string>
    <!-- label shown when slide to cancel a voice messages -->
    <string name="slide_to_cancel">Slide to cancel</string>
    <!-- Error message when trying to play a voice message that it is not available -->
    <string name="error_message_voice_clip">This voice message is not available</string>
    <!-- Title of popup when user click ‘Share’ button on invite contact page -->
    <string name="invite_contact_chooser_title">Invite a friend via</string>
    <!-- Action button label -->
    <string name="invite_contact_action_button">Invite a friend via&#8230;</string>
    <!-- Message displayed when multiple download starts and all files has already been downloaded before. Placeholder: number of files -->
    <plurals name="file_already_downloaded">
        <item quantity="one">1 file already downloaded.</item>
        <item quantity="other">%d files already downloaded.</item>
    </plurals>
    <!-- When a multiple download is started, some of the files could have already been downloaded before. This message shows the number of files that are pending. Placeholder: number of files -->
    <plurals name="file_pending_download">
        <item quantity="one">1 file pending.</item>
        <item quantity="other">%d files pending.</item>
    </plurals>
    <!-- Title of the login screen -->
    <string name="login_to_mega">Log into MEGA</string>
    <!-- Title of the create account screen -->
    <string name="create_account_title">Create your MEGA account</string>
    <!-- Label to reference a recents section -->
    <string name="recents_label">Recents</string>
    <!-- Label to reference a chats section -->
    <string name="chats_label">Chats</string>
    <!-- Text of the empty screen when there are not elements in Recents -->
    <string name="context_empty_recents">[B]No files in [/B][A]Recents[/A]</string>
    <!-- Title of a recents bucket -->
    <string name="title_bucket">%1$s and %2$d more</string>
    <!-- Title of a media recents bucket that only contains some images -->
    <string name="title_media_bucket_only_images">%d Images</string>
    <!-- Title of a media recents bucket that only contains some videos -->
    <string name="title_media_bucket_only_videos">%d Videos</string>
    <!-- Title of a media recents bucket that contains some images and some videos -->
    <string name="title_media_bucket_images_and_videos">%1$d Images and %2$d Videos</string>
    <!-- Title of a media recents bucket that contains some images and a video -->
    <string name="title_media_bucket_images_and_video">%d Images and 1 Video</string>
    <!-- Title of a media recents bucket that contains an image and some videos -->
    <string name="title_media_bucket_image_and_videos">1 Image and %d Videos</string>
    <!-- Title of a media recents bucket that contains an image and a video -->
    <string name="title_media_bucket_image_and_video">1 Image and 1 Video</string>
    <!-- Label that indicates who uploaded a file into a recents bucket -->
    <string name="create_action_bucket">[A]created by [/A]%s</string>
    <!-- Label that indicates who updated a file into a recents bucket -->
    <string name="update_action_bucket">[A]updated by [/A]%s</string>
    <!-- Used in recents list screen to indicate an action done by me -->
    <string name="bucket_word_me">Me</string>
    <!-- Text to explain the benefits of adding phone number to achievement enabled users. Placeholder 1: bonus storage space e.g. 20GB -->
    <string name="sms_add_phone_number_dialog_msg_achievement_user">Get %1$s free when you add your phone number. This makes it easier for your contacts to find you on MEGA.</string>
    <!-- Text to explain the benefits of adding phone number to non achievement users -->
    <string name="sms_add_phone_number_dialog_msg_non_achievement_user">Add your phone number to MEGA. This makes it easier for your contacts to find you on MEGA.</string>
    <!-- Error message when trying to record a voice message while on a call in progress -->
    <string name="not_allowed_recording_voice_clip">It is not possible to record voice messages while there is a call in progress.</string>
    <!-- Text shown when it tries to upload a voice message and occurs an error to process the action -->
    <string name="error_upload_voice_clip">An error occurred while trying to upload the voice message.</string>
    <!-- Title of the notification shown on the action bar when there is a incoming call -->
    <string name="title_notification_incoming_call">Incoming call</string>
    <!-- Title of the notification shown on the action bar when there is a incoming group call -->
    <string name="title_notification_incoming_group_call">Incoming group call</string>
    <!-- Title of the notification shown on the action bar when there is an individual incoming video call -->
    <string name="title_notification_incoming_individual_video_call">Incoming video call</string>
    <!-- Title of the notification shown on the action bar when there is an individual incoming audio call -->
    <string name="title_notification_incoming_individual_audio_call">Incoming audio call</string>
    <!-- The title of progress dialog when loading web content -->
    <string name="embed_web_browser_loading_title">Loading</string>
    <!-- The message of progress dialog when loading web content -->
    <string name="embed_web_browser_loading_message">Please wait&#8230;</string>
    <!-- Head label to show the business account type -->
    <string name="account_label">Account type</string>
    <!-- Label in My Account section to show user account type -->
    <string name="business_label">Business</string>
    <!-- Business user role -->
    <string name="admin_label">Admin</string>
    <!-- Business user role -->
    <string name="user_label">User</string>
    <!-- General label to show the status of something or someone -->
    <string name="status_label">Status</string>
    <!-- State to indicate something is active (business status account for instance) -->
    <string name="active_label">Active</string>
    <!-- Business account status. Payment is overdue, but the account still active in grace period -->
    <string name="payment_required_label">Payment required</string>
    <!-- Business expired account Overdue payment page header. -->
    <string name="payment_overdue_label">Payment overdue</string>
    <!-- Alert shown to an admin user of a business account in My Account section -->
    <string name="business_management_alert">User management is only available from a desktop web browser.</string>
    <!-- Title of the usage tab in My Account Section -->
    <string name="tab_my_account_usage">Usage</string>
    <!-- Title of usage storage details section in My Account -->
    <string name="usage_storage_details_label">Storage usage breakdown</string>
    <!-- Title of overall usage section in Storage -->
    <string name="overall_usage_label">Overall usage</string>
    <!-- Title of transfer section in Storage -->
    <string name="transfer_label">Transfer</string>
    <!-- Error shown when a Business account user (sub-user or admin) tries to remove a contact which is part of the same Business account. Please, keep the placeholder, it will be replaced with the name or email of the account, for example: Jane Appleseed or ja@mega.nz -->
    <string name="error_remove_business_contact">You cannot remove %1$s as a contact because they are part of your Business account.</string>
    <!-- When logging in during the grace period, the administrator of the Business account will be notified that their payment is overdue, indicating that they need to access MEGA using a desktop browser for more information -->
    <string name="grace_period_admin_alert">A problem occurred with your last payment. Please access MEGA using a desktop browser for more information.</string>
    <!-- A dialog title shown to users when their business account is expired. -->
    <string name="expired_business_title">Your Business account has expired</string>
    <!-- Details shown when a Business account is expired due a payment issue. The account is opened in a view-only mode. -->
    <string name="expired_admin_business_text">There has been a problem processing your payment. MEGA is limited to view only until this issue has been fixed in a desktop web browser.</string>
    <!-- A message which is shown to sub-users of expired business accounts. -->
    <string name="expired_user_business_text">Your account is currently [B]suspended[/B]. You can only browse your data.</string>
    <!-- Message shown when users with a business account (no administrators of a business account) try to enable the Camera Uploads, to advise them that the administrator do have the ability to view their data. -->
    <string name="camera_uploads_business_alert">MEGA cannot access your data. However, your business account administrator can access your Camera Uploads.</string>
    <!-- General label to alert user that somehting went wrong -->
    <string name="general_something_went_wrong_error">Something went wrong</string>
    <!-- A dialog message which is shown to sub-users of expired business accounts. -->
    <string name="expired_user_business_text_2">Contact your business account administrator to resolve the issue and activate your account.</string>
    <!-- Warning message to alert user about logout in My Account section if has offline files. -->
    <string name="logout_warning_offline">When you log out, files from your Offline section will be deleted from your device.</string>
    <!-- Warning message to alert user about logout in My Account section if has transfers in progress. -->
    <string name="logout_warning_transfers">When you log out, ongoing transfers will be cancelled.</string>
    <!-- Warning message to alert user about logout in My Account section if has offline files and transfers in progress. -->
    <string name="logout_warning_offline_and_transfers">When you log out, files from your Offline section will be deleted from your device and ongoing transfers will be cancelled.</string>
    <!-- Label to indicate that a name has not been possible to obtain for some reason -->
    <string name="unknown_name_label">Unknown name</string>
    <!-- Error when renaming a chat title and it is too long -->
    <string name="title_long">Title too long</string>
    <!-- Alert shown to the user when they is trying to create an empty group for attach a file -->
    <string name="error_creating_group_and_attaching_file">Please select one or more contacts.</string>
    <!-- Label showing the number of contacts attached in a chat conversation, placeholder is the number of contacts -->
    <string name="contacts_sent">Sent %s Contacts.</string>
    <!-- Name by default of the folder where the files sent to the chat are stored in the cloud -->
    <string name="my_chat_files_folder">My chat files</string>
    <!-- Error shown when it was not possible to create a folder for any reason -->
    <string name="error_creating_folder">Error. The folder %1$s was not created</string>
    <!-- Title of an alert screen indicating the user has to verify their email -->
    <string name="verify_email_label">Verify your email address</string>
    <!-- Text informing user that their account has been suspended -->
    <string name="account_temporarily_suspended">Your account has been temporarily locked for your safety.</string>
    <!-- Text informing user has to follow the steps of an email to unlock their account -->
    <string name="verify_email_and_follow_steps">Please follow the steps in the [A]verification email[/A] to unlock your account.</string>
    <!-- Question which takes the user to a help screen -->
    <string name="why_am_i_seeing_this">Why am I seeing this?</string>
    <!-- Label of a button which action is resend an email -->
    <string name="resend_email_label">Resend email</string>
    <!-- Error shown when the user tries to resend the email to unblock their account before the time needed to permit send it again -->
    <string name="resend_email_error">Email already sent. Please wait a few minutes before trying again.</string>
    <!-- Title of a helping view about locked accounts -->
    <string name="locked_accounts_label">Locked Accounts</string>
    <!-- Locked accounts description text by an external data breach. This text is 1 of 2 paragraph of a description -->
    <string name="locked_accounts_text_1">It is possible that you are using the same password for your MEGA account as for other services, and that at least one of these other services has suffered a data breach.</string>
    <!-- Locked accounts description text by bad use of user password. This text is 2 of 2 paragraph of a description -->
    <string name="locked_accounts_text_2">Your password leaked and is now being used by bad actors to log into your accounts, including, but not limited to, your MEGA account.</string>
    <!-- Button to add a nickname for a user -->
    <string name="add_nickname">Set Nickname</string>
    <!-- Button to update a nickname for a user -->
    <string name="edit_nickname">Edit Nickname</string>
    <!-- Label showing that a nickname has been added -->
    <string name="snackbar_nickname_added">Nickname added</string>
    <!-- Label showing that a nickname has been added -->
    <string name="snackbar_nickname_removed">Nickname removed</string>
    <!-- Label showing that a nickname has not been added -->
    <string name="error_snackbar_nickname_added">An error occurred while trying to add the nickname</string>
    <!-- title of a dialog to edit or remove the nickname -->
    <string name="nickname_title">Nickname</string>
    <!-- Text related to verified phone number. Used as title or cell description. -->
    <string name="phonenumber_title">Phone number</string>
    <!-- Text shown in a call when it is trying to reconnect after lose the internet connection -->
    <string name="reconnecting_message">Reconnecting</string>
    <!-- Text shown when the Internet connection is retrieved and there is a call is in progress -->
    <string name="connected_message">You are back.</string>
    <!-- Text shown in a call when the own internet connection is of low quality -->
    <string name="poor_internet_connection_message">Poor Internet connection</string>
    <!-- Text is displayed while a voice clip is being recorded -->
    <string name="recording_layout">Recording&#8230;</string>
    <!-- Text shown for the action create new file -->
    <string name="create_new_file_action">Create new file</string>
    <!-- Error title shown when you are trying to do an action with a file or folder and you don’t have the necessary permissions -->
    <string name="permissions_error_label">Permission error</string>
    <!-- Confirmation dialog shown to user when they try to revert a node in an incoming ReadWrite share. -->
    <string name="alert_not_enough_permissions_revert">You do not have the correct permissions to amend this file. Would you like to create a new file?</string>
    <!-- Text shown when the creation of a version as a new file was successful -->
    <string name="version_as_new_file_created">Version was created as a new file successfully.</string>
    <!-- Label indicating a date. Keep the placeholder, is to set the date. -->
    <string name="general_date_label">on %1$s</string>
    <!-- Confirmation before removing the outgoing shares of several folders. Please keep the placeholder is to set the number of folders -->
    <string name="alert_remove_several_shares">Are you sure you want to stop sharing these %1$d folders?</string>
    <!-- Download location label -->
    <string name="download_location">Download location</string>
    <!-- Text asking confirmation for download location -->
    <string name="confirmation_download_location">Always save to this location?</string>
    <!-- Action to show any file in its location -->
    <string name="view_in_folder_label">View in folder</string>
    <!-- Title of a screen to browse files -->
    <string name="browse_files_label">Browse files</string>
    <!-- Title of the File Provider activity -->
    <string name="file_provider_title">Attach from&#8230;</string>
    <!-- Title of an inactive chat which was recently created (today or yesterday). Placeholder is to show the specific creation day. e.g. Chat created today -->
    <string name="inactive_chat_title_2">Chat created %s</string>
    <!-- Title of an inactive chat. Placeholder is to show the creation date and time -->
    <string name="inactive_chat_title">Chat created on %s</string>
    <!-- Title of the chat when multi-selection is activated -->
    <string name="select_message_title">Select messages</string>
    <!-- Storage root label -->
    <string name="storage_root_label">Storage root</string>
    <!-- The label that describes that a transfer failed. -->
    <string name="failed_label">Failed</string>
    <!-- Text warning of transfer over quota -->
    <string name="warning_transfer_over_quota">Your transfers have been interrupted. Upgrade your account or wait %s to continue.</string>
    <!-- Label indicating transfer over quota -->
    <string name="label_transfer_over_quota">Transfer quota exceeded</string>
    <!-- Label indicating storage over quota -->
    <string name="label_storage_over_quota">Storage quota exceeded</string>
    <!-- Label indicating the action ‘upgrate account’ to get more transfer quota -->
    <string name="label_get_more_transfer_quota">Get more transfer quota</string>
    <!-- Warning show to the user when a folder does not exist -->
    <string name="warning_folder_not_exists">The folder does not exist.</string>
    <!-- Warning show to the user when a node does not exist in cloud -->
    <string name="warning_node_not_exists_in_cloud">The file cannot be found in your Cloud Drive.</string>
    <!-- Header text of the Over Disk Quota Paywall warning -->
    <string name="over_disk_quota_paywall_header">Storage Full</string>
    <!-- Title of the Over Disk Quota Paywall warning -->
    <string name="over_disk_quota_paywall_title">Your data is at risk!</string>
    <!-- Text of the Over Disk Quota Paywall warning with multiple email notification. Placeholders: 1 user email, 2 and 3 list of email notification dates, 4 number of files, 5 files size (including units) and 6 required PRO plan -->
    <plurals name="over_disk_quota_paywall_text">
        <item quantity="one">We have contacted you by email to %1$s on %2$s, but you still have %3$s files taking up %4$s in your MEGA account, which requires you to have %5$s.</item>
        <item quantity="other">We have contacted you by email to %1$s on %2$s and %3$s, but you still have %4$s files taking up %5$s in your MEGA account, which requires you to have %6$s.</item>
    </plurals>
    <!-- Text of the Over Disk Quota Paywall warning with no email notification info. Placeholders: 1 user email, 2 number of files, 3 files size (including units) and 4 required PRO plan -->
    <string name="over_disk_quota_paywall_text_no_warning_dates_info">We have contacted you by email to %1$s, but you still have %2$s files taking up %3$s in your MEGA account, which requires you to have %4$s.</string>
    <!-- Text of deletion alert of the Over Disk Quota Paywall warning. Placeholder is for include the time left (including units) in MEGA red color -->
    <string name="over_disk_quota_paywall_deletion_warning">[B]You have [M]%s[/M] left to upgrade[/B]. After that, your data is subject to deletion.</string>
    <!-- Text of deletion alert of the Over Disk Quota Paywall warning if no data available -->
    <string name="over_disk_quota_paywall_deletion_warning_no_data">[B]You have to upgrade[/B]. Your data is currently subject to deletion.</string>
    <!-- Text of deletion alert of the Over Disk Quota Paywall warning if no time left. “save” here means safeguard, protect, and not write to disk. -->
    <string name="over_disk_quota_paywall_deletion_warning_no_time_left">[B]You must act immediately to save your data.[/B]</string>
    <!-- Time in days (plural). The placeholder is for the time value, please adjust the position based on linguistics -->
    <plurals name="label_time_in_days_full">
        <item quantity="one">1 day</item>
        <item quantity="other">%d days</item>
    </plurals>
    <!-- Time in hours. The placeholder is for the time value, please adjust the position based on linguistics -->
    <string name="label_time_in_hours">%dh</string>
    <!-- Time in minutes. The placeholder is for the time value, please adjust the position based on linguistics -->
    <string name="label_time_in_minutes">%dm</string>
    <!-- Time in seconds. The placeholder is for the time value, please adjust the position based on linguistics -->
    <string name="label_time_in_seconds">%ds</string>
    <!-- Title for a section on the fingerprint warning dialog. Below it is a button which will allow the user to verify their contact’s fingerprint credentials. -->
    <string name="label_verify_credentials">Verify credentials</string>
    <!-- Label to indicate that contact’s credentials are not verified. -->
    <string name="label_not_verified">Not verified</string>
    <!-- Label indicating the authenticity credentials of a contact have been verified -->
    <string name="label_verified">Verified</string>
    <!-- ”Verify user” dialog title -->
    <string name="authenticity_credentials_label">Authenticity Credentials</string>
    <!-- ”Verify user” dialog description -->
    <string name="authenticity_credentials_explanation">This is best done in real life by meeting face to face. If you have another already-verified channel such as verified OTR or PGP, you may also use that.</string>
    <!-- Label title above your fingerprint credentials.  A credential in this case is a stored piece of information representing your identity -->
    <string name="label_your_credentials">Your Credentials</string>
    <!-- Button to reset credentials -->
    <string name="action_reset">Reset</string>
    <!-- Warning shown to the user when tries to approve/reset contact credentials and another request of this type is already running. -->
    <string name="already_verifying_credentials">Updating credentials. Please try again later.</string>
    <!-- Info message displayed when the user is joining a chat conversation -->
    <string name="joining_label">Joining&#8230;</string>
    <!-- Info message displayed when the user is leaving a chat conversation -->
    <string name="leaving_label">Leaving&#8230;</string>
    <!-- Text in the confirmation dialog for removing the associated phone number of current account. -->
    <string name="remove_phone_number">Remove your phone number?</string>
    <!-- Text show in a snackbar when phone has successfully reset. -->
    <string name="remove_phone_number_success">Your phone number has been removed successfully.</string>
    <!-- Text show in a snackbar when reset phone number failed. -->
    <string name="remove_phone_number_fail">Failed to remove your phone number.</string>
    <!-- Text hint shown in the global search box which sits on the top of the Homepage screen -->
    <string name="search_hint">Search in MEGA</string>
    <!-- Alert shown when a user tries to reset an account wich is bloqued. -->
    <string name="error_reset_account_blocked">The account you’re trying to reset is blocked.</string>
    <!-- Error message when trying to login and the account is blocked -->
    <string name="error_account_blocked">Your account has been blocked. Please contact support&#64;mega.nz</string>
    <!-- Error message appears to sub-users of a business account when they try to login and they are disabled. -->
    <string name="error_business_disabled">Your account has been deactivated by your administrator. Please contact your business account administrator for further details.</string>
    <!-- An error message which appears to sub-users of a business account when they try to login and they are deleted. -->
    <string name="error_business_removed">Your account has been removed by your administrator. Please contact your business account administrator for further details.</string>
    <!-- Option in bottom sheet dialog for modifying the associated phone number of current account. -->
    <string name="option_modify_phone_number">Modify</string>
    <!-- Option in bottom sheet dialog for modifying the associated phone number of current account. -->
    <string name="title_modify_phone_number">Modify phone number</string>
    <!-- Option in bottom sheet dialog for removing the associated phone number of current account. -->
    <string name="title_remove_phone_number">Remove phone number</string>
    <!-- Message showing to explain what will happen when the operation of -->
    <string name="modify_phone_number_message">This operation will remove your current phone number and start the process of associating a new phone number with your account.</string>
    <!-- Message for action to remove the registered phone number. -->
    <string name="remove_phone_number_message">This will remove your associated phone number from your account. If you later choose to add a phone number you will be required to verify it.</string>
    <!-- Text of an action button indicating something was successful and it can checks it by pressing it -->
    <string name="action_see">See</string>
    <!-- “Verify user” dialog description. Please, keep the placeholder, is to set the name of a contact: Joana’s credentials -->
    <string name="label_contact_credentials">%s’s credentials</string>
    <!-- The label under the button of opening all-documents screen. The space is reduced, so please translate this string as short as possible. -->
    <string name="category_documents">Docs</string>
    <!-- The label under the button of opening all-documents screen -->
    <string name="section_documents">Documents</string>
    <!-- Label of the floating action button of opening the new chat conversation -->
    <string name="fab_label_new_chat">New chat</string>
    <!-- Text that indicates that there’s no image to show in image section -->
    <string name="homepage_empty_hint_photos">[B]No[/B] [A]images[/A] [B]found[/B]</string>
    <!-- Text that indicates that there’s no document to show. The format placeholders are to showing it in different colors. -->
    <string name="homepage_empty_hint_documents">[B]No[/B] [A]documents[/A] [B]found[/B]</string>
    <!-- Text that indicates that there’s no audio to show. The format placeholders are to showing it in different colors. -->
    <string name="homepage_empty_hint_audio">[B]No[/B] [A]audio files[/A] [B]found[/B]</string>
    <!-- Text that indicates that there’s no video to show. The format placeholders are to showing it in different colors. -->
    <string name="homepage_empty_hint_video">[B]No[/B] [A]videos[/A] [B]found[/B]</string>
    <!-- Title of the screen to attach GIFs -->
    <string name="search_giphy_title">Search GIPHY</string>
    <!-- Label indicating an empty search of GIFs. The format placeholders are to showing it in different colors. -->
    <string name="empty_search_giphy">No [A]GIFs[/A] found</string>
    <!-- Label indicating there is not available GIFs due to down server -->
    <string name="server_down_giphy">No available GIFs. Please try again later</string>
    <!-- Label indicating the end of Giphy list. The format placeholders are to showing it in different colors. -->
    <string name="end_of_results_giphy">[A]End of[/A] results</string>
    <!-- Title of a dialog to confirm the action of resume all transfers -->
    <string name="warning_resume_transfers">Resume transfers?</string>
    <!-- Option to  resume all transfers -->
    <string name="option_resume_transfers">Resume transfers</string>
    <!-- Option to  cancel a transfer -->
    <string name="option_cancel_transfer">Cancel transfer</string>
    <!-- Message of a dialog to confirm the action of resume all transfers -->
    <string name="warning_message_resume_transfers">Unpause transfers to proceed with your upload.</string>
    <!-- Indicator of the progress in a download/upload. Please, don’t remove the place holders: the first one is to set the percentage, the second one is to set the size of the file. Example 33% of 33.3 MB -->
    <string name="progress_size_indicator">%1$d%% of %2$s</string>
    <!-- Message showing when enable the mode for showing the special information in the chat messages. This action is performed from the settings section, clicking 5 times on the App version option -->
    <string name="show_info_chat_msg_enabled">Debugging info for chat messages enabled</string>
    <!-- Message showing when disable the mode for showing the special information in the chat messages.. This action is performed from the settings section, clicking 5 times on the App version option -->
    <string name="show_info_chat_msg_disabled">Debugging info for chat messages disabled</string>
    <!-- Shows the error when the limit of reactions per user is reached and the user tries to add one more. Keep the placeholder because is to show limit number in runtime. -->
    <string name="limit_reaction_per_user">You have reached the maximum limit of %d reactions.</string>
    <!-- Shows the error when the limit of reactions per message is reached and a user tries to add one more. Keep the placeholder because is to show limit number in runtime. -->
    <string name="limit_reaction_per_message">This message has reached the maximum limit of %d reactions.</string>
    <!-- System message displayed to all chat participants when one of them enables retention history -->
    <string name="retention_history_changed_by">[A]%1$s[/A][B] changed the message clearing time to [/B][A]%2$s[/A][B].[/B]</string>
    <!-- Title of the section to clear the chat content in the Manage chat history screen -->
    <string name="title_properties_clear_chat_history">Clear chat history</string>
    <!-- System message that is shown to all chat participants upon disabling the Retention history -->
    <string name="retention_history_disabled">[A]%1$s[/A][B] disabled message clearing.[/B]</string>
    <!-- Subtitle of the section to clear the chat content in the Manage chat history screen -->
    <string name="subtitle_properties_chat_clear">Delete all messages and files shared in this conversation. This action is irreversible.</string>
    <!-- Title of the history retention option -->
    <string name="title_properties_history_retention">History clearing</string>
    <!-- Subtitle of the history retention option when history retention is disabled -->
    <string name="subtitle_properties_history_retention">Automatically delete messages older than a certain amount of time.</string>
    <!-- Label for the dialog box option to configure history retention. This option will indicate that history retention option is disabled -->
    <string name="history_retention_option_disabled">Disabled</string>
    <!-- Label for the dialog box option to configure history retention. This option will indicate that automatically deleted messages older than one day -->
    <string name="history_retention_option_one_day">One day</string>
    <!-- SLabel for the dialog box option to configure history retention. This option will indicate that automatically deleted messages older than one week -->
    <string name="history_retention_option_one_week">One week</string>
    <!-- Label for the dialog box option to configure history retention. This option will indicate that automatically deleted messages older than one month -->
    <string name="history_retention_option_one_month">One month</string>
    <!-- Label for the dialog box option to configure history retention. This option will indicate that messages older than a custom date will be deleted -->
    <string name="history_retention_option_custom">Custom</string>
    <!-- Title of the Manage chat history screen -->
    <string name="title_properties_manage_chat">Manage chat history</string>
    <!-- Subtitle of the dialogue to select a retention time -->
    <string name="subtitle_properties_manage_chat">Automatically delete messages older than:</string>
    <!-- Text of the confirmation dialog to clear the chat history from Manage chat history section -->
    <string name="confirmation_clear_chat_history">Are you sure you want to clear the full message history of this conversation?</string>
    <!-- Text on the label indicating that the oldest messages of a year will be automatically deleted. -->
    <string name="subtitle_properties_manage_chat_label_year">1 year</string>
    <!-- Picker text to choose custom retention time. This option indicates several hours -->
    <plurals name="retention_time_picker_hours">
        <item quantity="one">hour</item>
        <item quantity="other">hours</item>
    </plurals>
    <!-- Picker text to choose custom retention time. This option indicates several days -->
    <plurals name="retention_time_picker_days">
        <item quantity="one">day</item>
        <item quantity="other">days</item>
    </plurals>
    <!-- Picker text to choose custom retention time. This option indicates several weeks -->
    <plurals name="retention_time_picker_weeks">
        <item quantity="one">week</item>
        <item quantity="other">weeks</item>
    </plurals>
    <!-- Picker text to choose custom retention time. This option indicates several months -->
    <plurals name="retention_time_picker_months">
        <item quantity="one">month</item>
        <item quantity="other">months</item>
    </plurals>
    <!-- Picker text to choose custom retention time. This option indicates a year -->
    <string name="retention_time_picker_year">year</string>
    <!-- Text on the label indicating that That the oldest messages of several hours will be automatically deleted. -->
    <plurals name="subtitle_properties_manage_chat_label_hours">
        <item quantity="one">1 hour</item>
        <item quantity="other">%1$d hours</item>
    </plurals>
    <!-- Text on the label indicating that That the oldest messages of several weeks will be automatically deleted. -->
    <plurals name="subtitle_properties_manage_chat_label_weeks">
        <item quantity="one">1 week</item>
        <item quantity="other">%1$d weeks</item>
    </plurals>
    <!-- Text on the label indicating that That the oldest messages of several months will be automatically deleted. -->
    <plurals name="subtitle_properties_manage_chat_label_months">
        <item quantity="one">1 month</item>
        <item quantity="other">%1$d months</item>
    </plurals>
    <!-- Title indicating the select mode is enabled and ready to select transfers on Transfers section, In progress tab -->
    <string name="title_select_transfers">Select transfers</string>
    <!-- Error shown to inform the priority change of a transfer failed. Please don’t remove the place holder, it’s to set the name of the transfer. Example: The priority change of the transfer “video.mp4” failed. -->
    <string name="change_of_transfer_priority_failed">Unable to change priority of the transfer “%1$s”</string>
    <!-- Title option to send separated the link and decryption key -->
    <string name="option_send_decryption_key_separately">Send decryption key separately</string>
    <!-- Explanation option to send separated the link and decryption key -->
    <string name="explanation_send_decryption_key_separately">Export link and decryption key separately.</string>
    <!-- Label option indicating if it is pressed, an explanation will be shown with more details -->
    <string name="learn_more_option">Learn more</string>
    <!-- Label key referring to a link decryption key -->
    <string name="key_label">Key</string>
    <!-- Button which action is share the decryption key of a link -->
    <string name="button_share_key">Share key</string>
    <!-- Button which action is copy the decryption key of a link -->
    <string name="button_copy_key">Copy key</string>
    <!-- Button which action is copy the password of a link -->
    <string name="button_copy_password">Copy password</string>
    <!-- Confirmation shown informing a key link it’s copied to the clipboard -->
    <string name="key_copied_clipboard">Key copied to the clipboard.</string>
    <!-- Confirmation shown informing a password link it’s copied to the clipboard -->
    <string name="password_copied_clipboard">Password copied to the clipboard.</string>
    <!-- Confirmation shown informing a key link it’s copied to the clipboard -->
    <string name="link_and_key_sent">Link and key successfully sent.</string>
    <!-- Confirmation shown informing a key link it’s copied to the clipboard -->
    <string name="link_and_password_sent">Link and password successfully sent.</string>
    <!-- Title of a warning recommending upgrade to Pro -->
    <string name="upgrade_pro">Upgrade to Pro</string>
    <!-- Explanation of a warning recommending upgrade to Pro in relation to link available options -->
    <string name="link_upgrade_pro_explanation">MEGA Pro users have exclusive access to additional link safety features making your account even more secure.</string>
    <!-- Meaning of links decryption key -->
    <string name="decryption_key_explanation">Our end-to-end encryption system requires a unique key automatically generated for this file or folder. A link with this key is created by default, but you can export the decryption key separately for an added layer of security.</string>
    <!-- Reset password label -->
    <string name="reset_password_label">Reset password</string>
    <!-- Warning show to the user when has enable to send the decryption key of a link separately and tries to share the link -->
    <string name="share_key_warning">Share the key for this link?</string>
    <!-- Warning show to the user when has set a password protection of a link and tries to share the link -->
    <string name="share_password_warning">Share the password for this link?</string>
    <!-- Button which action is share the password of a link -->
    <string name="button_share_password">Share password</string>
    <!-- String to share a link with its decryption key separately. Please keep the place holders, are to set the link and the key. Example: Link: https://mega.nz/file/kC42xRSK#Ud2QsvpIVYmCd1a9QUhk42wXv10jCSyPSWnXEwYX2VE Key: asfAFG3345g -->
    <string name="share_link_with_key">Link: %1$s\n\nKey: %2$s</string>
    <!-- String to share a link protected with password with its password.Please keep the place holders, are to set the link and the password. Example: Link: https://mega.nz/file/kC42xRSK#Ud2QsvpIVYmCd1a9QUhk42wXv10jCSyPSWnXEwYX2VE Password: asfAFG3345g -->
    <string name="share_link_with_password">Link: %1$s\n\nPassword: %2$s</string>
    <!-- Warning show to the user when the app needs permissions to share files and the user has denied them. -->
    <string name="files_required_permissions_warning">MEGA needs your permission to access your files for sharing.</string>
    <!-- Context menu item. Allows user to add file/folder to favourites -->
    <string name="file_properties_favourite">Favourite</string>
    <!-- Context menu item. Allows user to delete file/folder from favourites -->
    <string name="file_properties_unfavourite">Remove favourite</string>
    <!-- Context menu item. Allows to mark file/folder with own color label -->
    <string name="file_properties_label">Label</string>
    <!-- Information text to let’s the user know that they can remove a colour from a folder or file that was already marked. -->
    <string name="action_remove_label">Remove label</string>
    <!-- Title text to show label selector. -->
    <string name="title_label">Label</string>
    <!-- A user can mark a folder or file with red colour. -->
    <string name="label_red">Red</string>
    <!-- A user can mark a folder or file with orange colour. -->
    <string name="label_orange">Orange</string>
    <!-- A user can mark a folder or file with yellow colour. -->
    <string name="label_yellow">Yellow</string>
    <!-- A user can mark a folder or file with green colour. -->
    <string name="label_green">Green</string>
    <!-- A user can mark a folder or file with blue colour. -->
    <string name="label_blue">Blue</string>
    <!-- A user can mark a folder or file with purple colour. -->
    <string name="label_purple">Purple</string>
    <!-- A user can mark a folder or file with grey colour. -->
    <string name="label_grey">Grey</string>
    <!-- Text that indicates the song is now playing -->
    <string name="audio_player_now_playing">Now playing</string>
    <!-- Text that indicates the song is now playing, but paused -->
    <string name="audio_player_now_playing_paused">Now playing (paused)</string>
    <!-- Title of the song info screen -->
    <string name="audio_track_info">Track info</string>
    <!-- Action to get more information -->
    <string name="action_more_information">More Information</string>
    <!-- Preferences screen item title for Cookie Policy -->
    <string name="settings_about_cookie_policy">Cookie Policy</string>
    <!-- Preferences screen item title for cookie settings -->
    <string name="settings_about_cookie_settings">Cookie Settings</string>
    <!-- Cookie dialog title -->
    <string name="dialog_cookie_alert_title">Your privacy</string>
    <!-- Cookie dialog message. Please, keep the placeholders to format the string. -->
    <string name="dialog_cookie_alert_message">We use Cookies and similar technologies (’Cookies’) to provide and enhance your experience with our services. Accept our use of Cookies from the beginning of your visit or customise Cookies in Cookie Settings. Read more in our [A]Cookie Policy[/A].</string>
    <!-- Cookie dialog message showed when there are unsaved settings. -->
    <string name="dialog_cookie_alert_unsaved">Cookie Settings unsaved.</string>
    <!-- Snackbar message showed when there settings has been saved successfully. -->
    <string name="dialog_cookie_snackbar_saved">Cookie Settings changes have been saved</string>
    <!-- Preference screen item title -->
    <string name="preference_cookies_accept">Accept Cookies</string>
    <!-- Preference screen item title -->
    <string name="preference_cookies_essential_title">Essential Cookies</string>
    <!-- Preference screen item summary -->
    <string name="preference_cookies_essential_summary">Essential for providing you important functionality and secure access to our services. For this reason, they do not require consent.</string>
    <!-- Preference screen item title -->
    <string name="preference_cookies_performance_title">Performance and Analytics Cookies</string>
    <!-- Preference screen item summary -->
    <string name="preference_cookies_performance_summary">Help us to understand how you use our services and provide us data that we can use to make improvements. Not accepting these Cookies will mean we will have less data available to us to help design improvements.</string>
    <!-- Preference screen item state description -->
    <string name="preference_cookies_always_on">Always On</string>
    <!-- Menu option that allows the user to scan document and upload it directly to MEGA. -->
    <string name="menu_scan_document">Scan document</string>
    <!-- Message displayed when clicking on a contact attached to the chat that is not my contact -->
    <string name="user_is_not_contact">%s is not in your contact list</string>
    <!-- Option of color theme, light mode. -->
    <string name="theme_light">Light</string>
    <!-- Option of color theme, dark mode. -->
    <string name="theme_dark">Dark</string>
    <!-- Option of color theme, follow the system setting. -->
    <string name="theme_system_default">System default</string>
    <!-- Option of color theme, follow the system battery saver settings. -->
    <string name="theme_battery_saver">Set by Battery Saver</string>
    <!-- Prompt text shows when need to user select SD card root from SAF(Storage Access Framework, a system app). -->
    <string name="ask_for_select_sdcard_root">Please select SD card root.</string>
    <!-- Cloud Drive screen subtitle indicating a destination is required to be selected -->
    <string name="cloud_drive_select_destination">Select destination</string>
    <!-- Warning which alerts the user before discard changes -->
    <string name="discard_changes_warning">Discard changes and close the editor?</string>
    <!-- Action discard -->
    <string name="discard_close_action">Discard and close</string>
    <!-- Label indicating saving a file is in progress -->
    <string name="saving_file">Saving file&#8230;</string>
    <!-- Label indicating a file was created successfully -->
    <string name="file_created">File created</string>
    <!-- Warning indicating a file was not created successfully -->
    <string name="file_creation_failed">File creation failed. Please try again.</string>
    <!-- Label indicating a file was saved to some folder. e.g.: File saved to Cloud Drive. "Cloud Drive" is the only destination for the time being, thus any article isn't needed -->
    <string name="file_saved_to">File saved to %1$s</string>
    <!-- Warning indicating a file was not saved to some folder. e.g.: File not saved to Cloud Drive. Try again -->
    <string name="file_saved_to_failed">File not saved to %1$s. Try again.</string>
    <!-- Label indicating a file was updated successfully -->
    <string name="file_updated">File updated</string>
    <!-- Warning indicating a file was not updated successfully -->
    <string name="file_update_failed">File update failed. Please try again.</string>
    <!-- Warning which alerts the user a file cannot be opened -->
    <string name="error_opening_file">File is too large and can’t be opened or previewed.</string>
    <!-- Error shown when the user writes a file name without extension. The placeholder shows the file extension. e. g. File without extension (.jpg)-->
    <string name="file_without_extension">File without extension (.%1$s)</string>
    <!-- Error shown when the user writes a file name without extension -->
    <string name="file_without_extension_warning">To proceed you need to type a file extension</string>
    <!-- Title of the warning dialog indicating the renamed name file extension is not the same -->
    <string name="file_extension_change_title">File extension change</string>
    <!-- Text of the warning dialog indicating the renamed name file extension is not the same. -->
    <string name="file_extension_change_warning">You might not be able to open this file if you change its extension.</string>
    <!-- Warning which alerts the user a file cannot be created because there is already one with the same name-->
    <string name="same_file_name_warning">There is already a file with the same name</string>
    <!-- Warning which alerts the user an item cannot be created because there is already one with the same name -->
    <string name="same_item_name_warning">There is already an item with the same name</string>
    <!-- Label of the option menu. When clicking this button, the app shows the info of the related item, e.g. file, folder, contact, chat, etc. -->
    <string name="general_info">Info</string>
    <!-- settings of the Media section -->
    <string name="settings_media">Media</string>
    <!-- settings title of the Media section -->
    <string name="settings_media_audio_files">Audio files</string>
    <!-- Settings hint that indicates the audio will still be played in background if the app is backgrounded -->
    <string name="settings_background_play_hint">Playing on the background</string>
    <!-- Text of the empty screen when there are no elements in Photos -->
    <string name="photos_empty">[B]No[/B] [A]photos[/A] [B]found[/B]</string>
    <!-- Text to show as subtitle of Enable camera uploads screen -->
    <string name="enable_cu_subtitle">Automatically back up your photos and videos to your Cloud Drive.</string>
    <!-- Text of a button on Camera Uploads section to show all the content of the section-->
    <string name="all_view_button">All</string>
    <!-- Text of a button on Camera Uploads section to show the content of the section organized by days-->
    <string name="days_view_button">Days</string>
    <!-- Text of a button on Camera Uploads section to show the content of the section organized by months-->
    <string name="months_view_button">Months</string>
    <!-- Text of a button on Camera Uploads section to show the content of the section organized by years-->
    <string name="years_view_button">Years</string>
    <!-- Text to show as a date on Camera Uploads section. Placeholders: [B][/B] are for formatting text; %1$s is for the month; %2$s is for the year. E.g.: "June 2020". -->
    <string name="cu_month_year_date">[B]%1$s[/B] %2$s</string>
    <!-- Text to show as a date on Camera Uploads section. Placeholders: [B][/B] are for formatting text; %1$s is for the day; %2$s is for the month; %3$s is for the year. E.g.: "30 December 2020". -->
    <string name="cu_day_month_year_date">[B]%1$s, %2$s[/B] %3$s</string>
    <!-- Text to show on Camera Uploads section, indicating the upload progress. The placeholder %1$d is for set the number of pending uploads. E.g.: "Upload in progress, 300 files pending". -->
    <plurals name="cu_upload_progress">
        <item quantity="one">Upload in progress, 1 file pending</item>
        <item quantity="other">Upload in progress, %1$d files pending</item>
    </plurals>
    <!-- Text to show as production api server option -->
    <string name="production_api_server">Production</string>
    <!-- Title to show in a dialog to change api server -->
    <string name="title_change_server">Change server</string>
    <!-- Show line numbers action -->
    <string name="action_show_line_numbers">Show line numbers</string>
    <!-- Hide line numbers action -->
    <string name="action_hide_line_numbers">Hide line numbers</string>
    <!-- Indicates pagination progress. E.g.: 3/49 -->
    <string name="pagination_progress">%1$s/%2$s</string>
    <!-- An error shown as transfer error when uploading something to an incoming share and the owner’s account is over its storage quota. -->
    <string name="error_share_owner_storage_quota">Share owner is over storage quota.</string>
    <!-- A message shown when uploading, copying or moving something to an incoming share and the owner’s account is over its storage quota. -->
    <string name="warning_share_owner_storage_quota">The file cannot be sent as the target user is over their storage quota.</string>
    <!-- Message displayed when multiple download starts and 1 file has already been downloaded before and 1 or multiple files are being downloaded. Placeholder: number of files -->
    <plurals name="file_already_downloaded_and_files_pending_download">
        <item quantity="one">1 file already downloaded. 1 file pending.</item>
        <item quantity="other">1 file already downloaded. %d files pending.</item>
    </plurals>
    <!-- Message displayed when multiple download starts and 1 or multiple files have already been downloaded before and 1 file is being downloaded. Placeholder: number of files -->
    <plurals name="files_already_downloaded_and_file_pending_download">
        <item quantity="one">1 file already downloaded. 1 file pending.</item>
        <item quantity="other">%d files already downloaded. 1 file pending.</item>
    </plurals>
    <!-- Message displayed when 1 node (file or folder) has been successfully moved to the rubbish bin and 1 or multiple nodes have not been moved successfully. Placeholder: number of nodes -->
    <plurals name="node_correctly_and_nodes_incorrectly_moved_to_rubbish">
        <item quantity="one">1 item moved to rubbish bin but the other one not moved. Try again later.</item>
        <item quantity="other">1 item moved to rubbish bin but %d items not moved. Try again later.</item>
    </plurals>
    <!-- Message displayed when 1 or multiple nodes (files and folders) have been successfully moved to the rubbish bin and 1 node has not been moved successfully. Placeholder: number of nodes -->
    <plurals name="nodes_correctly_and_node_incorrectly_moved_to_rubbish">
        <item quantity="one">1 item moved to rubbish bin but the other one not moved. Try again later.</item>
        <item quantity="other">%d items moved to rubbish bin but 1 item not moved. Try again later.</item>
    </plurals>
    <!-- Message displayed when 1 node (file or folder) has been successfully restored from the rubbish bin and 1 or multiple nodes have not been restored successfully. Placeholder: number of nodes -->
    <plurals name="node_correctly_and_nodes_incorrectly_restored_from_rubbish">
        <item quantity="one">1 item restored but the other one not restored. Try again later.</item>
        <item quantity="other">1 item restored but %d items not restored. Try again later.</item>
    </plurals>
    <!-- Message displayed when 1 or multiple nodes (files and folders) have been successfully restored from the rubbish bin and 1 node has not been restored successfully. Placeholder: number of nodes -->
    <plurals name="nodes_correctly_and_node_incorrectly_restored_from_rubbish">
        <item quantity="one">1 item restored but the other one not restored. Try again later.</item>
        <item quantity="other">%d items restored but 1 item not restored. Try again later.</item>
    </plurals>
    <!-- Message displayed when nodes (files and folders) are being moved to the rubbish bin and all nodes have been successfully moved. Placeholder: number of nodes -->
    <plurals name="number_correctly_moved_to_rubbish">
        <item quantity="one">1 item moved to the Rubbish Bin successfully</item>
        <item quantity="other">%d items moved to the Rubbish Bin successfully</item>
    </plurals>
    <!-- Message displayed when nodes (files and folders) are being moved to the rubbish bin and all nodes have not been successfully moved. Placeholder: number of nodes -->
    <plurals name="number_incorrectly_moved_to_rubbish">
        <item quantity="one">1 item was not moved to the Rubbish Bin successfully</item>
        <item quantity="other">%d items were not moved to the Rubbish Bin successfully</item>
    </plurals>
    <!-- Message displayed when nodes (files and folders) are being restored from the rubbish bin and all nodes have been successfully restored. Placeholder: number of nodes -->
    <plurals name="number_correctly_restored_from_rubbish">
        <item quantity="one">1 item restored successfully</item>
        <item quantity="other">%d items restored successfully</item>
    </plurals>
    <!-- Message displayed when nodes (files and folders) are being restored from the rubbish bin and all nodes have not been successfully restored. Placeholder: number of nodes -->
    <plurals name="number_incorrectly_restored_from_rubbish">
        <item quantity="one">1 item was not restored successfully</item>
        <item quantity="other">%d items were not restored successfully</item>
    </plurals>
    <!-- Button of the warning dialog indicating the renamed name file extension is not the same to confirm the change. -->
    <string name="action_change_anyway">Change anyway</string>
    <!-- String to show the transfer quota and the used space in My Account section. E.g.: -->
    <string name="used_storage_transfer">%1$s / %2$s</string>
    <!-- String to show the transfer quota and the used space in My Account section -->
    <string name="used_storage_transfer_percentage">%1$s%%</string>
    <!-- Size in petabytes. The placeholder is for the size value, please adjust the position based on linguistics -->
    <string name="label_file_size_peta_byte">%1$s PB</string>
    <!-- Size in exabytes. The placeholder is for the size value, please adjust the position based on linguistics -->
    <string name="label_file_size_exa_byte">%1$s EB</string>
    <!-- Title of Add phone number option in My account section -->
    <string name="add_phone_label">Add your phone number</string>
    <!-- Text of the option Backup Recovery Key in My account section -->
    <string name="backup_recovery_key_subtitle">Do you remember your password?\nMEGA cannot reset your password if you forget it.</string>
    <!-- Action to change name -->
    <string name="change_name_action">Change name</string>
    <!-- Action to add photo -->
    <string name="add_photo_action">Add photo</string>
    <!-- Action to add phone number -->
    <string name="add_phone_number_action">Add phone number</string>
    <!-- Warning indicating the app needs write permissions to do any action -->
    <string name="denied_write_permissions">MEGA needs write permissions to your device storage to continue.</string>
    <!-- Date indicating is tomorrow. E.g: Tomorrow, 3 Jul 2021 -->
    <string name="tomorrow_date">Tomorrow, %1$s</string>
    <!-- Title of the confirmation dialog shown when a subscription has been processed successfully -->
    <string name="title_user_purchased_subscription">Awaiting confirmation</string>
    <!-- Number of social connections, showing the number of contacts the user has. E.g.: 37 connections -->
    <plurals name="my_account_connections">
        <item quantity="one">1 connection</item>
        <item quantity="other">%1$d connections</item>
    </plurals>
    <!-- Section name for the “Recently Added Contacts” section. Preferably one word. -->
    <string name="section_recently_added">Recently Added</string>
    <!-- Text of the empty screen when there are not groups. No dot at the end because is for an empty state. The format placeholders are to showing it in different colors. -->
    <string name="context_empty_groups">[B]No [/B][A]Groups[/A]</string>
    <!-- Section name for the “Contact Requests” section. Preferably one word. -->
    <string name="section_requests">Requests</string>
    <!-- Section name for the “Groups” section. Preferably one word. -->
    <string name="section_groups">Groups</string>
    <!-- Text informing links management is only available for single items. -->
    <string name="warning_get_links">Options such as “Send decryption key separately”, “Set expiry date” or “Set password protection” are only available for single items.</string>
    <!-- Action which allows to copy all the links showed in the list. -->
    <string name="action_copy_all">Copy all</string>
    <!-- Confirmation shown informing links have been sent to the selected chats -->
    <plurals name="links_sent">
        <item quantity="one">Link successfully sent.</item>
        <item quantity="other">Links successfully sent.</item>
    </plurals>
    <!-- Confirmation shown informing links have been copied to the clipboard -->
    <plurals name="links_copied_clipboard">
        <item quantity="one">Link copied to the clipboard.</item>
        <item quantity="other">Links copied to the clipboard.</item>
    </plurals>
    <!-- Plural string used as button label or title of the screen to get only one or several links at the same time. -->
    <plurals name="get_links">
        <item quantity="one">Get Link</item>
        <item quantity="other">Get Links</item>
    </plurals>
    <!-- Ask for confirmation before clear offline files -->
    <string name="clear_offline_confirmation">Clear all offline files?</string>
    <!-- Banner text when the call is in progress and I'm the only participant. -->
    <string name="banner_alone_on_the_call">You are the only one here</string>
    <!-- Item menu option upon right click on meeting. -->
    <string name="context_meeting">Meeting</string>
    <!-- Menu option that allows the user to start/join meeting. -->
    <string name="start_join_meeting">Start or Join meeting</string>
    <!-- Label that create a meeting -->
    <string name="new_meeting">New meeting</string>
    <!-- Label that join a meeting -->
    <string name="join_meeting">Join meeting</string>
    <!-- Button that create a meeting -->
    <string name="btn_start_meeting">Start meeting</string>
    <!-- Button that join a meeting as guest -->
    <string name="btn_join_meeting_as_guest">Join as a guest</string>
    <!-- Hint shown to guide user on meeting name -->
    <string name="type_meeting_name">%s’s meeting</string>
    <!-- General label for reject the call. -->
    <string name="general_reject">Hang up</string>
    <!-- General label for microphone -->
    <string name="general_mic">Mic</string>
    <!-- General label for microphone muted -->
    <string name="general_mic_mute">Your microphone is turned off</string>
    <!-- General label for microphone unmuted -->
    <string name="general_mic_unmute">Your microphone is turned on</string>
    <!-- Label for camera. Used only in meetings/calls to label the button to turn the video call on/off. -->
    <string name="general_camera">Camera</string>
    <!-- General label for camera enable -->
    <string name="general_camera_enable">Your camera is turned on.</string>
    <!-- General label for camera disable -->
    <string name="general_camera_disable">Your camera is turned off.</string>
    <!-- Label for hold meeting -->
    <string name="meeting_hold">Hold</string>
    <!-- General label for speaker -->
    <string name="general_speaker">Speaker</string>
    <!-- General label for headphone-->
    <string name="general_headphone">Headphones</string>
    <!-- General label for headphone on-->
    <string name="general_headphone_on">Headphones are active</string>
    <!-- General label for speaker on-->
    <string name="general_speaker_on">Your speaker is turned on</string>
    <!-- General label for speaker off-->
    <string name="general_speaker_off">Your speaker is turned off</string>
    <!-- Label for end meeting-->
    <string name="meeting_end">End</string>
    <!-- Invite contacts as participants of the meeting-->
    <string name="invite_participants">Invite participants</string>
    <!-- The number of participants in the meeting-->
    <string name="participants_number">Participants (%d)</string>
    <!-- Pin the participant to speaker view in the meeting-->
    <string name="pin_to_speaker">Display in main view</string>
    <!-- Make the participant as moderator in the meeting-->
    <string name="make_moderator">Make moderator</string>
    <!-- The title of dialog for end meeting confirmation-->
    <string name="title_end_meeting">Leave meeting now?</string>
    <!-- no moderator when the moderator leave meeting-->
    <string name="no_moderator">No moderator</string>
    <!-- assign moderator message when the moderator leave meeting-->
    <string name="assign_moderator_message">Before leaving, please assign one or more new moderators for the meeting.</string>
    <!-- assign moderator option when the moderator leave meeting-->
    <string name="assign_moderator">Make moderator</string>
    <!-- leave anyway option when the moderator leave meeting-->
    <string name="leave_anyway">Leave anyway</string>
    <!-- The message alert user to pick new moderator on assign moderator page-->
    <string name="pick_new_moderator_message">Please assign one or more new moderators.</string>
    <!-- The title of dialog for changing meeting name-->
    <string name="change_meeting_name">Change the meeting name</string>
    <!-- The number of participants in the meeting on meeting info page-->
    <string name="info_participants_number">Participants: %d</string>
    <!-- The name of moderators in the meeting on meeting info page-->
    <string name="info_moderator_name">Moderator: %s</string>
    <!-- The literal meeting link text-->
    <string name="meeting_link">Meeting link</string>
    <!-- Subtitle of the meeting screen-->
    <string name="duration_meeting">Duration</string>
    <!-- The question in on-boarding screen asking if the user is going to join meeting as guest-->
    <string name="join_meeting_as_guest">Join meeting as guest</string>
    <!-- The title of the paste meeting link dialog for guest-->
    <string name="paste_meeting_link_guest_dialog_title">You are invited to a meeting.</string>
    <!-- Tell the guest to paste the meeting link in the edit box-->
    <string name="paste_meeting_link_guest_instruction">Tap the Meeting link sent to you or paste it here</string>
    <!-- Banner text to indicate poor network quality-->
    <string name="slow_connection_meeting">Poor connection quality</string>
    <!-- the message in the alert dialog for notifying the meeting has ended-->
    <string name="meeting_has_ended">Meeting has ended</string>
    <!-- error message shown when a meeting link is not well formed-->
    <string name="invalid_meeting_link_args">Invalid meeting link</string>
    <!-- Warning show to the user when the app needs permissions to start a meeting.-->
    <string name="meeting_permission_info">Access permissions needed for MEGA</string>
    <!-- Message of a dialog to show user the permissions that needed-->
    <string name="meeting_permission_info_message">MEGA needs access to your microphone and camera for meetings.</string>
    <!-- Button to confirm the action of restarting one transfer-->
    <string name="button_permission_info">Got it</string>
    <!-- Warning show to the user when the app needs permissions to get the best meeting experience and the user has denied them.-->
    <string name="meeting_required_permissions_warning">Go to Settings to allow MEGA to access your camera and microphone.</string>
    <!-- The button text in the meeting ended alert dialog. Click the button to open the group chat screen of the meeting-->
    <string name="view_meeting_chat">View meeting chat</string>
    <!-- the content of tips when the user uses the meeting first time-->
    <string name="tip_invite_more_participants">Invite more participants to the meeting. Swipe up to invite.</string>
    <!-- the content of tips when the user enters recent chat page first time-->
    <string name="tip_create_meeting">Tap to create a new meeting</string>
    <!-- the content of tips when the user enters start conversation page first time-->
    <string name="tip_setup_meeting">Quickly set up a MEGA meeting with our new encrypted meeting feature</string>
    <!-- the content of snack bar when the user be the new moderator-->
    <string name="be_new_moderator">You are the new moderator.</string>
    <!-- the content of snack bar when copied meeting link-->
    <string name="copied_meeting_link">Copied meeting link.</string>
    <!-- Title of the layout to join a meeting from the chat screen. -->
    <string name="join_meeting_layout_in_group_call">Tap to join current meeting.</string>
    <!-- Title of fifth tour screen -->
    <string name="title_tour_five">MEGA meeting</string>
    <!-- Content of fourth tour screen -->
    <string name="content_tour_five">End-to-end encrypted video meeting</string>
    <!-- Error shown when it tries to open an invalid meeting link and the text view is empty -->
    <string name="invalid_meeting_link_empty">Please enter a valid meeting link</string>
    <!-- Guest leave call-->
    <string name="more_than_meeting">More than just meetings</string>
    <!-- the title of join without account on left meeting page-->
    <string name="left_meeting_join_title">Your privacy matters</string>
    <!-- the content of join without account on left meeting page-->
    <string name="left_meeting_join_content">Join the largest secure cloud storage and collaboration platform in the world.</string>
    <!-- the bonus title of join without account on left meeting page-->
    <string name="left_meeting_bonus_title">Get 20&#160;GB for free</string>
    <!-- the bonus content of join without account on left meeting page-->
    <string name="left_meeting_bonus_content">Sign up now and enjoy advanced collaboration features for free.</string>
    <!-- Content of ongoing call for MaterialAlertDialog-->
    <string name="ongoing_call_content">Another call in progress. Please end your current call before making another.</string>
    <!-- The hint text when changing meeting name-->
    <string name="new_meeting_name">New meeting name</string>
    <!-- The content of dialog when failed for creating meeting-->
    <string name="meeting_is_failed_content">Failed to create meeting.</string>
    <!-- Word next to own user’s name on participant list -->
    <string name="meeting_me_text_bracket">%1s [A](me)[/A]</string>
    <!-- Menu item to change from thumbnail view to main view in meeting-->
    <string name="main_view">Main view</string>
    <!-- Warning in Offline section alerting all the Offline files will be deleted after logout. -->
    <string name="offline_warning">Logging out deletes your offline content.</string>
    <!-- Settings category which contains all preferences related to user interface. -->
    <string name="user_interface_setting">User interface</string>
    <!-- Setting which allows to choose the start screen. -->
    <string name="start_screen_setting">Start screen</string>
    <!-- Setting which allows to hide or show the recent activity. -->
    <string name="hide_recent_setting">Hide recent activity</string>
    <!-- Context of a setting which allows to hide or show the recent activity. -->
    <string name="hide_recent_setting_context">Hide recent activity in Home section.</string>
    <!-- Title of a dialog informing the start screen can be modified. -->
    <string name="choose_start_screen_title">Choose your start screen</string>
    <!-- Test of a dialog informing the start screen can be modified. -->
    <string name="choose_start_screen_text">Change settings to choose which screen opens when you next launch the MEGA app.</string>
    <!-- Action button which allows to change a setting. -->
    <string name="change_setting_action">Change setting</string>
    <!-- Subtitle of the settings page where the start screen can be chosen. -->
    <string name="configure_start_screen">Configure default start screen</string>
    <!-- Homepage section. -->
    <string name="home_section">Home</string>
    <!-- Action button which allows to show the recent activity. -->
    <string name="show_activity_action">Show activity</string>
    <!-- Text informing the recent activity is hidden. -->
    <string name="recents_activity_hidden">[B]Recents[/B] activity hidden</string>
    <!-- Alert informing the user can choose the video quality for Camera Uploads Videos -->
    <string name="video_quality_info">You can save space by decreasing the video quality in Camera Uploads settings.</string>
    <!-- Label indicating video original quality -->
    <string name="original_quality">Original quality</string>
    <!-- Settings label which allows to enable or disable fingerprint unlock. -->
    <string name="setting_fingerprint">Fingerprint ID</string>
    <!-- Title of the dialog which allows to enable the fingerprint unlock. -->
    <string name="title_enable_fingerprint">Confirm your fingerprint to unlock</string>
    <!-- Title of the dialog which allows to unlock the app with the fingerprint. -->
    <string name="title_unlock_fingerprint">Unlock using your fingerprint</string>
    <!-- Button of the dialog which allows to unlock the app with the fingerprint. Gives the option to unlock with the passcode instead -->
    <string name="action_use_passcode">Use passcode</string>
    <!-- Message informing the fingerprint was enabled successfully -->
    <string name="confirmation_fingerprint_enabled">Your fingerprint is confirmed</string>
    <!-- Warning indicating an image (GIF) cannot be inserted in an input text. Same string than the one shown by the system when it detects this behaviour on its own. -->
    <string name="image_insertion_not_allowed">MEGA does not support image insertion here</string>
    <!-- The label under the button of viewing all images screen -->
    <string name="section_images">Images</string>
    <!-- Title of the dialog warning the user about disable file versioning. -->
    <string name="disable_versioning_label">Disable file versioning</string>
    <!-- Warning of the dialog informing the user about disable file versioning. -->
    <string name="disable_versioning_warning">Our file versioning feature ensures that we keep older copies of your files around if you replace them with newer versions. If you disable File Versioning you will no longer have this protection; the old copy will be lost when you replace it.</string>
    <!-- Warning informing the user the folder location is trying to open no longer exists. -->
    <string name="location_not_exist">This location no longer exists.</string>
    <!-- Warning shown informing the contact has been previously invited. The placeholder is to show the name of the contact. -->
    <string name="contact_already_invited">You have already invited %1$s</string>
    <!-- Warning shown informing the contact request has been sent and can be managed in sent requests section. -->
    <string name="contact_invited">Invite sent successfully. See sent requests.</string>
    <!-- Message when file available offline. -->
    <string name="file_available_offline">File available Offline</string>
    <!-- Message when file removed from offline. -->
    <string name="file_removed_offline">File removed from Offline</string>
    <!-- Menu option to open a link. Also title of the dialog to open a link. -->
    <string name="action_open_link">Open link</string>
    <!-- error message shown when a chat link is not well formed. -->
    <string name="invalid_chat_link_args">Invalid chat link</string>
    <!-- Menu option to open a chat link. -->
    <string name="action_open_chat_link">Open chat link</string>
    <!-- Hint shown in the open chat link alert dialog. -->
    <string name="hint_enter_chat_link">Enter chat link</string>
    <!-- Hint shown in the open link alert dialog. -->
    <string name="hint_paste_link">Paste link</string>
    <!-- Error shown when it tries to open an invalid file or folder link .-->
    <string name="invalid_file_folder_link">Invalid file or folder link</string>
    <!-- Error shown when it tries to open an invalid file or folder link and the text view is empty. -->
    <string name="invalid_file_folder_link_empty">Please enter a valid file or folder link</string>
    <!-- Error shown when it tries to open an invalid chat link and the text view is empty. -->
    <string name="invalid_chat_link_empty">Please enter a valid chat link</string>
    <!-- Error shown when it tries to open a chat link from the Cloud Drive section. -->
    <string name="valid_chat_link">You have pasted a chat link.</string>
    <!-- Error shown when it tries to open a contact link from the Cloud Drive section. -->
    <string name="valid_contact_link">You have pasted a contact link.</string>
    <!-- Action button to open a contact link.-->
    <string name="action_open_contact_link">Open contact link</string>
    <!-- title for the settings to enable high resolution images when on mobile data -->
    <string name="settings_mobile_data_resoluton_title">Use mobile data to preview high resolution images</string>
    <!-- summary for the settings to enable high resolution images when on mobile data -->
    <string name="settings_mobile_data_resoluton_summary">Allow the use of mobile data to load high resolution images when previewing. If disabled, the original image will only be loaded when you zoom in.</string>
    <!-- If users want to move the root backup folder, all backups underneath it are disabled. Warning dialog will show to confirm -->
    <string name="backup_move_root_folder">You are changing a default backup folder location. This may affect your ability to find your backup folder in the future. Please remember where it is located so that you can find it in the future.</string>
    <!-- If users want to move the sub backup folder, all backups underneath it are disabled. Warning dialog will show to confirm -->
    <string name="backup_move_sub_folder">Moving this folder changes the destination of one or more configured backups and may have unintended consequences. The backups will be turned off for your safety. Backups can be re-enabled with the MEGA Desktop App. Do you want to proceed?</string>
    <!-- If users want to delete the root backup folder, all backups underneath it are disabled. Warning dialog will show to confirm -->
    <string name="backup_remove_root_folder">You are deleting your backups folder. This will remove all the backups you have set. Are you sure you want to do this?</string>
    <!-- If users want to delete the sub backup folder, all backups underneath it are disabled. Warning dialog will show to confirm -->
    <string name="backup_remove_sub_folder">Are you sure you want to delete your backup folder and disable the associated backup?</string>
    <!-- The title of warning dialog for single folder moving -->
    <string name="backup_move_folder_title">Move “%1s”</string>
    <!-- The title of warning dialog for single folder deleting -->
    <string name="backup_remove_folder_title">Move “%1s” to Rubbish Bin</string>
    <!-- The title of warning dialog for multi-folder moving -->
    <string name="backup_move_multiple_folder_title">Move backup folders</string>
    <!-- The title of warning dialog for single folder deleting -->
    <string name="backup_remove_multiple_folder_title">Move backup folders to Rubbish Bin</string>
    <!-- The confirm information of warning dialog for deleting -->
    <string name="backup_disable_confirm">Disable backup</string>
    <!-- The confirm information of warning dialog for moving "My backup" -->
    <string name="backup_move_confirm">Move backup</string>
    <!-- The confirm information of warning dialog for deleting -->
    <string name="backup_action_confirm">Please type “%1s” to confirm this action</string>
    <!-- when checking the input -->
    <string name="error_backup_confirm_dont_match">Text entered does not match</string>
    <!-- The title of confirm dialog for adding item to "My backup" -->
    <string name="backup_add_confirm_title">Add item to “%1s”</string>
    <!-- The title of warning dialog for adding item to "My backup" -->
    <string name="backup_add_item_title">Set up backup</string>
    <!-- If users want to add items to the "My backup" folder, Warning dialog will show to confirm -->
    <string name="backup_add_item_to_root_text">To ensure these items added to your backup folder are automatically synchronised to the MEGA Cloud, please set them up in the MEGA Desktop App.</string>
    <!-- If users want to share items in the "My backup" folder, Warning dialog will show to confirm -->
    <string name="backup_share_permission_title">Read-only</string>
    <!-- If users want to share items in the "My backup" folder, Warning dialog will show to confirm -->
    <string name="backup_share_permission_text">This folder can only be shared as read-only; as this is a backup folder, any changes to its content could disable the backup.</string>
    <!-- If users want to add items to the "My backup" device folder, Warning dialog will show to confirm -->
    <string name="backup_add_item_text">Items in this folder are part of a configured backup and are synchronised to a local folder. Taking this action will break the synchronisation and disable the backup. The backup can be re-enabled in the MEGA Desktop App. Are you sure you want to proceed?</string>
    <!-- Share multi backup folders, show below warning message -->
    <string name="backup_multi_share_permission_text">These folders can only be shared as read-only; as they are backup folders, any changes to their content could disable the backups.</string>
    <!-- Share multi folders mix with backup and non-backup folders, show below warning message -->
    <string name="backup_share_with_root_permission_text">Some folders shared are backup folders and read-only. Do you wish to continue?</string>
    <!-- Indicates the content of the backup folder -->
    <plurals name="num_devices">
        <item quantity="one">%d device</item>
        <item quantity="other">%d devices</item>
    </plurals>
    <!-- Title of the button when you want to answer a one to one call -->
    <string name="title_join_one_to_one_call">Answer call</string>
    <!-- Title of the menu when the select tracks on playlist page-->
    <string name="title_select_tracks">Select tracks</string>
    <!-- Action button to upload files. -->
    <string name="upload_files">Upload files</string>
    <!-- Action button to upload a folder. -->
    <string name="upload_folder">Upload folder</string>
    <!-- Text of the dialog warning the user about cancel uploads. -->
    <string name="cancel_uploads">Cancel upload?</string>
    <!-- Title of the Payments screen -->
    <string name="payment">Payment</string>
    <!-- Label indicating payment methods -->
    <string name="payment_methods">Payment methods</string>
    <!-- Button to proceed with a payment -->
    <string name="proceed">Proceed</string>
    <!-- Message informing the upgrade was processed correctly. Placeholder: type of subscription e.g: Pro Lite monthly -->
    <string name="successful_upgrade">Thank you for your %1$s subscription!</string>
    <!-- Pro Lite monthly subscription -->
    <string name="pro_lite_monthly">Pro Lite monthly</string>
    <!-- Pro Lite yearly subscription -->
    <string name="pro_lite_yearly">Pro Lite yearly</string>
    <!-- Pro I monthly subscription -->
    <string name="pro_i_monthly">Pro I monthly</string>
    <!-- Pro I yearly subscription -->
    <string name="pro_i_yearly">Pro I yearly</string>
    <!-- Pro II monthly subscription -->
    <string name="pro_ii_monthly">Pro II monthly</string>
    <!-- Pro II yearly subscription -->
    <string name="pro_ii_yearly">Pro II yearly</string>
    <!-- Pro III monthly subscription -->
    <string name="pro_iii_monthly">Pro III monthly</string>
    <!-- Pro III yearly subscription -->
    <string name="pro_iii_yearly">Pro III yearly</string>
    <!-- Action button which will cancel uploads. -->
    <string name="action_cancel_upload">Cancel upload</string>
    <!-- Action button which will dismiss the dialog and will not cancel the action. -->
    <string name="action_do_not_cancel">Don’t cancel</string>
    <!-- Remove moderator permission and assign standard permission to a meeting participant-->
    <string name="remove_moderator">Remove moderator</string>
    <!-- Title of DCIM folder warning dialog -->
    <string name="title_dcim_folder_dialog">DCIM folder</string>
    <!-- Content of DCIM folder warning dialog -->
    <string name="content_dcim_folder_dialog">MEGA uploads your images from the gallery. To change the upload location please go to Camera Upload settings.</string>
    <!-- Title message of existing subscription dialog -->
    <string name="title_existing_subscription">Buy new subscription?</string>
    <!-- Text of buy new subscription button -->
    <string name="button_buy_new_subscription">Buy new subscription</string>
    <!-- Dialog message when the existing subscription is from Android platform (Google and Huawei)  -->
    <string name="message_subscription_from_android_platform">You already have a subscription. If you buy another one you will be charged twice. To avoid this, cancel your current subscription through %1$s. Visit our Help Centre for more information.</string>
    <!-- Dialog message when the existing subscription is from iTunes  -->
    <string name="message_subscription_from_itunes">You already have a subscription. If you buy another one you will be charged twice. To avoid this, cancel your current subscription from your iTunes account. Visit our Help Centre for more information.</string>
    <!-- Dialog message when the existing subscription is from other platform (Stripe and ECP)  -->
    <string name="message_subscription_from_other_platform">You already have a subscription. If you buy another one, you will be charged twice. To avoid this, cancel your current subscription by going to MEGA in a desktop or mobile web browser. Visit our Help Centre for more information.</string>
    <!-- Warning show to the user when the app needs bluetooth connect permissions to get the best meeting experience and the user has denied them.-->
    <string name="meeting_bluetooth_connect_required_permissions_warning">Go to Settings to grant MEGA permission to access your nearby devices using Bluetooth.</string>
    <!-- Warning indicating the billing is not available and giving some indications to continue with the upgrade. -->
    <string name="upgrade_billing_warning">We are unable to proceed with the billing. If you are using a dual app, please consider logging in to MEGA without it. If not, try to upgrade through your web browser.</string>
    <!-- Title for subscription dialog that shows before delete account -->
    <string name="title_platform_subscription">%1s subscription</string>
    <!-- Title for dialog that subscription is from other platform and shows before delete account -->
    <string name="title_active_subscription">Active subscription</string>
    <!-- Message for dialog that subscription is from android platform and shows before delete account -->
    <string name="message_android_platform_subscription">You have an active MEGA subscription with %1$s. You must cancel it separately at %2$s, as MEGA is not able to cancel it for you. Visit our Help Centre for more information.</string>
    <!-- Message for dialog that subscription is from other platform and shows before delete account  -->
    <string name="message_other_platform_subscription">You have an active MEGA subscription. It will be canceled automatically after the account is deleted. Visit our Help Centre for more information.</string>
    <!-- Message for dialog that subscription is from iTunes platform and shows before delete account  -->
    <string name="message_itunes_platform_subscription">You have an active MEGA subscription with Apple. You must cancel it separately from your iTunes account, as MEGA is not able to cancel it for you. Visit our Help Centre for more information.</string>
    <!-- Text for button of subscription dialog that shows before delete account -->
    <string name="button_visit_platform">Visit %1s</string>
    <!-- Text shown in the last alert dialog to confirm delete user account with a ECP/Stripe subscription-->
    <string name="delete_account_text_other_platform_last_step">This is the last step to delete your account. Both your account and subscription will be deleted and you will permanently lose all the data stored in the cloud. Please enter your password below.</string>
    <!-- Title of timeline tab in photos section -->
    <string name="tab_title_timeline">Timeline</string>
    <!-- Title of album tab in photos section. -->
    <string name="tab_title_album">Albums</string>
    <!-- Title of favourite album. -->
    <string name="title_favourites_album">Favourites</string>
    <!-- Text that indicates that there’s no media files to show in favourite album -->
    <string name="empty_hint_favourite_album">[B]No[/B] [A]Favourites[/A]</string>
    <!-- Action button which will remove favourites in selection mode -->
    <string name="action_remove_favourites">Remove favourites</string>
    <!-- Message of notice that the zip file format is error -->
    <string name="message_zip_format_error">File format is not supported. Cannot open the file.</string>
    <!-- Warnign shown after trying to upload an empty folder -->
    <string name="no_uploads_empty_folder">The selected folder is empty. No files to upload.</string>
    <!-- Error shown when user is trying to change the password typing the same as the current one. -->
    <string name="error_same_password">You have entered your current password</string>
    <!-- Title of pop-up error message for taken down file -->
    <string name="error_file_not_available">File no longer available</string>
    <!-- Body of pop-up error message for taken down file. -->
    <string name="error_takendown_file">File removed as it violated our Terms of Service.</string>
    <!-- Error shown when download a file that has violated ToS/AUP. String as short as possible. Max characters are 39. -->
    <string name="error_download_takendown_file">Violated Terms of Service</string>
    <!-- Warning message shown when trying to select a local folder but there isn’t any app to do that. -->
    <string name="general_warning_no_picker">This device doesn’t have an app to select folders.</string>
    <!-- Next audios to be played in the audio playlist -->
    <string name="media_player_audio_playlist_next">Next</string>
    <!-- Previous audios have been already played in the audio playlist -->
    <string name="media_player_audio_playlist_previous">Previous</string>
    <!-- Next videos to be played in the video playlist -->
    <string name="media_player_video_playlist_next">Next</string>
    <!-- Previous videos have been already played in the video playlist -->
    <string name="media_player_video_playlist_previous">Previous</string>
<<<<<<< HEAD
    <!-- Setting which allows to open unsupported file types in third-party apps if enabled -->
    <string name="settings_file_management_auto_open_downloaded_file">Open unsupported file types in third-party apps</string>
    <!-- Clarification of the setting which allows to open unsupported file types in third-party apps if enabled -->
    <string name="settings_file_management_auto_open_downloaded_file_description">MEGA will open in-app unsupported file types in third-party apps instead of the MEGA app.</string>
=======
    <!-- Setting option available to choose for the preferred start screen. -->
    <string name="settings_start_screen_photos_option">Photos</string>
>>>>>>> a15ca67a
</resources><|MERGE_RESOLUTION|>--- conflicted
+++ resolved
@@ -4321,13 +4321,10 @@
     <string name="media_player_video_playlist_next">Next</string>
     <!-- Previous videos have been already played in the video playlist -->
     <string name="media_player_video_playlist_previous">Previous</string>
-<<<<<<< HEAD
+    <!-- Setting option available to choose for the preferred start screen. -->
+    <string name="settings_start_screen_photos_option">Photos</string>
     <!-- Setting which allows to open unsupported file types in third-party apps if enabled -->
     <string name="settings_file_management_auto_open_downloaded_file">Open unsupported file types in third-party apps</string>
     <!-- Clarification of the setting which allows to open unsupported file types in third-party apps if enabled -->
     <string name="settings_file_management_auto_open_downloaded_file_description">MEGA will open in-app unsupported file types in third-party apps instead of the MEGA app.</string>
-=======
-    <!-- Setting option available to choose for the preferred start screen. -->
-    <string name="settings_start_screen_photos_option">Photos</string>
->>>>>>> a15ca67a
 </resources>