<?xml version="1.0" encoding="utf-8"?>
<resources>

    <string name="app_name" context="Not translate">MEGA</string>
    <string name="app_version" context="Not translate">3.0.10.2</string>
    <string name="sdk_version" context="Not translate">54f1e66</string>
    
    <string name="full_description_text" context="Full description text of the app in the Google Play page of the app">MEGA is a secure cloud storage service that gives you 50 GB free storage space. Unlike other cloud storage providers, your data is encrypted and decrypted by your client devices only and never by us.\nUpload your files from your smartphone or tablet then search, store, download, stream, view, share, rename or delete your files any time, from any device, anywhere. Share folders with your contacts and see their updates in real time.\nThe encryption process means we cannot access or reset your password so you MUST remember it (unless you have your Master Key backed up) or you will lose access to your stored files.\nInside the app you can upgrade your storage space and bandwidth quota with a monthly or yearly subscription.\nPRO LITE subscription: 4.99 € per month or 49.99 € per year gives you 200 GB of storage space and 1 TB of bandwidth per month.\nPRO I subscription: 9.99 € per month or 99.99 € per year gives you 500 GB of storage space and 2 TB of bandwidth per month.\nPRO II subscription: 19.99 € per month or 199.99 € per year gives you 2 TB of storage space and 4 TB of bandwidth per month.\nPRO III subscription: 29.99 € per month or 299.99 € per year gives you 4 TB of storage space and 8 TB of bandwidth per month.\nSubscriptions are renewed automatically for successive subscription periods of the same duration and at the same price as the initial period chosen. To manage your subscriptions, simply click on the Play Store icon on your handset, sign in with your Google ID (if you haven\'t already done so) and then click on the MEGA app. You\'ll be able to manage your subscription there.\nFor more info, please check our website: \n https://mega.nz/mobile_terms.html \n https://mega.nz/mobile_privacy.html \nNew Terms of Service apply effective from 20 February 2016. See https://mega.nz/TermsOfService2016.pdf \n Note: For desktop access to your files Mega needs to use HTML5 compatible browsers to handle our advanced features. We recommend Mozilla Firefox and Google Chrome. However the mobile versions of browsers cannot access the Mega cloud storage system.</string>
    <string name="short_description_text" context="Short description text of the app in the Google Play page of the app">MEGA is Cloud Storage with Powerful Always-On Privacy. 50GB for free</string>
    
    <string name="general_total_size" context="label for the total file size of multiple files and/or folders (no need to put the colon punctuation in the translation)">Total size</string>
    <string name="general_x_of_x" context="Showing progress of elements. Example: 2 of 10."> of </string>
    <string name="general_yes" context="Answer for confirmation dialog.">Yes</string>
    <string name="general_no" context="Answer for confirmation dialog.">No</string>
    <string name="general_cancel" context="Answer for confirmation dialog.">Cancel</string>
    <string name="general_move_to" context="When moving a file to a location in MEGA. This is the text of the button after selection the destination">Move to</string>
    <string name="general_copy_to" context="When copying a file to a location in MEGA. This is the text of the button after selection the destination">Copy to</string>
    <string name="general_import_to" context="When importing a file to a location in MEGA. This is the text of the button after selection the destination">Import to</string>
    <string name="general_select" context="Selecting a specific location in MEGA. This is the text of the button">Select</string>
    <string name="general_select_to_upload" context="Selecting a specific location in MEGA. This is the text of the button">Select files</string>
    <string name="general_select_to_download" context="Selecting a specific location in MEGA. This is the text of the button">Select folder</string>
    <string name="general_create" context="This is the final button when creating a folder in the dialog where the user inserts the folder name">Create</string>
    <string name="general_upload" context="Button text when uploading a file to a previously selected location in MEGA">Upload File</string>
    <string name="general_download" context="Item menu option upon right click on one or multiple files.">Download</string>
    <string name="general_add" context="button">Add</string>
    <string name="general_move" context="button">Move</string>
    <string name="general_remove" context="button">Remove</string>
    <string name="general_share" context="button">Share</string>
   	<string name="general_confirm" context="button">Confirm</string>
   	<string name="general_leave" context="button">Leave</string>
   	<string name="general_decryp" context="button">Decrypt</string>
   	<string name="general_export" context="button">Export</string>

    <string name="general_empty" context="Button to delete the contents of the trashbin. Can also be translated as &quot;clear&quot;">Empty</string>
    <string name="general_loading" context="state previous to import a file">Loading</string>
    <string name="general_importing" context="state while importing the file">Importing</string>
    <string name="general_import" context="Import button. When the user clicks this button the file will be imported to his account.">Import</string>
    <string name="general_storage" context="Text listed before the amount of storage a user gets with a certain package. For example: &quot;1TB Storage&quot;.">Storage</string>
    <string name="general_bandwidth" context="Text listed before the amount of bandwidth a user gets with a certain package. For example: &quot;8TB Bandwidth&quot;. Can also be translated as data transfer.">Bandwidth</string>
    <string name="general_subscribe" context="Text placed inside the button the user clicks when upgrading to PRO. Meaning: subscribe to this plan">Subscribe</string>
    <string name="general_continue" context="Text placed inside the button the user clicks when clicking into the FREE account. Meaning: Continue to the main screen">Continue</string>  
    <string name="general_error_word" context="It will be followed by the error message">Error</string> 
    <string name="general_error_file_not_found" context="Message shown when a file doesn't exist">File link not found</string>
    <string name="general_error_folder_not_found" context="Message shown when a folder doesn't exist">Folder link not found</string>
    <string name="general_not_yet_implemented" context="when clicking into a menu whose functionality is not yet implemented">Not yet implemented</string>
    <string name="error_no_selection" context="when any file or folder is selected">No file or folder selected</string>
    <string name="general_already_downloaded" context="when trying to download a file that is already downloaded in the device">Already downloaded</string>
    <string name="general_already_uploaded" context="when trying to upload a file that is already uploaded in the folder">already uploaded</string>
    <string name="general_file_info" context="Label of the option menu. When clicking this button, the app shows the info of the file">File info</string>
    <string name="general_folder_info" context="Label of the option menu. When clicking this button, the app shows the info of the folder">Folder info</string>
    <string name="general_menu" context="Title when the left menu is opened">Menu</string>

    <string name="error_general_nodes" context="Error getting the root node">Error. Please, try again.</string>
 
    <string name="secondary_media_service_error_local_folder" context="Local folder error in Sync Service. There are two syncs for images and videos. This error appears when the secondary media local folder doesn't exist">The secondary media folder does not exist, please choose a new folder</string>   
    <string name="no_external_SD_card_detected" context="when no external card exists">No external storage detected</string>
    <string name="no_permissions_upload" context="On clicking menu item upload in a incoming shared folder read only">This folder is read only. You have no permissions to upload</string>
    
    <string name="remove_key_confirmation" context="confirmation message before removing the previously downloaded MasterKey file">You are removing the exported recovery key file</string>
    <string name="export_key_confirmation" context="confirmation message before downloading to the device the MasterKey file">Security warning! This is a high risk operation. Do you want to continue?</string> 
     
    <string name="more_options_overflow" context="title of the menu for more options for each file (rename, share, copy, move, etc)">More options</string>
    <string name="confirmation_add_contact" context="confirmation message before sending an invitation to a contact">Do you want to send an invitation to %s?</string>
    <string name="confirmation_remove_contact" context="confirmation message before removing a contact. Do not write question mark">Do you want to remove the contact %s?</string>
    <string name="confirmation_remove_multiple_contacts" context="confirmation message before removing mutiple contacts">Do you want to remove this %d contacts?</string>
    <string name="confirmation_move_to_rubbish" context="confirmation message before removing a file">Move to the Rubbish Bin?</string>
    <string name="confirmation_move_to_rubbish_plural" context="confirmation message before removing a file">Are you sure you want to move these items to the Rubbish Bin?</string>
    <string name="confirmation_delete_from_mega" context="confirmation message before removing a file">Delete from MEGA?</string>
    <string name="confirmation_delete_from_mega_plural" context="confirmation message before removing a file">Are you sure you want to delete these items permanently?</string>
    <string name="title_delete_from_mega" context="confirmation message before removing a file">Delete from MEGA</string>
    <string name="confirmation_leave_share_folder" context="confirmation message before leaving an incoming shared folder">If you leave the folder, you will not be able to see it again</string>
    
    <string name="confirmation_alert" context="confirmation message before removing a file">Please confirm</string>

    <string name="delete_account" context="Button in My Account section where the user can delete permanently his account">Delete account</string>
    <string name="action_logout" context="Button where the user can sign off or logout">Logout</string>
    <string name="action_add" context="Menu item">Upload</string>
    <string name="action_create_folder" context="Menu item">Create new folder</string>
    <string name="action_open_link" context="Menu item">Open link</string>
    <string name="action_upload" context="Button text when choosing the destination location in MEGA">Upload to</string>
    <string name="action_settings" context="Menu item">Settings</string>
    <string name="action_search" context="Search button">Search</string>
    <string name="action_play" context="Search button">Play</string>
    <string name="action_pause" context="Search button">Pause</string>
    <string name="action_refresh" context="Menu item">Refresh</string>
    <string name="action_sort_by" context="Menu item">Sort by</string>
    <string name="action_help" context="Menu item">Help</string>
    <string name="action_upgrade_account" context="Change from a free account to paying MEGA">Upgrade your account</string>
    <string name="upgrading_account_message" context="Message while proceeding to upgrade the account">Upgrading account</string>
    <string name="action_select_all" context="Menu item to select all the elements of a list">Select All</string>
    <string name="action_unselect_all" context="Menu item to unselect all the elements of a list">Unselect All</string>
    <string name="action_grid" context="Menu item to change from list view to grid view">Thumbnail view</string>
    <string name="action_list" context="Menu item to change from grid view to list view">List view</string>
    <string name="action_export_master_key" context="Menu item to let the user export the MasterKey">Backup recovery key</string>
    <string name="action_remove_master_key" context="Menu item to let the user remove the MasterKey (previously downloaded)">Remove recovery key</string>
    <string name="action_cancel_subscriptions" context="Menu item to let the user cancel subscriptions">Cancel subscription</string>
    <string name="toast_master_key_removed" context="success message when the MasterKey file has been removed">The recovery key file has been removed</string>
    <string name="cancel_subscription_ok" context="success message when the subscription has been canceled correctly">The subscription has been cancelled</string>
    <string name="cancel_subscription_error" context="error message when the subscription has not been canceled successfully">We were unable to cancel your subscription. Please contact support@mega.nz for assistance</string>
    <string name="action_kill_all_sessions" context="Menu item to kill all opened sessions">Close other sessions</string>
    <string name="success_kill_all_sessions" context="Message after kill all opened sessions">The remaining sessions have been closed</string>
    <string name="error_kill_all_sessions" context="Message after kill all opened sessions">Error when closing the opened sessions</string>    
    
     <plurals name="general_num_files" context="this is used for example when downloading 1 file or 2 files">
        <item context="Singular of file. 1 file" quantity="one">file</item>
        <item context="Plural of file. 2 files" quantity="other">files</item>
    </plurals>
    
     <plurals name="general_num_contacts">
        <item quantity="one" context="referring to a contact in the contact list of the user">contact</item>
        <item quantity="other" context="Title of the contact list">contacts</item>
    </plurals>
    
    <plurals name="general_num_folders">
        <item quantity="one" context="Singular of folder/directory. 1 folder">folder</item>
        <item quantity="other" context="Plural of folder/directory. 2 folders">folders</item>
    </plurals>
    
   <plurals name="general_num_shared_folders">
        <item quantity="one" context="Title of the incoming shared folders of a user in singular">shared folder</item>
        <item quantity="other" context="Title of the incoming shared folders of a user in plural.">shared folders</item>
    </plurals>
    
    <plurals name="general_num_downloads" context="in the notification. When downloading the notification is like 3 downloads.">
        <item quantity="one" context="Item menu option upon clicking on one or multiple files. Singular">download</item>
        <item quantity="other" context="Item menu option upon clicking on one or multiple files. Plural">downloads</item>
    </plurals>
    
    <plurals name="general_num_uploads">
        <item quantity="one" context="Transfer type description in the active file transfer panel, can either be upload or download. Singular">upload</item>
        <item quantity="other" context="Transfer type description in the active file transfer panel, can either be upload or download. Plural">uploads</item>
    </plurals>
    
     <plurals name="general_num_users" context="used for example when a folder is shared with 1 user or 2 users">
        <item quantity="one" context="used for example when a folder is shared with 1 user">contact</item>
        <item quantity="other" context="used for example when a folder is shared with 2 or more users">contacts</item>
    </plurals>
    
    <string name="confirmation_required" context="Alert title before download">Confirmation required</string>
    <string name="alert_larger_file" context="Alert text before download"> %s will be downloaded. Are you sure?</string>
    <string name="alert_no_app" context="Alert text before download"> There is no app to open the file %s. Do you want to continue with the download?</string>
    <string name="checkbox_not_show_again" context="Alert checkbox before download">Do not show again</string>
     
    <string name="login_text" context="Login button">Login</string>
    <string name="email_text" context="email label">E-mail</string>
    <string name="password_text" context="password label">Password</string>
    <string name="confirm_password_text" context="label shown in the confirmation of the password when creating an account">Confirm password</string>
    <string name="abc" context="in the password edittext the user can see the password or asterisks. ABC shows the letters of the password">ABC</string>
    <string name="dots" context="in the password edittext the user can see the password or asterisks. ··· shows asterisks instead of letters">···</string>
    <string name="new_to_mega" context="This question applies to users that do not have an account on MEGA yet">New to MEGA?</string>
    <string name="create_account" context="label and text button when creating the account">Create an account</string>
    <string name="error_enter_email" context="when the user tries to log in MEGA without typing the email">Please enter your email address</string>
    <string name="error_invalid_email" context="error when logging in to MEGA with an invalid email">Invalid email address</string>
    <string name="error_enter_password" context="when the user tries to log in MEGA without typing the password">Please enter your password</string>
    <string name="error_server_connection_problem" context="when the user tries to log in to MEGA without a network connection">Network connection problem, please try again later</string>
    <string name="error_server_expired_session" context="when the user tries to log in to MEGA without a valid session">You have been logged out on this device from another location</string>
    <string name="login_generating_key" context="the first step when logging in is calculate the private and public encryption keys">Calculating encryption keys</string>
    <string name="login_connecting_to_server" context="Message displayed while the app is connecting to a MEGA server">Connecting to the server</string>
    <string name="error_incorrect_email_or_password" context="Error message when a login attempt fails.">Incorrect email or password. Have you validated your email account?</string>    
    <string name="download_updating_filelist" context="Status text when updating the file manager">Updating file list</string>
    <string name="login_confirm_account" context="title of the screen after creating an account when the user has to confirm the password to confirm the account">Confirm account</string>
    <string name="login_querying_signup_link" context="when the user clicks on the link sent by MEGA after creating the account, this message is shown">Checking validation link</string>
    <string name="login_confirming_account" context="Attempting to activate a MEGA account for a user.">Activating account</string>
    <string name="login_preparing_filelist" context="After login, updating the file list, the file list should be processed before showing it to the user">Preparing file list</string>
    <string name="login_before_share" context="when the user tries to share something to MEGA without being logged">Please log in to share with MEGA</string>
    <string name="session_problem" context="if a link to a folder cannot be fetched">Problem of retrieving files from the folder</string>

    <string name="tour_space_title">MEGA SPACE</string>
    <string name="tour_speed_title">MEGA SPEED</string>
    <string name="tour_privacy_title">MEGA PRIVACY</string>
    <string name="tour_access_title">MEGA ACCESS</string>
    <string name="tour_space_text">Register now and get 50 GB of free space</string>
    <string name="tour_speed_text">Uploads are fast. Quickly share files with everyone</string>
    <string name="tour_privacy_text">Keep all your files safe with MEGA\'s end-to-end encryption</string>
    <string name="tour_access_text">Get fully encrypted access anywhere, anytime</string>
    
    <string name="create_account_text" context="button that allows the user to create an account">Create account</string>
    <string name="name_text" context="Name of the user">Name</string>
    <string name="lastname_text" context="Last name of the user">Last Name</string>
    <string name="tos" context="text placed on the checkbox of acceptation of the Terms of Service">I agree with MEGA\'s Terms of Service</string>
    <string name="already_account" context="Does the user already have a MEGA account">Already have an account?</string>
    
    <string name="create_account_no_terms" context="warning dialog">You have to accept our Terms of Service</string>
	<string name="error_enter_username" context="Warning dialog">Please enter your name</string>
    <string name="error_short_password" context="when creating the account">Password is too short</string>
    <string name="error_passwords_dont_match" context="when creating the account">Passwords do not match</string>
    <string name="error_email_registered" contect="when creating the account">This e-mail address has already registered an account with MEGA</string>
    
    <string name="create_account_confirm_title" context="Title that is shown when e-mail confirmation is still required for the account">Confirmation required</string>
    <string name="create_account_confirm" context="">Please check your e-mail and click the link to login and confirm your account</string>
    <string name="create_account_creating_account">Connecting to the server: Creating account</string>
    
    <string name="cancel_transfer_title">Cancel Transfer</string>
    <string name="cancel_transfer_confirmation">The transfer will be cancelled, are you sure you want to continue?</string>
    <string name="cancel_all_transfer_confirmation">All transfers will be cancelled, are you sure you want to continue?</string>

    <string name="section_cloud_drive" context="The name of every users root drive in the cloud of MEGA. The term \'cloud\' is a new computer term and can probably not be translated. Do not translate &quot;cloud&quot; literal unless your language allows this. Please see http://en.wikipedia.org/wiki/Cloud_computing for your reference.">Cloud Drive</string>
	<string name="section_secondary_media_uploads" context="title of the screen where the secondary media images are uploaded">Media Uploads</string>
	<string name="section_inbox" context="title of the screen that show the inbox">Inbox</string>
	<string name="section_saved_for_offline" context="title of the screen that shows the files saved for offline in the device">Saved for Offline</string>
	<string name="section_shared_with_me" context="title of the screen that shows all the folders that the user shares with other users and viceversa">Shared with me</string>
	<string name="section_shared_items" context="title of the screen that shows all the shared items">Shared items</string>
	<string name="section_rubbish_bin" context="The title of the trash bin in the tree of the file manager.">Rubbish Bin</string>
	<string name="section_contacts" context="Title of the contact list">Contacts</string>
	<string name="tab_sent_requests" context="Title of the sent requests tab. Capital letters">SENT REQUESTS</string>
	<string name="tab_received_requests" context="Title of the received requests tab. Capital letters">RECEIVED REQUESTS</string>
	<string name="sent_requests_empty" context="the user has not sent any contact request to other users">No sent requests</string>
	<string name="received_requests_empty" context="the user has not received any contact request from other users">No received requests</string>
	<string name="section_transfers" context="Title for the file transfer screen (with the up &amp; download)">Transfers</string>

	<string name="section_account" context="button to the settings of the user\'s account">My Account</string>
	<string name="section_photo_sync" context="title of the screen where the camera images are uploaded">Camera Uploads</string>
	<string name="used_space" context="Used space &quot;5MB of 100MB&quot;.">%1$s of %2$s</string>
	<string name="tab_incoming_shares" context="Capital letters. Incoming shared folders. The title of a tab">INCOMING</string>
	<string name="tab_outgoing_shares" context="Capital letters. Outgoing shared folders. The title of a tab">OUTGOING</string>
	
	<string name="title_incoming_shares_explorer" context="Title of the file explorer in tab INCOMING">Incoming Shares</string>
	<string name="choose_folder_explorer" context="Title of the button in Incoming Shares tabs">Choose folder</string>
	
	<string name="file_browser_empty_cloud_drive" context="message when there are no files in the Cloud Drive">No files in your Cloud Drive</string>
	<string name="file_browser_empty_rubbish_bin" context="option to empty rubbish bin">Empty Rubbish Bin</string>
	<string name="empty_rubbish_bin" context="message when there are no files in the Rubbish Bin">Empty Rubbish Bin</string>
	<string name="file_browser_empty_incoming_shares" context="message when there are no incoming shared folders">No incoming shared folders</string>
	<string name="file_browser_empty_outgoing_shares" context="message when there are no outgoing shared folders">No outgoing shared folders</string>
    <string name="file_browser_empty_folder" context="Text that indicates that a folder is currently empty">Empty Folder</string>
    <string name="empty_inbox" context="Text that indicates that Inbox is empty">Empty Folder</string>
    
    <string name="choose_account_activity" context="Title of the activity Choose Account">Choose Account</string>
	
	<string name="file_properties_activity" context="Menu item to show the properties dialog of files and or folders.">Properties</string>
	<string name="file_properties_available_offline" context="The files are available &quot;offline&quot; (without a network Wi-Fi mobile data connection)">Available offline</string>
	<string name="file_properties_available_offline_on" context="Button state when a file can be saved for offline.(Capital letters)">ON</string>
	<string name="file_properties_available_offline_off" context="Button state when a file is already saved for offline. (Capital letters)">OFF</string>
	<string name="file_properties_info_size_file" context="Refers to the size of a file.">Size: </string>
	<string name="file_properties_info_content" context="header of a status field for what content a user has shared to you">Content: </string>
	<string name="file_properties_info_added" context="when was the file added in MEGA">Added: </string>
	<string name="file_properties_info_modified" context="when was the file modified">Modified: </string>
	<string name="file_properties_shared_folder_private_folder" context="the folder is private. A public user can\'t access the folder">No public link</string>
	<string name="file_properties_shared_folder_public_link" context="the label when a folder can be accesed by public users">Public link</string>
	<string name="file_properties_shared_folder_full_access" context="Refers to access rights for a file folder.">Full access</string>
	<string name="file_properties_shared_folder_read_write" context="Refers to access rights for a file folder. (with the &amp; needed. Don\'t use the symbol itself. Use &amp;)">Read &amp; write</string>
	<string name="file_properties_shared_folder_read_only" context="Refers to access rights for a file folder.">Read-only</string>
	<string name="file_properties_shared_folder_shared_with" context="title of the screen that shows the users with whom the user has shared a folder">Shared with: </string>
	<string name="file_properties_shared_folder_permissions" context="Item menu option upon clicking on a file folder. Refers to the permissions of a file folder in the file manager.">Permissions:</string>
	<string name="dialog_select_permissions" context="Title of the dialog to choose permissions when sharing.">Share Permissions</string>
	<string name="file_properties_shared_folder_change_permissions" context="menu item">Change permissions</string>
	<string name="file_properties_shared_folder_select_contact" context="when listing all the contacts that shares a folder">Shared with</string>
	<string name="file_properties_send_file_select_contact" context="send a file to a MEGA user">Send to</string>
	<string name="file_properties_owner" context="shows the owner of an incoming shared folder">Owner</string>
    <string name="contact_invite" context="positive button on dialog to invite a contact">Invite</string>
    <string name="contact_reinvite" context="option to reinvite a contact">Reinvite</string>
	<string name="contact_ignore" context="option to ignore a contact invitation">Ignore</string>
	<string name="contact_decline" context="option to decline a contact invitation">Decline</string>
	<string name="contact_accept" context="option to accept a contact invitation">Accept</string>
	<string name="contact_properties_activity" context="title of the contact properties screen">Contact Info</string>	
	<string name="contact_file_list_activity" context="header of a status field for what content a user has shared to you">Content</string>	
	<string name="contact_shared_files" context="title of the screen where the folders are shown with the contact owner of those folders">Shared Folders with:</string>	
	<string name="contacts_list_empty_text" context="Adding new relationships (contacts) using the actions.">Add new contacts using the button below</string>	
	<string name="no_contacts" context="When an user wants to share a folder but has not any contact yet">There are not contacts in the account. Please add them on the Contacts screen</string>
	<string name="contacts_explorer_list_empty_text" context="Add new contacts before sharing.">Add a new contact to share</string>
	
	<string name="error_not_enough_free_space" context="Error message">Not enough free space</string>

	<string name="option_link_without_key" context="Alert Dialog to get link">Link without key</string>
	<string name="option_decryption_key" context="Alert Dialog to get link">Decryption key</string>
	
	<string name="download_failed" context="Error message">Download failed</string>
	<string name="download_downloaded" context="notification message. Example: 1 file downloaded">downloaded</string>
	<string name="download_downloading" context="Title header on the download page while the file is downloading.">Downloading</string>
	<string name="text_downloading" context="Text located in each fragment when a download is in progress">Transferring</string>
	<string name="download_preparing_files" context="message before the download or upload start ">Preparing files</string>
    <string name="download_began" context="message when the download starts">Download has started</string>
    <string name="download_cancel_downloading" context="Confirmation text when attempting to cancel the download">Do you want to cancel the download?</string>
    <string name="download_touch_to_cancel" context="Hint how to cancel the download">Touch to cancel download</string>
    <string name="download_touch_to_show" context="Hint how to cancel the download">Touch to show all the transfers</string>
    <string name="error_file_size_greater_than_4gb" context="Warning message">Most devices can\'t download files greater than 4GB. Your download will probably fail</string>
    <string name="intent_not_available" context="message when trying to open a downloaded file but there isn\'t any app that open that file. Example: a user downloads a pdf but doesn\'t have any app to read a pdf">There isn\'t any available app to execute this file on your device</string>
	
    <string name="context_share_image" context="to share an image using Facebook, Whatsapp, etc">Share image using</string>
    <string name="context_get_link" context="create a link of a file and send it using an app from the device">Share link</string>
    <string name="context_get_link_menu" context="Item menu option upon right click on one or multiple files.">Get link</string>
    <string name="context_manage_link_menu" context="Item menu option upon right click on one or multiple files.">Get link</string>
    <string name="context_leave_menu" context="Item menu option upon right click on one or multiple files.">Leave</string>
    <string name="alert_leave_share" context="Title alert before leaving a share.">Leave share</string>
    <string name="context_clean_shares_menu" context="Item menu option upon right click on one or multiple files.">Remove shares</string>
    <string name="context_remove_link_menu" context="Item menu option upon right click on one or multiple files.">Remove link</string>
    <string name="context_remove_link_warning_text" context="Warning that appears prior to remove a link of a file.">This link will not be publicly available anymore</string>
    <string name="context_rename" context="Item menu option upon right click on one or multiple files.">Rename</string>
    <string name="context_open_link" context="Item menu option upon right click on one or multiple files.">Open</string>
    <string name="context_open_link_title" context="Item menu option upon right click on one or multiple files.">Open link</string>
    <string name="context_renaming" context="while renaming a file or folder">Renaming</string>
    <string name="context_preparing_provider" context="while file provider is downloading a file">Preparing file</string>
    <string name="context_download" context="Item menu option upon right click on one or multiple files.">Download</string>
    <string name="download_folder" context="Item menu option upon right click on one or multiple files.">Download folder</string>
    <string name="import_folder" context="Item menu option upon right click on one or multiple files.">Import folder</string>
    <string name="context_move" context="Item menu option upon right click on one or multiple files.">Move</string>
    <string name="context_moving" context="while moving a file or folder">Moving</string>
    <string name="context_sharing" context="while sharing a folder">Sharing folder</string>
    <string name="context_copy" context="Item menu option upon right click on one or multiple files.">Copy</string>
    <string name="context_upload" context="Item menu option upon right click on one or multiple files.">Upload</string>
    <string name="context_copying" context="while copying a file or folder">Copying</string>
    <string name="context_creating_link" context="status text">Creating link</string>
    <string name="context_moving_to_trash" context="status text">Moving to Rubbish Bin</string>
    <string name="context_move_to_trash" context="menu item">Move to Rubbish Bin</string>
    <string name="context_delete_from_mega" context="menu item">Delete from MEGA</string>
    <string name="context_new_folder_name" context="Input field description in the create folder dialog.">Folder Name</string>
    <string name="context_new_contact_name" context="when adding a new contact. in the dialog">Contact email</string>
    <string name="context_creating_folder" context="status dialog when performing the action">Creating folder</string>
    <string name="context_adding_contact" context="Adding a new relationship (contact)">Adding contact</string>
    <string name="context_download_to" context="Menu item">Save to</string>
    <string name="context_clear_rubbish" context="Menu option title">Empty Rubbish Bin</string>
    <string name="clear_rubbish_confirmation" context="Ask for confirmation before removing all the elements of the rubbish bin">All items inside Rubbish Bin will be deleted.</string>
    <string name="context_send_link" context="get the link and send it">Send link</string>
    <string name="context_send" context="get the link and send it">Send</string>
    <string name="context_send_file_inbox" context="send the file to inbox">Send to Inbox</string>
    <string name="context_copy_link" context="get the link and copy it">Copy link</string>
    <string name="context_remove" context="Menu option to delete one or multiple selected items.">Remove</string>
    <string name="context_delete_offline" context="Menu option to delete selected items of the offline state">Remove from Offline</string>
    <string name="context_share_folder" context="menu item">Share folder</string>
    <string name="context_send_file" context="menu item">Send file</string>
    <string name="context_view_shared_folders" context="open a shared folder">View shared folders</string>
    <string name="context_sharing_folder" context="Item menu option upon clicking on one or multiple files.">Sharing</string>
    <string name="remove_all_sharing" context="status text">Removing all sharing contacts</string>
	<string name="leave_incoming_share" context="status text">Leaving shared folder</string>
    <string name="context_camera_folder" context="The location of where the user has the photos/videos stored.">Camera folder</string>
    <string name="context_mega_contacts" context="when sharing a folder, the user can choose a contact from MEGA">MEGA Contacts</string>
    <string name="context_phone_contacts" context="when sharing a folder, the user chan choose a contact from the device">Phone Contacts</string>
    <string name="context_delete" context="menu item">Delete</string>
    <string name="context_more" context="menu item">More</string>
    <string name="context_contact_added" context="success message when adding a contact">Contact added</string>
    <string name="context_contact_invitation_sent" context="success message when sending a contact request">Request sent</string>
    <string name="context_contact_invitation_deleted" context="success message when removing a contact request">Request deleted</string>
    <string name="context_contact_invitation_resent" context="success message when reinvite a contact">Request resent</string>
    <string name="context_contact_request_sent" context="success message when sending a contact request">Request correctly sent to %s. The status can be consulted in the Sent Requests tab.</string>
    <string name="context_invitacion_reply" context="success message when adding a contact">Reply to the invitation sent</string>
    <string name="context_contact_removed" context="success message when removing a contact">Contact removed</string>
    <string name="context_contact_not_removed" context="error message">Error. Contact not removed</string>
    <string name="context_permissions_changed" context="success message when chaning the permissionss">Permissions changed</string>
    <string name="context_permissions_not_changed" context="error message">Error. Permissions not changed</string>
    <string name="context_folder_already_exists" context="message when trying to create a folder that already exists">Folder already exists</string>
    <string name="context_contact_already_exists" context="message when trying to create a invite a contact already that is already added">%s is already a contact</string>
    <string name="context_send_no_permission" context="message when trying to send a file without full access">No permissions to send this file</string>
    <string name="context_folder_created" context="success message when creating a folder">Folder created</string>
    <string name="context_folder_no_created" context="error message when creating a folder">Error. Folder not created</string>
    <string name="context_correctly_renamed" context="success message when renaming a node">Renamed successfully</string>
    <string name="context_no_renamed" context="error message">Error. Not renamed</string>
    <string name="context_correctly_copied" context="success message when copying a node">Copied successfully</string>
    <string name="context_correctly_sent" context="success message when sending a file">File sent</string>
    <string name="context_no_sent" context="error message when sending a file">Error. File not sent</string>
    <string name="context_correctly_sent_node" context="success message when sending a node to Inbox">Sent to Inbox</string>
    <string name="context_no_sent_node" context="error message when sending a node to Inbox">Error. Not sent to Inbox</string>
    <string name="context_no_copied" context="error message">Error. Not copied</string>
    <string name="context_no_destination_folder" context="message that appears when a user tries to move/copy/upload a file but doesn't choose a destination folder">Please choose a destination folder</string>
    <string name="context_correctly_moved" context="success message when moving a node">Moved successfully</string>
    <string name="number_correctly_moved" context="success message when moving a node">%d items moved successfully</string>
    <string name="number_incorrectly_moved" context="success message when moving a node">%d items are not moved successfully</string>
    <string name="context_correctly_moved_to_rubbish" context="success message when moving a node">Moved to the Rubbish Bin successfully</string>
    <string name="number_correctly_moved_to_rubbish" context="success message when moving a node">%d items moved to the Rubbish Bin successfully</string>
    <string name="number_incorrectly_moved_to_rubbish" context="success message when moving a node">%d items are not sent successfully</string>
    <string name="context_no_moved" context="error message">Error. Not moved</string>
    <string name="context_correctly_shared" context="success message when sharing a folder">Shared successfully</string>
    <string name="context_no_shared_number" context="error message when sharing a folder">Error. %d process of the sharing is not completed</string>
    <string name="context_correctly_shared_removed" context="success message when sharing a folder">Remove shares successfully</string>
    <string name="context_no_shared_number_removed" context="error message when sharing a folder">Error. %d process of removing shares is not completed</string>
    <string name="context_no_shared" context="error message">Error. Not shared</string>
    <string name="context_no_removed_shared" context="error message">Error. Share failed to remove</string>
    <string name="context_remove_sharing" context="success message when removing a sharing">Folder sharing removed</string>
    <string name="context_no_link" context="error message">Link creation failed</string>
    <string name="context_correctly_removed" context="success message when removing a node from MEGA">Deleted successfully</string>
    <string name="context_no_removed" context="error message">Error. Deletion failed</string>
    <string name="number_correctly_removed" context="success message when moving a node">%d items removed successfully from MEGA</string>
    <string name="number_no_removed" context="error message when moving a node">%d items are not removed successfully</string>
    <string name="number_correctly_leaved" context="success message when moving a node">%d folders left successfully</string>
    <string name="number_no_leaved" context="error message when moving a node">%d folders are not left successfully</string>
    <string name="number_correctly_sent" context="success message when sending multiple files">File sent to %d contacts successfully</string>
    <string name="number_no_sent" context="error message when sending multiple files">File is not sent to %d contacts</string>
    <string name="number_correctly_sent_multifile" context="success message when sending multiple files">%d files sent successfully</string>
    <string name="number_no_sent_multifile" context="error message when sending multiple files">%d files failed to send</string>
    <string name="number_correctly_copied" context="success message when sending multiple files">%d items copied successfully</string>
    <string name="number_no_copied" context="error message when sending multiple files">%d items are not copied</string>
    <string name="number_contact_removed" context="success message when removing several contacts">%d contacts removed successfully</string>
    <string name="number_contact_not_removed" context="error message when removing several contacts">%d contacts are not removed</string>
    <string name="number_contact_file_shared_correctly" context="success message when sharing a file with multiple contacts">Folder shared with %d contacts successfully</string>
    <string name="number_contact_file_not_shared_" context="error message when sharing a file with multiple contacts">File can not be shared with %d contacts</string>
    <string name="number_correctly_shared" context="success message when sharing multiple files">%d folders shared successfully</string>
    <string name="number_no_shared" context="error message when sharing multiple files">%d folders are not shared</string>
    <string name="context_correctly_copied_contact" context="success message when sending a file to a contact">Successfully sent to:</string>
    <string name="context_correctly_removed_sharing_contacts" context="success message when removing all the contacts of a shared folder">The folder is no longer shared</string>
    <string name="context_no_removed_sharing_contacts" context="error message when removing all the contacts of a shared folder">Error, the folder is still shared with another contact</string>
    <string name="context_select_one_file" context="option available for just one file">Select just one file</string>
    <string name="rubbish_bin_emptied" context="success message when emptying the RB">Rubbish Bin emptied successfully</string>
    <string name="rubbish_bin_no_emptied" context="error message when emptying the RB">Error. The Rubbish Bin has not be emptied</string>
    
    <string name="dialog_cancel_subscriptions" context="dialog cancel subscriptions">You are about to cancel your MEGA subscription. Please let us know if there is anything we can do to help you change your mind</string>
    <string name="hint_cancel_subscriptions" context="hint cancel subscriptions dialog">Type feedback here</string>
    <string name="dismiss_cancel_subscriptions" context="dismiss cancel subscriptions dialog">Dismiss</string>
    <string name="send_cancel_subscriptions" context="send cancel subscriptions dialog">Send</string>
    <string name="title_cancel_subscriptions" context="title cancel subscriptions dialog">Cancel Subscription</string>
    <string name="confirmation_cancel_subscriptions" context="confirmation cancel subscriptions dialog">Thank you for your feedback! Are you sure you want to cancel your MEGA subscription?</string>
    <string name="reason_cancel_subscriptions" context="provide a reason to cancel subscriptions dialog">Your subscription has not been cancelled. Please provide a reason for your cancellation</string>
    
    <string name="context_node_private" context="success message after removing the public link of a folder">The folder is now private</string>
    <string name="context_share_correctly_removed" context="success message after removing a share of a folder. a contact has no access to the folder now">Share removed</string>
  
    <string name="menu_new_folder" context="Menu option to create a new folder in the file manager.">New folder</string>
    <string name="menu_add_contact" context="Menu option to add a contact to your contact list.">Add contact</string>
    <string name="menu_add_contact_and_share" context="Menu option to add a contact to your contact list.">Add contact and share</string>
    <string name="menu_download_from_link" context="Text that is displayed in the dialog to download a MEGA link inside the app">Download from MEGA link</string>
    
    <string name="alert_decryption_key" context="Title of the alert to introduce the decryption key">Decryption Key</string>
    <string name="message_decryption_key" context="Message of the alert to introduce the decryption key">Please include the decryption key for the link</string>
        
    <string name="upload_to_image" context="upload to. Then choose an Image file">Image</string>
	<string name="upload_to_audio" context="upload to. Then choose an Audio file">Audio</string>
	<string name="upload_to_video" context="upload to. Then choose a Video file">Video</string>
	<string name="upload_to_other" context="upload to. Then choose a file which is not an Image, an Audio or a Video">Other File</string>
	<string name="upload_to_filesystem" context="upload to. Then choose to browse the file system to choose a file">Pick from File System</string>
	<string name="upload_select_file_type" context="title of the dialog for choosing if a user wants to upload an image, an audio, a video or a file from the system">Select file type</string>
	<string name="upload_uploading" context="status text">Uploading</string>
	<string name="upload_touch_to_cancel" context="hint to how to cancel the upload (by touching the notification)">Touch to cancel upload</string>
	<string name="upload_failed" context="error message">Upload failed</string>
	<string name="upload_uploaded" context="Label for the current uploaded size of a file. For example, 3 files, 50KB uploaded">uploaded</string>
	<string name="upload_cancel_uploading" context="Confirmation text for cancelling an upload">Do you want to cancel the upload?</string>
	<string name="upload_prepare" context="Status text at the beginning of an upload">Processing file</string>
	<string name="error_temporary_unavaible" context="error message when downloading a file">Resource temporarily not available, please try again later</string>
	<string name="upload_can_not_open" context="Error message when the selected file cannot be opened">Cannot open selected file</string>
	<string name="upload_began" context="when an upload starts, a message is shown to the user">Upload has started</string>
	<string name="unzipping_process" context="when a zip file is downloaded and clicked, the app unzips the file. This is the status text while unzipping the file">Unzipping file</string>
		
	<string name="error_io_problem" context="error message while browsing the local filesystem">Filesystem problem</string>
	<string name="general_error" context="error message while browsing the local filesystem">Error happened when executing the action</string>
	
	<string name="full_screen_image_viewer_label" context="title of the image gallery">Image Viewer</string>
	
	<string name="manager_download_from_link_incorrect" context="Error message when the user entered an incorrect MEGA link format for importing">Incorrect link format</string>
	
	<string name="my_account_activity" context="Title of the screen where the user account information is shown">Account</string>
    <string name="my_account_total_space" context="Headline for the amount of total storage space">Storage Space</string>
    <string name="my_account_free_space" context="Headline for the amount of storage space is remaining">Free Space</string>
    <string name="my_account_used_space" context="Headline for the amount of storage space is used">Used Space</string>
    <string name="my_account_change_password" context="menu item">Change password</string>
    <string name="warning_out_space" context="Warning in Cloud Drive when the user is runningut of space">You\'re running out of space!\n Do you want to upgrade your account?</string>
    <string name="overquota_alert_title" context="Title dialog overquota error">Overquota Alert!</string>
     <string name="overquota_alert_text" context="Dialod text overquota error">Operation not allowed, you will exceed the storage limit of your account. Do you want to upgrade your account?</string>
    
    <string name="op_not_allowed" context="Dialod text overquota error">Operation not allowed</string>
    <string name="my_account_last_session" context="when did the last session happen">Last session</string>
    <string name="my_account_connections" context="header for the social connections, showing the number of contacts the user has">Connections</string>
    
    <string name="my_account_changing_password" context="message displayed while the app is changing the password">Changing password</string>
    <string name="my_account_change_password_oldPassword" context="when changing the password, the first edittext is to enter the current password">Current password</string>
    <string name="my_account_change_password_newPassword1" context="when changing the password">New password</string>
    <string name="my_account_change_password_newPassword2" context="when changing the password">Confirm new password</string>
    <string name="my_account_change_password_error" context="Error message when the user attempts to change his password (two potential reasons in one error message).">Incorrect current password or the new passwords you provided do not match. Please try again</string>
    <string name="my_account_change_password_error_2" context="Error message when the user attempts to change his password (two potential reasons in one error message).">Incorrect current password. Please try again</string>
    <string name="my_account_change_password_OK" context="Success text">Password changed successfully</string>
    <string name="my_account_change_password_dont_match" context="when changing the password or creating the account, the password is required twice and check that both times are the same">Password doesn\'t match</string> 
    
    <string name="upgrade_activity" context="title of the Upgrade screen">Pro Membership</string>
    <string name="upgrade_select_pricing" context="title of the selection of the pro account wanted">Select membership</string>
    <string name="select_membership_1" context="the user has to decide the way of payment">Monthly or annually recurring</string>
    <string name="select_membership_2" context="button to go to Google Play">Google Play subscription</string>
    
    <string name="select_payment_method" context="after choosing one PRO plan, the user have to choose the payment method: credit card, fortumo, etc">Select payment method</string>
    <string name="no_available_payment_method" context="choose the payment method option when no method is available">At this moment, no method of payment is available for this plan</string>
    <string name="payment_method_credit_card" context="one of the payment methods">Credit Card (subscription)</string>
    <string name="payment_method_fortumo" context="one of the payment methods">Mobile Carrier (one-off)</string>
    <string name="payment_method_centili" context="one of the payment methods">Mobile Carrier (one-off)</string>
    <string name="payment_method_google_wallet" context="one of the payment methods">Google Wallet (subscription)</string>
    
    <string name="upgrade_per_month" context="button to decide monthly payment. The asterisk is needed">Monthly*</string>
    <string name="upgrade_per_year" context="button to decide annually payment. The asterisk is needed">Annually*</string>
    
    <string name="upgrade_comment" context="the meaning of the asterisk in monthly* and annually* payment">* recurring subscription can be cancelled anytime before the renewal date</string>
    
    <string name="file_properties_get_link" context="the user can get the link and it\'s copied to the clipboard">The link has been copied to the clipboard</string>
    <string name="file_properties_remove_link" context="the user can remove the public link">The link has been removed</string>
    
    <string name="full_image_viewer_not_preview" context="before sharing an image, the preview has to be downloaded">The preview has not been downloaded yet. Please wait</string>

    <string name="log_out_warning" context="alert when clicking a newsignup link being logged">Please, log out before creating the account</string>
    
    <string name="import_correct" context="success message after import a file">Imported successfully</string>
    
    <string name="transfers_empty" context="message shown in the screen when there are not any active transfer">No active transfers</string>
    <string name="transfers_pause" context="File uploading or downloading has been paused (until the user continues at a later stage)">All transfers are paused</string>
    <string name="menu_pause_transfers" context="menu item">Pause transfers</string>
    <string name="menu_restart_transfers" context="menu item">Restart transfers</string>
    <string name="menu_cancel_all_transfers" context="menu item">Cancel all transfers</string>
    <string name="menu_take_picture" context="menu item">Take picture</string>
    
    <string name="cam_sync_wifi" context="how to upload the camera images. only when Wi-Fi connected">WiFi only</string>
    <string name="cam_sync_data" context="how to upload the camera images. when Wi-Fi connected and using data plan">WiFi or data plan</string>
    <string name="cam_sync_ok" context="Answer for confirmation dialog.">OK</string>
    <string name="cam_sync_skip" context="skip the step of camera upload">Skip</string>
    <string name="cam_sync_syncing" context="The upload of the user\'s photos orvideos from their specified album is in progress.">Camera Upload in progress</string>
    <string name="cam_sync_cancel_sync" context="confirmation question for cancelling the camera uploads">Do you want to cancel Camera Uploads?</string>
    <string name="settings_camera_notif_error_no_folder" context="Error message when an unavailable destination folder was selected">Destination folder is unavailable</string>
    <string name="settings_camera_notif_title" context="title of the notification when camera upload is enabled">Uploading files of media folders</string>
    <string name="settings_camera_notif_error" context="notification error">Camera Uploads problem</string>
    <string name="settings_camera_notif_complete" context="notification camera uploads complete">Camera Uploads complete</string>
    
    <string name="settings_storage" context="Text listed before the amount of storage a user gets with a certain package. For example: &quot;1TB Storage&quot;.">Storage</string>
    <string name="settings_pin_lock" context="settings category title. Below this title, the pin lock settings start">PIN Lock</string>
    
    <string name="settings_advanced_features" context="Settings category title for cache and offline files">Advanced Features</string>
    <string name="settings_advanced_features_cache" context="Settings preference title for cache">Clear Cache</string>
    <string name="settings_advanced_features_offline" context="Settings preference title for offline files">Clear Offline Files</string>
    
    <string name="settings_advanced_features_size" context="Size of files in offline or cache folders">Currently using %s</string>    
    <string name="settings_advanced_features_calculating" context="Calculating Size of files in offline or cache folders">Calculating</string>
    
    <string name="settings_storage_download_location" context="title of the setting to set the default download location">Default download location</string>
    <string name="settings_storage_ask_me_always" context="Whether to always ask the user each time.">Always ask for download location</string>
    <string name="settings_storage_advanced_devices" context="Whether to enable the storage in advanced devices">Display advanced devices (external SD)</string>
    
    <string-array name="settings_storage_download_location_array" context="if the user has an internal and an external SD card, it has to be set on the settings screen">
        <item context="internal storage option">Internal storage</item>
        <item context="external storage option">External storage</item>
    </string-array>

    <string-array name="add_contact_array" context="choose the way the new user's email is inserted">
        <item context="write option">Write the user\'s e-mail</item>
        <item context="import from phone option">Import from device</item>
    </string-array>
    
    <string name="settings_camera_upload_on" context="settings option">Enable Camera Uploads</string>
    <string name="settings_camera_upload_turn_on" context="settings option">Turn on Camera Uploads</string>
    <string name="settings_camera_upload_off" context="settings option">Disable Camera Uploads</string>
    <string name="settings_camera_upload_how_to_upload" context="settings option. How to upload the camera images: via Wi-Fi only or via Wi-Fi and data plan">How to upload</string>
    
    <string name="settings_secondary_upload_on" context="The Secondary Media Uploads allows to create a second Camera Folder synchronization. Enabling it would imply to choose a new local folder and then, a new destination folder in MEGA. This is the text that appears in the settings option to enable the second synchronization.">Enable Secondary Media Uploads</string>
    <string name="settings_secondary_upload_off" context="The Secondary Media Uploads allows to create a second Camera Folder synchronization. Disabling it would imply that the current second sync won't be running anymore. This is the text that appears in the settings option to disable the second synchronization.">Disable Secondary Media Uploads</string>
    
    <string name="settings_empty_folder" context="settings option">Choose folder</string>
    
    <string-array name="settings_camera_upload_how_to_entries" context="the options of how to upload, but in an array. needed for the settings">
        <item context="how to upload the camera images. when Wi-Fi connected and using data plan">WiFi or data plan</item>
        <item context="how to upload the camera images. only when Wi-Fi connected">WiFi only</item>
    </string-array>
    
    <string name="settings_camera_upload_what_to_upload" context="What kind of files are going to be uploaded: images, videos or both">File Upload</string>
    
    <string-array name="settings_camera_upload_file_upload_entries" context="the options of what to upload in an array. Needed for the settings">
        <item context="the options of what to upload.">Photos only</item>
        <item context="the options of what to upload.">Videos only</item>
        <item context="the options of what to upload.">Photos and videos</item>
    </string-array>
    
    <string name="settings_camera_upload_charging" context="Option to choose that the camera sync will only be enable when the device is charging">Only when charging</string>
    <string name="settings_keep_file_names" context="Option to choose that the camera sync will maintain the local file names when uploading">Keep file names as in the device</string>
    
    <string name="settings_local_camera_upload_folder" context="The location of where the user photos or videos are stored in the device.">Local Camera folder</string>
    <string name="settings_mega_camera_upload_folder" context="The location of where the user photos or videos are stored in MEGA.">MEGA Camera Uploads Folder</string>
    
    <string name="settings_local_secondary_folder" context="The location of where the user photos or videos of the secondary sync are stored in the device.">Local Secondary folder</string>
    <string name="settings_mega_secondary_folder" context="The location of where the user photos or videos of the secondary sync are stored in MEGA.">MEGA Secondary Folder</string>
    
    <string name="settings_camera_upload_only_photos" context="what kind of file are going to be uploaded. Needed for the settings summary">Photos only</string>
    <string name="settings_camera_upload_only_videos" context="what kind of file are going to be uploaded. Needed for the settings summary">Videos only</string>
    <string name="settings_camera_upload_photos_and_videos" context="what kind of file are going to be uploaded. Needed for the settings summary">Photos and videos</string>
    
    <string name="settings_pin_lock_on" context="settings of the pin lock">Enable PIN Lock</string>
    <string name="settings_pin_lock_off" context="settings of the pin lock">Disable PIN Lock</string>
    <string name="settings_pin_lock_code" context="settings of the pin lock">PIN Code</string> 
    <string name="settings_pin_lock_code_not_set" context="status text when no custom photo sync folder has been set">Not set</string>
    <string name="settings_reset_lock_code" context="settings of the pin lock">Reset PIN code</string> 
    <string name="settings_pin_lock_switch" context="settings of the pin lock">PIN Lock</string>
    
    <string name="pin_lock_enter" context="Button after the pin code input field">Enter</string>
    <string name="pin_lock_alert" context="error message when not typing the pin code correctly">Your local files will be deleted and you will be logged out after 10 failed attempts</string>
    <string name="pin_lock_incorrect" context="error message when not typing the pin code correctly">Incorrect code</string>
    <string name="pin_lock_incorrect_alert" context="error message when not typing the pin code correctly">Wrong PIN code, please try again. You have %2d attemps left</string>
    <string name="pin_lock_not_match" context="error message when not typing the pin code correctly (two times)">PIN Codes don\'t match</string>
    <string name="unlock_pin_title" context="title of the screen to unlock screen with pin code">Enter your PIN Code</string>
    <string name="unlock_pin_title_2" context="title of the screen to unlock screen with pin code in second round">Re-Enter your PIN Code</string>
    <string name="reset_pin_title" context="title of the screen to unlock screen with pin code">Enter your new PIN Code</string>
    <string name="reset_pin_title_2" context="title of the screen to unlock screen with pin code in second round">Re-Enter your new PIN Code</string>
    <string name="incorrect_pin_activity" context="text of the screen after 10 attemps with a wrong PIN">All your local data will be deleted and you will be logged out in %d seconds</string>
    
    <string name="settings_about" context="Caption of a title, in the context of &quot;About MEGA&quot; or &quot;About us&quot;">About</string>
    <string name="settings_about_privacy_policy" context="App means &quot;Application&quot;">Privacy Policy</string>
    <string name="settings_about_terms_of_service" context="App means &quot;Application&quot;">Terms of Service</string>
    <string name="settings_about_app_version" context="App means &quot;Application&quot;">App version</string>
    <string name="settings_about_sdk_version" context="App means &quot;Application&quot;">MEGA SDK version</string>
    <string name="settings_about_code_link_title" context="Link to the public code of the app">View source code</string>

    <string name="january">January</string>
    <string name="february">February</string>
    <string name="march">March</string>
    <string name="april">April</string>
    <string name="may">May</string>
    <string name="june">June</string>
    <string name="july">July</string>
    <string name="august">August</string>
    <string name="september">September</string>
    <string name="october">October</string>
    <string name="november">November</string>
    <string name="december">December</string>
    
    <string name="zip_browser_activity" context="title of the screen that shows the ZIP files">ZIP Browser</string>
    
    <string name="new_account" context="in login screen to create a new account">Create account now!</string>
    
    <string name="my_account_title" context="title of the My Account screen">Account Type</string>
    <string name="expires_on" context="title of the Expiration Date">Expires on </string>
    <string name="free_account">FREE</string>
    <string name="prolite_account" context="Not translate">Lite</string>
    <string name="pro1_account" context="Not translate">Pro I</string>
    <string name="pro2_account" context="Not translate">Pro II</string>
    <string name="pro3_account" context="Not translate">Pro III</string>
    
    <string name="free_storage" context="Not translate">50 GB</string>   
    <string name="free_bandwidth" context="Free bandwich account details">Limited</string>
    
    <string name="camera_uploads_created" context="info message shown to the user when the Camera Uploads folder has been created">Camera Uploads folder created</string>
    
    <string name="ZIP_download_permission" context="A compressed file will be downloaded and decompressed.">The ZIP file will be downloaded and unzipped</string>
    <string name="ZIP_unzip_permission" context="A compressed file will be decompressed.">The ZIP file will be unzipped </string>

    <string name="sortby_owner_mail" context="category in sort by action">Owner\'s E-mail</string>
    <string name="sortby_name" context="category in sort by action">Name</string>
    <string name="sortby_name_ascending" context="sort files alphabetically ascending">ascending</string>
    <string name="sortby_name_descending" context="sort files alphabetically descending">descending</string>
    
    <string name="sortby_date" context="category in sort by action">Date</string>
    <string name="sortby_creation_date" context="category in sort by action">Creation Date</string>
    <string name="sortby_modification_date" context="category in sort by action">Modification Date</string>
    <string name="sortby_date_newest" context="sort files by date newest first">newest</string>
    <string name="sortby_date_oldest" context="sort files by date oldest first">oldest</string>
    
    <string name="sortby_size" context="category in sort by action">Size</string>
    <string name="sortby_size_largest_first" context="sort files by size largest first">largest</string>
    <string name="sortby_size_smallest_first" context="sort files by size smallest first">smallest</string>
    
    <string name="per_month" context="in payments, for example: 4.99€ per month">per month</string>
    <string name="per_year" context="in payments, for example: 49.99€ per year">per year</string>
    
    <string name="billing_details" context="Contextual text in the beginning of the Credit Card Payment">Enter your billing details:</string>
    <string name="address1_cc" context="Hint text of the address1 edittext, which is the first line (of two) of the address">Address 1</string>
    <string name="address2_cc" context="Hint text of the address2 edittext, which is the second line (of two) of the address">Address 2 (optional)</string>
    <string name="city_cc" context="Hint text of the city edittext for billing purposes">City</string>
    <string name="state_cc" context="Hint text of the state or province edittext for billing purposes">State / Province</string>
    <string name="country_cc" context="Hint text of the country edittext for billing purposes">Country</string>
    <string name="postal_code_cc" context="Hint text of the postal code edittext for billing purposes">Postal code</string>
    
    <string name="payment_details" context="Contextual text in the beginning of the Credit Card Payment">Enter your payment details:</string>
    <string name="first_name_cc" context="Hint text of the first name of the credit card edittext for payment purposes">First name</string>
    <string name="last_name_cc" context="Hint text of the last name of the credit card edittext for payment purposes">Last name</string>
    <string name="credit_card_number_cc" context="Hint text of the credit card number edittext for payment purposes">Credit Card Number</string>
    <string name="month_cc" context="Hint text of the expiration month of the credit card for payment purposes">Month</string>
    <string name="year_cc" context="Hint text of the expiration year of the credit card for payment purposes">Year</string>
    <string name="cvv_cc" context="Hint text of the CVV edittext for payment purposes">CVV</string>
    
    <string name="proceed_cc" context="Text of the button which proceeds the payment">Proceed</string>
    
    <string name="account_successfully_upgraded" context="Message shown when the payment of an upgrade has been correct">Account successfully upgraded!</string>
    <string name="account_error_upgraded" context="Message shown when the payment of an upgrade has not been correct">The operation failed. Your credit card has not been charged</string>
    <string name="credit_card_information_error" context="Message shown when the credit card information is not correct">The credit card information is not correct. The credit card will not be charged</string>
    <string name="not_upgrade_is_possible" context="Message shown when the user wants to upgrade an account that cannot be upgraded">Your account cannot be upgraded from the app. Please contact support@mega.nz to upgrade your account</string>

    <string name="pin_lock_type" context="title to choose the type of PIN code">PIN Code Type</string>
    <string name="four_pin_lock" context="PIN with 4 digits">4 digits PIN</string>
    <string name="six_pin_lock" context="PIN with 6 digits">6 digits PIN</string>
    <string name="AN_pin_lock" context="PIN alphanumeric">Alphanumeric PIN</string>

    <string name="settings_enable_logs" context="Confirmation message when enabling logs in the app">Logs are now enabled</string>
    <string name="settings_disable_logs" context="Confirmation message when disabling logs in the app">Logs are now disabled</string>

    <string name="search_open_location" context="Option in the sliding panel to open the folder which contains the file selected after performing a search">Open location</string>
    <string name="servers_busy" context="message when a request cannot be performed because the servers are busy">Servers are too busy. Please wait.</string>

    <string name="my_account_free" context="Label in My Account section to show user account type">Free Account</string>
    <string name="my_account_prolite" context="Label in My Account section to show user account type">Lite Account</string>
    <string name="my_account_pro1" context="Label in My Account section to show user account type">Pro I Account</string>
    <string name="my_account_pro2" context="Label in My Account section to show user account type">Pro II Account</string>
    <string name="my_account_pro3" context="Label in My Account section to show user account type">Pro III Account</string>

    <string name="backup_title" context="Title of the screen to backup the master key">Backup your recovery key</string>
    <string name="backup_subtitle" context="Subtitle of the screen to backup the master key">Your password unlocks your recovery key</string>

    <string name="backup_first_paragraph" context="First paragraph of the screen to backup the master key">Your data is only readable through a chain of decryption operations that begins with your master encryption key, which we store encrypted with your password. This means that if you lose your password, your master key can no longer be decrypted, and you can no longer decrypt your data.</string>
    <string name="backup_second_paragraph" context="Second paragraph of the screen to backup the master key">Exporting the master key and keeping it in a secure location enables you to set a new password without data loss.</string>
    <string name="backup_third_paragraph" context="Third paragraph of the screen to backup the master key">An external attacker cannot gain access to your account with just your key. A password reset requires both the key and access to your e-mail.</string>
    <string name="backup_action" context="Sentence to inform the user the available actions in the screen to backup the master key">Copy the recovery key to clipboard or save it as text file</string>

    <string name="save_action" context="Action of the button to save the master key as a text file">Save</string>
    <string name="copy_MK_confirmation" context="Alert message when the master key has been successfully copied to the ClipBoard">The recovery has been successfully copied</string>

    <string name="change_pass" context="Button to change the password">Change</string>

    <string name="general_positive_button" context="Positive button to perform a general action">YES</string>
    <string name="general_negative_button" context="Negative button to perform a general action">NO</string>

    <string name="forgot_pass_menu" context="Option of the overflow menu to show the screen info to reset the password">Forgot password?</string>
    <string name="forgot_pass" context="Button in the Login screen to reset the password">Forgot your password?</string>
    <string name="forgot_pass_first_paragraph" context="First paragraph of the screen when the password has been forgotten">If you have a backup of your recovery crypto key, you can reset your password by selecting YES. No data will be lost.</string>
    <string name="forgot_pass_second_paragraph" context="Second paragraph of the screen when the password has been forgotten">You can still export your recovery key now if you have an active MEGA session in any other browser on this or any other computer. If you don\&apos;t, you can no longer decrypt your existing account, but you can start a new one under the same e-mail address by selecting NO.</string>
    <string name="forgot_pass_second_paragraph_logged_in" context="Second paragraph of the screen when the password has been forgotten and the user is still logged in">If you don\&apos;t, you can still export your recovery key now in this MEGA session. Please, go back and backup your recovery key.</string>

    <string name="forgot_pass_action" context="Sentence to ask to the user if he has the master key in the screen when the password has been forgotten">Do you have a backup of your recovery key?</string>

    <string name="title_alert_reset_with_MK" context="Title of the alert message to ask for the link to reset the pass with the MK">Great!</string>
    <string name="edit_text_insert_mail" context="Hint of the text where the user can write his e-mail">email goes here</string>
    <string name="text_alert_reset_with_MK" context="Text of the alert message to ask for the link to reset the pass with the MK">Please enter you e-mail address below. You will receive a recovery link that will allow you to submit your recovery key and reset your password.</string>

    <string name="edit_text_insert_mk" context="Hint of the text when the user can write his master key">recovery key goes here</string>

    <string name="delete_account_text" context="Text shown in the alert dialog to confirm the cancellation of an account">If you delete your account you will permanently lose all the data stored in the cloud. You will not be able to undo this action.</string>
    <string name="edit_text_insert_pass" context="Hint of the text where the user can write his password">password goes here</string>
    <string name="delete_account_text_last_step" context="Text shown in the last alert dialog to confirm the cancellation of an account">This is the last step to cancel your account. You will permanently lose all the data stored in the cloud. Please enter your password below.</string>

    <string name="email_verification_title" context="Title of the alert dialog to inform the user that have to check the email">Email verification</string>
    <string name="email_verification_text" context="Text of the alert dialog to inform the user that have to check the email">Please check your email to proceed.</string>
    <string name="email_verification_text_error" context="Text of the alert dialog to inform the user when an error occurs when cancelling the account">An error occurred, please try again.</string>

    <string name="alert_not_logged_in" context="Alert to inform the user that have to be logged in to perform the action">You must be logged in to perform this action.</string>
    <string name="invalid_string" context="Error when the user leaves empty the password field">Incorrect</string>

    <string name="invalid_email_title" context="Title of the alert dialog when the user tries to recover the pass of a non existing account">Invalid email address</string>
    <string name="invalid_email_text" context="Title of the alert dialog when the user tries to recover the pass of a non existing account">Please check the e-mail address and try again.</string>
    <string name="alert_not_logged_out" context="Alert to inform the user that have to be logged out to perform the action">You must be logged out to perform this action.</string>

    <string name="title_dialog_insert_MK" context="Title of the dialog to write MK after opening the recovery link">Password reset</string>
    <string name="text_dialog_insert_MK" context="Text of the dialog to write MK after opening the recovery link">Please write below your recovery key.</string>

    <string name="pass_changed_alert" context="Text of the alert when the pass has been correctly changed">Password changed!</string>

    <string name="park_account_dialog_title" context="Title of the dialog to park an account">Park account</string>
    <string name="park_account_button" context="Button to park an account">Park</string>
    <string name="park_account_title" context="Title of the screen to park an account">Oops!</string>
    <string name="park_account_first_paragraph" context="First paragraph of the screen to park an account">Due to our end-to-end encryption paradigm, you will not be able to access your data without either your password or a backup of your recovery key.</string>
    <string name="park_account_second_paragraph" context="Second paragraph of the screen to park an account">You can park your existing account and start a fresh one under the same e-mail address. Your data will be retained for at least 60 days. In case that you recall your parked account\'s password, please contact support&#64;mega.nz</string>

    <string name="dialog_park_account" context="Text of the dialog message to ask for the link to park the account">Please enter you e-mail address below. You will receive a recovery link that will allow you to park your account.</string>
    <string name="park_account_text_last_step" context="Text shown in the last alert dialog to park an account">This is the last step to park your account, please enter your new password. Your data will be retained for at least 60 days. In case that you recall your parked account\'s password, please contact support&#64;mega.nz</string>

    <string name="title_enter_new_password" context="Title of the screen to write the new password after opening the recovery link">Enter new password</string>
    <string name="recovery_link_expired" context="Message when the user tries to open a recovery pass link and it has expired">This recovery link has expired, please try again.</string>

    <string name="text_reset_pass_logged_in" context="Text of the alert after opening the recovery link to reset pass being logged.">Your recovery key is going to be used to reset your password. Please, enter your new password.</string>
    <string name="email_verification_text_change_pass" context="Text of the alert dialog to inform the user that have to check the email after clicking the option forgot pass">You will receive a recovery link that will allow you to reset your password. Please check your email to proceed.</string>

    <string name="my_account_upgrade_pro" context="Button to upgrade the account to PRO account in My Account Section">Upgrade</string>
    <string name="my_account_upgrade_pro_panel" context="Button to upgrade the account to PRO account in the panel that appears randomly">Upgrade now</string>
    <string name="get_pro_account" context="Message to promote PRO accounts">Improve your cloud capacity!\nGet more space &amp; bandwidth with a Pro account!</string>
    <string name="toast_master_key" context="success message when the MasterKey file has been downloaded">The recovery key has been backup into: %s.\nWhile the file remains in this path, you will find it at the Saved for Offline Section.\nNote: It will be deleted if you log out, please store it in a safe place.</string>

    <string name="next_ime_action" context="Action to pass focus to the next field in a form">Next</string>

    <string name="error_changing_user_attributes" context="Message when an error ocurred when changing an user attribute">Error when changing the account data.</string>
    <string name="success_changing_user_attributes" context="Message when an user attribute has been changed successfully">Your account data has been correctly updated.</string>

    <string name="mail_already_used" context="Error shown when the user tries to change his mail to one that is already used">Error. This email address is already in use.</string>

    <string name="change_mail_text_last_step" context="Text shown in the last alert dialog to change the email associated to an account">This is the last step to change your email. Please enter your password below.</string>
    <string name="change_mail_title_last_step" context="Title of the alert dialog to change the email associated to an account">Change email</string>

    <string name="success_changing_user_mail" context="Message when the user email has been changed successfully">Your email has been correctly updated.</string>

<<<<<<< HEAD
    <string name="title_new_warning_out_space" context="Iitle of the warning when the user is running out of space">You\'re running out of space!</string>
    <string name="new_warning_out_space" context="Text of the warning when the user is running out of space">Take full advantage of your MEGA account by upgrading to PRO.</string>

    <string name="title_options_avatar_panel" context="Iitle of sliding panel to choose the option to edit the profile picture">Edit profile picture</string>
    <string name="take_photo_avatar_panel" context="Option of the sliding panel to change the avatar by taking a new picture">Take picture</string>
    <string name="choose_photo_avatar_panel" context="Option of the sliding panel to change the avatar by choosing an existing picture">Choose picture</string>
    <string name="delete_avatar_panel" context="Option of the sliding panel to delete the existing avatar">Delete picture</string>

    <string name="incorrect_MK" context="Alert when the user introduces his MK to reset pass incorrectly">The recovery key is not correct. Please, try again.</string>

    <string name="camera_uploads_empty" context="Text that indicates that no pictures have been uploaded to the Camera Uploads section">No pictures uploaded</string>

=======
    <string name="option_full_link" context="Alert Dialog to get link">Link with key</string>
>>>>>>> b1fba60e
</resources><|MERGE_RESOLUTION|>--- conflicted
+++ resolved
@@ -758,7 +758,6 @@
 
     <string name="success_changing_user_mail" context="Message when the user email has been changed successfully">Your email has been correctly updated.</string>
 
-<<<<<<< HEAD
     <string name="title_new_warning_out_space" context="Iitle of the warning when the user is running out of space">You\'re running out of space!</string>
     <string name="new_warning_out_space" context="Text of the warning when the user is running out of space">Take full advantage of your MEGA account by upgrading to PRO.</string>
 
@@ -771,7 +770,6 @@
 
     <string name="camera_uploads_empty" context="Text that indicates that no pictures have been uploaded to the Camera Uploads section">No pictures uploaded</string>
 
-=======
     <string name="option_full_link" context="Alert Dialog to get link">Link with key</string>
->>>>>>> b1fba60e
+
 </resources>