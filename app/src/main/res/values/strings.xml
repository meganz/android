--- conflicted
+++ resolved
@@ -4034,10 +4034,6 @@
     <string name="chat_recent_list_empty_action">Start chatting now</string>
     <!--Description text from Recent Chat screen empty view-->
     <string name="chat_recent_list_empty_description">Chat securely and privately, with anyone and on any device, knowing that no one can read your chats, not even MEGA.</string>
-<<<<<<< HEAD
-
-    <string name="action_slideshow">Slideshow</string>
-=======
     <!-- Label for call option on settings -->
     <string name="settings_calls_preferences">Calls</string>
     <!-- Label for the sound notifications option on calls settings -->
@@ -4048,5 +4044,6 @@
     <string name="archive_meeting_option">Archive meeting</string>
     <!-- Action to indicate immediate meeting creation -->
     <string name="action_start_meeting_now">Start meeting now</string>
->>>>>>> 21d22b3e
+
+    <string name="action_slideshow">Slideshow</string>
 </resources>