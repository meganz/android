--- conflicted
+++ resolved
@@ -4194,9 +4194,6 @@
     <string name="confirmation_fingerprint_enabled">Your fingerprint is confirmed</string>
     <!-- Warning indicating an image (GIF) cannot be inserted in an input text. Same string than the one shown by the system when it detects this behaviour on its own. -->
     <string name="image_insertion_not_allowed">MEGA does not support image insertion here</string>
-<<<<<<< HEAD
     <!-- Warning indicating the billing is not available and giving some indications to continue with the upgrade. -->
     <string name="upgrade_billing_warning">We are unable to proceed with the billing. If you are using a dual app, please consider to login without it. If not, try to upgrade through web browser.</string>
-=======
->>>>>>> 43aef3cb
 </resources>