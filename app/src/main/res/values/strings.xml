<?xml version="1.0" encoding="utf-8"?>
<resources>
    <string name="full_description_text" context="Full description text of the app in the Google Play page of the app">MEGA provides user-controlled encrypted cloud storage and chat through standard web browsers, together with dedicated apps for mobile devices. Unlike other cloud storage providers, your data is encrypted and decrypted by your client devices only and never by us.\n\nUpload your files from your smartphone or tablet then search, store, download, stream, view, share, rename or delete your files any time, from any device, anywhere. Share folders with your contacts and see their updates in real time. The encryption process means we cannot access or reset your password so you MUST remember it (unless you have your Recovery Key backed up) or you will lose access to your stored files.\n\nEnd-to-end user-encrypted MEGA video chat allows for total privacy, and has been available through the browser since 2016. It has been extended to our mobile app, with chat history accessible across multiple devices. Users can also easily add files to a chat from their MEGA Cloud Drive.\n\nMEGA offers a generous 50 GB free storage for all registered users with bonus achievements, and offers paid plans with much higher limits:\n\n\nPRO LITE subscription: 4.99 € per month or 49.99 € per year gives you 400 GB of storage space and 1 TB of transfer quota per month.\nPRO I subscription: 9.99 € per month or 99.99 € per year gives you 2 TB of storage space and 2 TB of transfer quota per month.\nPRO II subscription: 19.99 € per month or 199.99 € per year gives you 8 TB of storage space and 8 TB of transfer quota per month.\nPRO III subscription: 29.99 € per month or 299.99 € per year gives you 16 TB of storage space and 16 TB of transfer quota per month.\n\nSubscriptions are renewed automatically for successive subscription periods of the same duration and at the same price as the initial period chosen. To manage your subscriptions, simply click on the Play Store icon on your mobile device, sign in with your Google ID (if you haven’t already done so) and then click on the MEGA app. You’ll be able to manage your subscription there.\n\nApp Permissions:\nWRITE_EXTERNAL_STORAGE -&gt; Download your files from MEGA to your device and upload files from your device to MEGA\nCAMERA -&gt; Take a picture and upload your photos to MEGA\nREAD_CONTACTS -&gt; Easily add contacts from your device as MEGA contacts\nRECORD_AUDIO and CAPTURE_VIDEO_OUTPUT (mic and camera) -&gt; MEGA provides for end-to-end encrypted audio/video calls\n\n\nTo enhance users’ confidence in the MEGA system, all of the client-side code is published, so interested security researchers can evaluate the encryption process. The code of our mobile app is located on: https://github.com/meganz/android\n\nFor more info, please check our website:\nSee https://mega.nz/terms\n\n\nDesktop - https://mega.nz/</string>

    <!--
    <string name="short_description_text" context="Short description text of the app in the Google Play page of the app">MEGA is Cloud Storage with Powerful Always-On Privacy. 50GB for free</string>
    -->

    <string name="pdf_app_name" context="Name of the MEGA PDF Viewer. Keep uppercase.">MEGA PDF Viewer</string>

    <string name="general_x_of_x" context="Showing progress of elements. Example: 2 of 10.">of</string>
    <string name="general_yes" context="Answer for confirmation dialog.">Yes</string>
    <string name="general_no" context="Answer for confirmation dialog.">No</string>
    <string name="general_cancel" context="dialog option cancel in alert dialog">Cancel</string>
    <string name="general_move_to" context="When moving a file to a location in MEGA. This is the text of the button after selection the destination">Move to</string>
    <string name="general_copy_to" context="When copying a file to a location in MEGA. This is the text of the button after selection the destination">Copy to</string>
    <!--
    <string name="general_import_to" context="When importing a file to a location in MEGA. This is the text of the button after selection the destination">Import to</string>
    -->
    <string name="general_select" context="Selecting a specific location in MEGA. This is the text of the button">Select</string>
    <string name="general_select_to_upload" context="Selecting a specific location in MEGA. This is the text of the button">Select files</string>
    <string name="general_select_to_download" context="Selecting a specific location in MEGA. This is the text of the button">Select folder</string>
    <string name="general_create" context="This is the final button when creating a folder in the dialog where the user inserts the folder name">Create</string>
    <!-- This string is commented in FileStorageActivityLollipop.java
    <string name="general_upload" context="Button text when uploading a file to a previously selected location in MEGA">Upload File</string>
    -->
    <string name="general_download" context="Item menu option upon right click on one or multiple files.">Download</string>
    <string name="general_add" context="button">Add</string>
    <string name="general_move" context="Item menu option upon right click on one or multiple files.">Move</string>
    <string name="general_remove" context="Menu option to delete one or multiple selected items.">Remove</string>
    <string name="general_share" context="button">Share</string>
    <!--
    <string name="general_confirm" context="button">Confirm</string>
    -->
    <string name="general_leave" context="Item menu option upon right click on one or multiple files.">Leave</string>
    <string name="general_decryp" context="button">Decrypt</string>

    <string name="general_export" context="button">Export</string>

    <string name="general_ok" context="Answer for confirmation dialog.">OK</string>
    <string name="general_skip" context="Skip a step of a configuration process.">Skip</string>
    <string name="general_stop" context="Label for a button to stop some process. For example stop the Camera Uploads">Stop</string>

    <string name="general_retry" context="option shown when a message could not be sent">Retry</string>
    <string name="general_open_browser" context="Button to open the default web browser">Open browser</string>
    <!--
    <string name="general_empty" context="Button to delete the contents of the trashbin. Can also be translated as &quot;clear&quot;">Empty</string>
    -->
    <string name="general_loading" context="The title of progress dialog when loading web content">Loading</string>
    <string name="general_importing" context="state while importing the file">Importing</string>
    <string name="general_forwarding" context="state while importing the file">Forwarding</string>
    <string name="general_import" context="Menu option to choose to add file or folders to Cloud Drive">Import</string>
    <string name="general_storage" context="label of storage in upgrade/choose account page, it is being used with a variable, e.g. for LITE user it will show ‘200GB Storage’.">Storage</string>
    <string name="general_bandwidth" context="Text listed before the amount of bandwidth a user gets with a certain package. For example: “8TB Bandwidth”. Can also be translated as data transfer.">Transfer Quota</string>
    <string name="general_subscribe" context="Text placed inside the button the user clicks when upgrading to PRO. Meaning: subscribe to this plan">Subscribe</string>
    <!--
    <string name="general_continue" context="Text placed inside the button the user clicks when clicking into the FREE account. Meaning: Continue to the main screen">Continue</string>
    -->
    <string name="general_error_word" context="It will be followed by the error message">Error</string>
    <string name="general_not_yet_implemented" context="when clicking into a menu whose functionality is not yet implemented">Not yet implemented</string>
    <string name="error_no_selection" context="when any file or folder is selected">No file or folder selected</string>
    <string name="general_already_downloaded" context="when trying to download a file that is already downloaded in the device">Already downloaded</string>
    <string name="general_already_uploaded" context="when trying to upload a file that is already uploaded in the folder">already uploaded</string>
    <string name="general_file_info" context="Label of the option menu. When clicking this button, the app shows the info of the file">File info</string>
    <string name="general_folder_info" context="Label of the option menu. When clicking this button, the app shows the info of the folder">Folder info</string>
    <!--
    <string name="general_menu" context="Title when the left menu is opened">Menu</string>
    -->
    <string name="general_show_info" context="Hint how to cancel the download">Show info</string>

    <string name="error_general_nodes" context="Error getting the root node">Error. Please try again.</string>

    <string name="general_rk" context="File name (without extension) of file exported with the recovery key">MEGA-RECOVERYKEY</string>

    <string name="secondary_media_service_error_local_folder" context="Local folder error in Sync Service. There are two syncs for images and videos. This error appears when the secondary media local folder doesn’t exist">The secondary media folder does not exist, please choose a new folder</string>
    <string name="no_external_SD_card_detected" context="when no external card exists">No external storage detected</string>
    <string name="no_permissions_upload" context="On clicking menu item upload in a incoming shared folder read only">This folder is read only. You do not have permission to upload</string>

    <string name="remove_key_confirmation" context="confirmation message before removing the previously downloaded MasterKey file">You are removing the previously exported Recovery Key file</string>
    <!--
    <string name="export_key_confirmation" context="confirmation message before downloading to the device the MasterKey file">Security warning! This is a high risk operation. Do you want to continue?</string>
    -->

    <!--
    <string name="more_options_overflow" context="title of the menu for more options for each file (rename, share, copy, move, etc)">More options</string>
    -->
    <string name="confirmation_add_contact" context="confirmation message before sending an invitation to a contact">Do you want to send an invitation to %s?</string>
    <!--
    <string name="confirmation_remove_multiple_contacts" context="confirmation message before removing mutiple contacts">Remove these %d contacts?</string>

    <string name="confirmation_move_to_rubbish" context="confirmation message before removing a file">Move to rubbish bin?</string>
    <string name="confirmation_move_to_rubbish_plural" context="confirmation message before removing a file">Move to rubbish bin?</string>

    <string name="confirmation_delete_from_mega" context="confirmation message before removing a file">Delete from MEGA?</string>
    <string name="confirmation_leave_share_folder" context="confirmation message before leaving an incoming shared folder">If you leave the folder, you will not be able to see it again</string>

    <string name="confirmation_alert" context="confirmation message before removing a file">Please confirm</string>
    -->

    <string name="action_logout" context="Button where the user can sign off or logout">Logout</string>
    <string name="action_add" context="Item menu option upon right click on one or multiple files.">Upload</string>
    <string name="action_create_folder" context="Menu item">Create new folder</string>
    <string name="action_open_link" context="Item menu option upon right click on one or multiple files.">Open link</string>
    <!--
    <string name="action_upload" context="Button text when choosing the destination location in MEGA">Upload to</string>
    -->

    <string name="action_settings" context="Menu item">Settings</string>
    <string name="action_search" context="Search button">Search</string>
    <string name="action_search_country" context="Select country page title">Select country</string>
    <string name="action_play" context="Search button">Play</string>
    <string name="action_pause" context="Search button">Pause</string>
    <string name="action_refresh" context="Menu item">Refresh</string>
    <string name="action_sort_by" context="Menu item">Sort by</string>
    <string name="action_help" context="Settings category title for Help">Help</string>
    <string name="action_upgrade_account" context="Change from a free account to paying MEGA">Upgrade account</string>
    <string name="upgrading_account_message" context="Message while proceeding to upgrade the account">Upgrading account</string>
    <string name="action_select_all" context="Menu item to select all the elements of a list">Select all</string>
    <string name="action_unselect_all" context="Menu item to unselect all the elements of a list">Clear selection</string>
    <string name="action_grid" context="Menu item to change from list view to grid view">Thumbnail view</string>
    <string name="action_list" context="Menu item to change from grid view to list view">List view</string>
    <string name="action_export_master_key" context="Menu item to let the user export the MasterKey">Backup Recovery Key</string>
    <string name="action_cancel_subscriptions" context="Menu item to let the user cancel subscriptions">Cancel subscription</string>
    <string name="cancel_subscription_ok" context="success message when the subscription has been canceled correctly">The subscription has been cancelled</string>
    <string name="cancel_subscription_error" context="error message when the subscription has not been canceled successfully">We were unable to cancel your subscription. Please contact support&#64;mega.nz for assistance</string>
    <string name="action_kill_all_sessions" context="Menu item to kill all opened sessions">Close other sessions</string>
    <string name="success_kill_all_sessions" context="Message after kill all opened sessions">The remaining sessions have been closed</string>
    <string name="error_kill_all_sessions" context="Message after kill all opened sessions">Error when closing the opened sessions</string>

    <plurals name="general_num_files">
        <item context="this is used for example when downloading 1 file or 2 files, Singular of file. 1 file" quantity="one">file</item>
        <item context="this is used for example when downloading 1 file or 2 files, Plural of file. 2 files" quantity="other">files</item>
    </plurals>

    <plurals name="general_num_contacts">
        <item context="used for example when a folder is shared with 1 user or 2 users, used for example when a folder is shared with 1 user" quantity="one">contact</item>
        <item context="used for example when a folder is shared with 1 user or 2 users, used for example when a folder is shared with 2 or more users" quantity="other">contacts</item>
    </plurals>

    <plurals name="num_contacts_selected">
        <item context="chat invitation - tool bar subtitle, when users selected single contact. Placeholder - number of contacts selected" quantity="one">%d contact</item>
        <item context="chat invitation - tool bar subtitle, when users selected multiple contacts. Placeholder - number of contacts selected" quantity="other">%d contacts</item>
    </plurals>

    <plurals name="general_num_folders">
        <item context="Singular of folder/directory. 1 folder" quantity="one">folder</item>
        <item context="Plural of folder/directory. 2 folders" quantity="other">folders</item>
    </plurals>

    <plurals name="general_num_shared_folders">
        <item context="Title of the incoming shared folders of a user in singular" quantity="one">shared folder</item>
        <item context="Title of the incoming shared folders of a user in plural." quantity="other">shared folders</item>
    </plurals>

    <!--
    <plurals name="general_num_downloads" context="in the notification. When downloading the notification is like 3 downloads.">
        <item context="Item menu option upon clicking on one or multiple files. Singular" quantity="one">download</item>
        <item context="Item menu option upon clicking on one or multiple files. Plural" quantity="other">downloads</item>
    </plurals>
    -->

    <!--
    <plurals name="general_num_uploads">
        <item context="Transfer type description in the active file transfer panel, can either be upload or download. Singular" quantity="one">upload</item>
        <item context="Transfer type description in the active file transfer panel, can either be upload or download. Plural" quantity="other">uploads</item>
    </plurals>
    -->

    <plurals name="general_num_users">
        <item context="used for example when a folder is shared with 1 user or 2 users, used for example when a folder is shared with 1 user" quantity="one">contact</item>
        <item context="used for example when a folder is shared with 1 user or 2 users, used for example when a folder is shared with 2 or more users" quantity="other">contacts</item>
    </plurals>

    <!--
    <string name="confirmation_required" context="Alert title before download">Confirmation required</string>
    -->
    <string name="alert_larger_file" context="Alert text before download. Please do not modify the %s placeholder as it will be replaced by the size to be donwloaded">%s will be downloaded.</string>
    <string name="alert_no_app" context="Alert text before download">There is no app to open the file %s. Do you want to continue with the download?</string>
    <string name="checkbox_not_show_again" context="Alert checkbox before download">Do not show again</string>

    <string name="confirm_cancel_login" context="Press back while login to cancel current login process.">Are you sure that you want to cancel the current login process?</string>

    <string name="login_text" context="Login button">Login</string>
    <string name="email_text" context="email label">Email</string>
    <string name="password_text" context="password label">Password</string>
    <string name="confirm_password_text" context="Hint of the confirmation dialog to get link with password">Confirm password</string>
    <string name="abc" context="in the password edittext the user can see the password or asterisks. ABC shows the letters of the password">ABC</string>
    <!--
    <string name="dots" context="in the password edittext the user can see the password or asterisks. ··· shows asterisks instead of letters">···</string>
    -->
    <string name="new_to_mega" context="This question applies to users that do not have an account on MEGA yet">New to MEGA?</string>
    <string name="create_account" context="button that allows the user to create an account">Create account</string>
    <string name="error_enter_email" context="when the user tries to log in MEGA without typing the email">Please enter your email address</string>
    <string name="error_invalid_email" context="Title of the alert dialog when the user tries to recover the pass of a non existing account">Invalid email address</string>
    <string name="error_enter_password" context="when the user tries to log in MEGA without typing the password">Please enter your password</string>
    <string name="error_server_connection_problem" context="when the user tries to log in to MEGA without a network connection">No network connection</string>
    <string name="error_server_expired_session" context="when the user tries to log in to MEGA without a valid session">You have been logged out on this device from another location</string>
    <string name="login_generating_key" context="the first step when logging in is calculate the private and public encryption keys">Calculating encryption keys</string>
    <string name="login_connecting_to_server" context="Message displayed while the app is connecting to a MEGA server">Connecting to the server</string>
    <string name="download_updating_filelist" context="Status text when updating the file manager">Updating file list</string>
    <string name="login_confirm_account" context="title of the screen after creating an account when the user has to confirm the password to confirm the account">Confirm account</string>
    <string name="login_querying_signup_link" context="when the user clicks on the link sent by MEGA after creating the account, this message is shown">Checking validation link</string>
    <string name="login_confirming_account" context="Attempting to activate a MEGA account for a user.">Activating account</string>
    <string name="login_preparing_filelist" context="After login, updating the file list, the file list should be processed before showing it to the user">Preparing file list</string>
    <string name="login_before_share" context="when the user tries to share something to MEGA without being logged">Please log in to share with MEGA</string>
    <string name="reg_link_expired" context="This toast message is shown on the login page when an email confirm link is no longer valid.">Your confirmation link is no longer valid. Your account may already be activated or you may have cancelled your registration.</string>
    <!--
    <string name="session_problem" context="if a link to a folder cannot be fetched">Problem of retrieving files from the folder</string>
    -->

    <string name="tour_space_title">MEGA Space</string>
    <string name="tour_speed_title">MEGA Speed</string>
    <string name="tour_privacy_title">MEGA Privacy</string>
    <string name="tour_access_title">MEGA Access</string>
    <string name="tour_space_text">Register now and get 50 GB* of free space</string>
    <string name="tour_speed_text">Uploads are fast. Quickly share files with everyone</string>
    <string name="tour_privacy_text">Keep all your files safe with MEGA’s end-to-end encryption</string>
    <string name="tour_access_text">Get fully encrypted access anywhere, anytime</string>

    <string name="create_account_text" context="button that allows the user to create an account">Create account</string>
    <string name="name_text" context="Name of the user">Name</string>
    <string name="first_name_text" context="First Name of the user">First Name</string>
    <string name="lastname_text" context="Last name of the user">Last Name</string>
    <string name="tos" context="text placed on the checkbox of acceptation of the Terms of Service">I agree with MEGA’s [A]Terms of Service[/A]</string>
    <string name="top" context="Text placed on the checkbox to make sure user agree that understand the danger of losing password">I understand that [B]if I lose my password, I may lose my data[/B]. Read more about [A]MEGA’s end-to-end encryption[/A].</string>
    <string name="already_account" context="Does the user already have a MEGA account">Already have an account?</string>

    <string name="create_account_no_terms" context="warning dialog">You have to accept our Terms of Service</string>

    <string name="create_account_no_top" context="warning dialog, for user do not tick checkbox of understanding the danger of losing password">You need to agree that you understand the danger of losing your password</string>
    <string name="error_enter_username" context="Warning message when the first name is a required field to submit a form. For example during the create account process.">Please enter your first name</string>
    <string name="error_enter_userlastname" context="Warning dialog">Please enter your last name.</string>
    <string name="error_short_password" context="when creating the account">Password is too short</string>
    <string name="error_passwords_dont_match" context="when creating the account">Passwords do not match</string>
    <string name="error_email_registered" contect="when creating the account">This email address has already registered an account with MEGA</string>

    <!--
    <string name="create_account_confirm_title" context="Title that is shown when e-mail confirmation is still required for the account">Confirmation required</string>
    -->
    <!--
    <string name="create_account_confirm" context="">Please check your e-mail and click the link to login and confirm your account</string>
    -->
    <string name="create_account_creating_account">Connecting to the server: Creating account</string>

    <!--<string name="cancel_transfer_title">Delete Transfer</string>
    -->
    <string name="cancel_transfer_confirmation">Delete this transfer?</string>
    <string name="cancel_all_transfer_confirmation">Delete all transfers?</string>

    <string name="section_cloud_drive" context="The name of every users root drive in the cloud of MEGA.">Cloud Drive</string>
    <string name="section_recents" context="Label to reference a recents section">Recents</string>
    <string name="section_secondary_media_uploads" context="title of the screen where the secondary media images are uploaded">Media uploads</string>
    <string name="section_inbox" context="Section name for the “Messages” section.Preferably one word. There is little space for this word.">Inbox</string>
    <string name="section_saved_for_offline" context="title of the screen that shows the files saved for offline in the device">Saved for Offline</string>
    <string name="section_saved_for_offline_new" context="the options of what to upload in an array. Needed for the settings, the options of what to upload.">Offline</string>
    <!--
    <string name="section_shared_with_me" context="title of the screen that shows all the folders that the user shares with other users and viceversa">Shared with me</string>
    -->
    <string name="section_shared_items" context="title of the screen that shows all the shared items">Shared folders</string>
    <string name="section_rubbish_bin" context="The title of the trash bin in the tree of the file manager.">Rubbish Bin</string>
    <string name="section_contacts" context="Section name for the “Contacts” section.Preferably one word. There is little space for this word.">Contacts</string>

    <string name="section_contacts_with_notification" context="Item of the navigation title for the contacts section when there is any pending incoming request">Contacts [A](%1$d)[/A]</string>
    <string name="sent_requests_empty" context="the user has not sent any contact request to other users">[B]No [/B][A]sent requests[/A][B].[/B]</string>
    <string name="received_requests_empty" context="the user has not received any contact request from other users">[B]No [/B][A]received requests[/A][B].[/B]</string>
    <string name="section_transfers" context="Title for the file transfer screen (with the up &amp; download)">Transfers</string>

    <string name="section_account" context="Section name for the &amp;ldquo;My Account&amp;rdquo; section.Preferably one or two words. There is little space for this.">My Account</string>
    <string name="section_photo_sync" context="title of the screen where the camera images are uploaded">Camera uploads</string>
    <!--
    <string name="used_space" context="Used space &quot;5MB of 100MB&quot;.">%1$s of %2$s</string>
    -->
    <string name="tab_incoming_shares" context="Capital letters. Incoming shared folders. The title of a tab">Incoming</string>
    <string name="tab_outgoing_shares" context="Capital letters. Outgoing shared folders. The title of a tab">Outgoing</string>

    <string name="title_incoming_shares_explorer" context="Label for any &amp;lsquo;Incoming shares&amp;rsquo; button, link, text, title, etc. - (String as short as possible).">Incoming Shares</string>
    <string name="title_incoming_shares_with_explorer" context="Title of the share with file explorer">Incoming shares with</string>
    <!--
    <string name="choose_folder_explorer" context="Title of the button in Incoming Shares tabs">Choose folder</string>
    -->

    <string name="file_browser_empty_cloud_drive" context="message when there are no files in the Cloud drive">No files in your Cloud Drive</string>
    <!--
    <string name="file_browser_empty_rubbish_bin" context="option to empty rubbish bin">Empty Rubbish Bin</string>
    -->
    <string name="file_browser_empty_folder" context="Text that indicates that a folder is currently empty">Empty Folder</string>

    <string name="choose_account_fragment" context="Title of the fragment Choose Account">CHOOSE ACCOUNT</string>

    <!--
    <string name="file_properties_activity" context="Menu item to show the properties dialog of files and or folders.">Properties</string>
    -->
    <string name="file_properties_available_offline" context="The file are available “offline” (without a network Wi-Fi mobile data connection)">Available offline</string>
    <!--
    <string name="file_properties_available_offline_on" context="Button state when a file can be saved for offline.(Capital letters)">ON</string>
    -->
    <!--
    <string name="file_properties_available_offline_off" context="Button state when a file is already saved for offline. (Capital letters)">OFF</string>
    -->
    <string name="file_properties_info_size_file" context="category in sort by action">Size</string>
    <string name="file_properties_info_last_modified" context="When the file/folder was last modified">Last modified</string>
    <string name="file_properties_info_added" context="when was the file added in MEGA">Added</string>
    <!--
    <string name="file_properties_shared_folder_private_folder" context="the folder is private. A public user can\'t access the folder">No public link</string>
    -->
    <string name="file_properties_shared_folder_public_link" context="the label when a folder can be accesed by public users">Public link</string>

    <string name="file_properties_shared_folder_permissions" context="Item menu option upon clicking on a file folder. Refers to the permissions of a file folder in the file manager.">Permissions</string>
    <string name="dialog_select_permissions" context="Title of the dialog to choose permissions when sharing.">Share Permissions</string>
    <string name="file_properties_shared_folder_change_permissions" context="menu item">Change permissions</string>
    <string name="file_properties_shared_folder_select_contact" context="when listing all the contacts that shares a folder">Shared with</string>
    <string name="file_properties_send_file_select_contact" context="send a file to a MEGA user">Send to</string>
    <string name="file_properties_owner" context="shows the owner of an incoming shared folder">Owner</string>
    <string name="contact_invite" context="positive button on dialog to invite a contact">Invite</string>
    <string name="contact_reinvite" context="option to reinvite a contact">Reinvite</string>
    <string name="contact_ignore" context="The text of the notification button that is displayed when there is a call in progress, another call is received and ignored.">Ignore</string>
    <string name="contact_decline" context="option to decline a contact invitation">Decline</string>
    <string name="contact_accept" context="option to accept a contact invitation">Accept</string>
    <string name="contact_properties_activity" context="title of the contact properties screen">Contact Info</string>
    <!--
    <string name="contact_file_list_activity" context="header of a status field for what content a user has shared to you">Content</string>
    -->
    <string name="contacts_list_empty_text" context="Adding new relationships (contacts) using the actions.">Add new contacts using the button below</string>
    <!--
    <string name="no_contacts" context="When an user wants to share a folder but has not any contact yet">There are not contacts in the account. Please add them on the Contacts screen</string>
	-->
    <string name="contacts_explorer_list_empty_text" context="Add new contacts before sharing.">Add a new contact to share</string>

    <string name="error_not_enough_free_space" context="Error message">Not enough free space on your device</string>

    <string name="option_link_without_key" context="This is button text on the Get Link dialog. This lets the user get a public file/folder link without the decryption key e.g. https://mega.nz/#!Qo12lSpT.">Link without key</string>
    <string name="option_decryption_key" context="Alert Dialog to get link">Decryption key</string>

    <!--
    <string name="download_failed" context="Error message">Download failed</string>
    -->
    <!--
	<string name="download_downloaded" context="notification message. Example: 1 file downloaded">downloaded</string>
    -->
    <!--
	<string name="download_downloading" context="Title header on the download page while the file is downloading.">Downloading</string>
	-->
    <!--
	<string name="text_downloading" context="Text located in each fragment when a download is in progress">Transferring</string>
	-->
    <string name="download_preparing_files" context="Alert shown when some content is sharing with chats and they are processing">Preparing files</string>

    <plurals name="download_began">
        <item context="Message when a download starts. Singular 1 file" quantity="one">Download has started</item>
        <item context="Message when many downloads start. Plural more than 1 file. Placeholder is for include the number of downloads in runtime." quantity="other">%1$d downloads have started</item>
    </plurals>

    <plurals name="download_finish">
        <item context="Message when a download finishes. Singular 1 file" quantity="one">Download has finished</item>
        <item context="Message when many downloads finish. Plural more than 1 file. Placeholder is for include the number of downloads in runtime." quantity="other">%1$d downloads have finished</item>
    </plurals>

    <plurals name="upload_began">
        <item context="Message when a upload starts. Singular 1 file" quantity="one">Upload has started</item>
        <item context="Message when many uploads start. Plural more than 1 file. Placeholder is for include the number of uploads in runtime." quantity="other">%1$d uploads have started</item>
    </plurals>

    <plurals name="upload_finish">
        <item context="Message when a download finishes. Singular 1 file" quantity="one">Upload has finished</item>
        <item context="Message when many downloads finish. Plural more than 1 file. Placeholder is for include the number of uploads in runtime." quantity="other">%1$d uploads have finished</item>
    </plurals>
    <!--
    <string name="download_cancel_downloading" context="Confirmation text when attempting to cancel the download">Do you want to cancel the download?</string>
    -->
    <string name="download_touch_to_cancel" context="Hint how to cancel the download">Touch to cancel</string>
    <string name="download_touch_to_show" context="Hint how to cancel the download">View transfers</string>
    <string name="error_file_size_greater_than_4gb" context="Warning message">Most devices can’t download files greater than 4GB. Your download will probably fail</string>
    <string name="intent_not_available" context="message when trying to open a downloaded file but there isn’t any app that open that file. Example: a user downloads a pdf but doesn’t have any app to read a pdf">There isn’t any available app to execute this file on your device</string>

    <string name="context_share_image" context="to share an image using Facebook, Whatsapp, etc">Share image using</string>
    <string name="context_get_link" context="create a link of a file and send it using an app from the device">Share link</string>
    <string name="context_get_link_menu" context="Item menu option upon right click on one or multiple files.">Get link</string>

    <!--<string name="context_manage_link_menu" context="Item menu option upon right click on one or multiple files.">Get link</string>-->

    <string name="context_leave_menu" context="Item menu option upon right click on one or multiple files.">Leave</string>
    <string name="alert_leave_share" context="Title alert before leaving a share.">Leave share</string>
    <string name="context_clean_shares_menu" context="Item menu option upon right click on one or multiple files.">Remove share</string>
    <string name="context_remove_link_menu" context="Item menu option upon right click on one or multiple files.">Remove link</string>
    <string name="context_remove_link_warning_text" context="Warning that appears prior to remove a link of a file.">This link will not be publicly available anymore.</string>
    <string name="context_rename" context="Item menu option upon right click on one or multiple files.">Rename</string>
    <string name="context_open_link_title" context="Item menu option upon right click on one or multiple files.">Open link</string>
    <string name="context_open_link" context="Item menu option upon right click on one or multiple files.">Open</string>
    <string name="context_renaming" context="while renaming a file or folder">Renaming</string>
    <string name="context_preparing_provider" context="while file provider is downloading a file">Preparing file</string>
    <string name="context_download" context="Item menu option upon right click on one or multiple files.">Download</string>

    <!--
    <string name="download_folder" context="Item menu option upon right click on one or multiple files.">Download folder</string>
    -->
    <!--
    <string name="import_folder" context="Item menu option upon right click on one or multiple files.">Import folder</string>
    -->
    <string name="context_move" context="Item menu option upon right click on one or multiple files.">Move</string>
    <string name="context_moving" context="while moving a file or folder">Moving</string>
    <!--
    <string name="context_sharing" context="while sharing a folder">Sharing folder</string>
    -->
    <string name="context_copy" context="Item menu option upon right click on one or multiple files.">Copy</string>
    <string name="context_upload" context="Item menu option upon right click on one or multiple files.">Upload</string>
    <string name="context_copying" context="while copying a file or folder">Copying</string>
    <!--
    <string name="context_creating_link" context="status text">Creating link</string>
    -->
    <!--
    <string name="context_moving_to_trash" context="status text">Moving to Rubbish Bin</string>
    -->
    <string name="context_move_to_trash" context="menu item">Move to Rubbish Bin</string>
    <string name="context_delete_from_mega" context="menu item">Remove from MEGA</string>
    <string name="context_new_folder_name" context="Input field description in the create folder dialog.">Folder Name</string>
    <string name="context_new_contact_name" context="when adding a new contact. in the dialog">Contact email</string>
    <string name="context_creating_folder" context="status dialog when performing the action">Creating folder</string>
    <!--
    <string name="context_adding_contact" context="Adding a new relationship (contact)">Adding contact</string>
    -->
    <string name="context_download_to" context="Menu item">Save to</string>
    <string name="context_clear_rubbish" context="Menu option title">Clear Rubbish Bin</string>
    <string name="clear_rubbish_confirmation" context="Ask for confirmation before removing all the elements of the rubbish bin">You are about to permanently remove all items from your Rubbish Bin.</string>

    <!--<string name="context_send_link" context="get the link and send it">Send link</string>-->

    <string name="context_send" context="send cancel subscriptions dialog">Send</string>
    <string name="context_send_file_inbox" context="send the file to inbox">Send to contact</string>
    <!--
    <string name="context_copy_link" context="get the link and copy it">Copy link</string>
    -->
    <string name="context_remove" context="Menu option to delete one or multiple selected items.">Remove</string>
    <string name="context_delete_offline" context="Menu option to delete selected items of the offline state">Remove from Offline</string>
    <string name="context_share_folder" context="menu item">Share folder</string>
    <string name="context_send_file" context="menu item">Send file to chat</string>
    <string name="context_send_contact" context="menu item">Share contact to chat</string>
    <string name="context_view_shared_folders" context="open a shared folder">View shared folders</string>
    <string name="context_sharing_folder" context="Item menu option upon clicking on one or multiple files.">Sharing</string>
    <!--
    <string name="remove_all_sharing" context="status text">Removing all sharing contacts</string>
    -->
    <!--
    <string name="leave_incoming_share" context="status text">Leaving shared folder</string>
    -->
    <!--
    <string name="context_camera_folder" context="The location of where the user has the photos/videos stored.">Camera folder</string>
    -->
    <!--
    <string name="context_mega_contacts" context="when sharing a folder, the user can choose a contact from MEGA">MEGA Contacts</string>
    -->
    <!--
    <string name="context_phone_contacts" context="when sharing a folder, the user chan choose a contact from the device">Phone Contacts</string>
    -->
    <string name="context_delete" context="Button in My Account section to confirm the account deletion">Delete</string>
    <!--
    <string name="context_more" context="menu item">More</string>
    -->
    <!--
    <string name="context_contact_added" context="success message when adding a contact">Contact added</string>
    -->
    <string name="context_contact_invitation_deleted" context="success message when removing a contact request">Request deleted</string>
    <string name="context_contact_invitation_resent" context="success message when reinvite a contact">Request resent</string>
    <string name="context_contact_request_sent" context="success message when sending a contact request">Request successfully sent to %s. The status can be consulted in the Sent Requests tab.</string>

    <string name="context_contact_removed" context="success message when removing a contact">Contact removed</string>
    <string name="context_contact_not_removed" context="error message">Error. Contact not removed</string>
    <string name="context_permissions_changed" context="success message when chaning the permissionss">Permissions changed</string>
    <string name="context_permissions_not_changed" context="error message">Error. Permissions not changed</string>
    <string name="context_folder_already_exists" context="message when trying to create a folder that already exists">Folder already exists</string>
    <string name="context_contact_already_exists" context="message when trying to create a invite a contact already that is already added">%s is already a contact</string>
    <string name="context_send_no_permission" context="message when trying to send a file without full access">You do not have permission to send this file</string>
    <string name="context_folder_created" context="success message when creating a folder">Folder created</string>
    <string name="context_folder_no_created" context="error message when creating a folder">Error. Folder not created</string>
    <string name="context_correctly_renamed" context="success message when renaming a node">Renamed successfully</string>
    <string name="context_no_renamed" context="error message">Error. Not renamed</string>
    <string name="context_correctly_copied" context="success message when copying a node">Copied successfully</string>
    <!--
    <string name="context_correctly_sent" context="success message when sending a file">File sent</string>
    -->
    <!--
    <string name="context_no_sent" context="error message when sending a file">Error. File not sent</string>
    -->
    <string name="context_correctly_sent_node" context="success message when sending a node to Inbox">Sent to Inbox</string>
    <string name="context_no_sent_node" context="error message when sending a node to Inbox">Error. Not sent to Inbox</string>
    <string name="context_no_copied" context="error message">Error. Not copied</string>
    <string name="context_no_destination_folder" context="message that appears when a user tries to move/copy/upload a file but doesn’t choose a destination folder">Please choose a destination folder</string>
    <string name="context_correctly_moved" context="success message when moving a node">Moved successfully</string>
    <string name="number_correctly_moved" context="success message when moving a node">%d items moved successfully</string>
    <string name="number_incorrectly_moved" context="success message when moving a node">%d items were not moved successfully</string>
    <string name="context_correctly_moved_to_rubbish" context="success message when moving a node">Moved to the Rubbish Bin successfully</string>
    <string name="number_correctly_moved_to_rubbish" context="success message when moving a node">%d items moved to the Rubbish Bin successfully</string>
    <string name="number_incorrectly_moved_to_rubbish" context="success message when moving a node">&#160;and %d items were not sent successfully</string>
    <string name="context_no_moved" context="error message">Error. Not moved</string>
    <string name="context_correctly_shared" context="success message when sharing a folder">Shared successfully</string>
    <string name="context_no_shared_number" context="error message when sharing a folder">Error. %d shares were not completed</string>
    <string name="context_correctly_shared_removed" context="success message when sharing a folder">Remove shares successfully</string>
    <string name="context_no_shared_number_removed" context="error message when sharing a folder">Error. %d process of removing shares is not completed</string>
    <string name="context_no_shared" context="error message">Error. Not shared</string>
    <string name="context_no_removed_shared" context="error message">Error. Share failed to remove</string>
    <string name="context_remove_sharing" context="success message when removing a sharing">Folder sharing removed</string>
    <string name="context_no_link" context="error message">Link creation failed</string>
    <string name="context_correctly_removed" context="success message when removing a node from MEGA">Deleted successfully</string>
    <string name="context_no_removed" context="error message">Error. Deletion failed</string>
    <string name="number_correctly_removed" context="success message when moving a node">%d items removed successfully from MEGA</string>
    <string name="number_no_removed" context="error message when moving a node">%d items are not removed successfully</string>
    <string name="number_correctly_leaved" context="success message when moving a node">%d folders left successfully</string>
    <string name="number_no_leaved" context="error message when moving a node">%d folders were not left successfully</string>
    <string name="number_correctly_sent" context="success message when sending multiple files">File sent to %d contacts successfully</string>
    <string name="number_no_sent" context="error message when sending multiple files">File was not sent to %d contacts</string>
    <string name="number_correctly_sent_multifile" context="success message when sending multiple files">%d files sent successfully</string>
    <string name="number_no_sent_multifile" context="error message when sending multiple files">%d files failed to send</string>
    <string name="number_correctly_copied" context="success message when sending multiple files">%d items copied successfully</string>
    <string name="number_no_copied" context="error message when sending multiple files">%d items were not copied</string>
    <string name="number_contact_removed" context="success message when removing several contacts">%d contacts removed successfully</string>
    <string name="number_contact_not_removed" context="error message when removing several contacts">%d contacts were not removed</string>
    <string name="number_contact_file_shared_correctly" context="success message when sharing a file with multiple contacts">Folder shared with %d contacts successfully</string>
    <string name="number_contact_file_not_shared_" context="error message when sharing a file with multiple contacts">File can not be shared with %d contacts</string>
    <string name="number_correctly_shared" context="success message when sharing multiple files">%d folders shared successfully</string>
    <string name="number_no_shared" context="error message when sharing multiple files">%d folders were not shared</string>
    <string name="context_correctly_copied_contact" context="success message when sending a file to a contact">Successfully sent to:</string>
    <string name="context_correctly_removed_sharing_contacts" context="success message when removing all the contacts of a shared folder">The folder is no longer shared</string>
    <string name="context_no_removed_sharing_contacts" context="error message when removing all the contacts of a shared folder">Error, the folder is still shared with another contact</string>
    <string name="context_select_one_file" context="option available for just one file">Select just one file</string>
    <string name="rubbish_bin_emptied" context="success message when emptying the RB">Rubbish Bin emptied successfully</string>
    <string name="rubbish_bin_no_emptied" context="error message when emptying the RB">Error. The Rubbish Bin has not been emptied</string>

    <string name="dialog_cancel_subscriptions" context="dialog cancel subscriptions">You are about to cancel your MEGA subscription. Please let us know if there is anything we can do to help change your mind.</string>
    <string name="hint_cancel_subscriptions" context="hint cancel subscriptions dialog">Type feedback here</string>
    <string name="send_cancel_subscriptions" context="send cancel subscriptions dialog">Send</string>
    <!--
    <string name="title_cancel_subscriptions" context="title cancel subscriptions dialog">Cancel Subscription</string>
    -->
    <string name="confirmation_cancel_subscriptions" context="confirmation cancel subscriptions dialog">Thank you for your feedback! Are you sure you want to cancel your MEGA subscription?</string>
    <string name="reason_cancel_subscriptions" context="provide a reason to cancel subscriptions dialog">Your subscription has not been cancelled. Please provide a reason for your cancellation</string>
    <string name="message_user_purchased_subscription" context="welcome message after user brought subscription. placeholder 1: subscription type (Lite/Pro1 etc), placeholder 2: renewal interval (monthly/yearly)">Thank you for subscribing to %1$s %2$s!</string>
    <string name="message_user_purchased_subscription_down_grade" context="Pop up message shows when user purchased a lower level of subscription">New subscription takes effect when the old one expires, and the new price will be charged at the same time.</string>
    <string name="message_user_payment_pending" context="Pop up message shows when user purchased a subscription with a payment method that can not be processed in real time, e.g. voucher">Subscription will take effect when payment get processed by Google.</string>
    <string name="subscription_type_monthly" context="">Monthly</string>
    <string name="subscription_type_yearly" context="">Yearly</string>

    <string name="context_node_private" context="success message after removing the public link of a folder">The folder is now private</string>

    <string name="context_share_correctly_removed" context="success message after removing a share of a folder. a contact has no access to the folder now">Share removed</string>


    <string name="menu_new_folder" context="Menu option to create a new folder in the file manager.">New folder</string>
    <string name="menu_add_contact" context="Menu option to add a contact to your contact list.">Add contact</string>
    <string name="menu_add_contact_and_share" context="Menu option to add a contact to your contact list.">Add contact and share</string>
    <!--
    <string name="menu_download_from_link" context="Text that is displayed in the dialog to download a MEGA link inside the app">Download from MEGA link</string>
    -->

    <string name="alert_decryption_key" context="Title of the alert to introduce the decryption key">Decryption Key</string>
    <string name="message_decryption_key" context="Message of the alert to introduce the decryption key">Please enter the decryption key for the link</string>

    <string name="upload_to_image" context="upload to. Then choose an Image file">Image</string>
    <string name="upload_to_audio" context="upload to. Then choose an Audio file">Audio</string>
    <string name="upload_to_video" context="Title of the button in the contact info screen to start a video call">Video</string>
    <!--
    <string name="upload_to_other" context="upload to. Then choose a file which is not an Image, an Audio or a Video">Other File</string>
    -->
    <string name="upload_to_filesystem" context="upload to. Then choose to browse the file system to choose a file">Pick from File System</string>
    <string name="upload_to_filesystem_from" context="upload to. Then choose to browse the file system to choose a file">Pick from</string>
    <!--
    <string name="upload_select_file_type" context="title of the dialog for choosing if a user wants to upload an image, an audio, a video or a file from the system">Select file type</string>
    -->
    <!--
    <string name="upload_uploading" context="status text">Uploading</string>
    -->
    <!--
    <string name="upload_touch_to_cancel" context="hint to how to cancel the upload (by touching the notification)">Touch to cancel upload</string>
    -->
    <!--
    <string name="upload_failed" context="error message">Upload failed</string>
    -->
    <string name="upload_uploaded" context="Label for the current uploaded size of a file. For example, 3 files, 50KB uploaded">uploaded</string>
    <!--
    <string name="upload_cancel_uploading" context="Confirmation text for cancelling an upload">Do you want to cancel the upload?</string>
    -->
    <string name="upload_prepare" context="Status text at the beginning of an upload, Status text at the beginning of an upload for 1 file">Processing file</string>
    <plurals name="upload_prepare">
        <item context="Status text at the beginning of an upload, Status text at the beginning of an upload for 1 file" quantity="one">Processing file</item>
        <item context="Status text at the beginning of an upload, Status text at the beginning of an upload for 2 or more files" quantity="other">Processing files</item>
    </plurals>
    <string name="error_temporary_unavaible" context="error message when downloading a file">Resource temporarily not available, please try again later</string>
    <string name="upload_can_not_open" context="Error message when the selected file cannot be opened">Cannot open selected file</string>
    <string name="unzipping_process" context="when a zip file is downloaded and clicked, the app unzips the file. This is the status text while unzipping the file">Unzipping file</string>

    <string name="error_io_problem" context="error message while browsing the local filesystem">Filesystem problem</string>
    <string name="general_error" context="error message while browsing the local filesystem">Error happened when executing the action</string>

    <string name="full_screen_image_viewer_label" context="title of the image gallery">Image viewer</string>

    <!--
    <string name="manager_download_from_link_incorrect" context="Error message when the user entered an incorrect MEGA link format for importing">Incorrect link format</string>
    -->

    <!--
    <string name="my_account_activity" context="Title of the screen where the user account information is shown">Account</string>
    -->
    <!--
    <string name="my_account_total_space" context="Headline for the amount of total storage space">Storage Space</string>
    -->
    <!--
    <string name="my_account_free_space" context="Headline for the amount of storage space is remaining">Free Space</string>
    -->
    <string name="my_account_used_space" context="Headline for the amount of storage space is used">Used Space</string>
    <string name="my_account_change_password" context="menu item">Change password</string>
    <!--
    <string name="warning_out_space" context="Warning in Cloud drive when the user is runningut of space">You\'re running out of space!\n Do you want to upgrade your account?</string>
    -->
    <!--<string name="overquota_alert_title" context="Title dialog overquota error">Storage over quota</string>-->
    <string name="overquota_alert_text" context="Dialog text overquota error">You have exceeded your storage limit. Would you like to upgrade your account?</string>

    <!--
    <string name="op_not_allowed" context="Dialod text overquota error">Operation not allowed</string>
    -->
    <string name="my_account_last_session" context="when did the last session happen">Last session</string>
    <string name="my_account_connections" context="header for the social connections, showing the number of contacts the user has">Connections</string>

    <string name="my_account_changing_password" context="message displayed while the app is changing the password">Changing password</string>
    <string name="my_account_change_password_oldPassword" context="when changing the password, the first edittext is to enter the current password">Current password</string>
    <string name="my_account_change_password_newPassword1" context="when changing the password">New password</string>
    <string name="my_account_change_password_newPassword2" context="when changing the password">Confirm new password</string>
    <!--
    <string name="my_account_change_password_error" context="Error message when the user attempts to change his password (two potential reasons in one error message).">Incorrect current password or the new passwords you provided do not match. Please try again</string>
    -->
    <!--
    <string name="my_account_change_password_error_2" context="Error message when the user attempts to change his password (two potential reasons in one error message).">Incorrect current password. Please try again</string>
    -->
    <!--
    <string name="my_account_change_password_OK" context="Success text">Password changed successfully</string>
    -->
    <string name="my_account_change_password_dont_match" context="when changing the password or creating the account, the password is required twice and check that both times are the same">Password doesn’t match</string>

    <!--
    <string name="upgrade_activity" context="title of the Upgrade screen">PRO Membership</string>
    -->
    <string name="upgrade_select_pricing" context="title of the selection of the pro account wanted">Select membership</string>
    <string name="select_membership_1" context="the user has to decide the way of payment">Monthly or annually recurring</string>

    <!--<string name="select_membership_2" context="button to go to Google Play">Google Play subscription</string>-->

    <string name="no_available_payment_method" context="choose the payment method option when no method is available">At this moment, no method of payment is available for this plan</string>

    <string name="upgrade_per_month" context="button to decide monthly payment. The asterisk is needed">Monthly*</string>
    <string name="upgrade_per_year" context="button to decide annually payment. The asterisk is needed">Annually*</string>

    <string name="file_properties_get_link" context="the user can get the link and it’s copied to the clipboard">The link has been copied to the clipboard</string>
    <!--
    <string name="file_properties_remove_link" context="the user can remove the public link">The link has been removed</string>
    -->

    <string name="full_image_viewer_not_preview" context="before sharing an image, the preview has to be downloaded">The preview has not been downloaded yet. Please wait</string>
    <string name="not_load_preview_low_memory" context="due to device is low on memory, cannot load an image preview temporarily">The preview is not able to load due to insufficient memory available. Please try again later.</string>

    <string name="log_out_warning" context="alert when clicking a newsignup link being logged">Please log out before creating the account</string>

    <!--
    <string name="import_correct" context="success message after import a file">Imported successfully</string>
    -->

    <string name="transfers_empty" context="message shown in the screen when there are not any active transfer">No active transfers</string>
    <!--
    <string name="transfers_pause" context="File uploading or downloading has been paused (until the user continues at a later stage)">All transfers are paused</string>
    -->
    <string name="menu_pause_transfers" context="menu item">Pause transfers</string>
    <!--
    <string name="menu_restart_transfers" context="menu item">Restart transfers</string>
    -->
    <string name="menu_cancel_all_transfers" context="menu item">Delete all transfers</string>

    <string name="menu_take_picture" context="Option of the sliding panel to change the avatar by taking a new picture">Take picture</string>

    <string name="ask_for_display_over_title" context="Dialog title, to explain why MEGA needs the ’display over other apps’ permission (Android 10)">Allow notifications for incoming MEGA calls</string>
    <string name="ask_for_display_over_msg" context="Dialog message, to explain why MEGA needs the ’display over other apps’ permission (Android 10)">MEGA needs your authorization to allow the call interface to pop up from the background.</string>
    <string name="ask_for_display_over_explain" context="Prompt text shows when the user doesn’t want to make MEGA grant the ’display over other apps’ permission for now (Android 10)">Don’t worry, you can still manually set up on your device’s settings.</string>

    <string name="cam_sync_wifi" context="the options of how to upload, but in an array. needed for the settings, how to upload the camera images. only when Wi-Fi connected">Wi-Fi only</string>
    <string name="cam_sync_data" context="the options of how to upload, but in an array. needed for the settings, how to upload the camera images. when Wi-Fi connected and using data plan">Wi-Fi or mobile data</string>
    <string name="cam_sync_syncing" context="The upload of the user’s photos orvideos from their specified album is in progress.">Camera Uploads in progress</string>
    <string name="cam_sync_cancel_sync" context="confirmation question for cancelling the camera uploads">Do you want to stop Camera Uploads?</string>
    <!--
    <string name="settings_camera_notif_error_no_folder" context="Error message when an unavailable destination folder was selected">Destination folder is unavailable</string>
    -->
    <string name="settings_camera_notif_title" context="title of the notification when camera upload is enabled">Uploading files of media folders</string>
	<string name="settings_camera_notif_checking_title" context="title of the notification when camera upload is checking files">Checking for files to be uploaded</string>
	<string name="settings_camera_notif_initializing_title" context="title of the notification when camera upload is initializing">Initializing Camera Uploads</string>
    <!--
    <string name="settings_camera_notif_error" context="notification error">Camera Uploads problem</string>
    -->
    <string name="settings_camera_notif_complete" context="notification camera uploads complete">Camera uploads complete</string>

    <string name="settings_storage" context="label of storage in upgrade/choose account page, it is being used with a variable, e.g. for LITE user it will show ‘200GB Storage’.">Storage</string>
    <string name="settings_pin_lock" context="settings of the pin lock">PIN Lock</string>
	<string name="settings_camera_upload_charging_helper_label" context="Helper text to explain why we have this `Require me to plug in` setting, placeholder - 100 to 1000 in MB">Video compression consumes a lot of power; MEGA will require you to be actively charging your device if the videos to be compressed are larger than %s.</string>
	<string name="settings_camera_upload_include_gps_helper_label" context="Helper text to explain the things to note if enable the feature of including GPS info">If enabled, you will upload information about where your pictures were taken, so be careful when sharing them.</string>

    <string name="settings_advanced_features" context="Settings category title for cache and offline files">Advanced</string>
    <string name="settings_advanced_features_cache" context="Settings preference title for cache">Clear Cache</string>
    <string name="settings_advanced_features_offline" context="Settings preference title for offline files">Clear Offline Files</string>

    <string name="settings_auto_play_label" context="description of switch ‘Open file when download is completed’">Open file when downloaded</string>
    <string name="settings_advanced_features_cancel_account" context="Settings preference title for canceling the account">Cancel your account</string>

    <string name="settings_advanced_features_size" context="Size of files in offline or cache folders">Currently using %s</string>
    <string name="settings_advanced_features_calculating" context="Calculating Size of files in offline or cache folders">Calculating</string>

    <string name="settings_storage_download_location" context="title of the setting to set the default download location">Default download location</string>
    <string name="settings_storage_ask_me_always" context="Whether to always ask the user each time.">Always ask for download location</string>
    <string name="settings_storage_advanced_devices" context="Whether to enable the storage in advanced devices">Display advanced devices (external SD)</string>
	<string name="add_phone_number_label" context="Label of button on account page that ask user to add their phone number">Add phone number</string>
	<string name="verify_account_title" context="enter verification code page title">Verify your account</string>
	<string name="verify_account_helper_locked" context="Text to explain to user why to verify phone number (account suspended use case)">Your account has been locked temporarily due to potential abuse. Please verify your phone number to unlock your account.</string>
    <string name="general_country_label" context="Hint text of the country edittext for billing purposes">Country</string>
	<string name="verify_account_phone_number_placeholder" context="place holder for enter mobile number field">Your phone number</string>
    <string name="general_back_button" context="Button label - go to previous page">Back</string>
	<string name="verify_account_not_now_button" context="button label - quite sms verification use case">Not now</string>
    <string name="general_confirm_button" context="Button label - confirm some action">Confirm</string>
	<string name="verify_account_invalid_country_code" context="On “add phone number” page, an error message will be shown if user click next button without select country code.">Please select a country code</string>
    <string name="verify_account_not_loading_country_code" context="On “Add phone number” page, a toast error message will be shown if the country code cannot be fetched from back end.">Country codes could not be fetched.</string>
	<string name="verify_account_invalid_phone_number" context="error message if user click next button without enter a valid phone number">Please supply a valid phone number.</string>
	<string name="verify_account_enter_txt_label" context="Label tell user to enter received txt to below input boxes">Please enter the verification code sent to</string>
	<string name="verify_account_enter_code_title" context="enter verification code page title">Verify your account</string>
	<string name="verify_account_incorrect_code" context="error message that will show to user when user entered invalid verification code">Wrong code. Please try again or resend.</string>
	<string name="verify_account_resend_label" context="text message to remind user to resend verification code">You didn’t receive a code?</string>
    <string name="general_resend_button" context="Button to resend the create account email to a new email address in case the previous email address was misspelled">Resend</string>
	<string name="verify_account_error_phone_number_register" context="error message that will show to user when host detected that the mobile number has been registered already">This number is already associated with a MEGA account.</string>
	<string name="verify_account_error_reach_limit" context="error message that will show to user when user reached the sms verification daily limit">You have reached the daily limit</string>
	<string name="verify_account_error_wrong_code" context="error message that will show to user when user reached the sms verification daily limit">The verification code doesn’t match.</string>
	<string name="verify_account_error_code_verified" context="error message that will show to user when code has been verified">The code has been verified</string>
	<string name="verify_account_error_invalid_code" context="error message that will show to user when user entered invalid verification code">Wrong code. Please try again or resend.</string>
	<string name="verify_account_successfully" context="verify phone number successfully">Your phone number has been verified successfully</string>

    <string-array name="settings_storage_download_location_array">
        <item context="if the user has an internal and an external SD card, it has to be set on the settings screen, internal storage option">Internal storage</item>
        <item context="if the user has an internal and an external SD card, it has to be set on the settings screen, external storage option">External storage</item>
    </string-array>

    <string-array name="add_contact_array">
        <item context="title of the dialog shown when sending or sharing a folder">Write the user’s email</item>
        <item context="choose the way the new user’s email is inserted, import from phone option">Import from device</item>
    </string-array>

    <string name="settings_camera_upload_on" context="settings option">Enable Camera Uploads</string>
    <string name="settings_camera_upload_turn_on" context="settings option">Turn on Camera Uploads</string>
    <string name="settings_camera_upload_off" context="settings option">Disable Camera Uploads</string>
    <string name="settings_camera_upload_how_to_upload" context="settings option. How to upload the camera images: via Wi-Fi only or via Wi-Fi and data plan">How to upload</string>

    <string name="settings_secondary_upload_on" context="The Secondary Media uploads allows to create a second Camera Folder synchronization. Enabling it would imply to choose a new local folder and then, a new destination folder in MEGA. This is the text that appears in the settings option to enable the second synchronization.">Enable Secondary Media uploads</string>
    <string name="settings_secondary_upload_off" context="The Secondary Media uploads allows to create a second Camera Folder synchronization. Disabling it would imply that the current second sync won’t be running anymore. This is the text that appears in the settings option to disable the second synchronization.">Disable Secondary Media uploads</string>

    <string name="settings_empty_folder" context="Title of shared folder explorer to choose a folder to perform an action">Choose folder</string>

    <string-array name="settings_camera_upload_how_to_entries">
        <item context="the options of how to upload, but in an array. needed for the settings, how to upload the camera images. when Wi-Fi connected and using data plan">Wi-Fi or mobile data</item>
        <item context="the options of how to upload, but in an array. needed for the settings, how to upload the camera images. only when Wi-Fi connected">Wi-Fi only</item>
    </string-array>

    <string name="settings_camera_upload_what_to_upload" context="What kind of files are going to be uploaded: images, videos or both">File Upload</string>

    <string-array name="settings_camera_upload_file_upload_entries">
        <item context="what kind of file are going to be uploaded. Needed for the settings summary">Photos only</item>
        <item context="what kind of file are going to be uploaded. Needed for the settings summary">Videos only</item>
        <item context="what kind of file are going to be uploaded. Needed for the settings summary">Photos and videos</item>
    </string-array>

    <string name="settings_camera_upload_charging" context="Option to choose that the camera sync will only be enable when the device is charging">Only when charging</string>
    <string name="settings_camera_upload_include_gps" context="Title of ‘Include location tags’ setting option. Once enabled, Camera Uploads will include the location info from pictures those are being uploaded">Include location tags</string>
    <string name="settings_camera_upload_require_plug_in" context="Option to choose that the video compression will only be enable when the device is charging">Require me to actively charge my device</string>
    <string name="settings_keep_file_names" context="Option to choose that the camera sync will maintain the local file names when uploading">Keep file names as in the device</string>

    <string name="settings_local_camera_upload_folder" context="The location of where the user photos or videos are stored in the device.">Local Camera folder</string>
    <string name="settings_mega_camera_upload_folder" context="The location of where the user photos or videos are stored in MEGA.">MEGA Camera Uploads folder</string>

    <string name="settings_local_secondary_folder" context="The location of where the user photos or videos of the secondary sync are stored in the device.">Local Secondary folder</string>
    <string name="settings_mega_secondary_folder" context="The location of where the user photos or videos of the secondary sync are stored in MEGA.">MEGA Secondary folder</string>

    <string name="settings_camera_upload_only_photos" context="what kind of file are going to be uploaded. Needed for the settings summary">Photos only</string>
    <string name="settings_camera_upload_only_videos" context="what kind of file are going to be uploaded. Needed for the settings summary">Videos only</string>
    <string name="settings_camera_upload_photos_and_videos" context="what kind of file are going to be uploaded. Needed for the settings summary">Photos and videos</string>

    <!--
    <string name="settings_pin_lock_on" context="settings of the pin lock">Enable PIN Lock</string>
    -->
    <!--
    <string name="settings_pin_lock_off" context="settings of the pin lock">Disable PIN Lock</string>
    -->
    <!--
    <string name="settings_pin_lock_code" context="settings of the pin lock">PIN Code</string>
    -->
    <string name="settings_pin_lock_code_not_set" context="status text when no custom photo sync folder has been set">Not set</string>
    <string name="settings_reset_lock_code" context="settings of the pin lock">Reset PIN code</string>
    <string name="settings_pin_lock_switch" context="settings of the pin lock">PIN Lock</string>

    <string name="pin_lock_enter" context="Button after the pin code input field">Enter</string>
    <string name="pin_lock_alert" context="error message when not typing the pin code correctly">Your local files will be deleted and you will be logged out after 10 failed attempts</string>
    <string name="pin_lock_incorrect" context="error message when not typing the pin code correctly">Incorrect code</string>
    <plurals name="pin_lock_incorrect_alert">
        <item context="Error message when not typing the pin code correctly and only have 1 attempt left." quantity="one">Wrong PIN code, please try again. You have 1 attempt left</item>
        <item context="Error message when not typing the pin code correctly and have several attempts left. The placeholder is to display the number of attempts left in runtime." quantity="other">Wrong PIN code, please try again. You have %2d attempts left</item>
    </plurals>
    <string name="pin_lock_not_match" context="error message when not typing the pin code correctly (two times)">PIN Codes don’t match</string>
    <string name="unlock_pin_title" context="title of the screen to unlock screen with pin code">Enter your PIN Code</string>
    <string name="unlock_pin_title_2" context="title of the screen to unlock screen with pin code in second round">Re-Enter your PIN Code</string>
    <string name="reset_pin_title" context="title of the screen to unlock screen with pin code">Enter your new PIN Code</string>
    <string name="reset_pin_title_2" context="title of the screen to unlock screen with pin code in second round">Re-Enter your new PIN Code</string>
    <string name="incorrect_pin_activity" context="text of the screen after 10 attemps with a wrong PIN" formatted="false">All your local data will be deleted and you will be logged out in %1d seconds</string>

    <string name="settings_about" context="Caption of a title, in the context of “About MEGA” or “About us”">About</string>
    <string name="settings_about_privacy_policy" context="App means “Application”">Privacy Policy</string>
    <string name="settings_about_terms_of_service" context="">Terms of Service</string>
    <string name="settings_about_gdpr" context="setting menu that links to the GDPR terms">Data Protection Regulation</string>
    <string name="settings_about_app_version" context="App means “Application”">App version</string>
    <string name="settings_about_sdk_version" context="Title of the label where the SDK version is shown">MEGA SDK version</string>
    <string name="settings_about_karere_version" context="Title of the label where the MEGAchat SDK version is shown">MEGAchat SDK version</string>
    <string name="settings_about_code_link_title" context="Link to the public code of the app">View source code</string>

    <string name="january">January</string>
    <string name="february">February</string>
    <string name="march">March</string>
    <string name="april">April</string>
    <string name="may">May</string>
    <string name="june">June</string>
    <string name="july">July</string>
    <string name="august">August</string>
    <string name="september">September</string>
    <string name="october">October</string>
    <string name="november">November</string>
    <string name="december">December</string>

    <string name="zip_browser_activity" context="title of the screen that shows the ZIP files">ZIP Browser</string>

    <!--
    <string name="new_account" context="in login screen to create a new account">Create account now!</string>
    -->

    <string name="my_account_title" context="title of the My Account screen">Account Type</string>
    <string name="renews_on" context="title of the Expiration Date">Renews on&#160;</string>
    <string name="expires_on" context="title of the Expiration Date">Expires on&#160;</string>
    <string name="free_account">Free</string>

    <!--
    <string name="free_storage" context="Not translate">50 GB</string>
    -->
    <!--
    <string name="free_bandwidth" context="Free bandwich account details">Limited</string>
    -->

    <string name="camera_uploads_created" context="info message shown to the user when the Camera Uploads folder has been created">Camera Uploads folder created</string>

    <!--
    <string name="ZIP_download_permission" context="A compressed file will be downloaded and decompressed.">The ZIP file will be downloaded and unzipped</string>
    -->
    <!--
    <string name="ZIP_unzip_permission" context="A compressed file will be decompressed.">The ZIP file will be unzipped </string>
    -->

    <string name="sortby_owner_mail" context="category in sort by action">Owner’s Email</string>
    <string name="sortby_name" context="category in sort by action">Name</string>
    <string name="sortby_name_ascending" context="sort files alphabetically ascending">Ascending</string>
    <string name="sortby_name_descending" context="sort files alphabetically descending">Descending</string>

    <string name="sortby_date" context="category in sort by action">Date</string>
    <string name="sortby_creation_date" context="category in sort by action">Creation Date</string>
    <string name="sortby_modification_date" context="category in sort by action">Modification Date</string>
    <string name="sortby_date_newest" context="sort files by date newest first">Newest</string>
    <string name="sortby_date_oldest" context="sort files by date oldest first">Oldest</string>

    <string name="sortby_size" context="category in sort by action">Size</string>
    <string name="sortby_size_largest_first" context="sort files by size largest first">Largest</string>
    <string name="sortby_size_smallest_first" context="sort files by size smallest first">Smallest</string>

    <string name="sortby_type" context="Title of sort by media type options">Media type</string>
    <string name="sortby_type_photo_first" context="sort option, sort media files by photos first">Photos</string>
    <string name="sortby_type_video_first" context="sort option, sort media files by videos first">Videos</string>

    <string name="per_month" context="in payments, for example: 4.99€ per month">per month</string>
    <string name="per_year" context="in payments, for example: 49.99€ per year">per year</string>

    <string name="billing_details" context="Contextual text in the beginning of the Credit Card Payment">Enter your billing details:</string>
    <string name="address1_cc" context="Hint text of the address1 edittext, which is the first line (of two) of the address">Address 1</string>
    <string name="address2_cc" context="Hint text of the address2 edittext, which is the second line (of two) of the address">Address 2 (optional)</string>
    <string name="city_cc" context="Hint text of the city edittext for billing purposes">City</string>
    <string name="state_cc" context="Hint text of the state or province edittext for billing purposes">State / Province</string>
    <string name="country_cc" context="Hint text of the country edittext for billing purposes">Country</string>
    <string name="postal_code_cc" context="Hint text of the postal code edittext for billing purposes">Postal code</string>

    <string name="payment_details" context="Contextual text in the beginning of the Credit Card Payment">Enter your payment details:</string>
    <string name="first_name_cc" context="Hint text of the first name of the credit card edittext for payment purposes">First name</string>
    <string name="last_name_cc" context="Hint text of the last name of the credit card edittext for payment purposes">Last name</string>
    <string name="credit_card_number_cc" context="Hint text of the credit card number edittext for payment purposes">Credit Card Number</string>
    <string name="month_cc" context="Hint text of the expiration month of the credit card for payment purposes">Month</string>
    <string name="year_cc" context="Hint text of the expiration year of the credit card for payment purposes">Year</string>
    <string name="cvv_cc" context="Hint text of the CVV edittext for payment purposes">CVV</string>

    <string name="proceed_cc" context="Text of the button which proceeds the payment">Proceed</string>

    <string name="account_successfully_upgraded" context="Message shown when the payment of an upgrade has been correct">Account successfully upgraded!</string>
    <string name="account_error_upgraded" context="Message shown when the payment of an upgrade has not been correct">The operation failed. Your credit card has not been charged</string>
    <string name="credit_card_information_error" context="Message shown when the credit card information is not correct">The credit card information was not correct. The credit card will not be charged</string>
    <!--
    <string name="not_upgrade_is_possible" context="Message shown when the user wants to upgrade an account that cannot be upgraded">Your account cannot be upgraded from the app. Please contact support@mega.nz to upgrade your account</string>
    -->

    <string name="pin_lock_type" context="title to choose the type of PIN code">PIN Code Type</string>
    <string name="four_pin_lock" context="PIN with 4 digits">4 digit PIN</string>
    <string name="six_pin_lock" context="PIN with 6 digits">6 digit PIN</string>
    <string name="AN_pin_lock" context="PIN alphanumeric">Alphanumeric PIN</string>

    <string name="settings_enable_logs" context="Confirmation message when enabling logs in the app">Logs are now enabled</string>
    <string name="settings_disable_logs" context="Confirmation message when disabling logs in the app">Logs are now disabled</string>

    <string name="search_open_location" context="Option in the sliding panel to open the folder which contains the file selected after performing a search">Open location</string>
    <string name="servers_busy" context="message when a temporary error on logging in is due to SDK is waiting for the server to complete a request due to an API lock">This process is taking longer than expected. Please wait.</string>

    <string name="my_account_free" context="Label in My Account section to show user account type">Free Account</string>
    <string name="my_account_prolite" context="Label in My Account section to show user account type">Lite Account</string>
    <string name="my_account_pro1" context="Label in My Account section to show user account type">PRO I Account</string>
    <string name="my_account_pro2" context="Label in My Account section to show user account type">PRO II Account</string>
    <string name="my_account_pro3" context="Label in My Account section to show user account type">PRO III Account</string>

    <string name="my_account_prolite_feedback_email" context="Type of account info added to the feedback email sent to support">PRO Lite Account</string>

    <string name="backup_title" context="">Backup your Recovery Key</string>
    <string name="backup_subtitle" context="Subtitle of the screen to backup the master key">Your password unlocks your Recovery Key</string>

    <string name="backup_first_paragraph" context="First paragraph of the screen to backup the master key">Your data is only readable through a chain of decryption operations that begins with your master encryption key, which we store encrypted with your password. This means that if you lose your password, your Recovery Key can no longer be decrypted, and you can no longer decrypt your data.</string>
    <string name="backup_second_paragraph" context="Summary of the preference Recovery key on Settings section">Exporting the Recovery Key and keeping it in a secure location enables you to set a new password without data loss.</string>
    <string name="backup_third_paragraph" context="Third paragraph of the screen to backup the master key">An external attacker cannot gain access to your account with just your key. A password reset requires both the key and access to your email.</string>
    <string name="backup_action" context="Sentence to inform the user the available actions in the screen to backup the master key">Copy the Recovery Key to clipboard or save it as text file</string>

    <string name="save_action" context="Action of a button to save something">Save</string>
    <string name="copy_MK_confirmation" context="Alert message when the master key has been successfully copied to the ClipBoard">The Recovery Key has been successfully copied</string>

    <string name="change_pass" context="Button to change the password">Change</string>

    <string name="general_positive_button" context="Positive button to perform a general action">YES</string>
    <string name="general_negative_button" context="Negative button to perform a general action">NO</string>

    <string name="forgot_pass_menu" context="Option of the overflow menu to show the screen info to reset the password">Forgot password?</string>
    <string name="forgot_pass" context="Button in the Login screen to reset the password">Forgot your password?</string>
    <string name="forgot_pass_first_paragraph" context="First paragraph of the screen when the password has been forgotten">If you have a backup of your Recovery Key, you can reset your password by selecting YES. No data will be lost.</string>
    <string name="forgot_pass_second_paragraph" context="Second paragraph of the screen when the password has been forgotten">You can still export your Recovery Key now if you have an active MEGA session in another browser on this or any other computer. If you don’t, you can no longer decrypt your existing account, but you can start a new one under the same email address by selecting NO.</string>
    <!--
    <string name="forgot_pass_second_paragraph_logged_in" context="Second paragraph of the screen when the password has been forgotten and the user is still logged in">If you don\&apos;t, you can still export your recovery key now in this MEGA session. Please, go back and backup your recovery key.</string>
    -->

    <string name="forgot_pass_action" context="Sentence to ask to the user if he has the master key in the screen when the password has been forgotten">Do you have a backup of your Recovery Key?</string>

    <string name="title_alert_reset_with_MK" context="Title of the alert message to ask for the link to reset the pass with the MK">Great!</string>
    <string name="edit_text_insert_mail" context="Hint of the text where the user can write his e-mail">email goes here</string>
    <string name="text_alert_reset_with_MK" context="Text of the alert message to ask for the link to reset the pass with the MK">Please enter your email address below. You will receive a recovery link that will allow you to submit your Recovery Key and reset your password.</string>

    <string name="edit_text_insert_mk" context="Hint of the text when the user can write his master key">Your Recovery Key goes here</string>

    <string name="edit_text_insert_pass" context="Hint of the text where the user can write his password">password goes here</string>
    <string name="delete_account_text_last_step" context="Text shown in the last alert dialog to confirm the cancellation of an account">This is the last step to cancel your account. You will permanently lose all the data stored in the cloud. Please enter your password below.</string>

    <string name="email_verification_title" context="Title of the alert dialog to inform the user that have to check the email">Email verification</string>
    <string name="email_verification_text" context="Text of the alert dialog to inform the user that have to check the email">Please check your email to proceed.</string>
    <string name="general_text_error" context="Text to inform the user when an error occurs">An error occurred, please try again.</string>


    <string name="alert_not_logged_in" context="Alert to inform the user that have to be logged in to perform the action">You must be logged in to perform this action.</string>
    <string name="change_email_not_logged_in" context="Error message when a user attempts to change their email without an active login session.">You need to be logged in to complete your email change. Please log in again with your current email address and then click on your confirmation link again.</string>
    <string name="email_changed" context="Text displayed to inform that the email was successfully changed. Please keep the placeholder, it will be replaced with the new email address.">Congratulations, your new email address for this MEGA account is: %1$s</string>
    <string name="invalid_string" context="Error when the user leaves empty the password field">Incorrect</string>

    <string name="invalid_email_title" context="Title of the alert dialog when the user tries to recover the pass of a non existing account">Invalid email address</string>
    <string name="invalid_email_text" context="Title of the alert dialog when the user tries to recover the pass of a non existing account">Please check the email address and try again.</string>
    <!--
    <string name="alert_not_logged_out" context="Alert to inform the user that have to be logged out to perform the action">You must be logged out to perform this action.</string>
    -->

    <string name="title_dialog_insert_MK" context="Title of the dialog to write MK after opening the recovery link">Password reset</string>
    <string name="text_dialog_insert_MK" context="Text of the dialog to write MK after opening the recovery link">Please enter your Recovery Key below</string>

    <string name="pass_changed_alert" context="Text of the alert when the pass has been correctly changed">Password changed!</string>

    <string name="park_account_dialog_title" context="Title of the dialog to park an account">Park account</string>
    <string name="park_account_button" context="Button to park an account">Park</string>
    <string name="park_account_title" context="Title of the screen to park an account">Oops!</string>
    <string name="park_account_first_paragraph" context="First paragraph of the screen to park an account">Due to our end-to-end encryption paradigm, you will not be able to access your data without either your password or a backup of your Recovery Key.</string>
    <string name="park_account_second_paragraph" context="Second paragraph of the screen to park an account">You can park your existing account and start a fresh one under the same email address. Your data will be retained for at least 60 days. In case that you recall your parked account’s password, please contact support&#64;mega.nz</string>

    <string name="dialog_park_account" context="Text of the dialog message to ask for the link to park the account">Please enter your email address below. You will receive a recovery link that will allow you to park your account.</string>
    <string name="park_account_text_last_step" context="Text shown in the last alert dialog to park an account">This is the last step to park your account, please enter your new password. Your data will be retained for at least 60 days. If you recall your parked account’s password, please contact support&#64;mega.nz</string>

    <string name="title_enter_new_password" context="Title of the screen to write the new password after opening the recovery link">Enter new password</string>
    <string name="recovery_link_expired" context="Message when the user tries to open a recovery pass link and it has expired">This recovery link has expired, please try again.</string>

    <string name="text_reset_pass_logged_in" context="Text of the alert after opening the recovery link to reset pass being logged.">Your Recovery Key will be used to reset your password. Please enter your new password.</string>
    <string name="email_verification_text_change_pass" context="Text of the alert dialog to inform the user that have to check the email after clicking the option forgot pass">You will receive a recovery link that will allow you to reset your password.</string>

    <string name="my_account_upgrade_pro" context="Button to upgrade the account to PRO account in My Account Section">Upgrade</string>
    <string name="my_account_upgrade_pro_panel" context="Button to upgrade the account to PRO account in the panel that appears randomly">Upgrade now</string>
    <string name="get_pro_account" context="Message to promote PRO accounts">Improve your cloud capacity![A]Get more space &amp; transfer quota with a PRO account!</string>
    <string name="toast_master_key" context="success message when the MasterKey file has been downloaded">The Recovery Key has been backed up into: %1s.[A]While the file remains in this path, you will find it at the Saved for Offline Section.[A]Note: It will be deleted if you log out, please store it in a safe place.</string>

    <!--
    <string name="next_ime_action" context="Action to pass focus to the next field in a form">Next</string>
    -->

    <string name="mail_already_used" context="Error shown when the user tries to change his mail to one that is already used">Error. This email address is already in use.</string>

    <string name="mail_changed_confirm_requested" context="Error shown when the user tries to change his mail while the user has already requested a confirmation link for that email address">You have already requested a confirmation link for that email address.</string>

    <string name="mail_same_as_old" context="Error shown when the user tries to change his mail while the email is the same as the old">The new and the old email must not match</string>
    <string name="change_mail_text_last_step" context="Text shown in the last alert dialog to change the email associated to an account">This is the last step to change your email. Please enter your password below.</string>
    <string name="change_mail_title_last_step" context="Title of the alert dialog to change the email associated to an account">Change email</string>

    <!--
    <string name="success_changing_user_mail" context="Message when the user email has been changed successfully">Your email has been correctly updated.</string>
    -->

    <string name="title_new_warning_out_space" context="Iitle of the warning when the user is running out of space">You’re running out of space!</string>
    <string name="new_warning_out_space" context="Text of the warning when the user is running out of space">Take full advantage of your MEGA account by upgrading to PRO.</string>

    <string name="title_options_avatar_panel" context="Iitle of sliding panel to choose the option to edit the profile picture">Edit profile picture</string>
    <string name="take_photo_avatar_panel" context="Option of the sliding panel to change the avatar by taking a new picture">Take picture</string>
    <string name="choose_photo_avatar_panel" context="Option of the sliding panel to change the avatar by choosing an existing picture">Choose picture</string>
    <string name="delete_avatar_panel" context="Option of the sliding panel to delete the existing avatar">Delete picture</string>

    <string name="incorrect_MK" context="Alert when the user introduces his MK to reset pass incorrectly">The key you supplied does not match this account. Please make sure you use the correct Recovery Key and try again.</string>
    <string name="incorrect_MK_title" context="Title of the alert when the user introduces his MK to reset pass incorrectly">Invalid Recovery Key</string>

    <string name="option_full_link" context="Alert Dialog to get link">Link with key</string>

    <string name="recovering_info" context="Message shown meanwhile the app is waiting for a request">Getting info&#8230;</string>

    <string name="email_verification_text_change_mail" context="Text of the alert dialog to inform the user that have to check the email to validate his new email">Your new email address needs to be validated. Please check your email to proceed.</string>

    <string name="confirmation_delete_avatar" context="Confirmation before deleting the avatar of the user’s profile">Delete your profile picture?</string>
    <string name="title_edit_profile_info" context="Title of the Dialog to edit the profile attributes of the user’s account">Edit</string>

    <string name="title_set_expiry_date" context="Alert Dialog to get link">Set expiry date</string>
    <string name="title_set_password_protection" context="Title of the dialog to get link with password">Set password protection</string>
    <string name="subtitle_set_expiry_date" context="Subtitle of the dialog to get link">(PRO ONLY)</string>
    <string name="set_password_protection_dialog" context="Alert Dialog to get link with password">Set password</string>
    <string name="hint_set_password_protection_dialog" context="Hint of the dialog to get link with password">Enter password</string>
    <string name="hint_confirm_password_protection_dialog" context="Hint of the confirmation dialog to get link with password">Confirm password</string>
    <string name="link_request_status" context="Status text at the beginning of getting a link">Processing&#8230;</string>

    <string name="edit_link_option" context="Option of the sliding panel to edit the link of a node">Manage link</string>

    <string name="old_password_provided_incorrect" context="Error alert dialog shown when changing the password the user provides an incorrect password">The current password you have provided is incorrect.</string>

    <string name="number_correctly_reinvite_contact_request" context="success message when reinviting multiple contacts">%d reinvite requests sent successfully.</string>

    <string name="number_correctly_delete_contact_request" context="success message when reinviting multiple contacts">%d requests deleted successfully.</string>
    <string name="number_no_delete_contact_request" context="error message when reinviting multiple contacts">%1$d requests successfully deleted but %2$d requests were not deleted.</string>

    <string name="confirmation_delete_contact_request" context="confirmation message before removing a contact request.">Do you want to remove the invitation request to %s?</string>
    <string name="confirmation_remove_multiple_contact_request" context="confirmation message before removing mutiple contact request">Do you want to remove these %d invitation requests?</string>

    <string name="number_correctly_invitation_reply_sent" context="success message when replying to multiple received request">%d request replies sent.</string>
    <string name="number_incorrectly_invitation_reply_sent" context="error message when replying to multiple received request">%1$d request replies successfully sent but %2$d were not sent.</string>

    <plurals name="general_num_request">
        <item context="referring to a invitation request in the Contacts section" quantity="one">request</item>
        <item context="referring to a invitation request in the Contacts section" quantity="other">requests</item>
    </plurals>

    <plurals name="confirmation_remove_outgoing_shares">
        <item context="Confirmation before removing the outgoing shares of a folder" quantity="one">The folder is shared with %1$d contact. Remove share?</item>
        <item context="Confirmation before removing the outgoing shares of a folder" quantity="other">The folder is shared with %1$d contacts. Remove all shares?</item>
    </plurals>

    <string name="error_incorrect_email_or_password" context="Error message when the credentials to login are incorrect.">Invalid email and/or password. Please try again.</string>
    <string name="error_account_suspended" context="Error message when trying to login and the account is suspended.">Your account has been suspended due to Terms of Service violations. Please contact support&#64;mega.nz</string>
    <string name="too_many_attempts_login" context="Error message when to many attempts to login.">Too many failed attempts to login, please wait for an hour.</string>
    <string name="account_not_validated_login" context="Error message when trying to login to an account not validated.">This account has not been validated yet. Please check your email.</string>

    <string name="general_error_folder_not_found" context="Error message shown when opening a folder link which doesn’t exist">Folder link unavailable</string>
    <string name="folder_link_unavaible_ToS_violation" context="Error message shown when opening a folder link which has been removed due to ToS/AUP violation">The folder link has been removed because of a ToS/AUP violation.</string>

    <string name="general_error_file_not_found" context="Error message shown when opening a file link which doesn’t exist">File link unavailable</string>
    <string name="file_link_unavaible_ToS_violation" context="Error message shown when opening a file link which has been removed due to ToS/AUP violation">The file link has been removed because of a ToS/AUP violation.</string>

    <string name="link_broken" context="Error message shown when opening a folder link or file link which has been corrupt or deformed">This URL is corrupt or deformed. The link you are trying to access does not exist.</string>

    <string name="confirm_email_text" context="Title of the screen after creating the account. That screen asks the user to confirm the account by checking the email">Awaiting email confirmation</string>
    <string name="confirm_email_explanation" context="Text below the title that explains the user should check the email and click the link to confirm the account">Please check your email and click the link to confirm your account.</string>

    <plurals name="general_num_items">
        <item context="Singular of items which contains a folder. 1 item" quantity="one">item</item>
        <item context="Plural of items which contains a folder. 2 items" quantity="other">items</item>
    </plurals>

    <string name="file_link_unavaible_delete_account" context="Error message shown when opening a file or folder link which account has been removed due to ToS/AUP violation">The associated user account has been terminated due to multiple violations of our Terms of Service.</string>

    <string name="general_error_invalid_decryption_key" context="Error message shown after login into a folder link with an invalid decryption key">The provided decryption key for the folder link is invalid.</string>

    <string name="my_account_my_credentials" context="Title of the label in the my account section. It shows the credentials of the current user so it can be used to be verified by other contacts">My credentials</string>
    <string name="limited_bandwith" context="Word to indicate the limited bandwidth of the free accounts">Limited</string>

    <string name="section_chat" context="Item of the navigation title for the chat section">Chat</string>
    <string name="section_chat_with_notification" context="Item of the navigation title for the chat section when there is any unread message">Chat [A](%1$d)[/A]</string>

    <string name="tab_archive_chat" context="Confirmation button of the dialog to archive a chat">Archive</string>
    <!--
    <string name="tab_recent_chat" context="Title of the recent chats tab. Capital letters">RECENT</string>
    -->

    <!--
    <string name="archive_chat_empty" context="Message shown when the user has no archived chats">No archived conversations</string>
    -->

    <!--
    <string name="get_started_button" context="Button to start using the chat">Get started</string>
    -->

    <string name="recent_chat_empty_invite" context="Message shown when the user has no recent chats">Invite your friends to join you on Chat and enjoy our encrypted platform with privacy and security.</string>

    <!--
    <string name="videocall_title" context="Title shown in the list of main chat screen for a videocall">Video call</string>
    -->

    <!--
    <plurals name="general_minutes">
        <item context="Singular of minutes. 1 minute" quantity="one">minute</item>
        <item context="Plural of minutes. 2 minute" quantity="other">minutes</item>
    </plurals>
    -->

    <!--
    <plurals name="general_hours">
        <item context="Singular of hours. 1 hour" quantity="one">hour</item>
        <item context="Plural of hours. 2 hours" quantity="other">hours</item>
    </plurals>
    -->

    <!--
    <plurals name="general_seconds">
        <item context="Singular of seconds. 1 second" quantity="one">second</item>
        <item context="Plural of seconds. 2 second" quantity="other">seconds</item>
    </plurals>
    -->

    <string name="initial_hour" context="Initial of the word hour to show the duration of a video or audio call">h</string>
    <string name="initial_minute" context="Initial of the word minute to show the duration of a video or audio call">m</string>
    <string name="initial_second" context="Initial of the word second to show the duration of a video or audio call">s</string>

    <!--
    <string name="videocall_item" context="Info shown about the last action in a chat is a videocall">Video call</string>
    -->

    <string name="selected_items" context="Title shown when multiselection is enable in chat tabs">%d selected</string>

    <string name="remove_contact_shared_folder" context="Message to confirm if the user wants to delete a contact from a shared folder">The contact %s will be removed from the shared folder.</string>
    <string name="remove_multiple_contacts_shared_folder" context="Message to confirm if the user wants to delete a multiple contacts from a shared folder">%d contacts will be removed from the shared folder.</string>

    <string name="number_correctly_removed_from_shared" context="success message when removing a contact from a shared folder">%d contacts removed successfully from the shared folder</string>
    <string name="number_incorrectly_removed_from_shared" context="success message when removing a contact from a shared folder">%d contacts were not successfully removed</string>

	<string name="number_permission_correctly_changed_from_shared" context="success message when changing permissions of contacts for a shared folder, place holder: number of contacts effected">Successfully updated permissions for %d contacts</string>
	<string name="number_permission_incorrectly_changed_from_shared" context="success message when changing permissions of contacts for a shared folder, place holder: number of contacts effected">Failed to update permissions for %d contacts</string>

    <string name="contacts_list_empty_text_loading" context="Message shown while the contact list from the device is being read and then shown to the user">Loading contacts from the phone&#8230;</string>

    <string name="number_correctly_invite_contact_request" context="success message when reinviting multiple contacts">%d invite requests sent successfully.</string>
    <string name="number_no_invite_contact_request" context="error message when reinviting multiple contacts">%1$d invite requests successfully sent but %2$d requests were not sent.</string>

    <string name="chat_me_text_bracket" context="Word next to own user’s message in chat screen">%1s (Me)</string>
    <string name="type_message_hint" context="Hint shown in the field to write a message in the chat screen">Type a message</string>

    <string name="general_mute" context="button">Mute</string>
    <string name="general_unmute" context="button">Unmute</string>

    <string name="title_properties_chat_contact_notifications" context="Title of the section to enable notifications in the Contact Properties screen">Notifications</string>
    <string name="title_properties_chat_contact_message_sound" context="Title of the section to choose the sound of incoming messages in the Contact Properties screen">Message sound</string>
    <string name="title_properties_chat_clear_chat" context="Title of the section to clear the chat content in the Contact Properties screen">Clear chat</string>
    <string name="title_properties_chat_share_contact" context="Title of the section to share the contact in the Contact Properties screen">Share contact</string>

    <string name="call_ringtone_title" context="Title of the screen to select the ringtone of the calls">Call ringtone</string>
    <string name="notification_sound_title" context="Title of the screen to select the sound of the notifications">Notification sound</string>

    <string name="confirmation_clear_chat" context="Text of the confirmation dialog to clear the chat history">After cleared, neither %s nor you will be able to see messages of this chat.</string>

    <string name="general_clear" context="Button to clear the chat history">Clear</string>
    <!--
    <string name="login_initializing_chat" context="After login, initializing chat">Initializing chat</string>
    -->

    <string name="clear_history_success" context="Message show when the history of a chat has been successfully deleted">The history of the chat has been cleared</string>
    <string name="clear_history_error" context="Message show when the history of a chat hasn’t been successfully deleted">Error. The history of the chat has not been cleared successfully</string>

    <string name="add_participants_menu_item" context="Menu item to add participants to a chat">Add participants</string>
    <string name="remove_participant_menu_item" context="Menu item to remove a participants from a chat">Remove participant</string>

    <string name="mega_info_empty_screen" context="Message about MEGA when there are no message in the chat screen">Protects your chat with end-to-end (user controlled) encryption, providing essential safety assurances:</string>
    <string name="mega_authenticity_empty_screen" context="Message about MEGA when there are no message in the chat screen">The system ensures that the data received is truly from the specified sender, and its content has not been manipulated during transit.</string>
    <string name="mega_confidentiality_empty_screen" context="Message about MEGA when there are no message in the chat screen">Only the author and intended recipients are able to decipher and read the content.</string>

    <string name="title_mega_info_empty_screen" context="Message about MEGA when there are no message in the chat screen">MEGA</string>
    <string name="title_mega_authenticity_empty_screen" context="Message about MEGA when there are no message in the chat screen">Authenticity</string>
    <string name="title_mega_confidentiality_empty_screen" context="Message about MEGA when there are no message in the chat screen">Confidentiality</string>

    <string name="error_not_logged_with_correct_account" context="Error message shown when opening a cancel link with an account that not corresponds to the link">This link is not related to this account. Please log in with the correct account.</string>
    <string name="cancel_link_expired" context="Message when the user tries to open a cancel link and it has expired">This cancel link has expired, please try again.</string>

    <string name="no_results_found" context="Text shown after searching and no results found">No results were found</string>

    <string name="offline_status" context="the options of what to upload in an array. Needed for the settings, the options of what to upload.">Offline</string>
    <string name="online_status" context="the options of what to upload in an array. Needed for the settings, the options of what to upload.">Online</string>
    <string name="away_status" context="the options of what to upload in an array. Needed for the settings, the options of what to upload.">Away</string>
    <string name="busy_status" context="the options of what to upload in an array. Needed for the settings, the options of what to upload.">Busy</string>
    <string name="invalid_status" context="Info label about the status of the user">No connection</string>

    <string name="text_deleted_message" context="Text shown when a message has been deleted in the chat">This message has been deleted</string>
    <string name="text_deleted_message_by" context="Text shown when a message has been deleted in the chat">[A]This message has been deleted by [/A][B]%1$s[/B]</string>

    <string name="confirmation_delete_several_messages" context="Confirmation before deleting messages">Remove messages?</string>
    <string name="confirmation_delete_one_message" context="Confirmation before deleting one message">Remove message?</string>

    <!--
    <string name="text_cleared_history" context="Text shown when a user cleared the history of a chat"><![CDATA[<font color=\'#060000\'>%1$s</font> <font color=\'#868686\'> cleared the chat history</font>]]></string>
    -->

    <string name="group_chat_label" context="Label for the sliding panel of a group chat">Group chat</string>
    <string name="group_chat_info_label" context="Label for the option of the sliding panel to show the info of a chat group">Group info</string>
    <string name="group_chat_start_conversation_label" context="Label for the option of the sliding panel to start a one to one chat">Start conversation</string>
    <string name="group_chat_edit_profile_label" context="Label for the option of the sliding panel to edit the profile">Edit profile</string>
    <string name="title_properties_chat_leave_chat" context="Title of the section to leave a group content in the Contact Properties screen">Leave Group</string>
    <string name="participants_chat_label" context="Label for participants of a group chat">Participants</string>

    <string name="confirmation_remove_chat_contact" context="Text of the confirm dialog shown when it wants to remove a contact from a chat">Remove %s from this chat?</string>

    <string name="observer_permission_label_participants_panel" context="Refers to access rights for a file folder.">Read-only</string>
    <!--
    <string name="member_permission_label_participants_panel" context="Label to show the participant permission in the options panel of the group info screen">Member</string>
    -->
    <string name="standard_permission_label_participants_panel" context="Label to show the participant permission in the options panel of the group info screen">Standard</string>
    <string name="administrator_permission_label_participants_panel" context="Label to show the participant permission in the options panel of the group info screen">Moderator</string>

    <string name="edited_message_text" context="Text appended to a edited message.">(edited)</string>
    <string name="change_title_option" context="Option in menu to change title of a chat group.">Change title</string>

    <string name="confirmation_leave_group_chat" context="confirmation message before leaving a group chat">If you leave, you will no longer have access to read or send messages.</string>
    <string name="title_confirmation_leave_group_chat" context="title confirmation message before leaving a group chat">Leave group chat?</string>

    <string name="confirmation_clear_group_chat" context="Text of the confirmation dialog to clear a group chat history">All messages and media in this conversation will be cleared.</string>
    <string name="title_confirmation_clear_group_chat" context="Title of the confirmation dialog to clear a group chat history">Clear history?</string>


    <string name="add_participant_error_already_exists" context="Message show when a participant hasn’t been successfully invited to a group chat">The participant is already included in this group chat</string>

    <string name="number_correctly_add_participant" context="success message when inviting multiple contacts to a group chat">%d participants were successfully invited</string>
    <string name="number_no_add_participant_request" context="error message when inviting multiple contacts to a group chat">%1$d participants were successfully invited but %2$d participants were not invited.</string>

    <string name="message_permissions_changed" context="chat message when the permissions for a user has been changed">[A]%1$s[/A][B] was changed to [/B][C]%2$s[/C][D] by [/D][E]%3$s[/E]</string>
    <string name="message_add_participant" formatted="false" context="chat message when a participant was added to a group chat">[A]%1$s[/A][B] joined the group chat by invitation from [/B][C]%2$s[/C]</string>
    <string name="message_remove_participant" context="chat message when a participant was removed from a group chat">[A]%1$s[/A][B] was removed from group chat by [/B][C]%2$s[/C]</string>

    <string name="change_title_messages" context="Message shown when a participant change the title of a group chat.">[A]%1$s[/A][B] changed the group chat name to [/B][C]“%2$s”[/C]</string>

    <string name="message_participant_left_group_chat" context="chat message when a participant left a group chat">[A]%1$s[/A][B] left the group chat[/B]</string>

    <string name="manual_retry_alert" context="chat message alert when the message have to been manually">Message not sent. Tap for options</string>
    <!--
    <string name="settings_chat_summary_online" context="summary of the status online in settings">You can chat, share files and make calls with your contacts.</string>
    -->
    <!--
    <string name="settings_chat_summary_invisible" context="summary of the status invisible in settings">You can interact with your contacts but you will appear offline for them.</string>
    -->
    <!--
    <string name="settings_chat_summary_offline" context="summary of the status invisible in settings">You will appear offline to your contacts and you will not be able to chat with them.</string>
    -->

    <!--
    <string name="changing_status_to_online_success" context="message shown when the status of the user successfully changed to online">You\'re now online</string>
    -->
    <!--
    <string name="changing_status_to_invisible_success" context="message shown when the status of the user successfully changed to invisible">You\'re now away</string>
    -->

    <!--
    <string name="changing_status_to_offline_success" context="message shown when the status of the user successfully changed to offline">You\'re now offline</string>
    -->
    <!--
    <string name="changing_status_to_busy_success" context="message shown when the status of the user successfully changed to offline">You\'re now busy</string>
    -->
    <string name="changing_status_error" context="message shown when the status of the user coudn’t be changed">Error. Your status has not been changed</string>
    <string name="leave_chat_error" context="message shown when a user couldn’t leave chat">An error occurred when leaving the chat</string>
    <string name="create_chat_error" context="message shown when a chat has not been created">An error occurred when creating the chat</string>

    <string name="settings_chat_vibration" context="settings of the chat to choose the status">Vibration</string>

    <!--
    <string name="list_message_deleted" context="Text show in list of chats when the last message has been deleted">Message deleted</string>
    -->
    <string name="sms_logout" context="Button text shown on SMS verification page, if the user wants to logout current suspended account and login with another account, user can press this button to logout">[A]Logout[/A] to use MEGA with another account</string>
    <string name="confirm_logout_from_sms_verification" context="On SMS verification page, if the user presses the logout button, a dialog with this text will show to ask for user’s confirmation.">Are you sure that you want to log out of the current account?</string>
    <string name="non_format_text_deleted_message_by" context="Text shown when a message has been deleted in the chat">This message has been deleted by %1$s</string>
    <string name="history_cleared_message" context="Text shown when the chat history was cleared by me">Chat history was cleared</string>
    <string name="non_format_history_cleared_by" context="Text shown when the chat history was cleared by someone">Chat history cleared by %1$s</string>

    <!--
    <string name="non_format_text_cleared_history" context="Text shown when a user cleared the history of a chat">%1$s cleared the chat history</string>
    -->
    <string name="non_format_message_permissions_changed" context="chat message when the permissions for a user has been changed">%1$s was changed to %2$s by %3$s</string>
    <string name="non_format_message_add_participant" formatted="false" context="chat message when a participant was added to a group chat">%1$s was added to this group chat by invitation from %2$s</string>
    <string name="non_format_message_remove_participant" context="chat message when a participant was removed from a group chat">%1$s was removed from group chat by %2$s</string>

    <string name="non_format_change_title_messages" context="Message shown when a participant change the title of a group chat.">%1$s changed the group chat name to “%2$s”</string>

    <string name="non_format_message_participant_left_group_chat" context="chat message when a participant left a group chat">%1$s left the group chat</string>

    <string name="messages_copied_clipboard" context="success alert when the user copy some messages to the clipboard">Copied to the clipboard</string>

    <string name="chat_error_open_title" context="Title of the error dialog when opening a chat">Chat Error!</string>
    <string name="chat_error_open_message" context="Message of the error dialog when opening a chat">The chat could not be opened successfully</string>

    <string name="menu_choose_contact" context="Menu option to add a contact to your contact list.">Choose contact</string>

    <plurals name="general_selection_num_contacts">
        <item context="referring to a contact in the contact list of the user" quantity="one">%1$d contact</item>
        <item context="Title of the contact list" quantity="other">%1$d contacts</item>
    </plurals>

    <string name="error_sharing_folder" context="Message shown when the folder sharing process fails">Error sharing the folder. Please try again.</string>

    <plurals name="confirmation_remove_contact">
        <item context="confirmation message before removing a contact, Singular" quantity="one">All data associated with the selected contact will be permanently lost.</item>
        <item context="confirmation message before removing a contact, Plural" quantity="other">All data associated with the selected contacts will be permanently lost.</item>
    </plurals>

    <plurals name="title_confirmation_remove_contact">
        <item context="title of confirmation alert before removing a contact, Singular" quantity="one">Remove contact?</item>
        <item context="title of confirmation alert before removing a contact, Plural" quantity="other">Remove contacts?</item>
    </plurals>

    <!--
    <string name="chat_connection_error" context="error shown when the connection to the chat fails">Chat connection error</string>
    -->

    <string name="message_option_retry" context="option shown when a message could not be sent">Retry</string>

    <string name="title_message_not_sent_options" context="title of the menu for a non sent message">Message not sent</string>
    <string name="title_message_uploading_options" context="title of the menu for an uploading message with attachment">Uploading attachment</string>

    <string name="no_conversation_history" context="message shown when a chat has no messages">No conversation history</string>

    <plurals name="user_typing">
        <item context="title of confirmation alert before removing a contact, Singular" quantity="one">%1$s [A]is typing&#8230;[/A]</item>
        <item context="title of confirmation alert before removing a contact, Plural" quantity="other">%1$s [A]are typing&#8230;[/A]</item>
    </plurals>


    <string name="more_users_typing" context="text that appear when there are more than 2 people writing at that time in a chat. For example User1, user2 and more are typing&#8230;">%1$s [A]and more are typing&#8230;[/A]</string>
    <string name="label_more" context="More button in contact info page">More</string>
    <string name="label_close" context="Text button">Close</string>
    <string name="tab_my_account_general" context="Title of the general tab in My Account Section">General</string>
    <string name="tab_my_account_storage" context="label of storage in upgrade/choose account page, it is being used with a variable, e.g. for LITE user it will show ‘200GB Storage’.">Storage</string>
    <string name="label_storage_upgrade_account" context="label of storage in upgrade/choose account page, it is being used with a variable, e.g. for LITE user it will show ‘200GB Storage’.">Storage</string>
    <string name="label_transfer_quota_upgrade_account" context="Title of the section about the transfer quota in the storage tab in My Account Section">Transfer quota</string>
    <string name="label_transfer_quota_achievements" context="Title of the section about the transfer quota in the storage tab in My Account Section">Transfer quota</string>

    <string name="account_plan" context="Title of the section about the plan in the storage tab in My Account Section">Plan</string>
    <string name="storage_space" context="Title of the section about the storage space in the storage tab in My Account Section">Storage space</string>
    <string name="transfer_quota" context="Title of the section about the transfer quota in the storage tab in My Account Section">Transfer quota</string>

    <string name="available_space" context="Label in section the storage tab in My Account Section">Available</string>
    <string name="not_available" context="Label in section the storage tab in My Account Section when no info info is received">not available</string>

    <string name="no_bylling_cycle" context="Label in section the storage tab when the account is Free">No billing cycle</string>

    <string name="my_account_of_string" context="String to show the transfer quota and the used space in My Account section">%1$s [A]of %2$s[/A]</string>

    <string name="confirmation_delete_from_save_for_offline" context="confirmation message before removing a something for the Save for offline section">Remove from Save for Offline?</string>

    <string name="set_status_option_label" context="Label for the option of action menu to change the chat status">Set status</string>
    <string name="general_dismiss" context="Answer for confirmation dialog.">Dismiss</string>
    <string name="general_not_available" context="Label for any ‘Not available’ button, link, text, title, etc. - (String as short as possible).">Not available</string>

    <string name="context_invitacion_reply_accepted" context="Accepted request invitacion alert">Invitation accepted</string>
    <string name="context_invitacion_reply_declined" context="Declined request invitacion alert">Invitation declined</string>
    <string name="context_invitacion_reply_ignored" context="Ignored request invitacion alert">Invitation ignored</string>

    <string name="error_message_unrecognizable" context="Content of a normal message that cannot be recognized">Message unrecognizable</string>

    <string name="settings_autoaway_title" context="Title of the settings section to configure the autoaway of chat presence">Auto-away</string>
    <string name="settings_autoaway_subtitle" context="Subtitle of the settings section to configure the autoaway of chat presence">Show me away after an inactivity of</string>
    <string name="settings_autoaway_value" context="Value in the settings section of the autoaway chat presence">%1d minutes</string>

    <string name="settings_persistence_title" context="Title of the settings section to configure the status persistence of chat presence">Status persistence</string>
    <string name="settings_persistence_subtitle" context="Subtitle of the settings section to configure the status persistence of chat presence">Maintain my chosen status appearance even when I have no connected devices</string>

    <string name="title_dialog_set_autoaway_value" context="Title of the dialog to set the value of the auto away preference">Set time limit</string>
    <string name="button_set" context="Button to set a value">Set</string>
    <string name="hint_minutes" context="Button to set a value">minutes</string>

    <!--
    <string name="autoaway_disabled" context="Word to indicated the autoaway is disabled">Disabled</string>
    -->

    <string-array name="settings_status_entries">
        <item context="the options of what to upload in an array. Needed for the settings, the options of what to upload.">Online</item>
        <item context="the options of what to upload in an array. Needed for the settings, the options of what to upload.">Away</item>
        <item context="the options of what to upload in an array. Needed for the settings, the options of what to upload.">Busy</item>
        <item context="the options of what to upload in an array. Needed for the settings, the options of what to upload.">Offline</item>
    </string-array>

    <string name="offline_empty_folder" context="Text that indicates that a the offline section is currently empty">No files Saved for Offline</string>

    <string name="general_enable" context="Positive confirmation to enable logs">Enable</string>
    <string name="general_allow" context="Positive confirmation to allow MEGA to read contacts book.">Allow</string>
    <string name="enable_log_text_dialog" context="Dialog to confirm the action of enabling logs">Logs can contain information related to your account</string>

    <string name="confirmation_to_reconnect" context="Dialog to confirm the reconnect action">Network connection recovered. Connect to MEGA?</string>
    <string name="loading_status" context="Message shown meanwhile the app is waiting for a the chat status">Loading status&#8230;</string>

    <string name="error_editing_message" context="Error when a message cannot be edited">This message cannot be edited</string>

    <plurals name="text_number_transfers">
        <item context="Label to show the number of transfers in progress, Singular" quantity="one">%1$d of %2$d file</item>
        <item context="Label to show the number of transfers in progress, Plural" quantity="other">%1$d of %2$d files</item>
    </plurals>

	<string name="label_process_finishing" contest="Progress text shown when user stop upload/download and the app is waiting for async response">Process is finishing&#8230;</string>
    <string name="option_to_transfer_manager" context="positive button on dialog to view a contact" formatted="false">View</string>
    <string name="option_to_pause_transfers" context="Label of the modal bottom sheet to pause all transfers">Pause all transfers</string>
    <string name="option_to_resume_transfers" context="Label of the modal bottom sheet to resume all transfers">Resume all transfers</string>
    <string name="option_to_clear_transfers" context="Label of the modal bottom sheet to clear completed transfers">Clear completed</string>
    <string name="menu_pause_individual_transfer" context="Dialog to confirm the action of pausing one transfer">Pause transfer?</string>
    <string name="menu_resume_individual_transfer" context="Dialog to confirm the action of restarting one transfer">Resume transfer?</string>
    <string name="button_resume_individual_transfer" context="Button to confirm the action of restarting one transfer">Resume</string>

    <string name="confirmation_to_clear_completed_transfers" context="Dialog to confirm before removing completed transfers">Clear completed transfers?</string>

    <string name="title_tab_in_progress_transfers" context="Title of the tab section for transfers in progress">In progress</string>
    <string name="title_tab_completed_transfers" context="Title of the tab section for completed transfers">Completed</string>

    <string name="transfer_paused" context="Text shown in playlist subtitle item when a file is reproducing but it is paused">Paused</string>
    <string name="transfer_queued" context="Possible state of a transfer">Queued</string>
    <!--
    <string name="transfer_canceled" context="Possible state of a transfer">Canceled</string>
    -->
    <string name="transfer_unknown" context="Possible state of a transfer">Unknown</string>

    <string name="paused_transfers_title" context="Title of the panel where the progress of the transfers is shown">Paused transfers</string>

    <string name="completed_transfers_empty" context="message shown in the screen when there are not any active transfer">No completed transfers</string>

    <!--
    <string name="message_transfers_completed" context="Message shown when the pending transfers are completed">Transfers finished</string>
    -->

    <plurals name="upload_service_notification">
        <item context="Text of the notification shown when the upload service is running, Singular" quantity="one">Uploading %1$d of %2$d file</item>
        <item context="Text of the notification shown when the upload service is running, Plural" quantity="other">Uploading %1$d of %2$d files</item>
    </plurals>

    <plurals name="upload_service_paused_notification">
        <item context="Text of the notification shown when the upload service is paused, Singular" quantity="one">Uploading %1$d of %2$d file (paused)</item>
        <item context="Text of the notification shown when the upload service is running, Plural" quantity="other">Uploading %1$d of %2$d files (paused)</item>
    </plurals>

	<plurals name="folder_upload_service_notification">
		<item context="Text of the notification shown when the folder upload service is running, Text of the notification shown when the folder upload service is running - singular e.g. Uploading 1 of 1 folder" quantity="one">Uploading %1$d of %2$d folder</item>
		<item context="Text of the notification shown when the folder upload service is running, Text of the notification shown when the folder upload service is running - plural e.g. Uploading 1 of 2 folders" quantity="other">Uploading %1$d of %2$d folders</item>
	</plurals>

    <plurals name="folder_upload_service_paused_notification">
        <item context="Text of the notification shown when the folder upload service is running, Text of the notification shown when the folder upload service is running - singular e.g. Uploading 1 of 1 folder" quantity="one">Uploading %1$d of %2$d folder (paused)</item>
        <item context="Text of the notification shown when the folder upload service is running, Text of the notification shown when the folder upload service is running - plural e.g. Uploading 1 of 2 folders" quantity="other">Uploading %1$d of %2$d folders (paused)</item>
    </plurals>

    <plurals name="upload_service_final_notification">
        <item context="Text of the notification shown when the upload service has finished, Singular" quantity="one">Uploaded %1$d file</item>
        <item context="Text of the notification shown when the upload service has finished, Plural" quantity="other">Uploaded %1$d files</item>
    </plurals>

	<plurals name="folder_upload_service_final_notification">
		<item context="Text of the notification shown when the folder upload service has finished, Text of the notification shown when the folder upload service has finished - singular e.g. Uploaded 1 folder" quantity="one">Uploaded %1$d folder</item>
		<item context="Text of the notification shown when the folder upload service has finished, Text of the notification shown when the folder upload service has finished - plural  e.g. Uploaded 2 folders" quantity="other">Uploaded %1$d folders</item>
	</plurals>

    <string name="general_total_size" context="label for the total file size of multiple files and/or folders (no need to put the colon punctuation in the translation)" formatted="false">Total size: %1$s</string>

    <plurals name="upload_service_failed">
        <item context="Text of the notification shown when the upload service has finished with any transfer error, Singular" quantity="one">%1$d file not uploaded</item>
        <item context="Text of the notification shown when the upload service has finished with any transfer error, Plural" quantity="other">%1$d files not uploaded</item>
    </plurals>

    <plurals name="copied_service_upload">
        <item context="Text of the notification shown when the upload service has finished with any copied file instead uploaded, Singular" quantity="one">%1$d file copied</item>
        <item context="Text of the notification shown when the upload service has finished with any copied file instead uploaded, Plural" quantity="other">%1$d files copied</item>
    </plurals>

    <plurals name="already_downloaded_service">
        <item context="Text of the notification shown when the download service do not download because the file is already on the device, Singular" quantity="one">%1$d file previously downloaded</item>
        <item context="Text of the notification shown when the download service do not download because the file is already on the device, Plural" quantity="other">%1$d files previously downloaded</item>
    </plurals>

    <plurals name="download_service_final_notification">
        <item context="Text of the notification shown when the download service has finished, Singular" quantity="one">Downloaded %1$d file</item>
        <item context="Text of the notification shown when the download service has finished, Plural" quantity="other">Downloaded %1$d files</item>
    </plurals>

    <plurals name="download_service_final_notification_with_details">
        <item context="Text of the notification shown when the download service has finished with any error, Singular" quantity="one">Downloaded %1$d of %2$d file</item>
        <item context="Text of the notification shown when the download service has finished with any error, Plural" quantity="other">Downloaded %1$d of %2$d files</item>
    </plurals>

    <plurals name="download_service_failed">
        <item context="Text of the notification shown when the download service has finished with any transfer error, Singular" quantity="one">%1$d file not downloaded</item>
        <item context="Text of the notification shown when the download service has finished with any transfer error, Plural" quantity="other">%1$d files not downloaded</item>
    </plurals>

    <plurals name="download_service_notification">
        <item context="Text of the notification shown when the download service is running, Singular" quantity="one">Downloading %1$d of %2$d file</item>
        <item context="Text of the notification shown when the download service is running, Plural" quantity="other">Downloading %1$d of %2$d files</item>
    </plurals>

    <plurals name="download_service_paused_notification">
        <item context="Text of the notification shown when the download service is paused, Singular" quantity="one">Downloading %1$d of %2$d file (paused)</item>
        <item context="Text of the notification shown when the download service is paused, Plural" quantity="other">Downloading %1$d of %2$d files (paused)</item>
    </plurals>

    <string name="title_depleted_transfer_overquota" context="Title of the alert when the transfer quota is depleted">Depleted transfer quota</string>
    <string name="text_depleted_transfer_overquota" context="Text of the alert when the transfer quota is depleted">Your queued transfer exceeds the current transfer quota available for your IP address and may therefore be interrupted.</string>
    <string name="plans_depleted_transfer_overquota" context="Button to show plans in the alert when the transfer quota is depleted">See our plans</string>
    <string name="continue_without_account_transfer_overquota" context="Button option of the alert when the transfer quota is depleted">Continue without account</string>

    <plurals name="new_general_num_files">
        <item context="this is used for example when downloading 1 file or 2 files, Singular of file. 1 file" quantity="one">%1$d file</item>
        <item context="this is used for example when downloading 1 file or 2 files, Plural of file. 2 files" quantity="other">%1$d files</item>
    </plurals>

    <string name="general_view" context="Menu option">View files</string>
    <string name="add_to_cloud" context="Menu option to choose to add file or folders to Cloud Drive">Import</string>
    <string name="save_for_offline" context="Menu option">Save for offline</string>

    <string name="general_view_contacts" context="Menu option">View contacts</string>

    <string name="import_success_message" context="Menu option">Succesfully added to Cloud Drive</string>
    <string name="import_success_error" context="Menu option">Error. Not added to Cloud Drive</string>

    <string name="chat_connecting" context="Label in login screen to inform about the chat initialization proccess">Connecting&#8230;</string>

    <string name="context_contact_already_invited" context="message when trying to invite a contact with a pending request">%s was already invited. Consult your pending requests.</string>

    <string name="confirm_email_misspelled" context="Hint text explaining that you can change the email and resend the create account link to the new email address">If you have misspelt your email address, correct it and click [A]Resend[A].</string>
    <string name="confirm_email_misspelled_resend" context="Button to resend the create account email to a new email address in case the previous email address was misspelled">Resend</string>
    <string name="confirm_email_misspelled_email_sent" context="Text shown after the confirmation email has been sent to the new email address">Email sent</string>

    <string name="copyright_alert_title" context="text_copyright_alert_title">Copyright warning to all users</string>
    <string name="copyright_alert_first_paragraph" context="text_copyright_alert_first_paragraph">MEGA respects the copyrights of others and requires that users of the MEGA cloud service comply with the laws of copyright.</string>
    <string name="copyright_alert_second_paragraph" context="text_copyright_alert_second_paragraph">You are strictly prohibited from using the MEGA cloud service to infringe copyrights. You may not upload, download, store, share, display, stream, distribute, email, link to, transmit or otherwise make available any files, data or content that infringes any copyright or other proprietary rights of any person or entity.</string>
    <string name="copyright_alert_agree_button" context="text of the Agree button">Agree</string>
    <string name="copyright_alert_disagree_button" context="text of the Disagree button">Disagree</string>

    <string name="download_show_info" context="Hint how to cancel the download">Show info</string>

    <string name="context_link_removal_error" context="error message">Link removal failed. Please try again later.</string>
    <string name="context_link_action_error" context="error message">Link action failed. Please try again later.</string>

    <string name="title_write_user_email" context="title of the dialog shown when sending or sharing a folder">Write the user’s email</string>

    <string name="activity_title_files_attached" context="title of the screen to see the details of several node attachments">Files attached</string>
    <string name="activity_title_contacts_attached" context="title of the screen to see the details of several contact attachments">Contacts attached</string>

    <string name="alert_user_is_not_contact">The user is not a contact</string>

    <string name="camera_uploads_cellular_connection">Use cellular connection</string>
    <string name="camera_uploads_upload_videos">Upload Videos</string>

    <string name="success_changing_user_avatar" context="Message when an user avatar has been changed successfully">Profile picture updated</string>
    <string name="error_changing_user_avatar_image_not_available" context="Message when an error ocurred when changing an user avatar">Error. Selected image does not exist</string>
    <string name="error_changing_user_avatar" context="Message when an error ocurred when changing an user avatar">Error when changing the profile picture</string>
    <string name="success_deleting_user_avatar" context="Message when an user avatar has been deleted successfully">Profile picture deleted</string>
    <string name="error_deleting_user_avatar" context="Message when an error ocurred when deleting an user avatar">Error when deleting the profile picture</string>

    <string name="error_changing_user_attributes" context="Message when an error ocurred when changing an user attribute">An error occurred when changing the name</string>
    <string name="success_changing_user_attributes" context="Message when an user attribute has been changed successfully">Your name has been successfully updated</string>

    <string name="add_participant_success" context="Message show when a participant has been successfully invited to a group chat">Participant added</string>
    <string name="add_participant_error" context="Message show when a participant hasn’t been successfully invited to a group chat">Error. Participant not added</string>

    <string name="remove_participant_success" context="Message show when a participant has been successfully removed from a group chat">Participant removed</string>
    <string name="remove_participant_error" context="Message show when a participant hasn’t been successfully removed from a group chat">Error. Participant not removed</string>

    <string name="no_files_selected_warning">No files selected</string>

    <string name="attachment_upload_panel_from_cloud">From Cloud Drive</string>
    <string name="attachment_upload_panel_contact">Contact</string>
    <string name="attachment_upload_panel_photo">From device</string>

    <string name="delete_account" context="Button and title of dialog shown when the user wants to delete permanently his account">Cancel Account</string>
    <string name="delete_account_text" context="Text shown in the alert dialog to confirm the cancellation of an account">If you cancel your account you will not be able to access your account data, your MEGA contacts or conversations.\nYou will not be able to undo this action.</string>
    <string name="delete_button" context="menu item">Delete</string>

    <string name="file_properties_info_info_file">Info</string>
    <string name="file_properties_info_size" context="Refers to the size of a file.">Total size</string>
    <string name="file_properties_info_content" context="header of a status field for what content a user has shared to you">Contains</string>
    <string name="file_properties_shared_folder_public_link_name">Link</string>

    <string name="file_properties_shared_folder_full_access" context="Refers to access rights for a file folder.">Full access</string>
    <string name="file_properties_shared_folder_read_only" context="Refers to access rights for a file folder.">Read-only</string>
    <string name="file_properties_shared_folder_read_write" context="Refers to access rights for a file folder. (with the &amp; needed. Don’t use the symbol itself. Use &amp;)">Read and write</string>

    <string name="attachment_uploading_state_uploading">Uploading&#8230;</string>
    <string name="attachment_uploading_state_error">Error. Not sent.</string>

    <string name="already_downloaded_multiple" context="When a multiple download is started, some of the files could have already been downloaded before. This message shows the number of files that has already been downloaded and the number of files pending">%d files already downloaded.</string>
    <string name="pending_multiple" context="When a multiple download is started, some of the files could have already been downloaded before. This message shows the number of files that are pending in plural. placeholder: number of files">%d files pending.</string>

    <string name="contact_is_me">No options available, you have selected yourself</string>

    <string name="confirmation_delete_one_attachment" context="Confirmation before deleting one attachment">Remove attachment?</string>

    <string name="general_view_with_revoke" formatted="false" context="Menu option">View files (%1$d deleted)</string>

    <string name="success_attaching_node_from_cloud" context="Success message when the attachment has been sent to a chat">File sent to %1$s</string>
    <string name="success_attaching_node_from_cloud_chats" context="Success message when the attachment has been sent to a many chats">File sent to %1$d chats</string>
    <string name="error_attaching_node_from_cloud" context="Error message when the attachment cannot be sent">Error. The file has not been sent</string>
    <string name="error_attaching_node_from_cloud_chats" context="Error message when the attachment cannot be sent to any of the selected chats">Error. The file has not been sent to any of the selected chats</string>
    <string name="error_revoking_node" context="Error message when the attachment cannot be revoked">Error. The attachment has not been removed</string>

    <string name="settings_set_up_automatic_uploads" context="settings option">Set up automatic uploads</string>

    <string name="settings_chat_silent_sound_not" context="settings option for chat notification">Silent</string>

    <string name="messages_chat_notification" context="messages string in chat notification">messages</string>
    <string name="incoming_folder_notification" context="part of the string in incoming shared folder notification">from</string>
    <string name="title_incoming_folder_notification" context="title of incoming shared folder notification">New shared folder</string>
    <string name="title_contact_request_notification" context="title of the notification for a new incoming contact request">New contact request</string>

    <string name="title_properties_chat_clear" context="Title of the section to clear the chat content in the Contact Properties screen">Clear chat history</string>
    <string name="title_properties_remove_contact" context="Title of the section to remove contact in the Contact Properties screen">Remove contact</string>

    <string name="title_properties_chat_notifications_contact" context="Title of the section to enable notifications in the Contact Properties screen">Chat notifications</string>
    <string name="history_cleared_by" context="Text shown when the chat history was cleared by someone">[A]%1$s[/A][B] cleared the chat history[/B]</string>

    <string name="number_messages_chat_notification" formatted="false" context="Notification title to show the number of unread chats, unread messages">%1$d unread chats</string>

    <string name="context_permissions_changing_folder" context="Item menu option upon clicking on one or multiple files.">Changing permissions</string>
    <string name="context_removing_contact_folder" context="Item menu option upon clicking on one or multiple files.">Removing contact from shared folder</string>

    <string name="confirmation_move_to_rubbish" context="confirmation message before removing a file">Move to Rubbish Bin?</string>
    <string name="confirmation_move_to_rubbish_plural" context="confirmation message before removing a file">Move to Rubbish Bin?</string>
    <string name="confirmation_delete_from_mega" context="confirmation message before removing a file">Delete from MEGA?</string>
    <string name="confirmation_leave_share_folder" context="confirmation message before leaving an incoming shared folder">If you leave the folder, you will not be able to see it again.</string>
    <string name="attachment_uploading_state" context="label to indicate the state of an upload in chat">Uploading&#8230;</string>

    <string name="title_properties_contact_notifications_for_chat" context="Title of the section to enable notifications in the Contact Properties screen">Chat notifications</string>

    <string name="achievements_title" context="title of the section for achievements">Achievements</string>
    <string name="achievements_subtitle" context="subtitle of the section for achievements">Invite friends and get rewards</string>

    <string name="figures_achievements_text_referrals" context="title of the introduction for the achievements screen">Get %1$s of storage and %2$s of transfers for each referral</string>

    <string name="figures_achievements_text" context="sentence to detail the figures of storage and transfer quota related to each achievement">Get %1$s of storage and %2$s of transfers</string>

    <string name="unlocked_rewards_title" context="title of the section for unlocked rewards">Unlocked rewards</string>

    <string name="unlocked_storage_title" context="title of the section for unlocked storage quota">Storage Quota</string>

    <string name="title_referral_bonuses" context="title of the section for referral bonuses in achivements section (maximum 24 chars)">Referral Bonuses</string>
    <string name="title_install_app" context="title of the section for install a mobile app in achivements section (maximum 24 chars)">Install a mobile app</string>
    <string name="title_add_phone" context="Title of the section for add phone number in achivements section (maximum 24 chars)">Add mobile phone</string>
    <string name="title_regitration" context="title of the section for install megasync in achivements section (maximum 24 chars)">Registration bonus</string>
    <string name="title_install_desktop" context="title of the section for install a mobile app bonuses in achivements section (maximum 24 chars)">Install MEGA desktop app</string>
    <string name="title_base_quota" context="title of the section for base quota in achivements section">Account Base Quota</string>
    <string name="camera_uploads_empty" context="Text that indicates that no pictures have been uploaded to the Camera Uploads section">No files in Camera Uploads</string>
    <string name="general_num_days_left" context="indicates the number of days left related to a achievement">%1$d d left</string>
    <string name="expired_label" context="State to indicate something has expired (achivements of business status account for instance)">Expired</string>

    <string name="setting_title_use_https_only" context="title of the advanced setting to choose the use of https">Don’t use HTTP</string>
    <string name="setting_subtitle_use_https_only" context="subtitle of the advanced setting to choose the use of https">Enable this option only if your transfers don’t start. In normal circumstances HTTP is satisfactory as all transfers are already encrypted.</string>

    <string name="title_achievement_invite_friends" context="title of screen to invite friends and get an achievement">How it works</string>
    <string name="first_paragraph_achievement_invite_friends" context="first paragraph of screen to invite friends and get an achievement">Invite your friends to create a free MEGA account and install our mobile app. For every successful signup and app install you receive bonus storage and transfer quota.</string>
    <string name="second_paragraph_achievement_invite_friends" context="second paragraph of screen to invite friends and get an achievement">You will not receive credit for inviting someone who has used MEGA previously and you will not be notified about such a rejection. Invited contacts must install the MEGA mobile app or MEGA desktop app on their devices.</string>

    <string name="card_title_invite_friends" context="explanation of screen to invite friends and get an achievement">Select contacts from your phone contact list or enter multiple email addresses.</string>

    <string name="title_confirmation_invite_friends" context="title of the dialog to confirm the contact request">Invite friends to MEGA</string>
    <string name="subtitle_confirmation_invite_friends" context="Text shown when the user sends a contact invitation">Invite Sent</string>
    <string name="paragraph_confirmation_invite_friends" context="paragraph of the dialog to confirm the contact request">Encourage your friends to register and install a MEGA app. As long as your friend uses the same email address as you’ve entered, you will receive your transfer quota reward.</string>

    <string name="invalid_email_to_invite" context="Error shown when the user writes a email with an incorrect format">Email is malformed</string>

    <string name="paragraph_info_achievement_install_desktop" context="info paragraph about the achievement install megasync">When you install MEGAsync you get %1$s of complimentary storage space plus %2$s of transfer quota, both valid for 180 days. MEGA desktop app is available for Windows, macOS and most Linux distros.</string>
    <string name="paragraph_info_achievement_install_mobile_app" context="info paragraph about the achievement install mobile app">When you install our mobile app you get %1$s of complimentary storage space plus %2$s of transfer quota, both valid for 180 days. We provide mobiles apps for iOS, Android and Windows Phone.</string>
    <string name="paragraph_info_achievement_add_phone" context="info paragraph about the achievement ‘add phone number’. Placeholder 1: bonus storage space e.g. 20GB. Placeholder 2: bonus transfer quota e.g. 50GB">When you verify your phone number you get %1$s of complimentary storage space plus %2$s of transfer quota, both valid for 180 days.</string>

    <string name="result_paragraph_info_achievement_install_desktop" context="info paragraph about the completed achievement install megasync">You have received %1$s storage space and %2$s transfer quota for installing our MEGA desktop app.</string>
    <string name="result_paragraph_info_achievement_install_mobile_app" context="info paragraph about the completed achievement install mobile app">You have received %1$s storage space and %2$s transfer quota for installing our mobile app.</string>
    <string name="result_paragraph_info_achievement_add_phone" context="info paragraph about the completed achievement of ‘add phone number’. Placeholder 1: bonus storage space e.g. 20GB. Placeholder 2: bonus transfer quota e.g. 50GB">You have received %1$s storage space and %2$s transfer quota for verifying your phone number.</string>
    <string name="result_paragraph_info_achievement_registration" context="info paragraph about the completed achievement registration">You have received %1$s storage space as your free registration bonus.</string>

    <string name="expiration_date_for_achievements" context="info paragraph about the completed achievement registration">Bonus expires in %1$d days</string>

    <plurals name="context_share_folders">
        <item context="menu item" quantity="one">Share folder</item>
        <item context="menu items" quantity="other">Share folders</item>
    </plurals>

    <string name="no_folders_shared" context="Info of a contact if there is no folders shared with him">No folders shared</string>

    <string name="settings_help" context="Menu item">Help</string>
    <string name="settings_help_preference" context="Settings preference title for send feedback">Send Feedback</string>
    <string name="setting_feedback_subject" context="mail subject">Android feedback</string>
    <string name="setting_feedback_body" context="mail body">Please write your feedback here:</string>
    <string name="settings_feedback_body_device_model" context="mail body">Device model</string>
    <string name="settings_feedback_body_android_version" context="mail body">Android version</string>

    <string name="dialog_title_new_file" context="Title of the dialog to create a new file by inserting the name">New file</string>
    <string name="context_new_file_name" context="Input field description in the create file dialog.">File Name</string>

    <string name="dialog_title_new_link" context="Title of the dialog to create a new link by inserting the name">Link name</string>
    <string name="context_new_link_name" context="Input field description in the create link dialog.">Link URL</string>

    <string name="new_file_subject_when_uploading" context="Title of the field subject when a new file is created to upload">SUBJECT</string>
    <string name="new_file_content_when_uploading" context="Title of the field content when a new file is created to upload">CONTENT</string>
    <string name="new_file_email_when_uploading" context="Title of the field email when a new contact is created to upload">EMAIL</string>

    <string name="forward_menu_item" context="Item of a menu to forward a message chat to another chatroom">Forward</string>

    <string name="general_attach" context="name of the button to attach file from MEGA to another app">Attach</string>

    <string name="type_contact" context="when add or share a file with a new contact, it can type by name or mail">Contact’s name or email</string>

    <string name="max_add_contact" context="when add or share a file with a new contact, message displayed to warn that the maximum number has been reached">No more contacts can be added at this time</string>

    <string name="old_and_new_passwords_equals" context="when changing the password , the old password and new password are equals">The new password cannot be the same as the old password</string>

    <string name="action_search_by_date" context="Menu item">Search by date</string>
    <string name="general_apply" context="title of a button to apply search by date">Apply</string>ç
    <string name="general_search_month" context="title of a button to apply search by month">Last month</string>
    <string name="general_search_year" context="title of a button to apply search by year">Last year</string>

    <string name="label_set_day" context="title of a Search by date tag">Set day</string>
    <string name="snackbar_search_by_date" context="the user can’t choose this date">Date required is not valid</string>

    <string name="invalid_characters" context="Error when the user writes a character not allowed">Characters not allowed</string>

    <string name="audio_play" context="Label shown when audio file is playing">Audio File</string>

    <string name="corrupt_pdf_dialog_text" context="when open PDF Viewer, the pdf that it try to open is damaged or does not exist">Error. The pdf file is corrupted or does not exist.</string>

    <string name="user_account_feedback" context="Label to include info of the user email in the feedback form">User account</string>

    <string name="save_to_mega" context="Label shown in MEGA pdf-viewer when it open a PDF save in smartphone storage">Save to my \nCloud Drive</string>

    <string name="chat_already_exists" context="Error message when creating a chat one to one with a contact that already has a chat">The chat already exists</string>

    <string name="not_download" context="before sharing a file, has to be downloaded">The file has not been downloaded yet</string>

    <string name="not_permited_add_email_to_invite" context="Error shown when a user is starting a chat or adding new participants in a group chat and writes a contact mail that has not added">Only MEGA contacts can be added</string>

    <string name="invalid_connection_state" context="Info label about the connectivity state of an individual chat">Chat disconnected</string>

    <string name="call_error" context="Message show when a call cannot be established">Error. The call cannot be established</string>

    <string name="title_evaluate_the_app_panel" context="Title of dialog to evaluate the app">Are you happy with this app?</string>
    <string name="rate_the_app_panel" context="Label to show rate the app">Yes, rate the app</string>
    <string name="send_feedback_panel" context="Label to show send feedback">No, send feedback</string>

    <string name="link_advanced_options" context="title of the section advanced options on the get link screen">Advanced options</string>
    <string name="download_requires_permission" context="Message to show when users deny to permit the permissions to read and write on external storage on setting default download location">MEGA needs your permission to download files</string>
    <string name="old_sdcard_unavailable" context="Default download location is on old sd card, but currently the user installed a new SD card, need user to reset download location.">Old SD Card is unavailable, please set a new download location.</string>
    <string name="title_select_download_location" context="Dialog title to ask download to internal storage or external storage.">Choose download location</string>

    <string name="no_contacts_permissions" context="Title of the section to invite contacts if the user has denied the contacts permmissions">No contact permissions granted</string>

    <string name="choose_qr_option_panel" context="Option of the sliding panel to go to QR code section">My QR code</string>
    <string name="section_qr_code" context="Title of the screen that shows the options to the QR code">QR Code</string>
    <string name="action_reset_qr" context="Option in menu of section  My QR code to reset the QR code">Reset QR code</string>
    <string name="action_delete_qr" context="Option in menu of section  My QR code to delete the QR code">Delete QR code</string>
    <string name="save_cloud_drive" context="Option shown in QR code bottom sheet dialog to save QR code in Cloud Drive">To Cloud Drive</string>
    <string name="save_file_system" context="Option shown in QR code bottom sheet dialog to save QR code in File System">To File System</string>
    <string name="section_my_code" context="Title of QR code section">My Code</string>
    <string name="section_scan_code" context="Title of QR code scan section">Scan Code</string>
    <string name="settings_qrcode_autoaccept" context="Title of QR code settings that permits or not contacts that scan my QR code will be automatically added to my contact list">Auto-Accept</string>
    <string name="setting_subtitle_qrcode_autoccept" context="Subtitle of QR code settings auto-accept">MEGA users who scan your QR code will be automatically added to your contact list.</string>
    <string name="setting_subtitle_qrcode_reset" context="Subtitle of QR code settings that reset the code">Previous QR code will no longer be valid</string>
    <string name="qrcode_link_copied" context="Text shown when it has been copied the QR code link">Link copied to the clipboard</string>
    <string name="qrcode_reset_successfully" context="Text shown when it has been reseted the QR code successfully">QR code successfully reset</string>
    <string name="qrcode_delete_successfully" context="Text shown when it has been deleted the QR code successfully">QR code successfully deleted</string>
    <string name="qrcode_reset_not_successfully" context="Text shown when it has not been reseted the QR code successfully">QR code not reset due to an error. Please try again.</string>
    <string name="qrcode_delete_not_successfully" context="Text shown when it has not been delete the QR code successfully">QR code not deleted due to an error. Please try again.</string>
    <string name="invite_sent" context="Title of dialog shown when a contact request has been sent with QR code">Invite sent</string>
    <string name="invite_sent_text" context="Text of dialog shown when a contact request has been sent with QR code">The user %s has been invited and will appear in your contact list once accepted.</string>
    <string name="invite_sent_text_multi" context="Text of dialog shown when multiple contacts request has been sent">The users have been invited and will appear in your contact list once accepted.</string>
    <string name="error_share_qr" context="Text shown when it tries to share the QR and occurs an error to process the action">An error occurred while trying to share the QR file. Perhaps the file does not exist. Please try again later.</string>
    <string name="error_upload_qr" context="Text shown when it tries to upload to Cloud Drive the QR and occurs an error to process the action">An error occurred while trying to upload the QR file. Perhaps the file does not exist. Please try again later.</string>
    <string name="error_download_qr" context="Text shown when it tries to download to File System the QR and occurs an error to process the action">An error occurred while trying to download the QR file. Perhaps the file does not exist. Please try again later.</string>
    <string name="success_download_qr" context="Text shown when it tries to download to File System the QR and the action has success">The QR Code has been downloaded successfully to %s</string>
    <string name="invite_not_sent" context="Title of dialog shown when a contact request has not been sent with QR code">Invite not sent</string>
    <string name="invite_not_sent_text" context="Text of dialog shown when a contact request has not been sent with QR code">The QR code or contact link is invalid. Please try to scan a valid code or to open a valid link.</string>
    <string name="invite_not_sent_text_already_contact" context="Text of dialog shown when a contact request has not been sent with QR code because of is already a contact">The invitation has not been sent. %s is already in your contacts list.</string>
    <string name="invite_not_sent_text_error" context="Text of dialog shown when a contact request has not been sent with QR code because of some error">The invitation has not been sent. An error occurred processing it.</string>
    <string name="generatin_qr" context="Text of alert dialog informing that the qr is generating">Generating QR Code&#8230;</string>
    <string name="menu_item_scan_code" context="Title of QR code scan menu item">Scan QR code</string>
    <string name="button_copy_link" context="get the contact link and copy it">Copy link</string>
    <string name="button_create_qr" context="Create QR code">Create QR code</string>
    <string name="qrcode_create_successfully" context="Text shown when it has been created the QR code successfully">QR code successfully created</string>
    <string name="qrcode_scan_help" context="Text shown in QR code scan fragment to help and guide the user in the action">Line up the QR code to scan it with your device’s camera</string>
    <string name="contact_view" context="positive button on dialog to view a contact">View</string>


    <string name="external_play" context="Item menu option to reproduce audio or video in external reproductors">Open with</string>

    <string name="context_share" context="to share a file using Facebook, Whatsapp, etc">Share using</string>

    <string name="error_enable_chat_before_login" context="Message shown if the user choose enable button and he is not logged in">Please log in before enabling the chat</string>

    <string name="label_set_period" context="title of a tag to search for a specific period within the search by date option in Camera upload">Set period</string>

    <string name="context_empty_chat_recent" context="Text of the empty screen when there are not chat conversations">[B]Invite friends to [/B][A]Chat[/A][B] and enjoy our encrypted platform with privacy and security.[/B]</string>

    <string name="context_empty_camera_uploads" context="Text of the empty screen when there are not elements in Camera Uploads">[B]No media on [/B][A]Camera Uploads[/A][B].[/B]</string>
    <string name="context_empty_rubbish_bin" context="Text of the empty screen when there are not elements in the Rubbish Bin">[B]Empty [/B][A]Rubbish Bin[/A][B].[/B]</string>

    <string name="context_empty_inbox" context="Text of the empty screen when there are not elements in  Inbox">[B]No files in your [/B][A]Inbox[/A][B].[/B]</string>
    <string name="context_empty_cloud_drive" context="Text of the empty screen when there are not elements in Cloud Drive">[B]No files in your [/B][A]Cloud Drive[/A][B].[/B]</string>
    <string name="context_empty_offline" context="Text of the empty screen when there are not elements in Saved for Offline">[B]No files [/B][A]Offline[/A][B].[/B]</string>
    <string name="context_empty_contacts" context="Text of the empty screen when there are not contacts">[B]No [/B][A]Contacts[/A][B].[/B]</string>

    <string name="recent_chat_empty" context="Message shown when the user has no chats">[A]No[/A] [B]Conversations[/B]</string>
    <string name="recent_chat_loading_conversations" context="Message shown when the chat is section is loading the conversations">[A]Loading[/A] [B]Conversations&#8230;[/B]</string>

    <string name="context_empty_incoming" context="Text of the empty screen when there are not elements in Incoming">[B]No [/B][A]Incoming Shared folders[/A][B].[/B]</string>
    <string name="context_empty_outgoing" context="Text of the empty screen when there are not elements in Outgoing">[B]No [/B][A]Outgoing Shared folders[/A][B].[/B]</string>

    <string name="tab_sent_requests" context="Title of the sent requests tab. Capital letters">Sent requests</string>
    <string name="tab_received_requests" context="Title of the received requests tab. Capital letters">Received requests</string>
    <string name="overquota_alert_title" context="Title dialog overquota error">Storage quota exceeded</string>

    <string name="invalid_link" context="error message shown when an account confirmation link or reset password link is invalid for unknown reasons">Invalid link, please ask for a new valid link</string>

    <string name="processing_link" context="Message shown when a link is being processing">Processing link&#8230;</string>

    <string name="passwd_weak" context="Message shown when it is creating an acount and it is been introduced a very weak or weak password">Your password is easily guessed. Try making your password longer. Combine uppercase and lowercase letters. Add special characters. Do not use names or dictionary words.</string>
    <string name="passwd_medium" context="Message shown when it is creating an acount and it is been introduced a medium password">Your password is good enough to proceed, but it is recommended to strengthen your password further.</string>
    <string name="passwd_good" context="Message shown when it is creating an acount and it is been introduced a good password">This password will withstand most typical brute-force attacks. Please ensure that you will remember it.</string>
    <string name="passwd_strong" context="Message shown when it is creating an acount and it is been introduced a strong password">This password will withstand most sophisticated brute-force attacks. Please ensure that you will remember it.</string>
    <string name="pass_very_weak" context="Password very weak">Very Weak</string>
    <string name="pass_weak" context="Password weak">Weak</string>
    <string name="pass_medium" context="Password medium">Medium</string>
    <string name="pass_good" context="Password good">Good</string>
    <string name="pass_strong" context="Password strong">Strong</string>

    <string name="title_notification_call_in_progress" context="Text displayed in several parts when there is a call in progress (notification, recent chats list, etc).">Call in progress</string>
    <string name="action_notification_call_in_progress" context="Subtitle of the notification shown on the action bar when there is a call in progress">Click to go back to the call</string>
    <string name="button_notification_call_in_progress" context="Button in the notification shown on the action bar when there is a call in progress">Return to the call</string>

    <string name="contacts_mega" context="When it lists contacts of MEGA, the title of list’s header">On MEGA</string>
    <string name="contacts_phone" context="When it lists contacts of phone, the title of list’s header">Phone contacts</string>

    <string name="account_suspended_multiple_breaches_ToS" context="Message error shown when trying to log in on an account has been suspended due to multiple breaches of Terms of Service">Your account has been suspended due to multiple breaches of MEGA’s Terms of Service. Please check your email inbox.</string>
    <string name="account_suspended_breache_ToS" context="Message error shown when trying to log in on an account has been suspended due to breach of Terms of Service">Your account was terminated due to a breach of MEGA’s Terms of Service, such as abuse of rights of others; sharing and/or importing illegal data; or system abuse.</string>

    <string name="file_storage_empty_folder" context="In a chat conversation when you try to send device’s images but there aren’t available images">No files</string>
    <string name="label_file_size_byte" context="size in byte">B</string>
    <string name="label_file_size_kilo_byte" context="size in kilobyte">KB</string>
    <string name="label_file_size_mega_byte" context="size in megabyte">MB</string>
    <string name="label_file_size_giga_byte" context="size in gigabyte">GB</string>
    <string name="label_file_size_tera_byte" context="size in terabyte">TB</string>

    <plurals name="number_of_versions" formatted="false">
        <item context="Number of versions of a file shown on the screen info of the file, version item" quantity="one">%1$d version</item>
        <item context="Number of versions of a file shown on the screen info of the file, version items" quantity="other">%1$d versions</item>
    </plurals>

    <string name="title_section_versions" context="Title of the section Versions for files">Versions</string>

    <string name="header_current_section_item" context="Header of the item to show the current version of a file in a list">Current version</string>
    <plurals name="header_previous_section_item">
        <item context="Header of the item to show the previous versions of a file in a list, file item" quantity="one">Previous version</item>
        <item context="" quantity="other">Previous versions</item>
    </plurals>

    <string name="general_revert" context="option menu to revert a file version">Revert</string>
    <string name="menu_item_clear_versions" context="option menu to clear all the previous versions">Clear previous versions</string>
    <plurals name="title_dialog_delete_version">
        <item context="Title of the dialog to confirm that a version os going to be deleted, version item" quantity="one">Delete version?</item>
        <item context="Title of the dialog to confirm that a version os going to be deleted, version items" quantity="other">Delete versions?</item>
    </plurals>

    <string name="content_dialog_delete_version" context="Content of the dialog to confirm that a version is going to be deleted">This version will be permanently removed.</string>
    <string name="content_dialog_delete_multiple_version" context="Content of the dialog to confirm that several versions are going to be deleted">These %d versions will be permanently removed.</string>

    <string name="chat_upload_title_notification" context="Title of the notification shown when a file is uploading to a chat">Chat uploading</string>

    <string name="settings_chat_upload_quality" context="Label for the option on setting to set up the quality of multimedia files uploaded to the chat">Chat video quality</string>
	<string name="settings_video_upload_quality" context="Label for the option on setting to set up the quality of video files to be uploaded">Video Quality</string>
    <string name="on_refuse_storage_permission" context="Text shown when the user refuses to permit the storage permission when enable camera upload">Camera Uploads needs to access your photos and other media on your device. Please go to the settings page and grant permission.</string>
    <string-array name="settings_chat_upload_quality_entries">
        <item context="the options for the option on setting to set up the quality of multimedia files uploaded to the chat, the options of origin quality multimedia file to upload.">Original quality</item>
        <item context="the options for the option on setting to set up the quality of multimedia files uploaded to the chat, the options of medium quality multimedia file to  upload.">Medium quality</item>
    </string-array>

    <string name="missed_call_notification_title" context="Title of the notification for a missed call">Missed call</string>
    <string name="file_properties_info_location" cotext="Refers to a location of file">Location</string>

    <string name="file_properties_folder_current_versions" cotext="Title of the label to show the size of the current files inside a folder">Current versions</string>
    <string name="file_properties_folder_previous_versions" cotext="Title of the label to show the size of the versioned files inside a folder">Previous versions</string>

    <plurals name="number_of_versions_inside_folder" formatted="false">
        <item context="Number of versioned files inside a folder shown on the screen info of the folder, version item" quantity="one">%1$d versioned file</item>
        <item context="Number of versioned files inside a folder shown on the screen info of the folder, version items" quantity="other">%1$d versioned files</item>
    </plurals>

    <string name="messages_forwarded_success" context="Confirmation message after forwarding one or several messages, version items">Messages forwarded</string>
    <string name="messages_forwarded_error" context="Error message after forwarding one or several messages to several chats">Error. Not correctly forwarded</string>
    <plurals name="messages_forwarded_partial_error" formatted="false">
        <item context="Error message if any of the forwarded messages fails, message item" quantity="one">Error. %1$d message not successfully forwarded</item>
        <item context="Error message if any of the forwarded messages fails, message items" quantity="other">Error. %1$d messages not successfully forwarded</item>
    </plurals>
    <plurals name="messages_forwarded_error_not_available" formatted="false">
        <item context="Error non existing resource after forwarding one or several messages to several chats, message item" quantity="one">Error. The resource is no longer available</item>
        <item context="Error non existing resource after forwarding one or several messages to several chats, message items" quantity="other">Error. The resources are no longer available</item>
    </plurals>

    <string name="turn_on_notifications_title" context="The title of fragment Turn on Notifications">Turn on Notifications</string>
    <string name="turn_on_notifications_subtitle" context="The subtitle of fragment Turn on Notifications">This way, you will see new messages\non your Android phone instantly.</string>
    <string name="turn_on_notifications_first_step" context="First step to turn on notifications">Open Android device [A]Settings[/A]</string>
    <string name="turn_on_notifications_second_step" context="Second step to turn on notifications">Open [A]Apps &amp; notifications[/A]</string>
    <string name="turn_on_notifications_third_step" context="Third step to turn on notifications">Select [A]MEGA[/A]</string>
    <string name="turn_on_notifications_fourth_step" context="Fourth step to turn on notifications">Open [A]App notifications[/A]</string>
    <string name="turn_on_notifications_fifth_step" context="Fifth step to turn on notifications">Switch to On and select your preferences</string>

    <plurals name="files_send_to_chat_success">
        <item context="Alert message after sending to chat one or several messages to several chats, version item" quantity="one">File sent</item>
        <item context="Alert message after sending to chat one or several messages to several chats, version items" quantity="other">Files sent</item>
    </plurals>
    <string name="files_send_to_chat_error" context="Error message after sending to chat one or several messages to several chats">Error. Not correctly sent</string>

    <string name="context_send_file_to_chat" context="menu option to send a file to a chat">Send to chat</string>

    <string name="remember_pwd_dialog_title" context="Title of the dialog ‘Do you remember your password?’">Do you remember your password?</string>
    <string name="remember_pwd_dialog_text_logout" context="Text of the dialog ‘Recovery Key exported’ when the user wants logout">You are about to logout, please test your password to ensure you remember it.\nIf you lose your password, you will lose access to your MEGA data.</string>
    <string name="remember_pwd_dialog_text" context="Text of the dialog ‘Do you remember your password?’">Please test your password to ensure you remember it. If you lose your password, you will lose access to your MEGA data.</string>
    <string name="general_do_not_show" context="Dialog option that permits user do not show it again">Don’t show me again</string>
    <string name="remember_pwd_dialog_button_test" context="Button of the dialog ‘Do you remember your password?’ that permits user test his password">Test password</string>
    <string name="test_pwd_title" context="Title of the activity that permits user test his password">Test your password</string>
    <string name="test_pwd_accepted" context="Message shown to the user when is testing her password and it is correct">Password accepted</string>
    <string name="test_pwd_wrong" context="Message shown to the user when is testing her password and it is wrong">Wrong password.\nBackup your Recovery Key as soon as possible!</string>
    <string name="recovery_key_exported_dialog_text_logout" context="Text of the dialog ‘Recovery Key exported’ when the user wants logout">You are about to logout, please test your password to ensure you remember it.\nIf you lose your password, you will lose access to your MEGA data.</string>
    <string name="option_copy_to_clipboard" context="Option that permits user copy to clipboard">Copy to clipboard</string>
    <string name="option_export_recovery_key" context="Option that permits user export his recovery key">Export Recovery Key</string>
    <string name="proceed_to_logout" context="Option that permits user logout">Proceed to logout</string>
    <string name="recovery_key_bottom_sheet" context="Title of the preference Recovery key on Settings section">Recovery Key</string>
    <string name="option_save_on_filesystem" context="Option that permits user save on File System">Save on File System</string>
    <string name="message_copied_to_clipboard" context="Message shown when something has been copied to clipboard">Copied to clipboard</string>

    <string name="message_jump_latest" context="text of the label to show that you have messages unread in the chat conversation">Jump to latest</string>
    <string name="message_new_messages" context="text of the label to show that you have new messages in the chat conversation">New messages</string>

    <string name="notification_subtitle_incoming" context="Title of the notification shown on the action bar when there is a incoming call">Incoming call</string>
    <string name="notification_incoming_action" context="Text for the notification action to launch the incoming call page">Go to the call</string>
    <string name="notification_enable_display" context="Text asking to go to system setting to enable allow display over other apps (needed for calls in Android 10)">MEGA background pop-ups are disabled.\nTap to change the settings.</string>

    <plurals name="number_unread_messages">
        <item context="Subtitle to show the number of unread messages on a chat, unread message" quantity="one">%1$s unread message</item>
        <item context="Subtitle to show the number of unread messages on a chat, unread messages" quantity="other">%1$s unread messages</item>
    </plurals>

    <plurals name="plural_number_messages_chat_notification">
        <item context="Notification title to show the number of unread chats, unread message" quantity="one">%1$d unread chat</item>
        <item context="Notification title to show the number of unread chats, unread messages" quantity="other">%1$d unread chats</item>
    </plurals>

    <string name="chat_loading_messages" context="Message shown when a chat is opened and the messages are being recovered">[A]Loading[/A] [B]Messages&#8230;[/B]</string>

    <string name="general_error_internal_node_not_found" context="Error message shown when opening a file link which doesn’t exist">File or folder not found. Are you logged in with a different account in your browser? You can only access files or folders from the account you are currently logged in with in the app</string>


    <string name="context_loop_video" context="menu option to loop video or audio file">Loop</string>

    <string name="settings_security_options_title" context="Title of the category Security options on Settings section">Security options</string>
    <string name="settings_recovery_key_title" context="Title of the preference Recovery key on Settings section">Recovery Key</string>
    <string name="settings_recovery_key_summary" context="Summary of the preference Recovery key on Settings section">Exporting the Recovery Key and keeping it in a secure location enables you to set a new password without data loss.</string>

    <string name="login_connectivity_issues" context="message when a temporary error on logging in is due to connectivity issues">Unable to reach MEGA. Please check your connectivity or try again later.</string>
    <string name="login_servers_busy" context="message when a temporary error on logging in is due to servers busy">Servers are too busy. Please wait.</string>
    <string name="login_API_lock" context="message when a temporary error on logging in is due to SDK is waiting for the server to complete a request due to an API lock">This process is taking longer than expected. Please wait.</string>
    <string name="login_API_rate" context="message when a temporary error on logging in is due to SDK is waiting for the server to complete a request due to a rate limit">Too many requests. Please wait.</string>
    <string name="login_in_progress" context="message when previous login is being canceled">Canceling login process. Please wait&#8230;</string>

    <string name="corrupt_video_dialog_text" context="when open audio video player, the file that it try to open is damaged or does not exist">Error. The file is corrupted or does not exist.</string>


    <string name="section_playlist" context="Title of the screen Playlist">Playlist</string>
    <string name="playlist_state_playing" context="Text shown in playlist subtitle item when a file is reproducing">Now playing&#8230;</string>
    <string name="playlist_state_paused" context="Text shown in playlist subtitle item when a file is reproducing but it is paused">Paused</string>

    <string name="context_option_print" context="Menu option to print the recovery key from Offline section">Print</string>

    <string name="save_MK_confirmation" context="Message when the recovery key has been successfully saved on the filesystem">The Recovery Key has been successfully saved</string>

    <string name="pending_outshare_indicator" context="label to indicate that a share is still pending on outgoing shares of a node">(Pending)</string>

    <string name="option_enable_chat_rich_preview" context="Title of the dialog to disable the rich links previews on chat">Rich URL Previews</string>

    <string name="button_always_rich_links" context="Button to allow the rich links previews on chat">Always Allow</string>
    <string name="button_not_now_rich_links" context="Button do not allow now the rich links previews on chat">Not Now</string>
    <string name="button_never_rich_links" context="Button do not allow the rich links previews on chat">Never</string>

    <string name="title_enable_rich_links" context="Title of the dialog to enable the rich links previews on chat">Enable rich URL previews</string>

    <string name="text_enable_rich_links" context="Text of the dialog to enable the rich links previews on chat">Enhance the MEGAchat experience. URL content will be retrieved without end-to-end encryption.</string>

    <string name="subtitle_mega_rich_link_no_key" context="Subtitle of a MEGA rich link without the decryption key">Tap to enter the Decryption Key</string>

    <string name="error_password" context="when the user tries to creates a MEGA account or tries to change his password and the password strength is very weak">Please enter a stronger password</string>

    <string name="title_acceptance_contact_request_notification" context="title of the notification for an acceptance of a contact request">New contact</string>
    <string name="title_storage_usage" context="title of usage storage section in Storage">Storage Usage</string>

    <plurals name="plural_number_contact_request_notification">
        <item context="Notification title to show the number of incoming contact request, contact request" quantity="one">%1$d pending contact request</item>
        <item context="Notification title to show the number of incoming contact request, contact requests" quantity="other">%1$d pending contact requests</item>
    </plurals>

    <string name="title_new_contact_request_notification" context="title of the notification for a new incoming contact request">New contact request</string>

    <string name="type_message_hint_with_title" context="Hint shown in the field to write a message in the chat screen (chat with customized title)">Write message to “%s”&#8230;</string>
    <string name="transfers_empty_new" context="message shown in the screen when there are not any active transfer">[B]No active[/B][A] Transfers[/A][B].[/B]</string>
    <string name="completed_transfers_empty_new" context="message shown in the screen when there are not any active transfer">[B]No completed[/B][A] Transfers[/A][B].[/B]</string>
    <string name="file_browser_empty_folder_new" context="Text that indicates that a folder is currently empty">[B]Empty[/B][A] Folder[/A][B].[/B]</string>

    <string name="type_message_hint_with_customized_title" context="Hint shown in the field to write a message in the chat screen (chat with customized title)">Write message to “%s”&#8230;</string>
    <string name="type_message_hint_with_default_title" context="Hint shown in the field to write a message in the chat screen (chat with default title)">Write message to %s&#8230;</string>

    <string name="settings_2fa" context="Title of setting Two-Factor Authentication">Two-Factor Authentication</string>
    <string name="setting_subtitle_2fa" context="Subtitle of setting Two-Factor Authentication when the preference is disabled">Two-Factor Authentication is a second layer of security for your account.</string>
    <string name="title_2fa" context="Title of the screen Two-Factor Authentication">Why do you need two-factor authentication?</string>
    <string name="two_factor_authentication_explain">Two-factor authentication is a second layer of security for your account. Which means that even if someone knows your password they cannot access it, without also having access to the six digit code only you have access to.</string>
    <string name="button_setup_2fa" context="Button that permits user begin with the process of enable Two-Factor Authentication">Begin Setup</string>
    <string name="explain_qr_seed_2fa_1" context="Text that explain how to do with Two-Factor Authentication QR">Scan or copy the seed to your Authenticator App.</string>
    <string name="explain_qr_seed_2fa_2" context="Text that explain how to do with Two-Factor Authentication seed">Be sure to backup this seed to a safe place in case you lose your device.</string>
    <string name="explain_confirm_2fa" context="Text that explain how to confirm Two-Factor Authentication">Please enter the 6-digit code generated by your Authenticator App.</string>
    <string name="general_verify" context="Text button">Verify</string>
    <string name="general_next" context="Text button">Next</string>
    <string name="qr_seed_text_error" context="Text of the alert dialog to inform the user when an error occurs when try to enable seed or QR of Two-Factor Authentication">An error occurred generating the seed or QR code, please try again.</string>
    <string name="title_2fa_enabled" context="Title of the screen shown when the user enabled correctly Two-Factor Authentication">Two-Factor Authentication Enabled</string>
    <string name="description_2fa_enabled" context="Description of the screen shown when the user enabled correctly Two-Factor Authentication">Next time you login to your account you will be asked to enter a 6-digit code provided by your Authenticator App.</string>
    <string name="recommendation_2fa_enabled">If you lose access to your account after enabling 2FA and you have not backed up your Recovery Key, MEGA can\'t help you gain access to it again.\n<b>Backup your Recovery Key</b></string>
    <string name="pin_error_2fa" context="Error shown when a user tries to enable Two-Factor Authentication and introduce an invalid code">Invalid code</string>
    <string name="lost_your_authenticator_device" context="Title of screen Lost authenticator decive">Lost your Authenticator device?</string>
    <string name="login_verification" context="Title of screen Login verification with Two-Factor Authentication">Login Verification</string>
    <string name="change_password_verification" context="Title of screen Change password verification with Two-Factor Authentication">Two-Factor Authentication\nChange password</string>
    <string name="cancel_account_verification" context="Title of screen Cancel account verification with Two-Factor Authentication">Two-Factor Authentication\nCancel account</string>
    <string name="change_mail_verification" context="Title of screen Change mail verification with Two-Factor Authentication">Two-Factor Authentication\nChange email</string>
    <string name="disable_2fa_verification" context="Title of screen Disable Two-Factor Authentication">Disable Two-Factor Authentication</string>
    <string name="title_lost_authenticator_device" context="Title of screen Lost authenticator decive">Lost your Authenticator device?</string>
    <string name="error_disable_2fa" context="When the user tries to disable Two-Factor Authentication and some error ocurr in the process">An error occurred trying to disable Two-Factor Authentication. Please try again.</string>
    <string name="error_enable_2fa" context="When the user tries to enable Two-Factor Authentication and some error ocurr in the process">An error occurred trying to enable Two-Factor Authentication. Please try again.</string>
    <string name="title_enable_2fa" context="Title of the dialog shown when a new account is created to suggest user enable Two-Factor Authentication">Enable Two-Factor Authentication</string>
    <string name="label_2fa_disabled" context="Label shown when it disables the Two-Factor Authentication">Two-Factor Authentication Disabled</string>
    <string name="open_app_button" context="Text of the button which action is to show the authentication apps">Open in</string>
    <string name="intent_not_available_2fa" context="message when trying to open a link that contains the seed to enable Two-Factor Authentication but there isn’t any app that open it">There isn’t any available app to enable Two-Factor Authentication on your device</string>
    <string name="general_close" context="Text button">Close</string>

    <string name="backup_rk_2fa_end" context="Label shown when Two-Factor Authentication has been enabled to alert user that has to back up his Recovery Key before finish the process">Export your Recovery Key to finish</string>
    <string name="no_authentication_apps_title" context="Title of dialog shown when it tries to open an authentication app and there is no installed">Authenticator App</string>
    <string name="open_play_store_2fa" context="Message shown to ask user if wants to open Google Play to install some authenticator app">Would you want to open Google Play to install an Authenticator App?</string>
    <string name="play_store_label" context="Label Play Store">Play Store</string>
    <string name="text_2fa_help" context="Text shown in an alert explaining how to continue to enable Two-Factor Authentication">You need an authenticator app to enable 2FA on MEGA. You can download and install the Google Authenticator, Duo Mobile, Authy or Microsoft Authenticator app for your phone or tablet.</string>


    <string name="number_correctly_imported_from_chat" context="success message when importing multiple files from">%d files shared successfully</string>
    <string name="number_no_imported_from_chat" context="error message when importing multiple files from chat">%d files were not shared</string>
    <string name="preview_content" context="button’s text to open a full screen image">Preview Content</string>

    <string name="no_network_connection_on_play_file" context="message shown when the user clicks on media file chat message, there is no network connection and the file is not been downloaded">The streaming can not be executed and the file has not been downloaded</string>
    <string name="file_already_exists" context="message when trying to save for offline a file that already exists">File already exists in Saved for Offline</string>

    <plurals name="error_forwarding_messages">
        <item context="Error message if forwarding a message failed, one message" quantity="one">Message not forwarded</item>
        <item context="Error message if forwarding a message failed, many messages" quantity="other">Messages not forwarded</item>
    </plurals>

    <string name="title_confirmation_disable_rich_links" context="Title of the dialog to disable the rich links previews on chat">Rich URL Previews</string>
    <string name="text_confirmation_disable_rich_links" context="Text of the dialog to disable the rich links previews on chat">You are disabling rich URL previews permanently. You can re-enable rich URL previews in your settings. Do you want to proceed?</string>

    <string name="call_missed_messages" context="Message shown when a call ends.">[A]Missed call[/A]</string>
    <string name="call_rejected_messages" context="Message shown when a call ends.">[A]Call was rejected[/A]</string>
    <string name="call_cancelled_messages" context="Message shown when a call ends.">[A]Call was cancelled[/A]</string>
    <string name="call_failed_messages" context="Message shown when a call ends.">[A]Call failed[/A]</string>
    <string name="call_not_answered_messages" context="Message shown when a call ends.">[A]Call was not answered[/A]</string>

    <string name="contact_email" context="Indicates that can type a contact email">Contact’s email</string>
    <string name="contact_not_added" context="When it tries to add a contact in a list an is already added">You have already added this contact.</string>

    <string name="error_message_invalid_format" context="Content of a normal message that cannot be recognized">Invalid message format</string>
    <string name="error_message_invalid_signature" context="Content of a normal message that cannot be recognized">Invalid message signature</string>

    <string name="error_streaming" context="When the user tries to reproduce a file through streaming and ocurred an error creating it">An error occurred trying to create the stream</string>

    <string name="context_restore" context="Menu option to restore an item from the Rubbish bin">Restore</string>

    <string name="context_correctly_node_restored" context="success message when a node was restore from Rubbish bin">Restored to %s</string>
    <string name="context_no_restored" context="error message when a node was restore from Rubbish bin">Error. Not restored</string>

    <string name="context_send_message" context="menu item from contact section to send a message to a contact">Send Message</string>

    <plurals name="plural_contact_sent_to_chats">
        <item context="Message shown when a contact is successfully sent to several chats, one contact" quantity="one">Contact sent to chats successfully</item>
        <item context="Message shown when a contact is successfully sent to several chats, more contacts" quantity="other">Contacts sent to chats successfully</item>
    </plurals>

    <string name="error_MEGAdrop_not_supported" context="Error message on opening a MEGAdrop folder link">MEGAdrop folders are not supported yet</string>

    <string name="pre_overquota_alert_text" context="Pre overquota error dialog when trying to copy or import a file">This action cannot be completed as it would take you over your current storage limit. Would you like to upgrade your account?</string>

    <string name="archived_chats_title_section" context="Title of the section Archived chats">Archived chats</string>

    <string name="archived_chats_show_option" context="Text of the option to show the arhived chat, it shows the number of archived chats">Archived chats (%d)</string>

    <string name="archive_chat_option" context="Title of the option on the chat list to archive a chat">Archive Chat</string>
    <string name="unarchive_chat_option" context="Title of the option on the chat list to unarchive a chat">Unarchive Chat</string>

    <string name="general_archive" context="Confirmation button of the dialog to archive a chat">Archive</string>
    <string name="general_unarchive" context="Confirmation button of the dialog to unarchive a chat">Unarchive</string>

    <string name="success_archive_chat" context="Message shown when a chat is successfully archived, it shows the name of the chat">%s chat was archived.</string>
    <string name="error_archive_chat" context="Error message shown when a chat has not be archived, it shows the name of the chat">Error. %s chat was not archived.</string>

    <string name="success_unarchive_chat" context="Message shown when a chat is successfully unarchived, it shows the name of the chat">%s chat was unarchived.</string>
    <string name="error_unarchive_chat" context="Error message shown when a chat has not be unarchived, it shows the name of the chat">Error. %s chat was not able to be unarchived.</string>

    <string name="archived_chats_empty" context="Message shown when the user has no archived chats">[A]No[/A] [B]Archived Chats[/B]</string>

    <string name="inactive_chat" context="Subtitle of chat screen when the chat is inactive">Inactive chat</string>
    <string name="archived_chat" context="Subtitle of chat screen when the chat is archived">Archived chat</string>

    <string name="number_incorrectly_restored_from_rubbish" context="error message when restoring several nodes from rubbish">%d items were not restored successfully</string>
    <string name="number_correctly_restored_from_rubbish" context="success message when restoring several nodes from rubbish">%d items restored successfully</string>

    <string name="join_call_layout" context="Title of the layout to join a group call from the chat screen">Tap to join the call</string>

    <string name="invite_contacts" context="Label shown when the user wants to add contacts into his MEGA account">Invite contacts</string>
    <string name="share_with" cotext="Label shown when the user wants to share something with other contacts">Share with</string>
    <string name="contacts_list_empty_text_loading_share" context="Message shown while the contact list from the device and from MEGA is being read and then shown to the user">Loading contacts&#8230;</string>
    <string name="title_new_group" context="Title of the screen New Group">New Group</string>
    <string name="subtitle_new_group" context="Subtitle of the screen New Group">Type group name</string>
    <string name="hint_type_group" context="Hint of edittext shown when it is creating a new group to guide user to type the name of the group">Name your group</string>
    <string name="confirmation_delete_contact" context="Text of the confirm dialog shown when it wants to remove a contact from a chat">Remove %s from this chat?</string>

    <string name="settings_file_management_file_versions_title" context="Settings preference title to show file versions info of the account">File versions</string>
    <string name="settings_file_management_file_versions_subtitle" context="Settings preference subtitle to show file versions info of the account">%1$d file versions, taking a total of %2$s</string>

    <string name="settings_file_management_category" context="Title of the section File management on Settings section">File Management</string>

    <string name="settings_file_management_delete_versions" context="Option in Settings to delete all the versions of the account">Delete all older versions of my files</string>
    <string name="settings_file_management_subtitle_delete_versions" context="subtitle of the option in Settings to delete all the versions of the account">All current files will remain. Only historic versions of your files will be deleted.</string>

    <string name="text_confirmation_dialog_delete_versions" context="Text of the dialog to delete all the file versions of the account">You are about to delete the version histories of all files. Any file version shared to you from a contact will need to be deleted by them.\n\nPlease note that the current files will not be deleted.</string>

    <string name="success_delete_versions" context="success message when deleting all the versions of the account">File versions deleted successfully</string>
    <string name="error_delete_versions" context="error message when deleting all the versions of the account">An error occurred while trying to delete all previous versions of your files, please try again later.</string>

    <string name="settings_enable_file_versioning_title" context="Title of the option to enable or disable file versioning on Settings section">File Versioning</string>
    <string name="settings_enable_file_versioning_subtitle" context="Subtitle of the option to enable or disable file versioning on Settings section">Enable or disable file versioning for your entire account.\nDisabling file versioning does not prevent your contacts from creating new versions in shared folders.</string>
    <string name="choose_chat" context="section title to select a chat to send a file">Choose chat</string>

    <string name="type_mail" context="Hint shown to guide user on activity add contacts">Tap, enter name or email</string>

    <string name="confirmation_invite_contact" context="Text of the confirm dialog shown when it wants to add a contact from a QR scaned">Add %s to your contacts?</string>
    <string name="confirmation_not_invite_contact" context="Text of the confirm dialog shown when it wants to add a contact from a QR scaned and is already added before">You have already added the contact %s.</string>
    <string name="confirmation_invite_contact_already_added" context="Text of the confirm dialog shown when it wants to add a contact from a QR scaned and is already added before">You have already added the contact %s.</string>
    <string name="confirmation_share_contact" context="Text of the confirm dialog shown when it wants to add a contact from a QR scaned">Share with %s?</string>
    <string name="new_group_chat_label" context="Text button for init a group chat">New group chat</string>
    <string name="add_contacts" context="Label shown when the user wants to add contacts into a chat conversation">Add contacts</string>

    <string name="title_alert_logged_out" context="Title of the alert when the account have been logged out from another client">Logged out</string>
    <string name="account_confirmed" context="Text shown to indicate user that his account has already been confirmed">Your account has been activated. Please log in.</string>
    <string name="confirm_account" context="Text shown to indicate user that his account should be confirmed typing his password">Please enter your password to confirm your account</string>

    <string name="error_own_email_as_contact" context="Error shown if a user tries to add their own email address as a contact">There’s no need to add your own email address</string>

    <string name="invalid_code" context="Error shown when a user tries to enable Two-Factor Authentication and introduce an invalid code">Invalid code</string>

    <string name="text_almost_full_warning" context="Text of the dialog shown when the storage of a FREE account is almost full">Cloud Drive is almost full. Upgrade to PRO and get up to %1$s of storage and %2$s of transfer quota.</string>
    <string name="text_almost_full_warning_pro_account" context="Text of the dialog shown when the storage of a PRO I or II account is almost full">Cloud Drive is almost full. Upgrade now and get up to %1$s of storage and %2$s of transfer quota.</string>
    <string name="text_almost_full_warning_pro3_account" context="Text of the dialog shown when the storage of a PRO III account is almost full">Cloud Drive is almost full. If you need more storage please contact MEGA support to get a custom plan.</string>
    <string name="text_storage_full_warning" context="Text of the dialog shown when the storage of a FREE account is full">Cloud Drive is full. Upgrade to PRO and get up to %1$s of storage and %2$s of transfer quota.</string>
    <string name="text_storage_full_warning_pro_account" context="Text of the dialog shown when the storage of a PRO I or II account is full">Cloud Drive is full. Upgrade now and get up to %1$s of storage and %2$s of transfer quota.</string>
    <string name="text_storage_full_warning_pro3_account" context="Text of the dialog shown when the storage of a PRO III account is full">Cloud Drive is full. If you need more storage please contact MEGA support to get a custom plan.</string>
    <string name="button_plans_almost_full_warning" context="Button of the dialog shown when the storage is almost full to see the available PRO plans">See plans</string>
    <string name="button_custom_almost_full_warning" context="Button of the dialog shown when the storage is almost full to custom a plan">Custom plan</string>
    <string name="button_bonus_almost_full_warning" context="Button of the dialog shown when the storage is almost full to get bonus">Get Bonus</string>

    <string name="title_mail_upgrade_plan" context="Mail title to upgrade to a custom plan">Upgrade to a custom plan</string>
    <string name="subject_mail_upgrade_plan" context="Mail subject to upgrade to a custom plan">Ask us how you can upgrade to a custom plan:</string>

    <string name="word_me" context="Used in chat list screen to indicate in a chat list item that the message was sent by me, followed by the message">Me:</string>

    <string name="call_button" context="Title of the button in the contact info screen to start an audio call">Call</string>
    <string name="message_button" context="Title of the button in the contact info screen to send a message">Message</string>
    <string name="video_button" context="Title of the button in the contact info screen to start a video call">Video</string>

    <string name="title_chat_explorer" context="Title of chat explorer to send a link or file to a chat">Send to&#8230;</string>
    <string name="title_cloud_explorer" context="Title of cloud explorer to upload a link or file">Upload to&#8230;</string>

    <string name="contact_info_button_more" context="More button in contact info page">More</string>

    <plurals name="plural_select_file">
        <item context="one file" quantity="one">Choose File</item>
        <item context="Section title to select a file to perform an action, more files" quantity="other">Choose Files</item>
    </plurals>

    <string name="title_confirm_send_invitation" context="Title of confirmation dialog of sending invitation to a contact">Invite %1$s?</string>

    <string name="title_share_folder_explorer" context="Title of shared folder explorer to choose a folder to perform an action">Choose folder</string>

    <string name="login_warning_abort_transfers" context="Popup message shown if an user try to login while there is still living transfer">All transfers will be cancelled, do you want to login?</string>
    <string name="logout_warning_abort_transfers" context="Popup message shown if an user try to login while there is still living transfer">All transfers will be cancelled, do you want to logout?</string>

    <string name="subtitle_read_only_permissions" context="Label to explain the read only participant permission in the options panel of the group info screen">Read only</string>

    <string name="used_space" context="Label shown the total space and the used space in an account">[A]%1$s [/A][B]of %2$s used[/B]</string>

    <string name="staging_api_url_title" context="title of the alert dialog when the user is changing the API URL to staging">Change to a test server?</string>
    <string name="staging_api_url_text" context="text of the alert dialog when the user is changing the API URL to staging">Are you sure you want to change to a test server? Your account may suffer irrecoverable problems</string>

    <string name="title_confirmation_open_camera_on_chat" context="Title of the confirmation dialog to open the camera app and lose the relay of the local camera on the in progress call">Open camera?</string>
    <string name="confirmation_open_camera_on_chat" context="Text of the confirmation dialog to open the camera app and lose the relay of the local camera on the in progress call">If you open the camera, your video transmission will be paused in the current call.</string>

    <string name="notification_chat_undefined_title" context="Title of the notification when there is unknown activity on the Chat">Chat activity</string>
    <string name="notification_chat_undefined_content" context="Content of the notification when there is unknown activity on the Chat">You may have new messages</string>
    <string name="retrieving_message_title" context="When app is retrieving push message">Retrieving message</string>

    <string name="settings_rb_scheduler_enable_title" context="Title of Rubbish bin scheduler option in settings to enable or disable the functionality">Rubbish Bin Clearing Scheduler</string>
    <string name="settings_rb_scheduler_enable_subtitle" context="Subtitle of Rubbish bin scheduler option in settings to enable or disable the functionality in free accounts">The Rubbish Bin is cleared for you automatically.</string>

    <string name="settings_rb_scheduler_enable_period_PRO" context="Title of Rubbish bin scheduler option in settings to enable or disable the functionality in PRO accounts">The minimum period is 7 days.</string>
    <string name="settings_rb_scheduler_enable_period_FREE" context="Title of Rubbish bin scheduler option in settings to enable or disable the functionality in PRO accounts">The minimum period is 7 days and your maximum period is 30 days.</string>
	<string name="settings_compression_queue_subtitle" context="Sub title of compression queue notification option in settings indicating the size limits. Please keep the placeholders because are to show the size limits including units in runtime. For example: The minimum size is 100MB and the maximum size is 1000MB.">The minimum size is %1$s and the maximum size is %2$s.</string>

    <string name="settings_rb_scheduler_select_days_title" context="Title of Rubbish bin scheduler option in settings to set up the number of days of the rubbish bin scheduler">Remove files older than</string>
    <string name="settings_rb_scheduler_select_days_subtitle" context="Subtitle of Rubbish bin scheduler option in settings to show the number of days set up to the rubbish bin scheduler">%d days</string>
	<string name="settings_video_compression_queue_size_popup_title" context="Title of popup that userd to set compression queue size (in MB) in settings">Notify me when size is larger than</string>

	<string name="settings_video_compression_queue_size_title" context="Title of compression queue size option in settings">If videos to compress are larger than</string>

    <string name="settings_rb_scheduler_alert_disabling" context="Text of the alert when a FREE user tries to disable the RB scheduler">To disable the Rubbish Bin Clearing Scheduler or set a longer retention period, you need to subscribe to a PRO plan.</string>

    <string name="hint_days" context="Hint of the field to write the days of the rubbish bin scheduler">days</string>
    <string name="get_chat_link_option" context="Title of the option to generate a public chat link">Get chat link</string>
    <string name="manage_chat_link_option" context="Title of the option to manage a public chat link">Manage chat link</string>

    <string name="make_chat_private_option" context="Title of the option to make a public chat private">Enable Encrypted Key Rotation</string>
    <string name="make_chat_private_option_text" context="Text of the dialog to change a public chat to private (enable encrypted key rotation)">Key rotation is slightly more secure, but does not allow you to create a chat link and new participants will not see past messages.</string>

    <string name="message_created_chat_link" context="Text shown when a moderator of a chat create a chat link. Please keep the placeholder because is to show the moderator’s name in runtime.">[A]%1$s[/A][B] created a chat link.[/B]</string>
    <string name="message_deleted_chat_link" context="Text shown when a moderator of a chat delete a chat link. Please keep the placeholder because is to show the moderator’s name in runtime.">[A]%1$s[/A][B] deleted the chat link.[/B]</string>

    <string name="action_delete_link" context="Title of the option to delete a chat link">Delete chat link</string>

    <string name="title_alert_chat_link_error" context="Title of the alert when a chat link is invalid">Chat link</string>
    <string name="confirmation_close_sessions_text" context="Text of the dialog to confirm after closing all other sessions">This will log you out on all other active sessions except the current one.</string>
    <string name="confirmation_close_sessions_title" context="Title of the dialog to confirm after closing all other sessions">Do you want to close all other sessions?</string>

    <string name="number_of_participants" context="Subtitle chat screen for groups with permissions and not archived, Plural of participant. 2 participants">%d participants</string>

    <string name="action_join" context="Label of the button to join a chat by a chat link">Join</string>

    <string name="observers_chat_label" context="Label for observers of a group chat">Observers</string>

    <string name="error_chat_link" context="Message on the title of the chat screen if there were any error loading the chat link">Error loading the chat link.</string>

    <string name="error_chat_link_init_error" context="Message on the title of the chat screen if there were any error loading the chat link without logging">Error initialising chat when loading the chat link.</string>

    <string name="confirmation_rejoin_chat_link" context="Message on the alert to join a group chat that the user previously was part of">You are trying to preview a chat that you were previously a member of. Do you want to join the chat again?</string>
    <string name="alert_already_participant_chat_link" context="Message on the alert to preview a chat link if the user is already a participant">You are already participating in this chat.</string>

    <string name="alert_invalid_preview" context="Message on the alert to close a chat preview if the link is invalid">This chat preview is no longer available. If you leave the preview, you won’t be able to reopen it.</string>

    <string name="message_set_chat_private" context="Text shown when a moderator changes the chat to private. Please keep the placeholder because is to show the moderator’s name in runtime.">[A]%1$s[/A][B] enabled encrypted key rotation.[/B]</string>

    <string name="invalid_chat_link" context="error message shown when a chat link is invalid">This conversation is no longer available</string>
    <string name="invalid_chat_link_args" context="error message shown when a chat link is not well formed">Invalid chat link</string>

    <string name="ekr_label" context="When it is creating a new group chat, this option permits to establish it private or public">Encrypted Key Rotation</string>
    <string name="ekr_explanation" context="Text of the dialog to change a public chat to private (enable encrypted key rotation)">Key rotation is slightly more secure, but does not allow you to create a chat link and new participants will not see past messages.</string>

    <string name="subtitle_chat_message_enabled_ERK" context="Text of the dialog to change a public chat to private (enable encrypted key rotation)">Key rotation is slightly more secure, but does not allow you to create a chat link and new participants will not see past messages.</string>
    <string name="action_open_chat_link" context="Menu item">Open chat link</string>

    <string name="invite_not_sent_already_sent" context="Message shown when a contact request has not been sent because the invitation has been sent before">The invitation to contact %s has been sent before and can be consulted in the Sent Requests tab.</string>

    <string name="save_qr_cloud_drive" context="Label shown to indicate the QR is saving in Cloud Drive">Saving %s in Cloud Drive&#8230;</string>

    <string name="general_folders" context="General label for folders">Folders</string>
    <string name="general_files" context="General label for files">Files</string>
    <string name="general_save_to_device" context="Item menu option upon right click on one or multiple files">Save to device</string>

    <string name="title_upload_explorer" context="Title of cloud explorer to upload a file">Upload to MEGA</string>
    <string name="choose_destionation" context="Label choose destination">Choose destination</string>
    <string name="general_show_more" context="Label that indicates show more items">Show More</string>
    <string name="general_show_less" context="Label that indicates show less items">Show Less</string>

    <string name="notification_new_contact_request" context="Subtitle of the historic notification for a new contact request">[A]%s [/A][B]sent you a contact request.[/B]</string>
    <string name="notification_new_contact" context="Subtitle of the historic notification for a new contact">[A]%s [/A][B]is now a contact.[/B]</string>
    <string name="notification_new_shared_folder" context="Subtitle of the historic notification for a new shared folder">[B]New shared folder from [/B][A]%s.[/A]</string>

    <string name="notification_reminder_contact_request" context="Subtitle of the historic notification for a reminder new contact request">[A]Reminder: [/A][B]%s [/B][C]sent you a contact request.[/C]</string>

    <string name="title_contact_request_notification_cancelled" context="Title of the historic notification for a contact request cancelled">Contact request cancelled</string>
    <string name="subtitle_contact_request_notification_cancelled" context="Subtitle of the historic notification for contact request cancelled">[A]%s [/A][B]cancelled the contact request.[/B]</string>

    <string name="title_contact_notification_deleted" context="Title of the historic notification when an user deletes you as contact">Contact deleted</string>
    <string name="subtitle_contact_notification_deleted" context="Subtitle of the historic notification when an user deletes you as contact">[A]%s [/A][B]deleted you as a contact.[/B]</string>

    <string name="title_contact_notification_blocked" context="Title of the historic notification when an user blocks you as contact">Contact blocked</string>
    <string name="subtitle_contact_notification_blocked" context="Subtitle of the historic notification when an user blocks you as contact">[A]%s [/A][B]blocked you as a contact.[/B]</string>

    <string name="section_notification_with_unread" context="Item of the navigation title for the notification section when there is any unread">Notifications [A](%1$d)[/A]</string>

    <string name="title_account_notification_deleted" context="Title of the historic notification for an account deleted">Account deleted</string>
    <string name="subtitle_account_notification_deleted" context="Subtitle of the historic notification for an account deleted">[B]The account [/B][A]%s[/A][B] has been deleted.[/B]</string>

    <string name="subtitle_file_takedown_notification" context="Subtitle of file takedown historic notification">[A]Your publicly shared file [/A][B]%s[/B][C] has been taken down.[/C]</string>
    <string name="subtitle_folder_takedown_notification" context="Subtitle of folder takedown historic notification">[A]Your publicly shared folder [/A][B]%s[/B][C] has been taken down.[/C]</string>

    <string name="message_file_takedown_pop_out_notification" context="Popup notification text on mouse-over of taken down file.">This file has been the subject of a takedown notice.</string>
    <string name="message_folder_takedown_pop_out_notification" context="Popup notification text on mouse-over taken down folder.">This folder has been the subject of a takedown notice.</string>
    <string name="dispute_takendown_file" context="option to dispute taken down file or folder">Dispute Takedown</string>
    <string name="error_download_takendown_node" context="Error shown when download a file that has violated ToS/AUP.">Not accessible due to ToS/AUP violation</string>
    <plurals name="alert_taken_down_files">
        <item context="Alert shown when one file was not downloaded due to ToS/AUP violation, Singular of taken down file. 1 file" quantity="one">%d file was not downloaded due to ToS/AUP violation.</item>
        <item context="Alert shown when some files were not downloaded due to ToS/AUP violation, Plural of taken down files. 2 files" quantity="other">%d files were not downloaded due to ToS/AUP violation.</item>
    </plurals>

    <string name="subtitle_file_takedown_reinstated_notification" context="Subtitle of a file takedown reinstated historic notification">[A]Your publicly shared file [/A][B]%s[/B][C] has been reinstated.[/C]</string>
    <string name="subtitle_folder_takedown_reinstated_notification" context="Subtitle of a folder takedown reinstated historic notification">[A]Your publicly shared folder [/A][B]%s[/B][C] has been reinstated.[/C]</string>

    <string name="title_outgoing_contact_request" context="Title of the historic notification for outgoing contact requests">Sent request</string>
    <string name="title_incoming_contact_request" context="Title of the historic notification for incoming contact requests">Received request</string>

    <string name="subtitle_outgoing_contact_request_denied" context="Subtitle of the historic notification for contact request denied">[A]%s [/A][B]denied your contact request.[/B]</string>
    <string name="subtitle_outgoing_contact_request_accepted" context="Subtitle of the historic notification for contact request accepted">[A]%s [/A][B]accepted your contact request.[/B]</string>

    <string name="notification_deleted_shared_folder" context="Subtitle of the historic notification for deleted shared folders (one or many)">[B]Access to folders shared by [/B][A]%s[/A][B] were removed.[/B]</string>
    <string name="notification_left_shared_folder" context="Subtitle of the historic notification when a contact leaves a shared folder">[A]%s[/A][B] has left a shared folder.[/B]</string>
    <string name="notification_left_shared_folder_with_name" context="Subtitle of the historic notification when a contact leaves a shared folder and the name of the folder is known">[A]%1$s[/A][B] has left the shared folder [/B][A]%2$s.[/A]</string>

    <string name="subtitle_incoming_contact_request_ignored" context="Subtitle of the historic notification for incoming contact request ignored">[B]Contact request from [/B][A]%s [/A][B]was ignored[/B]</string>
    <string name="subtitle_incoming_contact_request_accepted" context="Subtitle of the historic notification for incoming contact request accepted">[B]Contact request from [/B][A]%s [/A][B]was accepted[/B]</string>
    <string name="subtitle_incoming_contact_request_denied" context="Subtitle of the historic notification for incoming contact request declined">[B]Contact request from [/B][A]%s [/A][B]was declined[/B]</string>

    <string name="type_of_my_account" context="Subtitle of the Upgrade account section">Your current account is [A]%s[/A]</string>
    <string name="footnote_achievements" context="Footnote to clarify the storage space is subject to the achievement program">Subject to your participation in our achievements program.</string>
    <string name="select_payment_method" context="after choosing one PRO plan, the user have to choose the payment method: credit card, fortumo, etc">Select payment method</string>

    <string name="billing_period_title" context="title of billing period">Billing period</string>
    <string name="billed_one_off_month" context="Option of one-off (month) billing. Placeholder: purchase price.">[A]One-off (month)[/A] %s</string>
    <string name="billed_one_off_year" context="Option of one-off (year) billing. Placeholder: purchase price.">[A]One-off (year)[/A] %s</string>
    <string name="billed_monthly_text" context="Option of monthly billing period. Placeholder: purchase price">[A]Monthly[/A] %s /month</string>
    <string name="billed_yearly_text" context="Option of yearly billing period. Placeholder: purchase price">[A]Yearly[/A] %s /year</string>
    <string name="button_cancel" context="dialog option cancel in alert dialog">Cancel</string>
    <string name="button_continue" context="dialog option continue in alert dialog">Continue</string>

    <string name="payment_method_google_wallet" context="one of the payment methods">[A]Google Pay[/A] (subscription)</string>
    <string name="payment_method_credit_card" context="one of the payment methods">[A]Credit Card[/A] (subscription)</string>
    <string name="payment_method_fortumo" context="one of the payment methods">[A]Mobile Carrier[/A] (one-off)</string>
    <string name="payment_method_centili" context="one of the payment methods">[A]Mobile Carrier[/A] (one-off)</string>

    <string name="new_label_notification_item" context="Capital letters. Text of the label of a new historic notifications">NEW</string>
    <string name="label_custom_plan" context="When user is on PRO 3 plan, we will display an extra label to notify user that they can still contact support to have a customised plan.">To upgrade from you current subscription, please contact support for a [A]custom plan[/A].</string>

    <string name="context_new_file_name_hint" context="Input field description in the create file dialog.">file name</string>
    <string name="option_enable_last_green_chat" context="Option in Settings section to enable the last active connection in chat">Show Last seen&#8230;</string>
    <string name="subtitle_option_enable_last_green_chat" context="Subtitle of the option in Settings section to enable the last active connection in chat">Allow your contacts to see the last time you were active on MEGA.</string>

	<string name="title_out_of_space" context="title of notification when device is out of storage during camera upload">Not enough storage space</string>
	<string name="message_out_of_space" context="message will be shown when there is not enough space to perform camera upload.">Not enough storage space to perform video compression.</string>
	<string name="title_compression_size_over_limit" context="the title of the notification that displays when compression larger than setting">Video compression size is too large</string>
	<string name="message_compression_size_over_limit" context="the content message of the notification that displays when compression larger than setting, placeholder: size in MB">The total size of the videos to compress exceeds %s, please put your device on charge to continue.</string>
	<string name="message_keep_device_name" context="Message displayed when the user changes the ‘Keep file names as in the device’ setting">This setting will take effect the next time Camera Uploads runs</string>
	<string name="message_compress_video" context="Notification message when compressing video to show the compressed percentage. Please, keep the placeholder because it is for adding the percentage value at runtime.">%s has been compressed</string>
	<string name="title_compress_video" context="notification title when compressing video">Compressing Videos %1$d/%2$d</string>
	<string name="error_invalid_folder_selected" context="error message pops up when user selected an invalid folder for camera upload">Invalid folder selected</string>

    <plurals name="num_files_with_parameter">
        <item context="on the section notifications indicates the number of files added to a shared folder, Singular of file. 1 file" quantity="one">%d file</item>
        <item context="on the section notifications indicates the number of files added to a shared folder, Plural of file. 2 files" quantity="other">%d files</item>
    </plurals>

    <plurals name="num_folders_with_parameter">
        <item context="on the section notifications indicates the number of folder added to a shared folder, Singular of folder/directory. 1 folder" quantity="one">%d folder</item>
        <item context="on the section notifications indicates the number of folder added to a shared folder, Plural of folder/directory. 2 folders" quantity="other">%d folders</item>
    </plurals>

    <string name="subtitle_notification_added_folders_and_files" context="Subtitle of the historic notification for new additions inside an existing shared folder. Placeholders are: email who added the folders or files, number of folders added, number of files added">[A]%1$s[/A][B] added %2$s and %3$s[/B]</string>

    <plurals name="subtitle_notification_added_files">
        <item context="Subtitle of the historic notification for new additions inside an existing shared folder, Singular of file. 1 file" quantity="one">[A]%1$s [/A][B]added %2$d file.[/B]</item>
        <item context="Subtitle of the historic notification for new additions inside an existing shared folder, Plural of file. 2 files" quantity="other">[A]%1$s [/A][B]added %2$d files.[/B]</item>
    </plurals>

    <plurals name="subtitle_notification_deleted_items">
        <item context="Subtitle of the historic notification for deletions inside an existing shared folder, Singular of item. 1 item" quantity="one">[A]%1$s [/A][B]deleted %2$d item.[/B]</item>
        <item context="Subtitle of the historic notification for deletions inside an existing shared folder, Plural of item. 2 items" quantity="other">[A]%1$s [/A][B]deleted %2$d items.[/B]</item>
    </plurals>

    <plurals name="subtitle_notification_added_folders">
        <item context="Subtitle of the historic notification for new additions inside an existing shared folder, Singular of folder. 1 folder" quantity="one">[A]%1$s [/A][B]added %2$d folder.[/B]</item>
        <item context="Subtitle of the historic notification for new additions inside an existing shared folder, Plural of folder. 2 folders" quantity="other">[A]%1$s [/A][B]added %2$d folders.[/B]</item>
    </plurals>

    <plurals name="subtitle_of_group_chat">
        <item context="Subtitle chat screen for groups with permissions and not archived, Singular of participant. 1 participant" quantity="one">%d participant</item>
        <item context="Subtitle chat screen for groups with permissions and not archived, Plural of participant. 2 participants" quantity="other">%d participants</item>
    </plurals>

    <string name="message_error_set_title_get_link" context="Error when the user tries to get a public chat link for a chat with the default title">Before you can generate a link for this chat, you need to set a description:</string>

    <string name="chat_link_copied_clipboard" context="success alert when the user copy a chat link to the clipboard">Chat link copied to the clipboard</string>

    <string name="type_month" context="Label to show the price of each plan in the upgrade account section">[A]From[/A] %s / [A]month[/A] *</string>
    <string name="type_business_month" context="Label to show the price of business plan in the upgrade account section">[A]From[/A] %s per user / [A]month[/A] *</string>
    <string name="upgrade_comment" context="the meaning of the asterisk in monthly* and annually* payment">* Recurring subscription can be cancelled any time before the renewal date.</string>
    <string name="call_started_messages" context="Message shown when a call starts.">Call Started</string>

    <string name="ssl_error_dialog_title" context="Title of the dialog to inform about a SSL error">SSL key error</string>
    <string name="ssl_error_dialog_text" context="Text of the dialog to inform about a SSL error">MEGA is unable to connect securely through SSL. You might be on public Wi-Fi with additional requirements.</string>

    <string name="context_empty_notifications" context="Text of the empty screen for the notifications section">[B]No [/B][A]Notifications[/A][B].[/B]</string>

    <string name="general_setup_mega" context="Permissions screen title">Setup MEGA</string>
    <string name="setup_mega_explanation" context="Permissions screen explanation">MEGA needs access to your photos, media and files so you are able to share them with friends, exchange encrypted messages and make secure calls.</string>
    <string name="allow_acces_media_title" cotext="Title of the screen asking permissions for files">Allow access to photos, media and files.</string>
    <string name="allow_acces_media_subtitle" context="Subtitle of the screen asking permissions for files">To share photos, media and files MEGA needs your permission.</string>
    <string name="allow_acces_camera_title" cotext="Title of the screen asking permissions for camera">Enable camera</string>
    <string name="allow_acces_camera_subtitle" context="Subtitle of the screen asking permissions for camera">Allow access to your camera to scan documents, take pictures and make video calls.</string>
    <string name="allow_acces_calls_title" cotext="Title of the screen asking permissions for microphone and write in log calls">Enable calls</string>
    <string name="allow_acces_contact_title" cotext="Title of the screen asking permissions for contacts">Enable access to contacts</string>
    <string name="allow_acces_contact_subtitle" context="Subtitle of the screen asking permissions for contacts">MEGA needs access to your contacts to help you connect with other people on MEGA.</string>
    <string name="allow_acces_calls_subtitle_microphone" context="Subtitle of the screen asking permissions for microphone">Allow access to your microphone to make encrypted calls.</string>
    <string name="general_enable_access" context="General enable access">Enable access</string>
    <string name="title_chat_shared_files_info" context="Title of the option on chat info screen to list all the files sent to the chat">Shared Files</string>

    <string name="error_message_already_sent" context="Error mesage when trying to remove an uploading attachment that has already finished">Attachment already sent</string>

    <string name="group_call_ended_message" context="Message shown when a group call ends.">[A]Group call ended[/A][C]. Duration: [/C]</string>
    <string name="call_ended_message" context="Message to indicate a call has ended and indicate the call duration.">[A]Call ended[/A][C]. Duration: [/C]</string>
    <plurals name="plural_call_ended_messages_hours">
        <item context="Message that shows the hours of a call when it ends, one hour" quantity="one">[B]%1$s hour[/B]</item>
        <item context="Message that shows the hours of a call when it ends, more hours" quantity="other">[B]%1$s hours[/B]</item>
    </plurals>
    <plurals name="plural_call_ended_messages_minutes">
        <item context="Message that shows the minutes of a call when it ends, one minute" quantity="one">[B]%1$s minute[/B]</item>
        <item context="Message that shows the minutes of a call when it ends, more minutes" quantity="other">[B]%1$s minutes[/B]</item>
    </plurals>
    <plurals name="plural_call_ended_messages_seconds">
        <item context="Message that shows the seconds of a call when it ends, one second" quantity="one">[B]%1$d second[/B]</item>
        <item context="Message that shows the seconds of a call when it ends, more seconds" quantity="other">[B]%1$d seconds[/B]</item>
    </plurals>
    <string name="call_ended_no_duration_message" context="Message to indicate a call has ended without indicate the call duration.">[A]Call ended[/A]</string>
    <string name="group_call_ended_no_duration_message" context="Message to indicate a group call has ended without indicate the call duration.">[A]Group call ended[/A]</string>

    <string name="last_seen_today" context="String that appears when we show the last activity of a contact, when the last activity was today. For example: Last seen today 11:34a.m.">[A]Last seen [/A]today %1$s</string>
    <string name="last_seen_long_time_ago" context="String that appears when we show the last activity of a contact, but it’s been a long time ago that we don’t see any activity from that user">[A]Last seen [/A]a long time ago</string>
    <string name="last_seen_general" context="String that appears when we show the last activity of a contact, when the last activity was before today. For example: Last seen March 14th,2018 11:34a.m.">[A]Last seen [/A]%1$s %2$s</string>

    <string name="label_today" context="label today">Today</string>
    <string name="label_yesterday" context="label yesterday">Yesterday</string>

    <string name="context_empty_shared_files" context="Text of the empty screen for the chat shared files">[B]No [/B][A]Shared Files[/A][B].[/B]</string>

    <string name="contact_joined_the_call" context="Text to indicate that a contact has joined a group call">%1$s joined the call</string>
    <string name="contact_left_the_call" context="Text to indicate that a contact has left a group call">%1$s left the call</string>

    <string name="call_error_too_many_participants" context="Message show when a call cannot be established because there are too many participants in the group call">You are not allowed to join this call as it has reached the maximum number of participants.</string>
    <string name="call_error_too_many_video" context="Message show when a user cannot activate the video in a group call because the max number of videos has been reached">You are not allowed to enable video as this call has reached the maximum number of participants using video.</string>

    <string name="error_open_file_with" context="Error message shown when a file cannot be opened by other app using the open with option menu">Error. The file cannot be opened.</string>
    <string name="incoming_call_starting" context="Subtitle of the call screen when a incoming call is just starting">Incoming call&#8230;</string>
    <string name="outgoing_call_starting" context="Subtitle of the call screen when a outgoing call is just starting">Calling&#8230;</string>

    <string name="error_meta_message_invalid" context="Content of a invalid meta message">Message contains invalid metadata</string>

    <string name="title_activity_maps" context="Title of the activity that sends a location">Send Location</string>
    <string name="current_location_label" context="Label layout on maps activity that permits send current location">Send your current location</string>
    <string name="current_location_landscape_label" context="Label layout on maps activity that permits send current location. Placeholder is the current location">Send your current location: [A]%1$s[/A]</string>
    <string name="nearby_places_label" context="Label layout on maps activity indicating nearby places">Nearby places</string>
    <string name="explanation_send_location" context="Message shown in a dialog explaining the consequences of accesing the location">This location will be opened using a third party maps provider outside the end-to-end encrypted MEGA platform.</string>
    <string name="title_marker_maps" context="Title of the location marker set by the user">Send This Location</string>
    <string name="no_places_found" context="Label shown when after a maps search and no places were found">No places were found</string>
    <string name="gps_disabled" context="Title of the dialog shown when the location is disabled">The GPS is disabled</string>
    <string name="open_location_settings" context="Text of the dialog shown when the location is disabled for open location settings">Would you like to open the location settings?</string>

    <string name="second_row_info_item_shared_file_chat" context="Info shown in the subtitle of each row of the shared files to chat: sender name . date">%1$s . %2$s</string>

    <string name="on_permanently_denied" context="After the user ticketed \'Don\'t ask again' on permission request dialog and denied, tell the user, he/she can still grant MEGA the permission in system settings.">You still can grant MEGA permissions on your device\’s settings</string>
    <string name="explanation_for_contacts_permission" context="Explain why MEGA needs the reading contacts permission when users deny to grant MEGA the permission.">If you allow MEGA to access your contacts, you will be able to see which of them have MEGA accounts. MEGA won\'t contact them.</string>

    <plurals name="messages_forwarded_success_plural" formatted="false">
        <item context="Confirmation message after forwarding one or several messages, version item" quantity="one">Message forwarded</item>
        <item context="Confirmation message after forwarding one or several messages, version items" quantity="other">Messages forwarded</item>
    </plurals>

    <string name="title_geolocation_message" context="Title of a chat message that contains geolocation info">Pinned Location</string>
    <string name="attachment_upload_panel_from_device" context="Text of the button to indicate an attachment upload from file system">From File System</string>

    <plurals name="num_files_not_send">
        <item context="Alert shown when a num of files have not been sent because of any error occurs, Singular of file. 1 file" quantity="one">%d file was not sent to %d chats</item>
        <item context="Alert shown when a num of files have not been sent because of any error occurs, Plural of file. 2 files" quantity="other">%d files were not sent to %d chats</item>
    </plurals>

    <plurals name="num_contacts_not_send">
        <item context="Alert shown when a num of contacts have not been sent because of any error occurs, Singular of file. 1 file" quantity="one">%d contact was not sent to %d chats</item>
        <item context="Alert shown when a num of contacts have not been sent because of any error occurs, Plural of file. 2 files" quantity="other">%d contacts were not sent to %d chats</item>
    </plurals>

    <plurals name="num_messages_not_send">
        <item context="Alert shown when a num of messages have not been sent because of any error occurs, Singular of file. 1 file" quantity="one">%d message was not sent to %d chats</item>
        <item context="Alert shown when a num of messages have not been sent because of any error occurs, Plural of file. 2 files" quantity="other">%d messages were not sent to %d chats</item>
    </plurals>

    <plurals name="quantity_of_local_contact">
        <item context="How many local contacts have been on MEGA, Singular of local contact. 1 contact" quantity="one">%d contact found on MEGA</item>
        <item context="How many local contacts have been on MEGA, Plural of local contact. 2 contacts" quantity="other">%d contacts found on MEGA</item>
    </plurals>
    <string name="no_local_contacts_on_mega" context="Label displayed on the top of the chat list if none of user&#039;s phone contacts have a MEGA account. In other case here would appear all the user&#039;s phone contacts that have a MEGA account.">Invite contact now?</string>
    <string name="see_local_contacts_on_mega" context="To see whom in your local contacts has been on MEGA">See who is already on MEGA</string>
    <string name="get_registered_contacts" context="Getting registered contacts">Loading contacts on MEGA&#8230;</string>


    <string name="content_not_send" context="Alert shown when some content have not been sent because of any error occurs">The content was not sent to %d chats</string>

    <string name="new_group_chat_created" context="Label shown when a new group chat has been created correctly">New group chat created successfully</string>
    <string name="preparing_chats" context="Alert shown when some content is sharing with chats and they are processing">Preparing files</string>
    <string name="sent_as_message" context="Label indicating some content has been sent as message">Sent as a message.</string>
    <string name="error_sent_as_message" context="Error message when the attachment cannot be sent to any of the selected chats">Error. The file has not been sent to any of the selected chats</string>
    <string name="chat_explorer_empty" context="Message shown when the user has no items to show in chat explorer">[A]No[/A] [B]Items[/B]</string>

    <string name="delete_versions" context="Action delete all file versions">Delete previous versions</string>
    <string name="title_delete_version_history" context="Title of the dialog shown when it wants to delete the version history of a file">Delete previous versions?</string>
    <string name="text_delete_version_history" context="Text of the dialog shown when it wants to delete the version history of a file">Please note that the current file will not be deleted.</string>
    <string name="version_history_deleted" context="Alert shown when the version history was deleted correctly">Previous versions deleted.</string>
    <string name="version_history_deleted_erroneously" context="Alert shown when the version history was deleted erroneously">Previous versions not deleted.</string>

    <plurals name="versions_deleted_succesfully" formatted="false">
        <item context="Confirmation message after deleted file versions, version item" quantity="one">%d version deleted successfully</item>
        <item context="Confirmation message after deleted file versions, version items" quantity="other">%d versions deleted successfully</item>
    </plurals>

    <plurals name="versions_not_deleted" formatted="false">
        <item context="Alert shown when some versions are not deleted successfully, version item" quantity="one">%d version not deleted</item>
        <item context="Alert shown when some versions are not deleted successfully, version items" quantity="other">%d versions not deleted</item>
    </plurals>

    <string name="no_contacts_invite" context="Alert shown when the user tries to realize some action in chat and has not contacts">You have no MEGA contacts. Please invite friends from the Contacts section.</string>
    <string name="invite_more" context="Invite button for chat top cell">Invite more&#8230;</string>

    <string name="title_tour_one" context="Title of first tour screen">You hold the keys</string>
    <string name="content_tour_one" cotext="Content of first tour screen">Security is why we exist, your files are safe with us behind a well oiled encryption machine where only you can access your files.</string>
    <string name="title_tour_two" cotext="Title of second tour screen">Encrypted chat</string>
    <string name="content_tour_two" cotext="Content of second tour screen">Fully encrypted chat with voice and video calls, group messaging and file sharing integration with your Cloud Drive.</string>
    <string name="title_tour_three" cotext="Title of third tour screen">Create your Network</string>
    <string name="content_tour_three" cotext="Content of third tour screen">Add contacts, create a network, collaborate, and make voice and video calls without ever leaving MEGA</string>
    <string name="title_tour_four" cotext="Title of fourth tour screen">Your Photos in the Cloud</string>
    <string name="content_tour_four" cotext="Content of fourth tour screen">Camera Uploads is an essential feature for any mobile device and we have got you covered. Create your account now.</string>

    <string name="title_pdf_password" context="Title of the dialog shown when a pdf required password">Enter your password</string>
    <string name="text_pdf_password" context="Text of the dialog shown when a pdf required password">%s is a password protected PDF document. Please enter the password to open the PDF.</string>
    <string name="error_pdf_password" context="Error of the dialog shown wen a pdf required password and the user types a wrong password">You have entered the wrong password, please try again.</string>
    <string name="error_max_pdf_password" context="Error of the dialog shown wen a pdf required password and the user has been typed three times a wrong password">The password you have entered is not valid.</string>

    <string name="unknownn_file" context="Alert shown when a user tries to open a file from a zip and the file is unknown or has not been possible to unzip correctly">It is not possible to open the file. It is an unknown file type or it has not been possible to unzip the file successfully.</string>

    <string name="not_allow_play_alert" context="Alert shown when exists some call and the user tries to play an audio or video">It is not possible to play media files while there is a call in progress.</string>
    <string name="ongoing_call_messages" context="Text shown in the list of chats when there is a call in progress but I am not on it">Ongoing Call</string>
    <string name="join_call_layout_in_group_call" context="Title of the layout to join a group call from the chat screen. The placeholder indicates the user who initiated the call">%s started a group call. Tap to join.</string>
    <string name="call_in_progress_layout" context="Title of the layout to return to a call">Tap to return to call</string>

    <string name="message_joined_public_chat_autoinvitation" formatted="false" context="chat message when a participant invites himself to a public chat using a chat link. Please keep the placeholder because is to show the participant’s name in runtime.">[A]%1$s[/A][B] joined the group chat.[/B]</string>

    <string name="context_remove_chat_link_warning_text" context="Warning that appears prior to remove a chat link on the group info screen.">This conversation will no longer be accessible through the chat link once it has been removed.</string>
    <string name="context_create_chat_link_warning_text" context="Description text of the dialog to generate a public chat link">Encrypted Key Rotation does not allow you to get a chat link without creating a new group chat.</string>
    <string name="context_create_chat_link_question_text" context="Question of the dialog to generate a public chat link">Do you want to create a new group chat and get a chat link?</string>

    <string name="context_make_private_chat_warning_text" context="Text of the dialog to change a public chat to private (enable encrypted key rotation)">Key rotation is slightly more secure, but does not allow you to create a chat link and new participants will not see past messages.</string>

    <string name="message_joined_successfully" context="Message shown when a user has joined to a public chat successfully">You have joined the chat successfully.</string>

    <string name="wizard_steps_indicator" context="Label that indicates the steps of a wizard">%1$d of %2$d</string>

    <string name="hint_action_search" context="Hint of the Search view">Search&#8230;</string>
    <string name="answer_call_incoming" context="The text of the notification button that is displayed when there is a call in progress, another call is received and answered.">Answer</string>
    <string name="ignore_call_incoming" context="The text of the notification button that is displayed when there is a call in progress, another call is received and ignored.">Ignore</string>
    <string name="muted_contact_micro" context="Subtitle of the call screen when a user muted the current individual call. The placeholder indicates the user who muted the call">%s muted this call</string>
    <string name="muted_own_micro" context="Subtitle of the call screen when I muted the current individual call">Muted</string>

    <string name="copy_already_downloaded" context="when trying to download a file that is already downloaded in the device and has to copy in another path">File already downloaded. Copied to the selected path.</string>

    <string name="title_join_call" context="Title of the dialog shown when you want to join a group call">Join call</string>
    <string name="text_join_call" context="Text of the dialog shown when you want to join a group call">To join this call you have to end your current call.</string>

    <string name="hint_enter_chat_link" context="Hint shown in the open chat link alert dialog">Enter chat link</string>

    <string name="hint_paste_link" context="Hint shown in the open link alert dialog">Paste link</string>
    <string name="invalid_file_folder_link" context="Error shown when it tries to open an invalid file or folder link">Invalid file or folder link</string>
    <string name="invalid_file_folder_link_empty" context="Error shown when it tries to open an invalid file or folder link and the text view is empty">Please enter a valid file or folder link</string>
    <string name="invalid_chat_link_empty" context="Error shown when it tries to open an invalid chat link and the text view is empty">Please enter a valid chat link</string>
    <string name="valid_chat_link" context="Error shown when it tries to open a chat link from the Cloud Drive section">You have pasted a chat link.</string>
    <string name="valid_contact_link" context="Error shown when it tries to open a contact link from the Cloud Drive section">You have pasted a contact link.</string>
    <string name="action_open_contact_link" context="Menu item">Open contact link</string>

    <string name="copy_link_explanation" context="Explanation of the dialog shown to share a chat link">People can join your group by using this link.</string>
    <string name="new_chat_link_label" context="Label that indicates the creation of a chat link">New chat link</string>
    <string name="enter_group_name" context="Title of the dialog shown when the user it is creating a chat link and the chat has not title">Enter group name</string>
    <string name="alert_enter_group_name" context="Alert shown when the user it is creating a chat link and the chat has not title">To create a chat link you must name the group.</string>
    <string name="invite_contacts_to_start_chat" context="Text shown when an account doesn’t have any contact added and it’s trying to start a new chat conversation">Invite contacts and start chatting securely with MEGA’s encrypted chat.</string>
    <string name="recent_chat_empty_text" context="Text of the empty screen when there are not chat conversations">Start chatting securely with your contacts using end-to-end encryption</string>

    <string name="invite_contacts_to_start_chat_text_message" context="Text sent to recipients to invite to be contact. Placeholder: contact link url.">Hi! Have secure conversations on MEGA with me and get up to 50 GB free storage. %1$s</string>

    <string name="no_chat_link_available" context="In some cases, a user may try to get the link for a chat room, but if such is not set by an operator - it would say ‘not link available’ and not auto create it.">No chat link available.</string>
    <string name="chat_link_deleted" context="Alert shown when it has been deleted successfully a chat link">Chat link deleted successfully.</string>

    <string name="contact_request_status_accepted" context="The status of pending contact request (ACCEPTED), placeholder is contact request creation time">%1$s (ACCEPTED)</string>
    <string name="contact_request_status_deleted" context="The status of pending contact request (DELETED), placeholder is contact request creation time">%1$s (DELETED)</string>
    <string name="contact_request_status_denied" context="The status of pending contact request (DENIED), placeholder is contact request creation time">%1$s (DENIED)</string>
    <string name="contact_request_status_ignored" context="The status of pending contact request (IGNORED), placeholder is contact request creation time">%1$s (IGNORED)</string>
    <string name="contact_request_status_reminded" context="The status of pending contact request (REMINDED), placeholder is contact request creation time">%1$s (REMINDED)</string>
    <string name="contact_request_status_pending" context="The status of pending contact request (PENDING), placeholder is contact request creation time">%1$s (PENDING)</string>

    <string name="version_restored" context="Message shown when it restored successfully a file version">Version restored successfully.</string>

    <string name="recording_less_than_second" context="Text to inform that to make a recording you have to keep pressed the record button more than one second">Tap and hold to record, release to send.</string>
    <string name="slide_to_cancel" context="label shown when slide to cancel a voice messages">Slide to cancel</string>
    <string name="error_message_voice_clip" context="Error message when trying to play a voice message that it is not available">This voice message is not available</string>

    <string name="invite_contact_chooser_title" context="Title of popup when user click ‘Share’ button on invite contact page">Invite a friend via</string>
    <string name="invite_contact_action_button" context="Action button label">Invite a friend via&#8230;</string>
	<plurals name="file_already_downloaded">
		<item context="When a multiple download is started, some of the files could have already been downloaded before. This message shows the number of files that has already been downloaded in singular. placeholder: number of files" quantity="one">%d file already downloaded.&#160;</item>
		<item context="When a multiple download is started, some of the files could have already been downloaded before. This message shows the number of files that has already been downloaded in plural. placeholder: number of files" quantity="other">%d files already downloaded.&#160;</item>
	</plurals>

	<plurals name="file_pending_download">
		<item context="When a multiple download is started, some of the files could have already been downloaded before. This message shows the number of files that are pending in singular. placeholder: number of files" quantity="one">%d file pending.</item>
		<item context="When a multiple download is started, some of the files could have already been downloaded before. This message shows the number of files that are pending in plural. placeholder: number of files" quantity="other">%d files pending.</item>
	</plurals>

    <string name="login_to_mega" context="Title of the login screen">Login to MEGA</string>
    <string name="create_account_title" context="Title of the create account screen">Create your MEGA account</string>

    <string name="recents_label" context="Label to reference a recents section">Recents</string>
    <string name="chats_label" context="Label to reference a chats section">Chats</string>

    <string name="context_empty_recents" context="Text of the empty screen when there are not elements in Recents">[B]No file activity to show in [/B][A]Recents[/A][B].[/B]</string>
    <string name="title_bucket" cotext="Title of a recents bucket">%1$s and %2$d more</string>
    <string name="title_media_bucket_only_images" cotext="Title of a media recents bucket that only contains some images">%d Images</string>
    <string name="title_media_bucket_only_videos" cotext="Title of a media recents bucket that only contains some videos">%d Videos</string>
    <string name="title_media_bucket_images_and_videos" cotext="Title of a media recents bucket that contains some images and some videos">%1$d Images and %2$d Videos</string>
    <string name="title_media_bucket_images_and_video" cotext="Title of a media recents bucket that contains some images and a video">%d Images and 1 Video</string>
    <string name="title_media_bucket_image_and_videos" cotext="Title of a media recents bucket that contains an image and some videos">1 Image and %d Videos</string>
    <string name="title_media_bucket_image_and_video" cotext="Title of a media recents bucket that contains an image and a video">1 Image and 1 Video</string>
    <string name="create_action_bucket" context="Label that indicates who uploaded a file into a recents bucket">[A]created by [/A]%s</string>
    <string name="update_action_bucket" context="Label that indicates who updated a file into a recents bucket">[A]updated by [/A]%s</string>
    <string name="bucket_word_me" context="Used in recents list screen to indicate an action done by me">Me</string>

    <string name="sms_add_phone_number_dialog_msg_achievement_user" context="Text to explain the benefits of adding phone number to achievement enabled users. Placeholder 1: bonus storage space e.g. 20GB">Get %1$s free when you add your phone number. This makes it easier for your contacts to find you on MEGA.</string>
    <string name="sms_add_phone_number_dialog_msg_non_achievement_user" context="Text to explain the benefits of adding phone number to non achievement users">Add your phone number to MEGA. This makes it easier for your contacts to find you on MEGA.</string>
    <string name="not_allowed_recording_voice_clip" context="Error message when trying to record a voice message while on a call in progress">It is not possible to record voice messages while there is a call in progress.</string>
    <string name="error_upload_voice_clip" context="Text shown when it tries to upload a voice message and occurs an error to process the action">An error occurred while trying to upload the voice message.</string>

    <string name="title_notification_incoming_call" context="Title of the notification shown on the action bar when there is a incoming call">Incoming call</string>

    <string name="embed_web_browser_loading_title" context="The title of progress dialog when loading web content">Loading</string>
    <string name="embed_web_browser_loading_message" context="The message of progress dialog when loading web content">Please wait&#8230;</string>

    <string name="account_label" context="Head label to show the business account type">Account type</string>
    <string name="business_label" context="Label in My Account section to show user account type">Business</string>
    <string name="admin_label" context="Business user role">Admin</string>
    <string name="user_label" context="Business user role">User</string>
    <string name="status_label" context="General label to show the status of something or someone">Status</string>
    <string name="active_label" context="State to indicate something is active (business status account for instance)">Active</string>
    <string name="grace_label" context="State to indicate a business account is in grace period">Grace</string>
    <string name="business_management_alert" context="Alert shown to an admin user of a business account in My Account section">User management is only available in a desktop web browser.</string>
    <string name="tab_my_account_usage" context="Title of the usage tab in My Account Section">Usage</string>
    <string name="usage_storage_details_label" context="Title of usage storage details section in Storage">Usage storage details</string>
    <string name="overall_usage_label" context="Title of overall usage section in Storage">Overall usage</string>
    <string name="transfer_label" context="Title of transfer section in Storage">Transfer</string>

    <string name="error_remove_business_contact" context="Error shown when a Business account user (sub-user or admin) tries to remove a contact which is part of the same Business account. Please, keep the placeholder, it will be replaced with the name or email of the account, for example: Jane Appleseed or ja@mega.nz">You cannot remove %1$s as a contact as they are part of your Business account.</string>
    <string name="grace_period_admin_alert" context="When logging in during the grace period, the administrator of the Business account will be notified that their payment is overdue, indicating that they need to access MEGA using a desktop browser for more information">There has been a problem with your last payment. Please access MEGA in a desktop browser for more information.</string>
    <string name="expired_business_title" context="A dialog title shown to users when their business account is expired.">Your business account is expired</string>
    <string name="expired_admin_business_text" context="Details shown when a Business account is expired. Details for the administrator of the Business account">There has been a problem processing your payment. MEGA is limited to view only until this issue has been fixed in a desktop web browser.</string>
    <string name="expired_user_business_text" context="A message which is shown to sub-users of expired business accounts.">Your account is currently [B]suspended[/B]. You can only browse your data.</string>
    <string name="camera_uploads_business_alert" context="Message shown when users with a business account (no administrators of a business account) try to enable the Camera Uploads, to advise them that the administrator do have the ability to view their data.">While MEGA does not have access to your data, your organization administrators do have the ability to control and view your Camera Uploads in your user account</string>
    <string name="general_something_went_wrong_error" context="General label to alert user that somehting went wrong">Something went wrong</string>
    <string name="expired_user_business_text_2" context="A dialog message which is shown to sub-users of expired business accounts.">Contact your business account administrator to resolve the issue and activate your account.</string>
    <string name="business_account_clarification" context="">** For genuine business purposes.</string>
    <string name="unlimited_space" context="Label to indicate an unlimited space. Please, keep the placeholder is to indicate if the space is refered to storage or transfer quota. Please, keep [A] and [/A] is to format the string giving it a style, for instance bold style.">UNLIMITED [A]%1$s[/A] **</string>
    <string name="logout_warning_offline" context="Warning message to alert user about logout in My Account section if has offline files.">When you logout, files from your Offline section will be deleted from your device.</string>
    <string name="logout_warning_transfers" context="Warning message to alert user about logout in My Account section if has transfers in progress.">When you logout, ongoing transfers will be cancelled.</string>
    <string name="logout_warning_offline_and_transfers" context="Warning message to alert user about logout in My Account section if has offline files and transfers in progress.">When you logout, files from your Offline section will be deleted from your device and ongoing transfers will be cancelled.</string>

    <string name="unknown_name_label" context="Label to indicate that a name has not been possible to obtain for some reason">Unknown name</string>

    <string name="title_long" context="Error when renaming a chat title and it is too long">Title too long</string>
    <string name="error_creating_group_and_attaching_file" context="Alert shown to the user when they is trying to create an empty group for attach a file">Please select one or more contacts.</string>

    <string name="contacts_sent" context="Label showing the number of contacts attached in a chat conversation, placeholder is the number of contacts">Sent %s Contacts.</string>

    <string name="my_chat_files_folder" context="Name by default of the folder where the files sent to the chat are stored in the cloud">My chat files</string>
    <string name="error_creating_folder" context="Error shown when it was not possible to create a folder for any reason">Error. The folder %1$s was not created</string>

    <string name="verify_email_label" context="Title of an alert screen indicating the user has to verify their email">Verify your email address</string>
    <string name="account_temporarily_suspended" context="Text informing user that their account has been suspended">Your account has been temporarily locked for your safety.</string>
    <string name="verify_email_and_follow_steps" context="Text informing user has to follow the steps of an email to unlock their account">[A]Please verify your email address[/A] and follow the steps in MEGA’s email to unlock your account.</string>
    <string name="why_am_i_seeing_this" context="Question which takes the user to a help screen">Why am I seeing this?</string>
    <string name="resend_email_label" cotext="Label of a button which action is resend an email">Resend email</string>
    <string name="locked_accounts_label" context="Title of a helping view about locked accounts">Locked Accounts</string>
    <string name="locked_accounts_text_1" cotext="Locked accounts description text by an external data breach. This text is 1 of 2 paragraph of a description">It is possible that you are using the same password for your MEGA account as for other services, and that at least one of these other services has suffered a data breach.</string>
    <string name="locked_accounts_text_2" cotext="Locked accounts description text by bad use of user password. This text is 2 of 2 paragraph of a description">Your password leaked and is now being used by bad actors to log into your accounts, including, but not limited to, your MEGA account.</string>

    <string name="reconnecting_message" context="Text shown in a call when it is trying to reconnect after lose the internet connection">Reconnecting</string>
    <string name="create_new_file_action" context="Text shown for the action create new file">Create new file</string>
    <string name="permissions_error_label" context="Error title shown when you are trying to do an action with a file or folder and you don’t have the necessary permissions">Permissions error</string>
    <string name="alert_not_enough_permissions_revert" context="Confirmation dialog shown to user when they try to revert a node in an incoming ReadWrite share.">You do not have the permissions required to revert this file. In order to continue, we can create a new file with the reverted data. Would you like to proceed?</string>
    <string name="version_as_new_file_created" context="Text shown when the creation of a version as a new file was successful">Version created as a new file successfully.</string>
<<<<<<< HEAD

    <string name="download_location" context="Download location label">Download location</string>
    <string name="confirmation_download_location" context="Text asking confirmation for download location">Always save to this location?</string>
=======
    <string name="connected_message" context="Text shown when the Internet connection is retrieved and there is a call is in progress">You are back.</string>
>>>>>>> 95ff1ffa
</resources><|MERGE_RESOLUTION|>--- conflicted
+++ resolved
@@ -2723,11 +2723,10 @@
     <string name="permissions_error_label" context="Error title shown when you are trying to do an action with a file or folder and you don’t have the necessary permissions">Permissions error</string>
     <string name="alert_not_enough_permissions_revert" context="Confirmation dialog shown to user when they try to revert a node in an incoming ReadWrite share.">You do not have the permissions required to revert this file. In order to continue, we can create a new file with the reverted data. Would you like to proceed?</string>
     <string name="version_as_new_file_created" context="Text shown when the creation of a version as a new file was successful">Version created as a new file successfully.</string>
-<<<<<<< HEAD
 
     <string name="download_location" context="Download location label">Download location</string>
     <string name="confirmation_download_location" context="Text asking confirmation for download location">Always save to this location?</string>
-=======
+
     <string name="connected_message" context="Text shown when the Internet connection is retrieved and there is a call is in progress">You are back.</string>
->>>>>>> 95ff1ffa
+
 </resources>