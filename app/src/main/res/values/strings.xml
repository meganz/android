<?xml version="1.0" encoding="utf-8"?>
<resources>
    <string name="full_description_text" context="Full description text of the app in the Google Play page of the app">MEGA provides user-controlled encrypted cloud storage and chat through standard web browsers, together with dedicated apps for mobile devices. Unlike other cloud storage providers, your data is encrypted and decrypted by your client devices only and never by us.\n\nUpload your files from your smartphone or tablet then search, store, download, stream, view, share, rename or delete your files any time, from any device, anywhere. Share folders with your contacts and see their updates in real time. The encryption process means we cannot access or reset your password so you MUST remember it (unless you have your Recovery Key backed up) or you will lose access to your stored files.\n\nEnd-to-end user-encrypted MEGA video chat allows for total privacy, and has been available through the browser since 2016. It has been extended to our mobile app, with chat history accessible across multiple devices. Users can also easily add files to a chat from their MEGA Cloud Drive.\n\nMEGA offers a generous 50 GB free storage for all registered users with bonus achievements, and offers paid plans with much higher limits:\n\n\nPRO LITE subscription: 4.99 € per month or 49.99 € per year gives you 400 GB of storage space and 1 TB of transfer quota per month.\nPRO I subscription: 9.99 € per month or 99.99 € per year gives you 2 TB of storage space and 2 TB of transfer quota per month.\nPRO II subscription: 19.99 € per month or 199.99 € per year gives you 8 TB of storage space and 8 TB of transfer quota per month.\nPRO III subscription: 29.99 € per month or 299.99 € per year gives you 16 TB of storage space and 16 TB of transfer quota per month.\n\nSubscriptions are renewed automatically for successive subscription periods of the same duration and at the same price as the initial period chosen. To manage your subscriptions, simply click on the Play Store icon on your mobile device, sign in with your Google ID (if you haven’t already done so) and then click on the MEGA app. You’ll be able to manage your subscription there.\n\nApp Permissions:\nWRITE_EXTERNAL_STORAGE -&gt; Download your files from MEGA to your device and upload files from your device to MEGA\nCAMERA -&gt; Take a picture and upload your photos to MEGA\nREAD_CONTACTS -&gt; Easily add contacts from your device as MEGA contacts\nRECORD_AUDIO and CAPTURE_VIDEO_OUTPUT (mic and camera) -&gt; MEGA provides for end-to-end encrypted audio/video calls\n\n\nTo enhance users’ confidence in the MEGA system, all of the client-side code is published, so interested security researchers can evaluate the encryption process. The code of our mobile app is located on: https://github.com/meganz/android\n\nFor more info, please check our website:\nSee https://mega.nz/terms\n\n\nDesktop - https://mega.nz/</string>

    <!--
    <string name="short_description_text" context="Short description text of the app in the Google Play page of the app">MEGA is Cloud Storage with Powerful Always-On Privacy. 50GB for free</string>
    -->

    <string name="general_x_of_x" context="Showing progress of elements. Example: 2 of 10.">of</string>
    <string name="general_yes" context="Answer for confirmation dialog.">Yes</string>
    <string name="general_no" context="Answer for confirmation dialog.">No</string>
    <string name="general_cancel" context="dialog option cancel in alert dialog">Cancel</string>
    <string name="general_move_to" context="When moving a file to a location in MEGA. This is the text of the button after selection the destination">Move to</string>
    <string name="general_copy_to" context="When copying a file to a location in MEGA. This is the text of the button after selection the destination">Copy to</string>
    <!--
    <string name="general_import_to" context="When importing a file to a location in MEGA. This is the text of the button after selection the destination">Import to</string>
    -->
    <string name="general_select" context="Selecting a specific location in MEGA. This is the text of the button">Select</string>
    <string name="general_select_to_upload" context="Selecting a specific location in MEGA. This is the text of the button">Select files</string>
    <string name="general_select_to_download" context="Selecting a specific location in MEGA. This is the text of the button">Select folder</string>
    <string name="general_create" context="This is the final button when creating a folder in the dialog where the user inserts the folder name">Create</string>
    <!-- This string is commented in FileStorageActivityLollipop.java
    <string name="general_upload" context="Button text when uploading a file to a previously selected location in MEGA">Upload File</string>
    -->
    <string name="general_download" context="Item menu option upon right click on one or multiple files.">Download</string>
    <string name="general_add" context="button">Add</string>
    <string name="general_move" context="Item menu option upon right click on one or multiple files.">Move</string>
    <string name="general_remove" context="Menu option to delete one or multiple selected items.">Remove</string>
    <string name="general_share" context="button">Share</string>
    <!--
    <string name="general_confirm" context="button">Confirm</string>
    -->
    <string name="general_leave" context="Item menu option upon right click on one or multiple files.">Leave</string>
    <string name="general_decryp" context="button">Decrypt</string>

    <string name="general_export" context="button">Export</string>

    <string name="general_retry" context="option shown when a message could not be sent">Retry</string>
    <string name="general_open_browser" context="Button to open the default web browser">Open browser</string>
    <!--
    <string name="general_empty" context="Button to delete the contents of the trashbin. Can also be translated as &quot;clear&quot;">Empty</string>
    -->
    <string name="general_loading" context="The title of progress dialog when loading web content">Loading</string>
    <string name="general_importing" context="state while importing the file">Importing</string>
    <string name="general_forwarding" context="state while importing the file">Forwarding</string>
    <string name="general_import" context="Menu option to choose to add file or folders to Cloud Drive">Import</string>
    <string name="general_storage" context="label of storage in upgrade/choose account page, it is being used with a variable, e.g. for LITE user it will show ‘200GB Storage’.">Storage</string>
    <string name="general_bandwidth" context="Text listed before the amount of bandwidth a user gets with a certain package. For example: “8TB Bandwidth”. Can also be translated as data transfer.">Transfer Quota</string>
    <string name="general_subscribe" context="Text placed inside the button the user clicks when upgrading to PRO. Meaning: subscribe to this plan">Subscribe</string>
    <!--
    <string name="general_continue" context="Text placed inside the button the user clicks when clicking into the FREE account. Meaning: Continue to the main screen">Continue</string>
    -->
    <string name="general_error_word" context="It will be followed by the error message">Error</string>
    <string name="general_not_yet_implemented" context="when clicking into a menu whose functionality is not yet implemented">Not yet implemented</string>
    <string name="error_no_selection" context="when any file or folder is selected">No file or folder selected</string>
    <string name="general_already_downloaded" context="when trying to download a file that is already downloaded in the device">Already downloaded</string>
    <string name="general_already_uploaded" context="when trying to upload a file that is already uploaded in the folder">already uploaded</string>
    <string name="general_file_info" context="Label of the option menu. When clicking this button, the app shows the info of the file">File info</string>
    <string name="general_folder_info" context="Label of the option menu. When clicking this button, the app shows the info of the folder">Folder info</string>
    <!--
    <string name="general_menu" context="Title when the left menu is opened">Menu</string>
    -->
    <string name="general_show_info" context="Hint how to cancel the download">Show info</string>

    <string name="error_general_nodes" context="Error getting the root node">Error. Please try again.</string>

    <string name="general_rk" context="File name (without extension) of file exported with the recovery key">MEGA-RECOVERYKEY</string>

    <string name="secondary_media_service_error_local_folder" context="Local folder error in Sync Service. There are two syncs for images and videos. This error appears when the secondary media local folder doesn’t exist">The secondary media folder does not exist, please choose a new folder</string>
    <string name="no_external_SD_card_detected" context="when no external card exists">No external storage detected</string>
    <string name="no_permissions_upload" context="On clicking menu item upload in a incoming shared folder read only">This folder is read only. You do not have permission to upload</string>

    <string name="remove_key_confirmation" context="confirmation message before removing the previously downloaded MasterKey file">You are removing the previously exported Recovery Key file</string>
    <!--
    <string name="export_key_confirmation" context="confirmation message before downloading to the device the MasterKey file">Security warning! This is a high risk operation. Do you want to continue?</string>
    -->

    <!--
    <string name="more_options_overflow" context="title of the menu for more options for each file (rename, share, copy, move, etc)">More options</string>
    -->
    <string name="confirmation_add_contact" context="confirmation message before sending an invitation to a contact">Do you want to send an invitation to %s?</string>
    <!--
    <string name="confirmation_remove_multiple_contacts" context="confirmation message before removing mutiple contacts">Remove these %d contacts?</string>

    <string name="confirmation_move_to_rubbish" context="confirmation message before removing a file">Move to rubbish bin?</string>
    <string name="confirmation_move_to_rubbish_plural" context="confirmation message before removing a file">Move to rubbish bin?</string>

    <string name="confirmation_delete_from_mega" context="confirmation message before removing a file">Delete from MEGA?</string>
    <string name="confirmation_leave_share_folder" context="confirmation message before leaving an incoming shared folder">If you leave the folder, you will not be able to see it again</string>

    <string name="confirmation_alert" context="confirmation message before removing a file">Please confirm</string>
    -->

    <string name="action_logout" context="Button where the user can sign off or logout">Logout</string>
    <string name="action_add" context="Item menu option upon right click on one or multiple files.">Upload</string>
    <string name="action_create_folder" context="Menu item">Create new folder</string>
    <string name="action_open_link" context="Item menu option upon right click on one or multiple files.">Open link</string>
    <!--
    <string name="action_upload" context="Button text when choosing the destination location in MEGA">Upload to</string>
    -->

    <string name="action_settings" context="Menu item">Settings</string>
    <string name="action_search" context="Search button">Search</string>
    <string name="action_search_country" context="Select country page title">Select country</string>
    <string name="action_play" context="Search button">Play</string>
    <string name="action_pause" context="Search button">Pause</string>
    <string name="action_refresh" context="Menu item">Refresh</string>
    <string name="action_sort_by" context="Menu item">Sort by</string>
    <string name="action_help" context="Settings category title for Help">Help</string>
    <string name="action_upgrade_account" context="Change from a free account to paying MEGA">Upgrade account</string>
    <string name="upgrading_account_message" context="Message while proceeding to upgrade the account">Upgrading account</string>
    <string name="action_select_all" context="Menu item to select all the elements of a list">Select all</string>
    <string name="action_unselect_all" context="Menu item to unselect all the elements of a list">Clear selection</string>
    <string name="action_grid" context="Menu item to change from list view to grid view">Thumbnail view</string>
    <string name="action_list" context="Menu item to change from grid view to list view">List view</string>
    <string name="action_export_master_key" context="Menu item to let the user export the MasterKey">Backup Recovery Key</string>
    <string name="action_cancel_subscriptions" context="Menu item to let the user cancel subscriptions">Cancel subscription</string>
    <string name="cancel_subscription_ok" context="success message when the subscription has been canceled correctly">The subscription has been cancelled</string>
    <string name="cancel_subscription_error" context="error message when the subscription has not been canceled successfully">We were unable to cancel your subscription. Please contact support&#64;mega.nz for assistance</string>
    <string name="action_kill_all_sessions" context="Menu item to kill all opened sessions">Close other sessions</string>
    <string name="success_kill_all_sessions" context="Message after kill all opened sessions">The remaining sessions have been closed</string>
    <string name="error_kill_all_sessions" context="Message after kill all opened sessions">Error when closing the opened sessions</string>

    <plurals name="general_num_files">
        <item context="this is used for example when downloading 1 file or 2 files, Singular of file. 1 file" quantity="one">file</item>
        <item context="this is used for example when downloading 1 file or 2 files, Plural of file. 2 files" quantity="other">files</item>
    </plurals>

    <plurals name="general_num_contacts">
        <item context="used for example when a folder is shared with 1 user or 2 users, used for example when a folder is shared with 1 user" quantity="one">contact</item>
        <item context="used for example when a folder is shared with 1 user or 2 users, used for example when a folder is shared with 2 or more users" quantity="other">contacts</item>
    </plurals>

    <plurals name="num_contacts_selected">
        <item context="chat invitation - tool bar subtitle, when users selected single contact. Placeholder - number of contacts selected" quantity="one">%d contact</item>
        <item context="chat invitation - tool bar subtitle, when users selected multiple contacts. Placeholder - number of contacts selected" quantity="other">%d contacts</item>
    </plurals>

    <plurals name="general_num_folders">
        <item context="Singular of folder/directory. 1 folder" quantity="one">folder</item>
        <item context="Plural of folder/directory. 2 folders" quantity="other">folders</item>
    </plurals>

    <plurals name="general_num_shared_folders">
        <item context="Title of the incoming shared folders of a user in singular" quantity="one">shared folder</item>
        <item context="Title of the incoming shared folders of a user in plural." quantity="other">shared folders</item>
    </plurals>

    <!--
    <plurals name="general_num_downloads" context="in the notification. When downloading the notification is like 3 downloads.">
        <item context="Item menu option upon clicking on one or multiple files. Singular" quantity="one">download</item>
        <item context="Item menu option upon clicking on one or multiple files. Plural" quantity="other">downloads</item>
    </plurals>
    -->

    <!--
    <plurals name="general_num_uploads">
        <item context="Transfer type description in the active file transfer panel, can either be upload or download. Singular" quantity="one">upload</item>
        <item context="Transfer type description in the active file transfer panel, can either be upload or download. Plural" quantity="other">uploads</item>
    </plurals>
    -->

    <plurals name="general_num_users">
        <item context="used for example when a folder is shared with 1 user or 2 users, used for example when a folder is shared with 1 user" quantity="one">contact</item>
        <item context="used for example when a folder is shared with 1 user or 2 users, used for example when a folder is shared with 2 or more users" quantity="other">contacts</item>
    </plurals>

    <!--
    <string name="confirmation_required" context="Alert title before download">Confirmation required</string>
    -->
    <string name="alert_larger_file" context="Alert text before download. Please do not modify the %s placeholder as it will be replaced by the size to be donwloaded">%s will be downloaded.</string>
    <string name="alert_no_app" context="Alert text before download">There is no app to open the file %s. Do you want to continue with the download?</string>
    <string name="checkbox_not_show_again" context="Alert checkbox before download">Do not show again</string>

    <string name="confirm_cancel_login" context="Press back while login to cancel current login process.">Are you sure that you want to cancel the current login process?</string>

    <string name="login_text" context="Login button">Login</string>
    <string name="email_text" context="email label">Email</string>
    <string name="password_text" context="password label">Password</string>
    <string name="confirm_password_text" context="Hint of the confirmation dialog to get link with password">Confirm password</string>
    <string name="abc" context="in the password edittext the user can see the password or asterisks. ABC shows the letters of the password">ABC</string>
    <!--
    <string name="dots" context="in the password edittext the user can see the password or asterisks. ··· shows asterisks instead of letters">···</string>
    -->
    <string name="new_to_mega" context="This question applies to users that do not have an account on MEGA yet">New to MEGA?</string>
    <string name="create_account" context="button that allows the user to create an account">Create account</string>
    <string name="error_enter_email" context="when the user tries to log in MEGA without typing the email">Please enter your email address</string>
    <string name="error_invalid_email" context="Title of the alert dialog when the user tries to recover the pass of a non existing account">Invalid email address</string>
    <string name="error_enter_password" context="when the user tries to log in MEGA without typing the password">Please enter your password</string>
    <string name="error_server_connection_problem" context="when the user tries to log in to MEGA without a network connection">No network connection</string>
    <string name="error_server_expired_session" context="when the user tries to log in to MEGA without a valid session">You have been logged out on this device from another location</string>
    <string name="login_generating_key" context="the first step when logging in is calculate the private and public encryption keys">Calculating encryption keys</string>
    <string name="login_connecting_to_server" context="Message displayed while the app is connecting to a MEGA server">Connecting to the server</string>
    <string name="download_updating_filelist" context="Status text when updating the file manager">Updating file list</string>
    <string name="login_confirm_account" context="title of the screen after creating an account when the user has to confirm the password to confirm the account">Confirm account</string>
    <string name="login_querying_signup_link" context="when the user clicks on the link sent by MEGA after creating the account, this message is shown">Checking validation link</string>
    <string name="login_confirming_account" context="Attempting to activate a MEGA account for a user.">Activating account</string>
    <string name="login_preparing_filelist" context="After login, updating the file list, the file list should be processed before showing it to the user">Preparing file list</string>
    <string name="login_before_share" context="when the user tries to share something to MEGA without being logged">Please log in to share with MEGA</string>
    <string name="reg_link_expired" context="This toast message is shown on the login page when an email confirm link is no longer valid.">Your confirmation link is no longer valid. Your account may already be activated or you may have cancelled your registration.</string>
    <!--
    <string name="session_problem" context="if a link to a folder cannot be fetched">Problem of retrieving files from the folder</string>
    -->

    <string name="tour_space_title">MEGA Space</string>
    <string name="tour_speed_title">MEGA Speed</string>
    <string name="tour_privacy_title">MEGA Privacy</string>
    <string name="tour_access_title">MEGA Access</string>
    <string name="tour_space_text">Register now and get 50 GB* of free space</string>
    <string name="tour_speed_text">Uploads are fast. Quickly share files with everyone</string>
    <string name="tour_privacy_text">Keep all your files safe with MEGA’s end-to-end encryption</string>
    <string name="tour_access_text">Get fully encrypted access anywhere, anytime</string>

    <string name="create_account_text" context="button that allows the user to create an account">Create account</string>
    <string name="name_text" context="Name of the user">Name</string>
    <string name="first_name_text" context="First Name of the user">First Name</string>
    <string name="lastname_text" context="Last name of the user">Last Name</string>
    <string name="tos" context="text placed on the checkbox of acceptation of the Terms of Service">I agree with MEGA’s [A]Terms of Service[/A]</string>
    <string name="top" context="text placed on the checkbox to make sure user agree that understand the danger of losing password">I understand that [B]if I lose my password, I may lose my data[/B]. Read more about [A]MEGA’s end-to-end encryption[/A]</string>
    <string name="already_account" context="Does the user already have a MEGA account">Already have an account?</string>

    <string name="create_account_no_terms" context="warning dialog">You have to accept our Terms of Service</string>

    <string name="create_account_no_top" context="warning dialog, for user do not tick checkbox of understanding the danger of losing password">You need to agree that you understand the danger of losing your password</string>
    <string name="error_enter_username" context="Warning dialog">Please enter your first name</string>
    <string name="error_enter_userlastname" context="Warning dialog">Please enter your last name.</string>
    <string name="error_short_password" context="when creating the account">Password is too short</string>
    <string name="error_passwords_dont_match" context="when creating the account">Passwords do not match</string>
    <string name="error_email_registered" contect="when creating the account">This email address has already registered an account with MEGA</string>

    <!--
    <string name="create_account_confirm_title" context="Title that is shown when e-mail confirmation is still required for the account">Confirmation required</string>
    -->
    <!--
    <string name="create_account_confirm" context="">Please check your e-mail and click the link to login and confirm your account</string>
    -->
    <string name="create_account_creating_account">Connecting to the server: Creating account</string>

    <!--<string name="cancel_transfer_title">Delete Transfer</string>
    -->
    <string name="cancel_transfer_confirmation">Delete this transfer?</string>
    <string name="cancel_all_transfer_confirmation">Delete all transfers?</string>

    <string name="section_cloud_drive" context="The name of every users root drive in the cloud of MEGA.">Cloud Drive</string>
    <string name="section_recents" context="Label to reference a recents section">Recents</string>
    <string name="section_secondary_media_uploads" context="title of the screen where the secondary media images are uploaded">Media uploads</string>
    <string name="section_inbox" context="title of the screen that show the inbox">Inbox</string>
    <string name="section_saved_for_offline" context="title of the screen that shows the files saved for offline in the device">Saved for Offline</string>
    <string name="section_saved_for_offline_new" context="the options of what to upload in an array. Needed for the settings, the options of what to upload.">Offline</string>
    <!--
    <string name="section_shared_with_me" context="title of the screen that shows all the folders that the user shares with other users and viceversa">Shared with me</string>
    -->
    <string name="section_shared_items" context="title of the screen that shows all the shared items">Shared folders</string>
    <string name="section_rubbish_bin" context="The title of the trash bin in the tree of the file manager.">Rubbish Bin</string>
    <string name="section_contacts" context="Title of the contact list">Contacts</string>

    <string name="section_contacts_with_notification" context="Item of the navigation title for the contacts section when there is any pending incoming request">Contacts [A](%1$d)[/A]</string>
    <string name="sent_requests_empty" context="the user has not sent any contact request to other users">[B]No [/B][A]sent requests[/A][B].[/B]</string>
    <string name="received_requests_empty" context="the user has not received any contact request from other users">[B]No [/B][A]received requests[/A][B].[/B]</string>
    <string name="section_transfers" context="Title for the file transfer screen (with the up &amp; download)">Transfers</string>

    <string name="section_account" context="button to the settings of the user’s account">My Account</string>
    <string name="section_photo_sync" context="title of the screen where the camera images are uploaded">Camera uploads</string>
    <!--
    <string name="used_space" context="Used space &quot;5MB of 100MB&quot;.">%1$s of %2$s</string>
    -->
    <string name="tab_incoming_shares" context="Capital letters. Incoming shared folders. The title of a tab">Incoming</string>
    <string name="tab_outgoing_shares" context="Capital letters. Outgoing shared folders. The title of a tab">Outgoing</string>

    <string name="title_incoming_shares_explorer" context="Title of the file explorer in tab INCOMING">Incoming Shares</string>
    <string name="title_incoming_shares_with_explorer" context="Title of the share with file explorer">Incoming shares with</string>
    <!--
    <string name="choose_folder_explorer" context="Title of the button in Incoming Shares tabs">Choose folder</string>
    -->

    <string name="file_browser_empty_cloud_drive" context="message when there are no files in the Cloud drive">No files in your Cloud Drive</string>
    <!--
    <string name="file_browser_empty_rubbish_bin" context="option to empty rubbish bin">Empty Rubbish Bin</string>
    -->
    <string name="file_browser_empty_folder" context="Text that indicates that a folder is currently empty">Empty Folder</string>

    <string name="choose_account_fragment" context="Title of the fragment Choose Account">CHOOSE ACCOUNT</string>

    <!--
    <string name="file_properties_activity" context="Menu item to show the properties dialog of files and or folders.">Properties</string>
    -->
    <string name="file_properties_available_offline" context="The file are available “offline” (without a network Wi-Fi mobile data connection)">Available offline</string>
    <!--
    <string name="file_properties_available_offline_on" context="Button state when a file can be saved for offline.(Capital letters)">ON</string>
    -->
    <!--
    <string name="file_properties_available_offline_off" context="Button state when a file is already saved for offline. (Capital letters)">OFF</string>
    -->
    <string name="file_properties_info_size_file" context="category in sort by action">Size</string>
    <string name="file_properties_info_last_modified" context="When the file was last modified">Last modified</string>
    <string name="file_properties_info_added" context="when was the file added in MEGA">Added</string>
    <!--
    <string name="file_properties_shared_folder_private_folder" context="the folder is private. A public user can\'t access the folder">No public link</string>
    -->
    <string name="file_properties_shared_folder_public_link" context="the label when a folder can be accesed by public users">Public link</string>

    <string name="file_properties_shared_folder_permissions" context="Item menu option upon clicking on a file folder. Refers to the permissions of a file folder in the file manager.">Permissions</string>
    <string name="dialog_select_permissions" context="Title of the dialog to choose permissions when sharing.">Share Permissions</string>
    <string name="file_properties_shared_folder_change_permissions" context="menu item">Change permissions</string>
    <string name="file_properties_shared_folder_select_contact" context="when listing all the contacts that shares a folder">Shared with</string>
    <string name="file_properties_send_file_select_contact" context="send a file to a MEGA user">Send to</string>
    <string name="file_properties_owner" context="shows the owner of an incoming shared folder">Owner</string>
    <string name="contact_invite" context="positive button on dialog to invite a contact">Invite</string>
    <string name="contact_reinvite" context="option to reinvite a contact">Reinvite</string>
    <string name="contact_ignore" context="The text of the notification button that is displayed when there is a call in progress, another call is received and ignored.">Ignore</string>
    <string name="contact_decline" context="option to decline a contact invitation">Decline</string>
    <string name="contact_accept" context="option to accept a contact invitation">Accept</string>
    <string name="contact_properties_activity" context="title of the contact properties screen">Contact Info</string>
    <!--
    <string name="contact_file_list_activity" context="header of a status field for what content a user has shared to you">Content</string>
    -->
    <string name="contacts_list_empty_text" context="Adding new relationships (contacts) using the actions.">Add new contacts using the button below</string>
    <!--
    <string name="no_contacts" context="When an user wants to share a folder but has not any contact yet">There are not contacts in the account. Please add them on the Contacts screen</string>
	-->
    <string name="contacts_explorer_list_empty_text" context="Add new contacts before sharing.">Add a new contact to share</string>

    <string name="error_not_enough_free_space" context="Error message">Not enough free space on your device</string>

    <string name="option_link_without_key" context="Alert Dialog to get link">Link without key</string>
    <string name="option_decryption_key" context="Alert Dialog to get link">Decryption key</string>

    <!--
    <string name="download_failed" context="Error message">Download failed</string>
    -->
    <!--
	<string name="download_downloaded" context="notification message. Example: 1 file downloaded">downloaded</string>
    -->
    <!--
	<string name="download_downloading" context="Title header on the download page while the file is downloading.">Downloading</string>
	-->
    <!--
	<string name="text_downloading" context="Text located in each fragment when a download is in progress">Transferring</string>
	-->
    <string name="download_preparing_files" context="Alert shown when some content is sharing with chats and they are processing">Preparing files</string>
    <string name="download_began" context="message when the download starts">Download has started</string>
    <!--
    <string name="download_cancel_downloading" context="Confirmation text when attempting to cancel the download">Do you want to cancel the download?</string>
    -->
    <string name="download_touch_to_cancel" context="Hint how to cancel the download">Touch to cancel</string>
    <string name="download_touch_to_show" context="Hint how to cancel the download">View transfers</string>
    <string name="error_file_size_greater_than_4gb" context="Warning message">Most devices can’t download files greater than 4GB. Your download will probably fail</string>
    <string name="intent_not_available" context="message when trying to open a downloaded file but there isn’t any app that open that file. Example: a user downloads a pdf but doesn’t have any app to read a pdf">There isn’t any available app to execute this file on your device</string>

    <string name="context_share_image" context="to share an image using Facebook, Whatsapp, etc">Share image using</string>
    <string name="context_get_link" context="create a link of a file and send it using an app from the device">Share link</string>
    <string name="context_get_link_menu" context="Item menu option upon right click on one or multiple files.">Get link</string>

    <!--<string name="context_manage_link_menu" context="Item menu option upon right click on one or multiple files.">Get link</string>-->

    <string name="context_leave_menu" context="Item menu option upon right click on one or multiple files.">Leave</string>
    <string name="alert_leave_share" context="Title alert before leaving a share.">Leave share</string>
    <string name="context_clean_shares_menu" context="Item menu option upon right click on one or multiple files.">Remove share</string>
    <string name="context_remove_link_menu" context="Item menu option upon right click on one or multiple files.">Remove link</string>
    <string name="context_remove_link_warning_text" context="Warning that appears prior to remove a link of a file.">This link will not be publicly available anymore.</string>
    <string name="context_rename" context="Item menu option upon right click on one or multiple files.">Rename</string>
    <string name="context_open_link_title" context="Item menu option upon right click on one or multiple files.">Open link</string>
    <string name="context_open_link" context="Item menu option upon right click on one or multiple files.">Open</string>
    <string name="context_renaming" context="while renaming a file or folder">Renaming</string>
    <string name="context_preparing_provider" context="while file provider is downloading a file">Preparing file</string>
    <string name="context_download" context="Item menu option upon right click on one or multiple files.">Download</string>

    <!--
    <string name="download_folder" context="Item menu option upon right click on one or multiple files.">Download folder</string>
    -->
    <!--
    <string name="import_folder" context="Item menu option upon right click on one or multiple files.">Import folder</string>
    -->
    <string name="context_move" context="Item menu option upon right click on one or multiple files.">Move</string>
    <string name="context_moving" context="while moving a file or folder">Moving</string>
    <!--
    <string name="context_sharing" context="while sharing a folder">Sharing folder</string>
    -->
    <string name="context_copy" context="Item menu option upon right click on one or multiple files.">Copy</string>
    <string name="context_upload" context="Item menu option upon right click on one or multiple files.">Upload</string>
    <string name="context_copying" context="while copying a file or folder">Copying</string>
    <!--
    <string name="context_creating_link" context="status text">Creating link</string>
    -->
    <!--
    <string name="context_moving_to_trash" context="status text">Moving to Rubbish Bin</string>
    -->
    <string name="context_move_to_trash" context="menu item">Move to Rubbish Bin</string>
    <string name="context_delete_from_mega" context="menu item">Remove from MEGA</string>
    <string name="context_new_folder_name" context="Input field description in the create folder dialog.">Folder Name</string>
    <string name="context_new_contact_name" context="when adding a new contact. in the dialog">Contact email</string>
    <string name="context_creating_folder" context="status dialog when performing the action">Creating folder</string>
    <!--
    <string name="context_adding_contact" context="Adding a new relationship (contact)">Adding contact</string>
    -->
    <string name="context_download_to" context="Menu item">Save to</string>
    <string name="context_clear_rubbish" context="Menu option title">Clear Rubbish Bin</string>
    <string name="clear_rubbish_confirmation" context="Ask for confirmation before removing all the elements of the rubbish bin">You are about to permanently remove all items from your Rubbish Bin.</string>

    <!--<string name="context_send_link" context="get the link and send it">Send link</string>-->

    <string name="context_send" context="send cancel subscriptions dialog">Send</string>
    <string name="context_send_file_inbox" context="send the file to inbox">Send to contact</string>
    <!--
    <string name="context_copy_link" context="get the link and copy it">Copy link</string>
    -->
    <string name="context_remove" context="Menu option to delete one or multiple selected items.">Remove</string>
    <string name="context_delete_offline" context="Menu option to delete selected items of the offline state">Remove from Offline</string>
    <string name="context_share_folder" context="menu item">Share folder</string>
    <string name="context_send_file" context="menu item">Send file to chat</string>
    <string name="context_send_contact" context="menu item">Share contact to chat</string>
    <string name="context_view_shared_folders" context="open a shared folder">View shared folders</string>
    <string name="context_sharing_folder" context="Item menu option upon clicking on one or multiple files.">Sharing</string>
    <!--
    <string name="remove_all_sharing" context="status text">Removing all sharing contacts</string>
    -->
    <!--
    <string name="leave_incoming_share" context="status text">Leaving shared folder</string>
    -->
    <!--
    <string name="context_camera_folder" context="The location of where the user has the photos/videos stored.">Camera folder</string>
    -->
    <!--
    <string name="context_mega_contacts" context="when sharing a folder, the user can choose a contact from MEGA">MEGA Contacts</string>
    -->
    <!--
    <string name="context_phone_contacts" context="when sharing a folder, the user chan choose a contact from the device">Phone Contacts</string>
    -->
    <string name="context_delete" context="Button in My Account section to confirm the account deletion">Delete</string>
    <!--
    <string name="context_more" context="menu item">More</string>
    -->
    <!--
    <string name="context_contact_added" context="success message when adding a contact">Contact added</string>
    -->
    <string name="context_contact_invitation_deleted" context="success message when removing a contact request">Request deleted</string>
    <string name="context_contact_invitation_resent" context="success message when reinvite a contact">Request resent</string>
    <string name="context_contact_request_sent" context="success message when sending a contact request">Request successfully sent to %s. The status can be consulted in the Sent Requests tab.</string>

    <string name="context_contact_removed" context="success message when removing a contact">Contact removed</string>
    <string name="context_contact_not_removed" context="error message">Error. Contact not removed</string>
    <string name="context_permissions_changed" context="success message when chaning the permissionss">Permissions changed</string>
    <string name="context_permissions_not_changed" context="error message">Error. Permissions not changed</string>
    <string name="context_folder_already_exists" context="message when trying to create a folder that already exists">Folder already exists</string>
    <string name="context_contact_already_exists" context="message when trying to create a invite a contact already that is already added">%s is already a contact</string>
    <string name="context_send_no_permission" context="message when trying to send a file without full access">You do not have permission to send this file</string>
    <string name="context_folder_created" context="success message when creating a folder">Folder created</string>
    <string name="context_folder_no_created" context="error message when creating a folder">Error. Folder not created</string>
    <string name="context_correctly_renamed" context="success message when renaming a node">Renamed successfully</string>
    <string name="context_no_renamed" context="error message">Error. Not renamed</string>
    <string name="context_correctly_copied" context="success message when copying a node">Copied successfully</string>
    <!--
    <string name="context_correctly_sent" context="success message when sending a file">File sent</string>
    -->
    <!--
    <string name="context_no_sent" context="error message when sending a file">Error. File not sent</string>
    -->
    <string name="context_correctly_sent_node" context="success message when sending a node to Inbox">Sent to Inbox</string>
    <string name="context_no_sent_node" context="error message when sending a node to Inbox">Error. Not sent to Inbox</string>
    <string name="context_no_copied" context="error message">Error. Not copied</string>
    <string name="context_no_destination_folder" context="message that appears when a user tries to move/copy/upload a file but doesn’t choose a destination folder">Please choose a destination folder</string>
    <string name="context_correctly_moved" context="success message when moving a node">Moved successfully</string>
    <string name="number_correctly_moved" context="success message when moving a node">%d items moved successfully</string>
    <string name="number_incorrectly_moved" context="success message when moving a node">%d items were not moved successfully</string>
    <string name="context_correctly_moved_to_rubbish" context="success message when moving a node">Moved to the Rubbish Bin successfully</string>
    <string name="number_correctly_moved_to_rubbish" context="success message when moving a node">%d items moved to the Rubbish Bin successfully</string>
    <string name="number_incorrectly_moved_to_rubbish" context="success message when moving a node">&#160;and %d items were not sent successfully</string>
    <string name="context_no_moved" context="error message">Error. Not moved</string>
    <string name="context_correctly_shared" context="success message when sharing a folder">Shared successfully</string>
    <string name="context_no_shared_number" context="error message when sharing a folder">Error. %d shares were not completed</string>
    <string name="context_correctly_shared_removed" context="success message when sharing a folder">Remove shares successfully</string>
    <string name="context_no_shared_number_removed" context="error message when sharing a folder">Error. %d process of removing shares is not completed</string>
    <string name="context_no_shared" context="error message">Error. Not shared</string>
    <string name="context_no_removed_shared" context="error message">Error. Share failed to remove</string>
    <string name="context_remove_sharing" context="success message when removing a sharing">Folder sharing removed</string>
    <string name="context_no_link" context="error message">Link creation failed</string>
    <string name="context_correctly_removed" context="success message when removing a node from MEGA">Deleted successfully</string>
    <string name="context_no_removed" context="error message">Error. Deletion failed</string>
    <string name="number_correctly_removed" context="success message when moving a node">%d items removed successfully from MEGA</string>
    <string name="number_no_removed" context="error message when moving a node">%d items are not removed successfully</string>
    <string name="number_correctly_leaved" context="success message when moving a node">%d folders left successfully</string>
    <string name="number_no_leaved" context="error message when moving a node">%d folders were not left successfully</string>
    <string name="number_correctly_sent" context="success message when sending multiple files">File sent to %d contacts successfully</string>
    <string name="number_no_sent" context="error message when sending multiple files">File was not sent to %d contacts</string>
    <string name="number_correctly_sent_multifile" context="success message when sending multiple files">%d files sent successfully</string>
    <string name="number_no_sent_multifile" context="error message when sending multiple files">%d files failed to send</string>
    <string name="number_correctly_copied" context="success message when sending multiple files">%d items copied successfully</string>
    <string name="number_no_copied" context="error message when sending multiple files">%d items were not copied</string>
    <string name="number_contact_removed" context="success message when removing several contacts">%d contacts removed successfully</string>
    <string name="number_contact_not_removed" context="error message when removing several contacts">%d contacts were not removed</string>
    <string name="number_contact_file_shared_correctly" context="success message when sharing a file with multiple contacts">Folder shared with %d contacts successfully</string>
    <string name="number_contact_file_not_shared_" context="error message when sharing a file with multiple contacts">File can not be shared with %d contacts</string>
    <string name="number_correctly_shared" context="success message when sharing multiple files">%d folders shared successfully</string>
    <string name="number_no_shared" context="error message when sharing multiple files">%d folders were not shared</string>
    <string name="context_correctly_copied_contact" context="success message when sending a file to a contact">Successfully sent to:</string>
    <string name="context_correctly_removed_sharing_contacts" context="success message when removing all the contacts of a shared folder">The folder is no longer shared</string>
    <string name="context_no_removed_sharing_contacts" context="error message when removing all the contacts of a shared folder">Error, the folder is still shared with another contact</string>
    <string name="context_select_one_file" context="option available for just one file">Select just one file</string>
    <string name="rubbish_bin_emptied" context="success message when emptying the RB">Rubbish Bin emptied successfully</string>
    <string name="rubbish_bin_no_emptied" context="error message when emptying the RB">Error. The Rubbish Bin has not been emptied</string>

    <string name="dialog_cancel_subscriptions" context="dialog cancel subscriptions">You are about to cancel your MEGA subscription. Please let us know if there is anything we can do to help change your mind.</string>
    <string name="hint_cancel_subscriptions" context="hint cancel subscriptions dialog">Type feedback here</string>
    <string name="send_cancel_subscriptions" context="send cancel subscriptions dialog">Send</string>
    <!--
    <string name="title_cancel_subscriptions" context="title cancel subscriptions dialog">Cancel Subscription</string>
    -->
    <string name="confirmation_cancel_subscriptions" context="confirmation cancel subscriptions dialog">Thank you for your feedback! Are you sure you want to cancel your MEGA subscription?</string>
    <string name="reason_cancel_subscriptions" context="provide a reason to cancel subscriptions dialog">Your subscription has not been cancelled. Please provide a reason for your cancellation</string>

    <string name="context_node_private" context="success message after removing the public link of a folder">The folder is now private</string>

    <string name="context_share_correctly_removed" context="success message after removing a share of a folder. a contact has no access to the folder now">Share removed</string>


    <string name="menu_new_folder" context="Menu option to create a new folder in the file manager.">New folder</string>
    <string name="menu_add_contact" context="Menu option to add a contact to your contact list.">Add contact</string>
    <string name="menu_add_contact_and_share" context="Menu option to add a contact to your contact list.">Add contact and share</string>
    <!--
    <string name="menu_download_from_link" context="Text that is displayed in the dialog to download a MEGA link inside the app">Download from MEGA link</string>
    -->

    <string name="alert_decryption_key" context="Title of the alert to introduce the decryption key">Decryption Key</string>
    <string name="message_decryption_key" context="Message of the alert to introduce the decryption key">Please enter the decryption key for the link</string>

    <string name="upload_to_image" context="upload to. Then choose an Image file">Image</string>
    <string name="upload_to_audio" context="upload to. Then choose an Audio file">Audio</string>
    <string name="upload_to_video" context="Title of the button in the contact info screen to start a video call">Video</string>
    <!--
    <string name="upload_to_other" context="upload to. Then choose a file which is not an Image, an Audio or a Video">Other File</string>
    -->
    <string name="upload_to_filesystem" context="upload to. Then choose to browse the file system to choose a file">Pick from File System</string>
    <string name="upload_to_filesystem_from" context="upload to. Then choose to browse the file system to choose a file">Pick from</string>
    <!--
    <string name="upload_select_file_type" context="title of the dialog for choosing if a user wants to upload an image, an audio, a video or a file from the system">Select file type</string>
    -->
    <!--
    <string name="upload_uploading" context="status text">Uploading</string>
    -->
    <!--
    <string name="upload_touch_to_cancel" context="hint to how to cancel the upload (by touching the notification)">Touch to cancel upload</string>
    -->
    <!--
    <string name="upload_failed" context="error message">Upload failed</string>
    -->
    <string name="upload_uploaded" context="Label for the current uploaded size of a file. For example, 3 files, 50KB uploaded">uploaded</string>
    <!--
    <string name="upload_cancel_uploading" context="Confirmation text for cancelling an upload">Do you want to cancel the upload?</string>
    -->
    <string name="upload_prepare" context="Status text at the beginning of an upload, Status text at the beginning of an upload for 1 file">Processing file</string>
    <plurals name="upload_prepare">
        <item context="Status text at the beginning of an upload, Status text at the beginning of an upload for 1 file" quantity="one">Processing file</item>
        <item context="Status text at the beginning of an upload, Status text at the beginning of an upload for 2 or more files" quantity="other">Processing files</item>
    </plurals>
    <string name="error_temporary_unavaible" context="error message when downloading a file">Resource temporarily not available, please try again later</string>
    <string name="upload_can_not_open" context="Error message when the selected file cannot be opened">Cannot open selected file</string>
    <string name="upload_began" context="when an upload starts, a message is shown to the user">Upload has started</string>
    <string name="unzipping_process" context="when a zip file is downloaded and clicked, the app unzips the file. This is the status text while unzipping the file">Unzipping file</string>

    <string name="error_io_problem" context="error message while browsing the local filesystem">Filesystem problem</string>
    <string name="general_error" context="error message while browsing the local filesystem">Error happened when executing the action</string>

    <string name="full_screen_image_viewer_label" context="title of the image gallery">Image viewer</string>

    <!--
    <string name="manager_download_from_link_incorrect" context="Error message when the user entered an incorrect MEGA link format for importing">Incorrect link format</string>
    -->

    <!--
    <string name="my_account_activity" context="Title of the screen where the user account information is shown">Account</string>
    -->
    <!--
    <string name="my_account_total_space" context="Headline for the amount of total storage space">Storage Space</string>
    -->
    <!--
    <string name="my_account_free_space" context="Headline for the amount of storage space is remaining">Free Space</string>
    -->
    <string name="my_account_used_space" context="Headline for the amount of storage space is used">Used Space</string>
    <string name="my_account_change_password" context="menu item">Change password</string>
    <!--
    <string name="warning_out_space" context="Warning in Cloud drive when the user is runningut of space">You\'re running out of space!\n Do you want to upgrade your account?</string>
    -->
    <!--<string name="overquota_alert_title" context="Title dialog overquota error">Storage over quota</string>-->
    <string name="overquota_alert_text" context="Dialog text overquota error">You have exceeded your storage limit. Would you like to upgrade your account?</string>

    <!--
    <string name="op_not_allowed" context="Dialod text overquota error">Operation not allowed</string>
    -->
    <string name="my_account_last_session" context="when did the last session happen">Last session</string>
    <string name="my_account_connections" context="header for the social connections, showing the number of contacts the user has">Connections</string>

    <string name="my_account_changing_password" context="message displayed while the app is changing the password">Changing password</string>
    <string name="my_account_change_password_oldPassword" context="when changing the password, the first edittext is to enter the current password">Current password</string>
    <string name="my_account_change_password_newPassword1" context="when changing the password">New password</string>
    <string name="my_account_change_password_newPassword2" context="when changing the password">Confirm new password</string>
    <!--
    <string name="my_account_change_password_error" context="Error message when the user attempts to change his password (two potential reasons in one error message).">Incorrect current password or the new passwords you provided do not match. Please try again</string>
    -->
    <!--
    <string name="my_account_change_password_error_2" context="Error message when the user attempts to change his password (two potential reasons in one error message).">Incorrect current password. Please try again</string>
    -->
    <!--
    <string name="my_account_change_password_OK" context="Success text">Password changed successfully</string>
    -->
    <string name="my_account_change_password_dont_match" context="when changing the password or creating the account, the password is required twice and check that both times are the same">Password doesn’t match</string>

    <!--
    <string name="upgrade_activity" context="title of the Upgrade screen">PRO Membership</string>
    -->
    <string name="upgrade_select_pricing" context="title of the selection of the pro account wanted">Select membership</string>
    <string name="select_membership_1" context="the user has to decide the way of payment">Monthly or annually recurring</string>

    <!--<string name="select_membership_2" context="button to go to Google Play">Google Play subscription</string>-->

    <string name="no_available_payment_method" context="choose the payment method option when no method is available">At this moment, no method of payment is available for this plan</string>

    <string name="upgrade_per_month" context="button to decide monthly payment. The asterisk is needed">Monthly*</string>
    <string name="upgrade_per_year" context="button to decide annually payment. The asterisk is needed">Annually*</string>

    <string name="file_properties_get_link" context="the user can get the link and it’s copied to the clipboard">The link has been copied to the clipboard</string>
    <!--
    <string name="file_properties_remove_link" context="the user can remove the public link">The link has been removed</string>
    -->

    <string name="full_image_viewer_not_preview" context="before sharing an image, the preview has to be downloaded">The preview has not been downloaded yet. Please wait</string>
    <string name="not_load_preview_low_memory" context="due to device is low on memory, cannot load an image preview temporarily">The preview is not able to load due to insufficient memory available. Please try again later.</string>

    <string name="log_out_warning" context="alert when clicking a newsignup link being logged">Please log out before creating the account</string>

    <!--
    <string name="import_correct" context="success message after import a file">Imported successfully</string>
    -->

    <string name="transfers_empty" context="message shown in the screen when there are not any active transfer">No active transfers</string>
    <!--
    <string name="transfers_pause" context="File uploading or downloading has been paused (until the user continues at a later stage)">All transfers are paused</string>
    -->
    <string name="menu_pause_transfers" context="menu item">Pause transfers</string>
    <!--
    <string name="menu_restart_transfers" context="menu item">Restart transfers</string>
    -->
    <string name="menu_cancel_all_transfers" context="menu item">Delete all transfers</string>

    <string name="menu_take_picture" context="Option of the sliding panel to change the avatar by taking a new picture">Take picture</string>

    <string name="ask_for_display_over_title" context="Dialog title, to explain why MEGA needs the \'display over other apps\' permission" >Allow notifications of incoming MEGA calls</string>
    <string name="ask_for_display_over_msg" context="Dialog title, to explain why MEGA needs the \'display over other apps\' permission">MEGA needs your authorization to allow call interface to pop up from background.</string>
    <string name="ask_for_display_over_explain" context="Prompt text shows when the user doesn't want to make MEGA grant the \'display over other apps\' permission for now.">Don\'t worry, you can still manually set up on your device’s settings.</string>

    <string name="cam_sync_wifi" context="the options of how to upload, but in an array. needed for the settings, how to upload the camera images. only when Wi-Fi connected">Wi-Fi only</string>
    <string name="cam_sync_data" context="the options of how to upload, but in an array. needed for the settings, how to upload the camera images. when Wi-Fi connected and using data plan">Wi-Fi or mobile data</string>
    <string name="cam_sync_ok" context="Answer for confirmation dialog.">OK</string>
    <string name="cam_sync_skip" context="skip the step of camera upload">Skip</string>
    <string name="cam_sync_stop" context="skip the step of camera upload">Stop</string>
    <string name="cam_sync_syncing" context="The upload of the user’s photos orvideos from their specified album is in progress.">Camera Uploads in progress</string>
    <string name="cam_sync_cancel_sync" context="confirmation question for cancelling the camera uploads">Do you want to stop Camera Uploads?</string>
    <!--
    <string name="settings_camera_notif_error_no_folder" context="Error message when an unavailable destination folder was selected">Destination folder is unavailable</string>
    -->
    <string name="settings_camera_notif_title" context="title of the notification when camera upload is enabled">Uploading files of media folders</string>
	<string name="settings_camera_notif_checking_title" context="title of the notification when camera upload is checking files">Checking for files to be uploaded</string>
	<string name="settings_camera_notif_initializing_title" context="title of the notification when camera upload is initializing">Initializing Camera Uploads</string>
    <!--
    <string name="settings_camera_notif_error" context="notification error">Camera Uploads problem</string>
    -->
    <string name="settings_camera_notif_complete" context="notification camera uploads complete">Camera uploads complete</string>

    <string name="settings_storage" context="label of storage in upgrade/choose account page, it is being used with a variable, e.g. for LITE user it will show ‘200GB Storage’.">Storage</string>
    <string name="settings_pin_lock" context="settings of the pin lock">PIN Lock</string>
	<string name="settings_camera_upload_charging_helper_label" context="Helper text to explain why we have this `Require me to plug in` setting, placeholder - 100 to 1000 in MB">Video compression consumes a lot of power; MEGA will require you to be actively charging your device if the videos to be compressed are larger than %s.</string>
	<string name="settings_camera_upload_include_gps_helper_label" context="Helper text to explain the things to note if enable the feature of including GPS info">If enabled, you will upload information about where your pictures were taken, so be careful when sharing them.</string>

    <string name="settings_advanced_features" context="Settings category title for cache and offline files">Advanced</string>
    <string name="settings_advanced_features_cache" context="Settings preference title for cache">Clear Cache</string>
    <string name="settings_advanced_features_offline" context="Settings preference title for offline files">Clear Offline Files</string>

    <string name="settings_auto_play_label" context="description of switch ‘Open file when download is completed’">Open file when downloaded</string>
    <string name="settings_advanced_features_cancel_account" context="Settings preference title for canceling the account">Cancel your account</string>

    <string name="settings_advanced_features_size" context="Size of files in offline or cache folders">Currently using %s</string>
    <string name="settings_advanced_features_calculating" context="Calculating Size of files in offline or cache folders">Calculating</string>

    <string name="settings_storage_download_location" context="title of the setting to set the default download location">Default download location</string>
    <string name="settings_storage_ask_me_always" context="Whether to always ask the user each time.">Always ask for download location</string>
    <string name="settings_storage_advanced_devices" context="Whether to enable the storage in advanced devices">Display advanced devices (external SD)</string>
	<string name="add_phone_number_label" context="label of button on account page that ask user to add their phone number">Add phone number</string>
	<string name="verify_account_title" context="enter verification code page title">Verify your account</string>
	<string name="verify_account_helper_locked" context="Text to explain to user why to verify phone number (account suspended use case)">Your account has been suspended temporarily due to potential abuse. Please verify your phone number to unlock your account.</string>
    <string name="general_country_label" context="Hint text of the country edittext for billing purposes">Country</string>
	<string name="verify_account_phone_number_placeholder" context="place holder for enter mobile number field">Your phone number</string>
    <string name="general_back_button" context="Button label - go to previous page">Back</string>
	<string name="verify_account_not_now_button" context="button label - quite sms verification use case">Not now</string>
    <string name="general_confirm_button" context="Button label - confirm some action">Confirm</string>
	<string name="verify_account_invalid_country_code" context="On “add phone number” page, an error message will be shown if user click next button without select country code.">Please select a country code</string>
    <string name="verify_account_not_loading_country_code" context="On “Add phone number” page, a toast error message will be shown if the country code cannot be fetched from back end.">Country codes could not be fetched.</string>
	<string name="verify_account_invalid_phone_number" context="error message if user click next button without enter a valid phone number">Please supply a valid phone number.</string>
	<string name="verify_account_enter_txt_label" context="label tell user to enter received txt to below input boxes">Please type the verification code sent to</string>
	<string name="verify_account_enter_code_title" context="enter verification code page title">Verify your account</string>
	<string name="verify_account_incorrect_code" context="error message that will show to user when user entered invalid verification code">Wrong code. Please try again or resend.</string>
	<string name="verify_account_resend_label" context="text message to remind user to resend verification code">You didn’t receive a code?</string>
    <string name="general_resend_button" context="Button to resend the create account email to a new email address in case the previous email address was misspelled">Resend</string>
	<string name="verify_account_error_phone_number_register" context="error message that will show to user when host detected that the mobile number has been registered already">This number is already associated with a MEGA account.</string>
	<string name="verify_account_error_reach_limit" context="error message that will show to user when user reached the sms verification daily limit">You have reached the daily limit</string>
	<string name="verify_account_error_wrong_code" context="error message that will show to user when user reached the sms verification daily limit">The verification code doesn’t match.</string>
	<string name="verify_account_error_code_verified" context="error message that will show to user when code has been verified">The code has been verified</string>
	<string name="verify_account_error_invalid_code" context="error message that will show to user when user entered invalid verification code">Wrong code. Please try again or resend.</string>
	<string name="verify_account_successfully" context="verify phone number successfully">Your phone number has been verified successfully</string>

    <string-array name="settings_storage_download_location_array">
        <item context="if the user has an internal and an external SD card, it has to be set on the settings screen, internal storage option">Internal storage</item>
        <item context="if the user has an internal and an external SD card, it has to be set on the settings screen, external storage option">External storage</item>
    </string-array>

    <string-array name="add_contact_array">
        <item context="title of the dialog shown when sending or sharing a folder">Write the user’s email</item>
        <item context="choose the way the new user’s email is inserted, import from phone option">Import from device</item>
    </string-array>

    <string name="settings_camera_upload_on" context="settings option">Enable Camera Uploads</string>
    <string name="settings_camera_upload_turn_on" context="settings option">Turn on Camera Uploads</string>
    <string name="settings_camera_upload_off" context="settings option">Disable Camera Uploads</string>
    <string name="settings_camera_upload_how_to_upload" context="settings option. How to upload the camera images: via Wi-Fi only or via Wi-Fi and data plan">How to upload</string>

    <string name="settings_secondary_upload_on" context="The Secondary Media uploads allows to create a second Camera Folder synchronization. Enabling it would imply to choose a new local folder and then, a new destination folder in MEGA. This is the text that appears in the settings option to enable the second synchronization.">Enable Secondary Media uploads</string>
    <string name="settings_secondary_upload_off" context="The Secondary Media uploads allows to create a second Camera Folder synchronization. Disabling it would imply that the current second sync won’t be running anymore. This is the text that appears in the settings option to disable the second synchronization.">Disable Secondary Media uploads</string>

    <string name="settings_empty_folder" context="Title of shared folder explorer to choose a folder to perform an action">Choose folder</string>

    <string-array name="settings_camera_upload_how_to_entries">
        <item context="the options of how to upload, but in an array. needed for the settings, how to upload the camera images. when Wi-Fi connected and using data plan">Wi-Fi or mobile data</item>
        <item context="the options of how to upload, but in an array. needed for the settings, how to upload the camera images. only when Wi-Fi connected">Wi-Fi only</item>
    </string-array>

    <string name="settings_camera_upload_what_to_upload" context="What kind of files are going to be uploaded: images, videos or both">File Upload</string>

    <string-array name="settings_camera_upload_file_upload_entries">
        <item context="what kind of file are going to be uploaded. Needed for the settings summary">Photos only</item>
        <item context="what kind of file are going to be uploaded. Needed for the settings summary">Videos only</item>
        <item context="what kind of file are going to be uploaded. Needed for the settings summary">Photos and videos</item>
    </string-array>

    <string name="settings_camera_upload_charging" context="Option to choose that the camera sync will only be enable when the device is charging">Only when charging</string>
    <string name="settings_camera_upload_include_gps" context="Title of ‘Include location tags’ setting option. Once enabled, Camera Uploads will include the location info from pictures those are being uploaded">Include location tags</string>
    <string name="settings_camera_upload_require_plug_in" context="Option to choose that the video compression will only be enable when the device is charging">Require me to actively charge my device</string>
    <string name="settings_keep_file_names" context="Option to choose that the camera sync will maintain the local file names when uploading">Keep file names as in the device</string>

    <string name="settings_local_camera_upload_folder" context="The location of where the user photos or videos are stored in the device.">Local Camera folder</string>
    <string name="settings_mega_camera_upload_folder" context="The location of where the user photos or videos are stored in MEGA.">MEGA Camera Uploads folder</string>

    <string name="settings_local_secondary_folder" context="The location of where the user photos or videos of the secondary sync are stored in the device.">Local Secondary folder</string>
    <string name="settings_mega_secondary_folder" context="The location of where the user photos or videos of the secondary sync are stored in MEGA.">MEGA Secondary folder</string>

    <string name="settings_camera_upload_only_photos" context="what kind of file are going to be uploaded. Needed for the settings summary">Photos only</string>
    <string name="settings_camera_upload_only_videos" context="what kind of file are going to be uploaded. Needed for the settings summary">Videos only</string>
    <string name="settings_camera_upload_photos_and_videos" context="what kind of file are going to be uploaded. Needed for the settings summary">Photos and videos</string>

    <!--
    <string name="settings_pin_lock_on" context="settings of the pin lock">Enable PIN Lock</string>
    -->
    <!--
    <string name="settings_pin_lock_off" context="settings of the pin lock">Disable PIN Lock</string>
    -->
    <!--
    <string name="settings_pin_lock_code" context="settings of the pin lock">PIN Code</string>
    -->
    <string name="settings_pin_lock_code_not_set" context="status text when no custom photo sync folder has been set">Not set</string>
    <string name="settings_reset_lock_code" context="settings of the pin lock">Reset PIN code</string>
    <string name="settings_pin_lock_switch" context="settings of the pin lock">PIN Lock</string>

    <string name="pin_lock_enter" context="Button after the pin code input field">Enter</string>
    <string name="pin_lock_alert" context="error message when not typing the pin code correctly">Your local files will be deleted and you will be logged out after 10 failed attempts</string>
    <string name="pin_lock_incorrect" context="error message when not typing the pin code correctly">Incorrect code</string>
    <plurals name="pin_lock_incorrect_alert">
        <item context="Error message when not typing the pin code correctly and only have 1 attempt left." quantity="one">Wrong PIN code, please try again. You have 1 attempt left</item>
        <item context="Error message when not typing the pin code correctly and have several attempts left. The placeholder is to display the number of attempts left in runtime." quantity="other">Wrong PIN code, please try again. You have %2d attempts left</item>
    </plurals>
    <string name="pin_lock_not_match" context="error message when not typing the pin code correctly (two times)">PIN Codes don’t match</string>
    <string name="unlock_pin_title" context="title of the screen to unlock screen with pin code">Enter your PIN Code</string>
    <string name="unlock_pin_title_2" context="title of the screen to unlock screen with pin code in second round">Re-Enter your PIN Code</string>
    <string name="reset_pin_title" context="title of the screen to unlock screen with pin code">Enter your new PIN Code</string>
    <string name="reset_pin_title_2" context="title of the screen to unlock screen with pin code in second round">Re-Enter your new PIN Code</string>
    <string name="incorrect_pin_activity" context="text of the screen after 10 attemps with a wrong PIN" formatted="false">All your local data will be deleted and you will be logged out in %1d seconds</string>

    <string name="settings_about" context="Caption of a title, in the context of “About MEGA” or “About us”">About</string>
    <string name="settings_about_privacy_policy" context="App means “Application”">Privacy Policy</string>
    <string name="settings_about_terms_of_service" context="App means “Application”">Terms of Service</string>
    <string name="settings_about_gdpr" context="setting menu that links to the GDPR terms">Data Protection Regulation</string>
    <string name="settings_about_app_version" context="App means “Application”">App version</string>
    <string name="settings_about_sdk_version" context="Title of the label where the SDK version is shown">MEGA SDK version</string>
    <string name="settings_about_karere_version" context="Title of the label where the MEGAchat SDK version is shown">MEGAchat SDK version</string>
    <string name="settings_about_code_link_title" context="Link to the public code of the app">View source code</string>

    <string name="january">January</string>
    <string name="february">February</string>
    <string name="march">March</string>
    <string name="april">April</string>
    <string name="may">May</string>
    <string name="june">June</string>
    <string name="july">July</string>
    <string name="august">August</string>
    <string name="september">September</string>
    <string name="october">October</string>
    <string name="november">November</string>
    <string name="december">December</string>

    <string name="zip_browser_activity" context="title of the screen that shows the ZIP files">ZIP Browser</string>

    <!--
    <string name="new_account" context="in login screen to create a new account">Create account now!</string>
    -->

    <string name="my_account_title" context="title of the My Account screen">Account Type</string>
    <string name="renews_on" context="title of the Expiration Date">Renews on&#160;</string>
    <string name="expires_on" context="title of the Expiration Date">Expires on&#160;</string>
    <string name="free_account">FREE</string>

    <!--
    <string name="free_storage" context="Not translate">50 GB</string>
    -->
    <!--
    <string name="free_bandwidth" context="Free bandwich account details">Limited</string>
    -->

    <string name="camera_uploads_created" context="info message shown to the user when the Camera Uploads folder has been created">Camera Uploads folder created</string>

    <!--
    <string name="ZIP_download_permission" context="A compressed file will be downloaded and decompressed.">The ZIP file will be downloaded and unzipped</string>
    -->
    <!--
    <string name="ZIP_unzip_permission" context="A compressed file will be decompressed.">The ZIP file will be unzipped </string>
    -->

    <string name="sortby_owner_mail" context="category in sort by action">Owner’s Email</string>
    <string name="sortby_name" context="category in sort by action">Name</string>
    <string name="sortby_name_ascending" context="sort files alphabetically ascending">Ascending</string>
    <string name="sortby_name_descending" context="sort files alphabetically descending">Descending</string>

    <string name="sortby_date" context="category in sort by action">Date</string>
    <string name="sortby_creation_date" context="category in sort by action">Creation Date</string>
    <string name="sortby_modification_date" context="category in sort by action">Modification Date</string>
    <string name="sortby_date_newest" context="sort files by date newest first">Newest</string>
    <string name="sortby_date_oldest" context="sort files by date oldest first">Oldest</string>

    <string name="sortby_size" context="category in sort by action">Size</string>
    <string name="sortby_size_largest_first" context="sort files by size largest first">Largest</string>
    <string name="sortby_size_smallest_first" context="sort files by size smallest first">Smallest</string>

    <string name="sortby_type" context="title of sort by media type options">Media type</string>
    <string name="sortby_type_photo_first" context="sort option, sort media files by photos first">Photos</string>
    <string name="sortby_type_video_first" context="sort option, sort media files by videos first">Videos</string>

    <string name="per_month" context="in payments, for example: 4.99€ per month">per month</string>
    <string name="per_year" context="in payments, for example: 49.99€ per year">per year</string>

    <string name="billing_details" context="Contextual text in the beginning of the Credit Card Payment">Enter your billing details:</string>
    <string name="address1_cc" context="Hint text of the address1 edittext, which is the first line (of two) of the address">Address 1</string>
    <string name="address2_cc" context="Hint text of the address2 edittext, which is the second line (of two) of the address">Address 2 (optional)</string>
    <string name="city_cc" context="Hint text of the city edittext for billing purposes">City</string>
    <string name="state_cc" context="Hint text of the state or province edittext for billing purposes">State / Province</string>
    <string name="country_cc" context="Hint text of the country edittext for billing purposes">Country</string>
    <string name="postal_code_cc" context="Hint text of the postal code edittext for billing purposes">Postal code</string>

    <string name="payment_details" context="Contextual text in the beginning of the Credit Card Payment">Enter your payment details:</string>
    <string name="first_name_cc" context="Hint text of the first name of the credit card edittext for payment purposes">First name</string>
    <string name="last_name_cc" context="Hint text of the last name of the credit card edittext for payment purposes">Last name</string>
    <string name="credit_card_number_cc" context="Hint text of the credit card number edittext for payment purposes">Credit Card Number</string>
    <string name="month_cc" context="Hint text of the expiration month of the credit card for payment purposes">Month</string>
    <string name="year_cc" context="Hint text of the expiration year of the credit card for payment purposes">Year</string>
    <string name="cvv_cc" context="Hint text of the CVV edittext for payment purposes">CVV</string>

    <string name="proceed_cc" context="Text of the button which proceeds the payment">Proceed</string>

    <string name="account_successfully_upgraded" context="Message shown when the payment of an upgrade has been correct">Account successfully upgraded!</string>
    <string name="account_error_upgraded" context="Message shown when the payment of an upgrade has not been correct">The operation failed. Your credit card has not been charged</string>
    <string name="credit_card_information_error" context="Message shown when the credit card information is not correct">The credit card information was not correct. The credit card will not be charged</string>
    <!--
    <string name="not_upgrade_is_possible" context="Message shown when the user wants to upgrade an account that cannot be upgraded">Your account cannot be upgraded from the app. Please contact support@mega.nz to upgrade your account</string>
    -->

    <string name="pin_lock_type" context="title to choose the type of PIN code">PIN Code Type</string>
    <string name="four_pin_lock" context="PIN with 4 digits">4 digit PIN</string>
    <string name="six_pin_lock" context="PIN with 6 digits">6 digit PIN</string>
    <string name="AN_pin_lock" context="PIN alphanumeric">Alphanumeric PIN</string>

    <string name="settings_enable_logs" context="Confirmation message when enabling logs in the app">Logs are now enabled</string>
    <string name="settings_disable_logs" context="Confirmation message when disabling logs in the app">Logs are now disabled</string>

    <string name="search_open_location" context="Option in the sliding panel to open the folder which contains the file selected after performing a search">Open location</string>
    <string name="servers_busy" context="message when a temporary error on logging in is due to SDK is waiting for the server to complete a request due to an API lock">This process is taking longer than expected. Please wait.</string>

    <string name="my_account_free" context="Label in My Account section to show user account type">Free Account</string>
    <string name="my_account_prolite" context="Label in My Account section to show user account type">Lite Account</string>
    <string name="my_account_pro1" context="Label in My Account section to show user account type">PRO I Account</string>
    <string name="my_account_pro2" context="Label in My Account section to show user account type">PRO II Account</string>
    <string name="my_account_pro3" context="Label in My Account section to show user account type">PRO III Account</string>

    <string name="my_account_prolite_feedback_email" context="Type of account info added to the feedback email sent to support">PRO Lite Account</string>

    <string name="backup_title" context="">Backup your Recovery Key</string>
    <string name="backup_subtitle" context="Subtitle of the screen to backup the master key">Your password unlocks your Recovery Key</string>

    <string name="backup_first_paragraph" context="First paragraph of the screen to backup the master key">Your data is only readable through a chain of decryption operations that begins with your master encryption key, which we store encrypted with your password. This means that if you lose your password, your Recovery Key can no longer be decrypted, and you can no longer decrypt your data.</string>
    <string name="backup_second_paragraph" context="Summary of the preference Recovery key on Settings section">Exporting the Recovery Key and keeping it in a secure location enables you to set a new password without data loss.</string>
    <string name="backup_third_paragraph" context="Third paragraph of the screen to backup the master key">An external attacker cannot gain access to your account with just your key. A password reset requires both the key and access to your email.</string>
    <string name="backup_action" context="Sentence to inform the user the available actions in the screen to backup the master key">Copy the Recovery Key to clipboard or save it as text file</string>

    <string name="save_action" context="Action of a button to save something">Save</string>
    <string name="copy_MK_confirmation" context="Alert message when the master key has been successfully copied to the ClipBoard">The Recovery Key has been successfully copied</string>

    <string name="change_pass" context="Button to change the password">Change</string>

    <string name="general_positive_button" context="Positive button to perform a general action">YES</string>
    <string name="general_negative_button" context="Negative button to perform a general action">NO</string>

    <string name="forgot_pass_menu" context="Option of the overflow menu to show the screen info to reset the password">Forgot password?</string>
    <string name="forgot_pass" context="Button in the Login screen to reset the password">Forgot your password?</string>
    <string name="forgot_pass_first_paragraph" context="First paragraph of the screen when the password has been forgotten">If you have a backup of your Recovery Key, you can reset your password by selecting YES. No data will be lost.</string>
    <string name="forgot_pass_second_paragraph" context="Second paragraph of the screen when the password has been forgotten">You can still export your Recovery Key now if you have an active MEGA session in another browser on this or any other computer. If you don’t, you can no longer decrypt your existing account, but you can start a new one under the same email address by selecting NO.</string>
    <!--
    <string name="forgot_pass_second_paragraph_logged_in" context="Second paragraph of the screen when the password has been forgotten and the user is still logged in">If you don\&apos;t, you can still export your recovery key now in this MEGA session. Please, go back and backup your recovery key.</string>
    -->

    <string name="forgot_pass_action" context="Sentence to ask to the user if he has the master key in the screen when the password has been forgotten">Do you have a backup of your Recovery Key?</string>

    <string name="title_alert_reset_with_MK" context="Title of the alert message to ask for the link to reset the pass with the MK">Great!</string>
    <string name="edit_text_insert_mail" context="Hint of the text where the user can write his e-mail">email goes here</string>
    <string name="text_alert_reset_with_MK" context="Text of the alert message to ask for the link to reset the pass with the MK">Please enter your email address below. You will receive a recovery link that will allow you to submit your Recovery Key and reset your password.</string>

    <string name="edit_text_insert_mk" context="Hint of the text when the user can write his master key">Your Recovery Key goes here</string>

    <string name="edit_text_insert_pass" context="Hint of the text where the user can write his password">password goes here</string>
    <string name="delete_account_text_last_step" context="Text shown in the last alert dialog to confirm the cancellation of an account">This is the last step to cancel your account. You will permanently lose all the data stored in the cloud. Please enter your password below.</string>

    <string name="email_verification_title" context="Title of the alert dialog to inform the user that have to check the email">Email verification</string>
    <string name="email_verification_text" context="Text of the alert dialog to inform the user that have to check the email">Please check your email to proceed.</string>
    <string name="general_text_error" context="Text to inform the user when an error occurs">An error occurred, please try again.</string>


    <string name="alert_not_logged_in" context="Alert to inform the user that have to be logged in to perform the action">You must be logged in to perform this action.</string>
    <string name="invalid_string" context="Error when the user leaves empty the password field">Incorrect</string>

    <string name="invalid_email_title" context="Title of the alert dialog when the user tries to recover the pass of a non existing account">Invalid email address</string>
    <string name="invalid_email_text" context="Title of the alert dialog when the user tries to recover the pass of a non existing account">Please check the email address and try again.</string>
    <!--
    <string name="alert_not_logged_out" context="Alert to inform the user that have to be logged out to perform the action">You must be logged out to perform this action.</string>
    -->

    <string name="title_dialog_insert_MK" context="Title of the dialog to write MK after opening the recovery link">Password reset</string>
    <string name="text_dialog_insert_MK" context="Text of the dialog to write MK after opening the recovery link">Please enter your Recovery Key below</string>

    <string name="pass_changed_alert" context="Text of the alert when the pass has been correctly changed">Password changed!</string>

    <string name="park_account_dialog_title" context="Title of the dialog to park an account">Park account</string>
    <string name="park_account_button" context="Button to park an account">Park</string>
    <string name="park_account_title" context="Title of the screen to park an account">Oops!</string>
    <string name="park_account_first_paragraph" context="First paragraph of the screen to park an account">Due to our end-to-end encryption paradigm, you will not be able to access your data without either your password or a backup of your Recovery Key.</string>
    <string name="park_account_second_paragraph" context="Second paragraph of the screen to park an account">You can park your existing account and start a fresh one under the same email address. Your data will be retained for at least 60 days. In case that you recall your parked account’s password, please contact support&#64;mega.nz</string>

    <string name="dialog_park_account" context="Text of the dialog message to ask for the link to park the account">Please enter your email address below. You will receive a recovery link that will allow you to park your account.</string>
    <string name="park_account_text_last_step" context="Text shown in the last alert dialog to park an account">This is the last step to park your account, please enter your new password. Your data will be retained for at least 60 days. If you recall your parked account’s password, please contact support&#64;mega.nz</string>

    <string name="title_enter_new_password" context="Title of the screen to write the new password after opening the recovery link">Enter new password</string>
    <string name="recovery_link_expired" context="Message when the user tries to open a recovery pass link and it has expired">This recovery link has expired, please try again.</string>

    <string name="text_reset_pass_logged_in" context="Text of the alert after opening the recovery link to reset pass being logged.">Your Recovery Key will be used to reset your password. Please enter your new password.</string>
    <string name="email_verification_text_change_pass" context="Text of the alert dialog to inform the user that have to check the email after clicking the option forgot pass">You will receive a recovery link that will allow you to reset your password.</string>

    <string name="my_account_upgrade_pro" context="Button to upgrade the account to PRO account in My Account Section">Upgrade</string>
    <string name="my_account_upgrade_pro_panel" context="Button to upgrade the account to PRO account in the panel that appears randomly">Upgrade now</string>
    <string name="get_pro_account" context="Message to promote PRO accounts">Improve your cloud capacity![A]Get more space &amp; transfer quota with a PRO account!</string>
    <string name="toast_master_key" context="success message when the MasterKey file has been downloaded">The Recovery Key has been backed up into: %1s.[A]While the file remains in this path, you will find it at the Saved for Offline Section.[A]Note: It will be deleted if you log out, please store it in a safe place.</string>

    <!--
    <string name="next_ime_action" context="Action to pass focus to the next field in a form">Next</string>
    -->

    <string name="mail_already_used" context="Error shown when the user tries to change his mail to one that is already used">Error. This email address is already in use.</string>

    <string name="mail_changed_confirm_requested" context="Error shown when the user tries to change his mail while the user has already requested a confirmation link for that email address">You have already requested a confirmation link for that email address.</string>

    <string name="mail_same_as_old" context="Error shown when the user tries to change his mail while the email is the same as the old">The new and the old email must not match</string>
    <string name="change_mail_text_last_step" context="Text shown in the last alert dialog to change the email associated to an account">This is the last step to change your email. Please enter your password below.</string>
    <string name="change_mail_title_last_step" context="Title of the alert dialog to change the email associated to an account">Change email</string>

    <!--
    <string name="success_changing_user_mail" context="Message when the user email has been changed successfully">Your email has been correctly updated.</string>
    -->

    <string name="title_new_warning_out_space" context="Iitle of the warning when the user is running out of space">You’re running out of space!</string>
    <string name="new_warning_out_space" context="Text of the warning when the user is running out of space">Take full advantage of your MEGA account by upgrading to PRO.</string>

    <string name="title_options_avatar_panel" context="Iitle of sliding panel to choose the option to edit the profile picture">Edit profile picture</string>
    <string name="take_photo_avatar_panel" context="Option of the sliding panel to change the avatar by taking a new picture">Take picture</string>
    <string name="choose_photo_avatar_panel" context="Option of the sliding panel to change the avatar by choosing an existing picture">Choose picture</string>
    <string name="delete_avatar_panel" context="Option of the sliding panel to delete the existing avatar">Delete picture</string>

    <string name="incorrect_MK" context="Alert when the user introduces his MK to reset pass incorrectly">The key you supplied does not match this account. Please make sure you use the correct Recovery Key and try again.</string>
    <string name="incorrect_MK_title" context="Title of the alert when the user introduces his MK to reset pass incorrectly">Invalid Recovery Key</string>

    <string name="option_full_link" context="Alert Dialog to get link">Link with key</string>

    <string name="recovering_info" context="Message shown meanwhile the app is waiting for a request">Getting info&#8230;</string>

    <string name="email_verification_text_change_mail" context="Text of the alert dialog to inform the user that have to check the email to validate his new email">Your new email address needs to be validated. Please check your email to proceed.</string>

    <string name="confirmation_delete_avatar" context="Confirmation before deleting the avatar of the user’s profile">Delete your profile picture?</string>
    <string name="title_edit_profile_info" context="Title of the Dialog to edit the profile attributes of the user’s account">Edit</string>

    <string name="title_set_expiry_date" context="Alert Dialog to get link">Set expiry date</string>
    <string name="title_set_password_protection" context="Title of the dialog to get link with password">Set password protection</string>
    <string name="subtitle_set_expiry_date" context="Subtitle of the dialog to get link">(PRO ONLY)</string>
    <string name="set_password_protection_dialog" context="Alert Dialog to get link with password">Set password</string>
    <string name="hint_set_password_protection_dialog" context="Hint of the dialog to get link with password">Enter password</string>
    <string name="hint_confirm_password_protection_dialog" context="Hint of the confirmation dialog to get link with password">Confirm password</string>
    <string name="link_request_status" context="Status text at the beginning of getting a link">Processing&#8230;</string>

    <string name="edit_link_option" context="Option of the sliding panel to edit the link of a node">Manage link</string>

    <string name="old_password_provided_incorrect" context="Error alert dialog shown when changing the password the user provides an incorrect password">The current password you have provided is incorrect.</string>

    <string name="number_correctly_reinvite_contact_request" context="success message when reinviting multiple contacts">%d reinvite requests sent successfully.</string>

    <string name="number_correctly_delete_contact_request" context="success message when reinviting multiple contacts">%d requests deleted successfully.</string>
    <string name="number_no_delete_contact_request" context="error message when reinviting multiple contacts">%1$d requests successfully deleted but %2$d requests were not deleted.</string>

    <string name="confirmation_delete_contact_request" context="confirmation message before removing a contact request.">Do you want to remove the invitation request to %s?</string>
    <string name="confirmation_remove_multiple_contact_request" context="confirmation message before removing mutiple contact request">Do you want to remove these %d invitation requests?</string>

    <string name="number_correctly_invitation_reply_sent" context="success message when replying to multiple received request">%d request replies sent.</string>
    <string name="number_incorrectly_invitation_reply_sent" context="error message when replying to multiple received request">%1$d request replies successfully sent but %2$d were not sent.</string>

    <plurals name="general_num_request">
        <item context="referring to a invitation request in the Contacts section" quantity="one">request</item>
        <item context="referring to a invitation request in the Contacts section" quantity="other">requests</item>
    </plurals>

    <plurals name="confirmation_remove_outgoing_shares">
        <item context="Confirmation before removing the outgoing shares of a folder" quantity="one">The folder is shared with %1$d contact. Remove share?</item>
        <item context="Confirmation before removing the outgoing shares of a folder" quantity="other">The folder is shared with %1$d contacts. Remove all shares?</item>
    </plurals>

    <string name="error_incorrect_email_or_password" context="Error message when the credentials to login are incorrect.">Invalid email and/or password. Please try again.</string>
    <string name="error_account_suspended" context="Error message when trying to login and the account is suspended.">Your account has been suspended due to Terms of Service violations. Please contact support&#64;mega.nz</string>
    <string name="too_many_attempts_login" context="Error message when to many attempts to login.">Too many failed attempts to login, please wait for an hour.</string>
    <string name="account_not_validated_login" context="Error message when trying to login to an account not validated.">This account has not been validated yet. Please check your email.</string>

    <string name="general_error_folder_not_found" context="Error message shown when opening a folder link which doesn’t exist">Folder link unavailable</string>
    <string name="folder_link_unavaible_ToS_violation" context="Error message shown when opening a folder link which has been removed due to ToS/AUP violation">The folder link has been removed because of a ToS/AUP violation.</string>

    <string name="general_error_file_not_found" context="Error message shown when opening a file link which doesn’t exist">File link unavailable</string>
    <string name="file_link_unavaible_ToS_violation" context="Error message shown when opening a file link which has been removed due to ToS/AUP violation">The file link has been removed because of a ToS/AUP violation.</string>

    <string name="link_broken" context="Error message shown when opening a folder link or file link which has been corrupt or deformed">This URL is corrupt or deformed. The link you are trying to access does not exist.</string>

    <string name="confirm_email_text" context="Title of the screen after creating the account. That screen asks the user to confirm the account by checking the email">Awaiting email confirmation</string>
    <string name="confirm_email_explanation" context="Text below the title that explains the user should check the email and click the link to confirm the account">Please check your email and click the link to confirm your account.</string>

    <plurals name="general_num_items">
        <item context="Singular of items which contains a folder. 1 item" quantity="one">item</item>
        <item context="Plural of items which contains a folder. 2 items" quantity="other">items</item>
    </plurals>

    <string name="file_link_unavaible_delete_account" context="Error message shown when opening a file or folder link which account has been removed due to ToS/AUP violation">The associated user account has been terminated due to multiple violations of our Terms of Service.</string>

    <string name="general_error_invalid_decryption_key" context="Error message shown after login into a folder link with an invalid decryption key">The provided decryption key for the folder link is invalid.</string>

    <string name="my_account_my_credentials" context="Title of the label in the my account section. It shows the credentials of the current user so it can be used to be verified by other contacts">My credentials</string>
    <string name="limited_bandwith" context="Word to indicate the limited bandwidth of the free accounts">Limited</string>

    <string name="section_chat" context="Item of the navigation title for the chat section">Chat</string>
    <string name="section_chat_with_notification" context="Item of the navigation title for the chat section when there is any unread message">Chat [A](%1$d)[/A]</string>

    <string name="tab_archive_chat" context="Confirmation button of the dialog to archive a chat">Archive</string>
    <!--
    <string name="tab_recent_chat" context="Title of the recent chats tab. Capital letters">RECENT</string>
    -->

    <!--
    <string name="archive_chat_empty" context="Message shown when the user has no archived chats">No archived conversations</string>
    -->
    <string name="recent_chat_enable_chat" context="Message shown when the user has no archived chats">Chat is disabled</string>
    <string name="recent_chat_enable_chat_button" context="Message shown when the user has no archived chats">Enable chat</string>

    <!--
    <string name="get_started_button" context="Button to start using the chat">Get started</string>
    -->

    <string name="recent_chat_empty_invite" context="Message shown when the user has no recent chats">Invite your friends to join you on Chat and enjoy our encrypted platform with privacy and security.</string>
    <!--<string name="recent_chat_empty_enable_chat" context="Message shown when the user has no recent chats">Enable Chat[A]and enjoy our encrypted platform with privacy and security.</string>-->

    <!--
    <string name="videocall_title" context="Title shown in the list of main chat screen for a videocall">Video call</string>
    -->

    <!--
    <plurals name="general_minutes">
        <item context="Singular of minutes. 1 minute" quantity="one">minute</item>
        <item context="Plural of minutes. 2 minute" quantity="other">minutes</item>
    </plurals>
    -->

    <!--
    <plurals name="general_hours">
        <item context="Singular of hours. 1 hour" quantity="one">hour</item>
        <item context="Plural of hours. 2 hours" quantity="other">hours</item>
    </plurals>
    -->

    <!--
    <plurals name="general_seconds">
        <item context="Singular of seconds. 1 second" quantity="one">second</item>
        <item context="Plural of seconds. 2 second" quantity="other">seconds</item>
    </plurals>
    -->

    <string name="initial_hour" context="Initial of the word hour to show the duration of a video or audio call">h</string>
    <string name="initial_minute" context="Initial of the word minute to show the duration of a video or audio call">m</string>
    <string name="initial_second" context="Initial of the word second to show the duration of a video or audio call">s</string>

    <!--
    <string name="videocall_item" context="Info shown about the last action in a chat is a videocall">Video call</string>
    -->

    <string name="selected_items" context="Title shown when multiselection is enable in chat tabs">%d selected</string>

    <string name="remove_contact_shared_folder" context="Message to confirm if the user wants to delete a contact from a shared folder">The contact %s will be removed from the shared folder.</string>
    <string name="remove_multiple_contacts_shared_folder" context="Message to confirm if the user wants to delete a multiple contacts from a shared folder">%d contacts will be removed from the shared folder.</string>

    <string name="number_correctly_removed_from_shared" context="success message when removing a contact from a shared folder">%d contacts removed successfully from the shared folder</string>
    <string name="number_incorrectly_removed_from_shared" context="success message when removing a contact from a shared folder">%d contacts were not successfully removed</string>

	<string name="number_permission_correctly_changed_from_shared" context="success message when changing permissions of contacts for a shared folder, place holder: number of contacts effected">Successfully updated permissions for %d contacts</string>
	<string name="number_permission_incorrectly_changed_from_shared" context="success message when changing permissions of contacts for a shared folder, place holder: number of contacts effected">Failed to update permissions for %d contacts</string>

    <string name="contacts_list_empty_text_loading" context="Message shown while the contact list from the device is being read and then shown to the user">Loading contacts from the phone&#8230;</string>

    <string name="number_correctly_invite_contact_request" context="success message when reinviting multiple contacts">%d invite requests sent successfully.</string>
    <string name="number_no_invite_contact_request" context="error message when reinviting multiple contacts">%1$d invite requests successfully sent but %2$d requests were not sent.</string>

    <string name="chat_me_text_bracket" context="Word next to own user’s message in chat screen">%1s (Me)</string>
    <string name="type_message_hint" context="Hint shown in the field to write a message in the chat screen">Type a message</string>

    <string name="general_mute" context="button">Mute</string>
    <string name="general_unmute" context="button">Unmute</string>

    <string name="title_properties_chat_contact_notifications" context="Title of the section to enable notifications in the Contact Properties screen">Notifications</string>
    <string name="title_properties_chat_contact_message_sound" context="Title of the section to choose the sound of incoming messages in the Contact Properties screen">Message sound</string>
    <string name="title_properties_chat_clear_chat" context="Title of the section to clear the chat content in the Contact Properties screen">Clear chat</string>
    <string name="title_properties_chat_share_contact" context="Title of the section to share the contact in the Contact Properties screen">Share contact</string>

    <string name="call_ringtone_title" context="Title of the screen to select the ringtone of the calls">Call ringtone</string>
    <string name="notification_sound_title" context="Title of the screen to select the sound of the notifications">Notification sound</string>

    <string name="confirmation_clear_chat" context="Text of the confirmation dialog to clear the chat history">After cleared, neither %s nor you will be able to see messages of this chat.</string>

    <string name="general_clear" context="Button to clear the chat history">Clear</string>
    <!--
    <string name="login_initializing_chat" context="After login, initializing chat">Initializing chat</string>
    -->

    <string name="clear_history_success" context="Message show when the history of a chat has been successfully deleted">The history of the chat has been cleared</string>
    <string name="clear_history_error" context="Message show when the history of a chat hasn’t been successfully deleted">Error. The history of the chat has not been cleared successfully</string>

    <string name="add_participants_menu_item" context="Menu item to add participants to a chat">Add participants</string>
    <string name="remove_participant_menu_item" context="Menu item to remove a participants from a chat">Remove participant</string>

    <string name="mega_info_empty_screen" context="Message about MEGA when there are no message in the chat screen">Protects your chat with end-to-end (user controlled) encryption, providing essential safety assurances:</string>
    <string name="mega_authenticity_empty_screen" context="Message about MEGA when there are no message in the chat screen">The system ensures that the data received is truly from the specified sender, and its content has not been manipulated during transit.</string>
    <string name="mega_confidentiality_empty_screen" context="Message about MEGA when there are no message in the chat screen">Only the author and intended recipients are able to decipher and read the content.</string>

    <string name="title_mega_info_empty_screen" context="Message about MEGA when there are no message in the chat screen">MEGA</string>
    <string name="title_mega_authenticity_empty_screen" context="Message about MEGA when there are no message in the chat screen">Authenticity</string>
    <string name="title_mega_confidentiality_empty_screen" context="Message about MEGA when there are no message in the chat screen">Confidentiality</string>

    <string name="error_not_logged_with_correct_account" context="Error message shown when opening a cancel link with an account that not corresponds to the link">This link is not related to this account. Please log in with the correct account.</string>
    <string name="cancel_link_expired" context="Message when the user tries to open a cancel link and it has expired">This cancel link has expired, please try again.</string>

    <string name="no_results_found" context="Text shown after searching and no results found">No results were found</string>

    <string name="offline_status" context="the options of what to upload in an array. Needed for the settings, the options of what to upload.">Offline</string>
    <string name="online_status" context="the options of what to upload in an array. Needed for the settings, the options of what to upload.">Online</string>
    <string name="away_status" context="the options of what to upload in an array. Needed for the settings, the options of what to upload.">Away</string>
    <string name="busy_status" context="the options of what to upload in an array. Needed for the settings, the options of what to upload.">Busy</string>
    <string name="invalid_status" context="Info label about the status of the user">No connection</string>

    <string name="text_deleted_message" context="Text shown when a message has been deleted in the chat">This message has been deleted</string>
    <string name="text_deleted_message_by" context="Text shown when a message has been deleted in the chat">[A]This message has been deleted by [/A][B]%1$s[/B]</string>

    <string name="confirmation_delete_several_messages" context="Confirmation before deleting messages">Remove messages?</string>
    <string name="confirmation_delete_one_message" context="Confirmation before deleting one message">Remove message?</string>

    <!--
    <string name="text_cleared_history" context="Text shown when a user cleared the history of a chat"><![CDATA[<font color=\'#060000\'>%1$s</font> <font color=\'#868686\'> cleared the chat history</font>]]></string>
    -->

    <string name="group_chat_label" context="Label for the sliding panel of a group chat">Group chat</string>
    <string name="group_chat_info_label" context="Label for the option of the sliding panel to show the info of a chat group">Group info</string>
    <string name="group_chat_start_conversation_label" context="Label for the option of the sliding panel to start a one to one chat">Start conversation</string>
    <string name="group_chat_edit_profile_label" context="Label for the option of the sliding panel to edit the profile">Edit profile</string>
    <string name="title_properties_chat_leave_chat" context="Title of the section to leave a group content in the Contact Properties screen">Leave Group</string>
    <string name="participants_chat_label" context="Label for participants of a group chat">Participants</string>

    <string name="confirmation_remove_chat_contact" context="Text of the confirm dialog shown when it wants to remove a contact from a chat">Remove %s from this chat?</string>

    <string name="observer_permission_label_participants_panel" context="Refers to access rights for a file folder.">Read-only</string>
    <!--
    <string name="member_permission_label_participants_panel" context="Label to show the participant permission in the options panel of the group info screen">Member</string>
    -->
    <string name="standard_permission_label_participants_panel" context="Label to show the participant permission in the options panel of the group info screen">Standard</string>
    <string name="administrator_permission_label_participants_panel" context="Label to show the participant permission in the options panel of the group info screen">Moderator</string>

    <string name="edited_message_text" context="Text appended to a edited message.">(edited)</string>
    <string name="change_title_option" context="Option in menu to change title of a chat group.">Change title</string>

    <string name="confirmation_leave_group_chat" context="confirmation message before leaving a group chat">If you leave, you will no longer have access to read or send messages.</string>
    <string name="title_confirmation_leave_group_chat" context="title confirmation message before leaving a group chat">Leave group chat?</string>

    <string name="confirmation_clear_group_chat" context="Text of the confirmation dialog to clear a group chat history">All messages and media in this conversation will be cleared.</string>
    <string name="title_confirmation_clear_group_chat" context="Title of the confirmation dialog to clear a group chat history">Clear history?</string>


    <string name="add_participant_error_already_exists" context="Message show when a participant hasn’t been successfully invited to a group chat">The participant is already included in this group chat</string>

    <string name="number_correctly_add_participant" context="success message when inviting multiple contacts to a group chat">%d participants were successfully invited</string>
    <string name="number_no_add_participant_request" context="error message when inviting multiple contacts to a group chat">%1$d participants were successfully invited but %2$d participants were not invited.</string>

    <string name="message_permissions_changed" context="chat message when the permissions for a user has been changed">[A]%1$s[/A][B] was changed to [/B][C]%2$s[/C][D] by [/D][E]%3$s[/E]</string>
    <string name="message_add_participant" formatted="false" context="chat message when a participant was added to a group chat">[A]%1$s[/A][B] joined the group chat by invitation from [/B][C]%2$s[/C]</string>
    <string name="message_remove_participant" context="chat message when a participant was removed from a group chat">[A]%1$s[/A][B] was removed from group chat by [/B][C]%2$s[/C]</string>

    <string name="change_title_messages" context="Message shown when a participant change the title of a group chat.">[A]%1$s[/A][B] changed the group chat name to [/B][C]“%2$s”[/C]</string>

    <string name="message_participant_left_group_chat" context="chat message when a participant left a group chat">[A]%1$s[/A][B] left the group chat[/B]</string>

    <string name="manual_retry_alert" context="chat message alert when the message have to been manually">Message not sent. Tap for options</string>
    <!--
    <string name="settings_chat_summary_online" context="summary of the status online in settings">You can chat, share files and make calls with your contacts.</string>
    -->
    <!--
    <string name="settings_chat_summary_invisible" context="summary of the status invisible in settings">You can interact with your contacts but you will appear offline for them.</string>
    -->
    <!--
    <string name="settings_chat_summary_offline" context="summary of the status invisible in settings">You will appear offline to your contacts and you will not be able to chat with them.</string>
    -->

    <!--
    <string name="changing_status_to_online_success" context="message shown when the status of the user successfully changed to online">You\'re now online</string>
    -->
    <!--
    <string name="changing_status_to_invisible_success" context="message shown when the status of the user successfully changed to invisible">You\'re now away</string>
    -->

    <!--
    <string name="changing_status_to_offline_success" context="message shown when the status of the user successfully changed to offline">You\'re now offline</string>
    -->
    <!--
    <string name="changing_status_to_busy_success" context="message shown when the status of the user successfully changed to offline">You\'re now busy</string>
    -->
    <string name="changing_status_error" context="message shown when the status of the user coudn’t be changed">Error. Your status has not been changed</string>
    <string name="leave_chat_error" context="message shown when a user couldn’t leave chat">An error occurred when leaving the chat</string>
    <string name="create_chat_error" context="message shown when a chat has not been created">An error occurred when creating the chat</string>

    <string name="settings_chat_vibration" context="settings of the chat to choose the status">Vibration</string>

    <!--
    <string name="list_message_deleted" context="Text show in list of chats when the last message has been deleted">Message deleted</string>
    -->
    <string name="sms_logout" context="Button text shown on SMS verification page, if the user wants to logout current suspended account and login with another account, user can press this button to logout">[A]Logout[/A] to use MEGA with another account</string>
    <string name="confirm_logout_from_sms_verification" context="On SMS verification page, if the user presses the logout button, a dialog with this text will show to ask for user’s confirmation.">Are you sure that you want to log out of the current account?</string>
    <string name="non_format_text_deleted_message_by" context="Text shown when a message has been deleted in the chat">This message has been deleted by %1$s</string>
    <string name="history_cleared_message" context="Text shown when the chat history was cleared by me">Chat history was cleared</string>
    <string name="non_format_history_cleared_by" context="Text shown when the chat history was cleared by someone">Chat history cleared by %1$s</string>

    <!--
    <string name="non_format_text_cleared_history" context="Text shown when a user cleared the history of a chat">%1$s cleared the chat history</string>
    -->
    <string name="non_format_message_permissions_changed" context="chat message when the permissions for a user has been changed">%1$s was changed to %2$s by %3$s</string>
    <string name="non_format_message_add_participant" formatted="false" context="chat message when a participant was added to a group chat">%1$s was added to this group chat by invitation from %2$s</string>
    <string name="non_format_message_remove_participant" context="chat message when a participant was removed from a group chat">%1$s was removed from group chat by %2$s</string>

    <string name="non_format_change_title_messages" context="Message shown when a participant change the title of a group chat.">%1$s changed the group chat name to “%2$s”</string>

    <string name="non_format_message_participant_left_group_chat" context="chat message when a participant left a group chat">%1$s left the group chat</string>

    <string name="messages_copied_clipboard" context="success alert when the user copy some messages to the clipboard">Copied to the clipboard</string>

    <string name="chat_error_open_title" context="Title of the error dialog when opening a chat">Chat Error!</string>
    <string name="chat_error_open_message" context="Message of the error dialog when opening a chat">The chat could not be opened successfully</string>

    <string name="menu_choose_contact" context="Menu option to add a contact to your contact list.">Choose contact</string>

    <plurals name="general_selection_num_contacts">
        <item context="referring to a contact in the contact list of the user" quantity="one">%1$d contact</item>
        <item context="Title of the contact list" quantity="other">%1$d contacts</item>
    </plurals>

    <string name="error_sharing_folder" context="Message shown when the folder sharing process fails">Error sharing the folder. Please try again.</string>

    <plurals name="confirmation_remove_contact">
        <item context="confirmation message before removing a contact, Singular" quantity="one">All data associated with the selected contact will be permanently lost.</item>
        <item context="confirmation message before removing a contact, Plural" quantity="other">All data associated with the selected contacts will be permanently lost.</item>
    </plurals>

    <plurals name="title_confirmation_remove_contact">
        <item context="title of confirmation alert before removing a contact, Singular" quantity="one">Remove contact?</item>
        <item context="title of confirmation alert before removing a contact, Plural" quantity="other">Remove contacts?</item>
    </plurals>

    <!--
    <string name="chat_connection_error" context="error shown when the connection to the chat fails">Chat connection error</string>
    -->

    <string name="message_option_retry" context="option shown when a message could not be sent">Retry</string>

    <string name="title_message_not_sent_options" context="title of the menu for a non sent message">Message not sent</string>
    <string name="title_message_uploading_options" context="title of the menu for an uploading message with attachment">Uploading attachment</string>

    <string name="no_conversation_history" context="message shown when a chat has no messages">No conversation history</string>

    <plurals name="user_typing">
        <item context="title of confirmation alert before removing a contact, Singular" quantity="one">%1$s [A]is typing&#8230;[/A]</item>
        <item context="title of confirmation alert before removing a contact, Plural" quantity="other">%1$s [A]are typing&#8230;[/A]</item>
    </plurals>


    <string name="more_users_typing" context="text that appear when there are more than 2 people writing at that time in a chat. For example User1, user2 and more are typing&#8230;">%1$s [A]and more are typing&#8230;[/A]</string>
    <string name="label_more" context="More button in contact info page">More</string>
    <string name="label_close" context="Text button">Close</string>
    <string name="tab_my_account_general" context="Title of the general tab in My Account Section">General</string>
    <string name="tab_my_account_storage" context="label of storage in upgrade/choose account page, it is being used with a variable, e.g. for LITE user it will show ‘200GB Storage’.">Storage</string>
    <string name="label_storage_upgrade_account" context="label of storage in upgrade/choose account page, it is being used with a variable, e.g. for LITE user it will show ‘200GB Storage’.">Storage</string>
    <string name="label_transfer_quota_upgrade_account" context="Title of the section about the transfer quota in the storage tab in My Account Section">Transfer quota</string>
    <string name="label_transfer_quota_achievements" context="Title of the section about the transfer quota in the storage tab in My Account Section">Transfer quota</string>

    <string name="account_plan" context="Title of the section about the plan in the storage tab in My Account Section">Plan</string>
    <string name="storage_space" context="Title of the section about the storage space in the storage tab in My Account Section">Storage space</string>
    <string name="transfer_quota" context="Title of the section about the transfer quota in the storage tab in My Account Section">Transfer quota</string>

    <string name="available_space" context="Label in section the storage tab in My Account Section">Available</string>
    <string name="not_available" context="Label in section the storage tab in My Account Section when no info info is received">not available</string>

    <string name="no_bylling_cycle" context="Label in section the storage tab when the account is Free">No billing cycle</string>

    <string name="my_account_of_string" context="String to show the transfer quota and the used space in My Account section. Please, keep the placeholders, the first one is for the space consumed and the second one is for the total space available. For instance: 144.44 GB of 200 GB. Please, keep the markers ([A]...[/A], [B]...[/B]), they are for formatting the string setting a font style">[A]%1$s[/A] [B]of %2$s[/B]</string>

    <string name="confirmation_delete_from_save_for_offline" context="confirmation message before removing a something for the Save for offline section">Remove from Save for Offline?</string>

    <string name="recent_chat_empty_no_connection_text" context="Text of chat section when the app has no connection">Chat is disabled and it cannot be enabled without a connection.</string>

    <string name="set_status_option_label" context="Label for the option of action menu to change the chat status">Set status</string>
    <string name="general_dismiss" context="Answer for confirmation dialog.">Dismiss</string>

    <string name="context_invitacion_reply_accepted" context="Accepted request invitacion alert">Invitation accepted</string>
    <string name="context_invitacion_reply_declined" context="Declined request invitacion alert">Invitation declined</string>
    <string name="context_invitacion_reply_ignored" context="Ignored request invitacion alert">Invitation ignored</string>

    <string name="error_message_unrecognizable" context="Content of a normal message that cannot be recognized">Message unrecognizable</string>

    <string name="settings_autoaway_title" context="Title of the settings section to configure the autoaway of chat presence">Auto-away</string>
    <string name="settings_autoaway_subtitle" context="Subtitle of the settings section to configure the autoaway of chat presence">Show me away after an inactivity of</string>
    <string name="settings_autoaway_value" context="Value in the settings section of the autoaway chat presence">%1d minutes</string>

    <string name="settings_persistence_title" context="Title of the settings section to configure the status persistence of chat presence">Status persistence</string>
    <string name="settings_persistence_subtitle" context="Subtitle of the settings section to configure the status persistence of chat presence">Maintain my chosen status appearance even when I have no connected devices</string>

    <string name="title_dialog_set_autoaway_value" context="Title of the dialog to set the value of the auto away preference">Set time limit</string>
    <string name="button_set" context="Button to set a value">Set</string>
    <string name="hint_minutes" context="Button to set a value">minutes</string>

    <!--
    <string name="autoaway_disabled" context="Word to indicated the autoaway is disabled">Disabled</string>
    -->

    <string-array name="settings_status_entries">
        <item context="the options of what to upload in an array. Needed for the settings, the options of what to upload.">Online</item>
        <item context="the options of what to upload in an array. Needed for the settings, the options of what to upload.">Away</item>
        <item context="the options of what to upload in an array. Needed for the settings, the options of what to upload.">Busy</item>
        <item context="the options of what to upload in an array. Needed for the settings, the options of what to upload.">Offline</item>
    </string-array>

    <string name="offline_empty_folder" context="Text that indicates that a the offline section is currently empty">No files Saved for Offline</string>

    <string name="general_enable" context="Positive confirmation to enable logs">Enable</string>
    <string name="general_allow" context="Positive confirmation to allow MEGA to read contacts book.">Allow</string>
    <string name="enable_log_text_dialog" context="Dialog to confirm the action of enabling logs">Logs can contain information related to your account</string>

    <string name="confirmation_to_reconnect" context="Dialog to confirm the reconnect action">Network connection recovered. Connect to MEGA?</string>
    <string name="loading_status" context="Message shown meanwhile the app is waiting for a the chat status">Loading status&#8230;</string>

    <string name="error_editing_message" context="Error when a message cannot be edited">This message cannot be edited</string>

    <plurals name="text_number_transfers">
        <item context="Label to show the number of transfers in progress, Singular" quantity="one">%1$d of %2$d file</item>
        <item context="Label to show the number of transfers in progress, Plural" quantity="other">%1$d of %2$d files</item>
    </plurals>

	<string name="label_process_finishing" contest="Progress text shown when user stop upload/download and the app is waiting for async response">Process is finishing&#8230;</string>
    <string name="option_to_transfer_manager" context="positive button on dialog to view a contact" formatted="false">View</string>
    <string name="option_to_pause_transfers" context="Label of the modal bottom sheet to pause all transfers">Pause all transfers</string>
    <string name="option_to_resume_transfers" context="Label of the modal bottom sheet to resume all transfers">Resume all transfers</string>
    <string name="option_to_clear_transfers" context="Label of the modal bottom sheet to clear completed transfers">Clear completed</string>
    <string name="menu_pause_individual_transfer" context="Dialog to confirm the action of pausing one transfer">Pause transfer?</string>
    <string name="menu_resume_individual_transfer" context="Dialog to confirm the action of restarting one transfer">Resume transfer?</string>
    <string name="button_resume_individual_transfer" context="Button to confirm the action of restarting one transfer">Resume</string>

    <string name="confirmation_to_clear_completed_transfers" context="Dialog to confirm before removing completed transfers">Clear completed transfers?</string>

    <string name="title_tab_in_progress_transfers" context="Title of the tab section for transfers in progress">In progress</string>
    <string name="title_tab_completed_transfers" context="Title of the tab section for completed transfers">Completed</string>

    <string name="transfer_paused" context="Text shown in playlist subtitle item when a file is reproducing but it is paused">Paused</string>
    <string name="transfer_queued" context="Possible state of a transfer">Queued</string>
    <!--
    <string name="transfer_canceled" context="Possible state of a transfer">Canceled</string>
    -->
    <string name="transfer_unknown" context="Possible state of a transfer">Unknown</string>

    <string name="paused_transfers_title" context="Title of the panel where the progress of the transfers is shown">Paused transfers</string>

    <string name="completed_transfers_empty" context="message shown in the screen when there are not any active transfer">No completed transfers</string>

    <!--
    <string name="message_transfers_completed" context="Message shown when the pending transfers are completed">Transfers finished</string>
    -->

    <plurals name="upload_service_notification">
        <item context="Text of the notification shown when the upload service is running, Singular" quantity="one">Uploading %1$d of %2$d file</item>
        <item context="Text of the notification shown when the upload service is running, Plural" quantity="other">Uploading %1$d of %2$d files</item>
    </plurals>

	<plurals name="folder_upload_service_notification">
		<item context="Text of the notification shown when the folder upload service is running, Text of the notification shown when the folder upload service is running - singular e.g. Uploading 1 of 1 folder" quantity="one">Uploading %1$d of %2$d folder</item>
		<item context="Text of the notification shown when the folder upload service is running, Text of the notification shown when the folder upload service is running - plural e.g. Uploading 1 of 2 folders" quantity="other">Uploading %1$d of %2$d folders</item>
	</plurals>

    <plurals name="upload_service_final_notification">
        <item context="Text of the notification shown when the upload service has finished, Singular" quantity="one">Uploaded %1$d file</item>
        <item context="Text of the notification shown when the upload service has finished, Plural" quantity="other">Uploaded %1$d files</item>
    </plurals>

	<plurals name="folder_upload_service_final_notification">
		<item context="Text of the notification shown when the folder upload service has finished, Text of the notification shown when the folder upload service has finished - singular e.g. Uploaded 1 folder" quantity="one">Uploaded %1$d folder</item>
		<item context="Text of the notification shown when the folder upload service has finished, Text of the notification shown when the folder upload service has finished - plural  e.g. Uploaded 2 folders" quantity="other">Uploaded %1$d folders</item>
	</plurals>

    <string name="general_total_size" context="label for the total file size of multiple files and/or folders (no need to put the colon punctuation in the translation)" formatted="false">Total size: %1$s</string>

    <plurals name="upload_service_failed">
        <item context="Text of the notification shown when the upload service has finished with any transfer error, Singular" quantity="one">%1$d file not uploaded</item>
        <item context="Text of the notification shown when the upload service has finished with any transfer error, Plural" quantity="other">%1$d files not uploaded</item>
    </plurals>

    <plurals name="copied_service_upload">
        <item context="Text of the notification shown when the upload service has finished with any copied file instead uploaded, Singular" quantity="one">%1$d file copied</item>
        <item context="Text of the notification shown when the upload service has finished with any copied file instead uploaded, Plural" quantity="other">%1$d files copied</item>
    </plurals>

    <plurals name="already_downloaded_service">
        <item context="Text of the notification shown when the download service do not download because the file is already on the device, Singular" quantity="one">%1$d file previously downloaded</item>
        <item context="Text of the notification shown when the download service do not download because the file is already on the device, Plural" quantity="other">%1$d files previously downloaded</item>
    </plurals>

    <plurals name="download_service_final_notification">
        <item context="Text of the notification shown when the download service has finished, Singular" quantity="one">Downloaded %1$d file</item>
        <item context="Text of the notification shown when the download service has finished, Plural" quantity="other">Downloaded %1$d files</item>
    </plurals>

    <plurals name="download_service_final_notification_with_details">
        <item context="Text of the notification shown when the download service has finished with any error, Singular" quantity="one">Downloaded %1$d of %2$d file</item>
        <item context="Text of the notification shown when the download service has finished with any error, Plural" quantity="other">Downloaded %1$d of %2$d files</item>
    </plurals>

    <plurals name="download_service_failed">
        <item context="Text of the notification shown when the download service has finished with any transfer error, Singular" quantity="one">%1$d file not downloaded</item>
        <item context="Text of the notification shown when the download service has finished with any transfer error, Plural" quantity="other">%1$d files not downloaded</item>
    </plurals>

    <plurals name="download_service_notification">
        <item context="Text of the notification shown when the download service is running, Singular" quantity="one">Downloading %1$d of %2$d file</item>
        <item context="Text of the notification shown when the download service is running, Plural" quantity="other">Downloading %1$d of %2$d files</item>
    </plurals>

    <string name="title_depleted_transfer_overquota" context="Title of the alert when the transfer quota is depleted">Depleted transfer quota</string>
    <string name="text_depleted_transfer_overquota" context="Text of the alert when the transfer quota is depleted">Your queued transfer exceeds the current transfer quota available for your IP address and may therefore be interrupted.</string>
    <string name="plans_depleted_transfer_overquota" context="Button to show plans in the alert when the transfer quota is depleted">See our plans</string>
    <string name="continue_without_account_transfer_overquota" context="Button option of the alert when the transfer quota is depleted">Continue without account</string>

    <plurals name="new_general_num_files">
        <item context="this is used for example when downloading 1 file or 2 files, Singular of file. 1 file" quantity="one">%1$d file</item>
        <item context="this is used for example when downloading 1 file or 2 files, Plural of file. 2 files" quantity="other">%1$d files</item>
    </plurals>

    <string name="general_view" context="Menu option">View files</string>
    <string name="add_to_cloud" context="Menu option to choose to add file or folders to Cloud Drive">Import</string>
    <string name="save_for_offline" context="Menu option">Save for offline</string>

    <string name="general_view_contacts" context="Menu option">View contacts</string>

    <string name="import_success_message" context="Menu option">Succesfully added to Cloud Drive</string>
    <string name="import_success_error" context="Menu option">Error. Not added to Cloud Drive</string>

    <string name="chat_connecting" context="Label in login screen to inform about the chat initialization proccess">Connecting&#8230;</string>

    <string name="context_contact_already_invited" context="message when trying to invite a contact with a pending request">%s was already invited. Consult your pending requests.</string>

    <string name="confirm_email_misspelled" context="Hint text explaining that you can change the email and resend the create account link to the new email address">If you have misspelt your email address, correct it and click [A]Resend[A].</string>
    <string name="confirm_email_misspelled_resend" context="Button to resend the create account email to a new email address in case the previous email address was misspelled">Resend</string>
    <string name="confirm_email_misspelled_email_sent" context="Text shown after the confirmation email has been sent to the new email address">Email sent</string>

    <string name="copyright_alert_title" context="text_copyright_alert_title">Copyright warning to all users</string>
    <string name="copyright_alert_first_paragraph" context="text_copyright_alert_first_paragraph">MEGA respects the copyrights of others and requires that users of the MEGA cloud service comply with the laws of copyright.</string>
    <string name="copyright_alert_second_paragraph" context="text_copyright_alert_second_paragraph">You are strictly prohibited from using the MEGA cloud service to infringe copyrights. You may not upload, download, store, share, display, stream, distribute, email, link to, transmit or otherwise make available any files, data or content that infringes any copyright or other proprietary rights of any person or entity.</string>
    <string name="copyright_alert_agree_button" context="text of the Agree button">Agree</string>
    <string name="copyright_alert_disagree_button" context="text of the Disagree button">Disagree</string>

    <string name="download_show_info" context="Hint how to cancel the download">Show info</string>

    <string name="context_link_removal_error" context="error message">Link removal failed. Please try again later.</string>
    <string name="context_link_action_error" context="error message">Link action failed. Please try again later.</string>

    <string name="title_write_user_email" context="title of the dialog shown when sending or sharing a folder">Write the user’s email</string>

    <string name="activity_title_files_attached" context="title of the screen to see the details of several node attachments">Files attached</string>
    <string name="activity_title_contacts_attached" context="title of the screen to see the details of several contact attachments">Contacts attached</string>

    <string name="alert_user_is_not_contact">The user is not a contact</string>

    <string name="camera_uploads_cellular_connection">Use cellular connection</string>
    <string name="camera_uploads_upload_videos">Upload Videos</string>

    <string name="success_changing_user_avatar" context="Message when an user avatar has been changed successfully">Profile picture updated</string>
    <string name="error_changing_user_avatar_image_not_available" context="Message when an error ocurred when changing an user avatar">Error. Selected image does not exist</string>
    <string name="error_changing_user_avatar" context="Message when an error ocurred when changing an user avatar">Error when changing the profile picture</string>
    <string name="success_deleting_user_avatar" context="Message when an user avatar has been deleted successfully">Profile picture deleted</string>
    <string name="error_deleting_user_avatar" context="Message when an error ocurred when deleting an user avatar">Error when deleting the profile picture</string>

    <string name="error_changing_user_attributes" context="Message when an error ocurred when changing an user attribute">An error occurred when changing the name</string>
    <string name="success_changing_user_attributes" context="Message when an user attribute has been changed successfully">Your name has been successfully updated</string>

    <string name="add_participant_success" context="Message show when a participant has been successfully invited to a group chat">Participant added</string>
    <string name="add_participant_error" context="Message show when a participant hasn’t been successfully invited to a group chat">Error. Participant not added</string>

    <string name="remove_participant_success" context="Message show when a participant has been successfully removed from a group chat">Participant removed</string>
    <string name="remove_participant_error" context="Message show when a participant hasn’t been successfully removed from a group chat">Error. Participant not removed</string>

    <string name="no_files_selected_warning">No files selected</string>

    <string name="attachment_upload_panel_from_cloud">From Cloud Drive</string>
    <string name="attachment_upload_panel_contact">Contact</string>
    <string name="attachment_upload_panel_photo">From device</string>

    <string name="delete_account" context="Button and title of dialog shown when the user wants to delete permanently his account">Cancel Account</string>
    <string name="delete_account_text" context="Text shown in the alert dialog to confirm the cancellation of an account">If you cancel your account you will not be able to access your account data, your MEGA contacts or conversations.\nYou will not be able to undo this action.</string>
    <string name="delete_button" context="Button in My Account section to confirm the account deletion">Delete</string>

    <string name="file_properties_info_info_file">Info</string>
    <string name="file_properties_info_size" context="Refers to the size of a file.">Total size</string>
    <string name="file_properties_info_content" context="header of a status field for what content a user has shared to you">Contains</string>
    <string name="file_properties_shared_folder_public_link_name">Link</string>

    <string name="file_properties_shared_folder_full_access" context="Refers to access rights for a file folder.">Full access</string>
    <string name="file_properties_shared_folder_read_only" context="Refers to access rights for a file folder.">Read-only</string>
    <string name="file_properties_shared_folder_read_write" context="Refers to access rights for a file folder. (with the &amp; needed. Don’t use the symbol itself. Use &amp;)">Read and write</string>

    <string name="attachment_uploading_state_uploading">Uploading&#8230;</string>
    <string name="attachment_uploading_state_error">Error. Not sent.</string>

    <string name="already_downloaded_multiple" context="When a multiple download is started, some of the files could have already been downloaded before. This message shows the number of files that has already been downloaded and the number of files pending">%d files already downloaded.</string>
    <string name="pending_multiple" context="When a multiple download is started, some of the files could have already been downloaded before. This message shows the number of files that are pending in plural. placeholder: number of files">%d files pending.</string>

    <string name="contact_is_me">No options available, you have selected yourself</string>

    <string name="confirmation_delete_one_attachment" context="Confirmation before deleting one attachment">Remove attachment?</string>

    <string name="general_view_with_revoke" formatted="false" context="Menu option">View files (%1$d deleted)</string>

    <string name="success_attaching_node_from_cloud" context="Success message when the attachment has been sent to a chat">File sent to %1$s</string>
    <string name="success_attaching_node_from_cloud_chats" context="Success message when the attachment has been sent to a many chats">File sent to %1$d chats</string>
    <string name="error_attaching_node_from_cloud" context="Error message when the attachment cannot be sent">Error. The file has not been sent</string>
    <string name="error_attaching_node_from_cloud_chats" context="Error message when the attachment cannot be sent to any of the selected chats">Error. The file has not been sent to any of the selected chats</string>
    <string name="error_revoking_node" context="Error message when the attachment cannot be revoked">Error. The attachment has not been removed</string>

    <string name="settings_set_up_automatic_uploads" context="settings option">Set up automatic uploads</string>

    <string name="settings_chat_silent_sound_not" context="settings option for chat notification">Silent</string>

    <string name="messages_chat_notification" context="messages string in chat notification">messages</string>
    <string name="incoming_folder_notification" context="part of the string in incoming shared folder notification">from</string>
    <string name="title_incoming_folder_notification" context="title of incoming shared folder notification">New shared folder</string>
    <string name="title_contact_request_notification" context="title of the notification for a new incoming contact request">New contact request</string>

    <string name="title_properties_chat_clear" context="Title of the section to clear the chat content in the Contact Properties screen">Clear chat history</string>
    <string name="title_properties_remove_contact" context="Title of the section to remove contact in the Contact Properties screen">Remove contact</string>

    <string name="title_properties_chat_notifications_contact" context="Title of the section to enable notifications in the Contact Properties screen">Chat notifications</string>
    <string name="history_cleared_by" context="Text shown when the chat history was cleared by someone">[A]%1$s[/A][B] cleared the chat history[/B]</string>

    <string name="number_messages_chat_notification" formatted="false" context="Notification title to show the number of unread chats, unread messages">%1$d unread chats</string>

    <string name="context_permissions_changing_folder" context="Item menu option upon clicking on one or multiple files.">Changing permissions</string>
    <string name="context_removing_contact_folder" context="Item menu option upon clicking on one or multiple files.">Removing contact from shared folder</string>

    <string name="confirmation_move_to_rubbish" context="confirmation message before removing a file">Move to Rubbish Bin?</string>
    <string name="confirmation_move_to_rubbish_plural" context="confirmation message before removing a file">Move to Rubbish Bin?</string>
    <string name="confirmation_delete_from_mega" context="confirmation message before removing a file">Delete from MEGA?</string>
    <string name="confirmation_leave_share_folder" context="confirmation message before leaving an incoming shared folder">If you leave the folder, you will not be able to see it again.</string>
    <string name="attachment_uploading_state" context="label to indicate the state of an upload in chat">Uploading&#8230;</string>

    <string name="title_properties_contact_notifications_for_chat" context="Title of the section to enable notifications in the Contact Properties screen">Chat notifications</string>

    <string name="achievements_title" context="title of the section for achievements">Achievements</string>
    <string name="achievements_subtitle" context="subtitle of the section for achievements">Invite friends and get rewards</string>

    <string name="button_invite_friends" context="button to invite friends for getting achievements">Invite friends</string>

    <string name="figures_achievements_text_referrals" context="title of the introduction for the achievements screen">Get %1$s of storage and %2$s of transfers for each referral</string>

    <string name="figures_achievements_text" context="sentence to detail the figures of storage and transfer quota related to each achievement">Get %1$s of storage and %2$s of transfers</string>

    <string name="unlocked_rewards_title" context="title of the section for unlocked rewards">Unlocked rewards</string>

    <string name="unlocked_storage_title" context="title of the section for unlocked storage quota">Storage Quota</string>

    <string name="title_referral_bonuses" context="title of the section for referral bonuses in achivements section (maximum 24 chars)">Referral Bonuses</string>
    <string name="title_install_app" context="title of the section for install a mobile app in achivements section (maximum 24 chars)">Install a mobile app</string>
    <string name="title_add_phone" context="title of the section for add phone number in achivements section (maximum 24 chars)">Add mobile phone</string>
    <string name="title_regitration" context="title of the section for install megasync in achivements section (maximum 24 chars)">Registration bonus</string>
    <string name="title_install_desktop" context="title of the section for install a mobile app bonuses in achivements section (maximum 24 chars)">Install MEGA desktop app</string>
    <string name="title_base_quota" context="title of the section for base quota in achivements section">Account Base Quota</string>
    <string name="camera_uploads_empty" context="Text that indicates that no pictures have been uploaded to the Camera Uploads section">No files in Camera Uploads</string>
    <string name="general_num_days_left" context="indicates the number of days left related to a achievement">%1$d d left</string>
    <string name="expired_label" context="State to indicate something has expired (achivements of business status account for instance)">Expired</string>

    <string name="setting_title_use_https_only" context="title of the advanced setting to choose the use of https">Don’t use HTTP</string>
    <string name="setting_subtitle_use_https_only" context="subtitle of the advanced setting to choose the use of https">Enable this option only if your transfers don’t start. In normal circumstances HTTP is satisfactory as all transfers are already encrypted.</string>

    <string name="title_achievement_invite_friends" context="title of screen to invite friends and get an achievement">How it works</string>
    <string name="first_paragraph_achievement_invite_friends" context="first paragraph of screen to invite friends and get an achievement">Invite your friends to create a free MEGA account and install our mobile app. For every successful signup and app install you receive bonus storage and transfer quota.</string>
    <string name="second_paragraph_achievement_invite_friends" context="second paragraph of screen to invite friends and get an achievement">You will not receive credit for inviting someone who has used MEGA previously and you will not be notified about such a rejection. Invited contacts must install the MEGA mobile app or MEGA desktop app on their devices.</string>

    <string name="card_title_invite_friends" context="explanation of screen to invite friends and get an achievement">Select contacts from your phone contact list or enter multiple email addresses.</string>

    <string name="title_confirmation_invite_friends" context="title of the dialog to confirm the contact request">Invite friends to MEGA</string>
    <string name="subtitle_confirmation_invite_friends" context="Text shown when the user sends a contact invitation">Invite Sent</string>
    <string name="paragraph_confirmation_invite_friends" context="paragraph of the dialog to confirm the contact request">Encourage your friends to register and install a MEGA app. As long as your friend uses the same email address as you’ve entered, you will receive your transfer quota reward.</string>

    <string name="invalid_email_to_invite" context="Error shown when the user writes a email with an incorrect format">Email is malformed</string>

    <string name="paragraph_info_achievement_install_desktop" context="info paragraph about the achievement install megasync">When you install MEGAsync you get %1$s of complimentary storage space plus %2$s of transfer quota, both valid for 180 days. MEGA desktop app is available for Windows, macOS and most Linux distros.</string>
    <string name="paragraph_info_achievement_install_mobile_app" context="info paragraph about the achievement install mobile app">When you install our mobile app you get %1$s of complimentary storage space plus %2$s of transfer quota, both valid for 180 days. We provide mobiles apps for iOS, Android and Windows Phone.</string>
    <string name="paragraph_info_achievement_add_phone" context="info paragraph about the achievement ‘add phone number’. Placeholder 1: bonus storage space e.g. 20GB. Placeholder 2: bonus transfer quota e.g. 50GB">When you verify your phone number you get %1$s of complimentary storage space plus %2$s of transfer quota, both valid for 180 days.</string>

    <string name="result_paragraph_info_achievement_install_desktop" context="info paragraph about the completed achievement install megasync">You have received %1$s storage space and %2$s transfer quota for installing our MEGA desktop app.</string>
    <string name="result_paragraph_info_achievement_install_mobile_app" context="info paragraph about the completed achievement install mobile app">You have received %1$s storage space and %2$s transfer quota for installing our mobile app.</string>
    <string name="result_paragraph_info_achievement_add_phone" context="info paragraph about the completed achievement of ‘add phone number’. Placeholder 1: bonus storage space e.g. 20GB. Placeholder 2: bonus transfer quota e.g. 50GB">You have received %1$s storage space and %2$s transfer quota for verifying your phone number.</string>
    <string name="result_paragraph_info_achievement_registration" context="info paragraph about the completed achievement registration">You have received %1$s storage space as your free registration bonus.</string>

    <string name="expiration_date_for_achievements" context="info paragraph about the completed achievement registration">Bonus expires in %1$d days</string>

    <plurals name="context_share_folders">
        <item context="menu item" quantity="one">Share folder</item>
        <item context="menu items" quantity="other">Share folders</item>
    </plurals>

    <string name="no_folders_shared" context="Info of a contact if there is no folders shared with him">No folders shared</string>

    <string name="settings_help" context="Settings category title for Help">Help</string>
    <string name="settings_help_preference" context="Settings preference title for send feedback">Send Feedback</string>
    <string name="setting_feedback_subject" context="mail subject">Android feedback</string>
    <string name="setting_feedback_body" context="mail body">Please write your feedback here:</string>
    <string name="settings_feedback_body_device_model" context="mail body">Device model</string>
    <string name="settings_feedback_body_android_version" context="mail body">Android version</string>

    <string name="dialog_title_new_file" context="Title of the dialog to create a new file by inserting the name">New file</string>
    <string name="context_new_file_name" context="Input field description in the create file dialog.">File Name</string>

    <string name="dialog_title_new_link" context="Title of the dialog to create a new link by inserting the name">Link name</string>
    <string name="context_new_link_name" context="Input field description in the create link dialog.">Link URL</string>

    <string name="new_file_subject_when_uploading" context="Title of the field subject when a new file is created to upload">SUBJECT</string>
    <string name="new_file_content_when_uploading" context="Title of the field content when a new file is created to upload">CONTENT</string>
    <string name="new_file_email_when_uploading" context="Title of the field email when a new contact is created to upload">EMAIL</string>

    <string name="forward_menu_item" context="Item of a menu to forward a message chat to another chatroom">Forward</string>

    <string name="general_attach" context="name of the button to attach file from MEGA to another app">Attach</string>

    <string name="type_contact" context="when add or share a file with a new contact, it can type by name or mail">Contact’s name or email</string>

    <string name="max_add_contact" context="when add or share a file with a new contact, message displayed to warn that the maximum number has been reached">No more contacts can be added at this time</string>

    <string name="old_and_new_passwords_equals" context="when changing the password , the old password and new password are equals">The new password cannot be the same as the old password</string>

    <string name="action_search_by_date" context="Menu item">Search by date</string>
    <string name="general_apply" context="title of a button to apply search by date">Apply</string>ç
    <string name="general_search_month" context="title of a button to apply search by month">Last month</string>
    <string name="general_search_year" context="title of a button to apply search by year">Last year</string>

    <string name="label_set_day" context="title of a Search by date tag">Set day</string>
    <string name="snackbar_search_by_date" context="the user can’t choose this date">Date required is not valid</string>

    <string name="invalid_characters" context="Error when the user writes a character not allowed">Characters not allowed</string>

    <string name="audio_play" context="Label shown when audio file is playing">Audio File</string>

    <string name="corrupt_pdf_dialog_text" context="when open PDF Viewer, the pdf that it try to open is damaged or does not exist">Error. The pdf file is corrupted or does not exist.</string>

    <string name="user_account_feedback" context="Label to include info of the user email in the feedback form">User account</string>

    <string name="save_to_mega" context="Label shown in MEGA pdf-viewer when it open a PDF save in smartphone storage">Save to my \nCloud Drive</string>

    <string name="chat_already_exists" context="Error message when creating a chat one to one with a contact that already has a chat">The chat already exists</string>

    <string name="not_download" context="before sharing a file, has to be downloaded">The file has not been downloaded yet</string>

    <string name="not_permited_add_email_to_invite" context="Error shown when a user is starting a chat or adding new participants in a group chat and writes a contact mail that has not added">Only MEGA contacts can be added</string>

    <string name="invalid_connection_state" context="Info label about the connectivity state of an individual chat">Chat disconnected</string>

    <string name="call_error" context="Message show when a call cannot be established">Error. The call cannot be established</string>

    <string name="title_evaluate_the_app_panel" context="Title of dialog to evaluate the app">Are you happy with this app?</string>
    <string name="rate_the_app_panel" context="Label to show rate the app">Yes, rate the app</string>
    <string name="send_feedback_panel" context="Label to show send feedback">No, send feedback</string>

    <string name="link_advanced_options" context="title of the section advanced options on the get link screen">Advanced options</string>
    <string name="download_requires_permission" context="Message to show when users deny to permit the permissions to read and write on external storage on setting default download location">To download files MEGA needs your permission.</string>
    <string name="old_sdcard_unavailable" context="Default download location is on old sd card, but currently the user installed a new SD card, need user to reset download location.">Old SD Card is unavailable, please set a new download location.</string>
    <string name="title_select_download_location" context="Dialog title to ask download to internal storage or external storage.">Choose download location</string>

    <string name="no_contacts_permissions" context="Title of the section to invite contacts if the user has denied the contacts permmissions">No contact permissions granted</string>

    <string name="choose_qr_option_panel" context="Option of the sliding panel to go to QR code section">My QR code</string>
    <string name="section_qr_code" context="Title of the screen that shows the options to the QR code">QR Code</string>
    <string name="action_reset_qr" context="Option in menu of section  My QR code to reset the QR code">Reset QR code</string>
    <string name="action_delete_qr" context="Option in menu of section  My QR code to delete the QR code">Delete QR code</string>
    <string name="save_cloud_drive" context="Option shown in QR code bottom sheet dialog to save QR code in Cloud Drive">To Cloud Drive</string>
    <string name="save_file_system" context="Option shown in QR code bottom sheet dialog to save QR code in File System">To File System</string>
    <string name="section_my_code" context="Title of QR code section">My Code</string>
    <string name="section_scan_code" context="Title of QR code scan section">Scan Code</string>
    <string name="settings_qrcode_autoaccept" context="Title of QR code settings that permits or not contacts that scan my QR code will be automatically added to my contact list">Auto-Accept</string>
    <string name="setting_subtitle_qrcode_autoccept" context="Subtitle of QR code settings auto-accept">MEGA users who scan your QR code will be automatically added to your contact list.</string>
    <string name="setting_subtitle_qrcode_reset" context="Subtitle of QR code settings that reset the code">Previous QR code will no longer be valid</string>
    <string name="qrcode_link_copied" context="Text shown when it has been copied the QR code link">Link copied to the clipboard</string>
    <string name="qrcode_reset_successfully" context="Text shown when it has been reseted the QR code successfully">QR code successfully reset</string>
    <string name="qrcode_delete_successfully" context="Text shown when it has been deleted the QR code successfully">QR code successfully deleted</string>
    <string name="qrcode_reset_not_successfully" context="Text shown when it has not been reseted the QR code successfully">QR code not reset due to an error. Please try again.</string>
    <string name="qrcode_delete_not_successfully" context="Text shown when it has not been delete the QR code successfully">QR code not deleted due to an error. Please try again.</string>
    <string name="invite_sent" context="Title of dialog shown when a contact request has been sent with QR code">Invite sent</string>
    <string name="invite_sent_text" context="Text of dialog shown when a contact request has been sent with QR code">The user %s has been invited and will appear in your contact list once accepted.</string>
    <string name="invite_sent_text_multi" context="Text of dialog shown when multiple contacts request has been sent">The users have been invited and will appear in your contact list once accepted.</string>
    <string name="error_share_qr" context="Text shown when it tries to share the QR and occurs an error to process the action">An error occurred while trying to share the QR file. Perhaps the file does not exist. Please try again later.</string>
    <string name="error_upload_qr" context="Text shown when it tries to upload to Cloud Drive the QR and occurs an error to process the action">An error occurred while trying to upload the QR file. Perhaps the file does not exist. Please try again later.</string>
    <string name="error_download_qr" context="Text shown when it tries to download to File System the QR and occurs an error to process the action">An error occurred while trying to download the QR file. Perhaps the file does not exist. Please try again later.</string>
    <string name="success_download_qr" context="Text shown when it tries to download to File System the QR and the action has success">The QR Code has been downloaded successfully to %s</string>
    <string name="invite_not_sent" context="Title of dialog shown when a contact request has not been sent with QR code">Invite not sent</string>
    <string name="invite_not_sent_text" context="Text of dialog shown when a contact request has not been sent with QR code">The QR code or contact link is invalid. Please try to scan a valid code or to open a valid link.</string>
    <string name="invite_not_sent_text_already_contact" context="Text of dialog shown when a contact request has not been sent with QR code because of is already a contact">The invitation has not been sent. %s is already in your contacts list.</string>
    <string name="invite_not_sent_text_error" context="Text of dialog shown when a contact request has not been sent with QR code because of some error">The invitation has not been sent. An error occurred processing it.</string>
    <string name="generatin_qr" context="Text of alert dialog informing that the qr is generating">Generating QR Code&#8230;</string>
    <string name="menu_item_scan_code" context="Title of QR code scan menu item">Scan QR code</string>
    <string name="button_copy_link" context="get the contact link and copy it">Copy link</string>
    <string name="button_create_qr" context="Create QR code">Create QR code</string>
    <string name="qrcode_create_successfully" context="Text shown when it has been created the QR code successfully">QR code successfully created</string>
    <string name="qrcode_scan_help" context="Text shown in QR code scan fragment to help and guide the user in the action">Line up the QR code to scan it with your device’s camera</string>
    <string name="contact_view" context="positive button on dialog to view a contact">View</string>


    <string name="external_play" context="Item menu option to reproduce audio or video in external reproductors">Open with</string>

    <string name="context_share" context="to share a file using Facebook, Whatsapp, etc">Share using</string>

    <string name="error_enable_chat_before_login" context="Message shown if the user choose enable button and he is not logged in">Please log in before enabling the chat</string>

    <string name="label_set_period" context="title of a tag to search for a specific period within the search by date option in Camera upload">Set period</string>

    <string name="context_empty_chat_recent" context="Text of the empty screen when there are not chat conversations">[B]Invite friends to [/B][A]Chat[/A][B] and enjoy our encrypted platform with privacy and security.[/B]</string>
    <string name="recent_chat_empty_enable_chat" context="Message shown when the user has no recent chats">[C]Enable [/C][B]Chat[/B][A][C] and enjoy our encrypted platform with privacy and security.[/C]</string>

    <string name="context_empty_camera_uploads" context="Text of the empty screen when there are not elements in Camera Uploads">[B]No media on [/B][A]Camera Uploads[/A][B].[/B]</string>
    <string name="context_empty_rubbish_bin" context="Text of the empty screen when there are not elements in the Rubbish Bin">[B]Empty [/B][A]Rubbish Bin[/A][B].[/B]</string>

    <string name="context_empty_inbox" context="Text of the empty screen when there are not elements in  Inbox">[B]No files in your [/B][A]Inbox[/A][B].[/B]</string>
    <string name="context_empty_cloud_drive" context="Text of the empty screen when there are not elements in Cloud Drive">[B]No files in your [/B][A]Cloud Drive[/A][B].[/B]</string>
    <string name="context_empty_offline" context="Text of the empty screen when there are not elements in Saved for Offline">[B]No files [/B][A]Offline[/A][B].[/B]</string>
    <string name="context_empty_contacts" context="Text of the empty screen when there are not contacts">[B]No [/B][A]Contacts[/A][B].[/B]</string>

    <string name="recent_chat_empty" context="Message shown when the user has no chats">[A]No[/A] [B]Conversations[/B]</string>
    <string name="recent_chat_loading_conversations" context="Message shown when the chat is section is loading the conversations">[A]Loading[/A] [B]Conversations&#8230;[/B]</string>

    <string name="context_empty_incoming" context="Text of the empty screen when there are not elements in Incoming">[B]No [/B][A]Incoming Shared folders[/A][B].[/B]</string>
    <string name="context_empty_outgoing" context="Text of the empty screen when there are not elements in Outgoing">[B]No [/B][A]Outgoing Shared folders[/A][B].[/B]</string>

    <string name="tab_sent_requests" context="Title of the sent requests tab. Capital letters">Sent requests</string>
    <string name="tab_received_requests" context="Title of the received requests tab. Capital letters">Received requests</string>
    <string name="overquota_alert_title" context="Title dialog overquota error">Storage quota exceeded</string>

    <string name="invalid_link" context="error message shown when an account confirmation link or reset password link is invalid for unknown reasons">Invalid link, please ask for a new valid link</string>

    <string name="processing_link" context="Message shown when a link is being processing">Processing link&#8230;</string>

    <string name="passwd_weak" context="Message shown when it is creating an acount and it is been introduced a very weak or weak password">Your password is easily guessed. Try making your password longer. Combine uppercase and lowercase letters. Add special characters. Do not use names or dictionary words.</string>
    <string name="passwd_medium" context="Message shown when it is creating an acount and it is been introduced a medium password">Your password is good enough to proceed, but it is recommended to strengthen your password further.</string>
    <string name="passwd_good" context="Message shown when it is creating an acount and it is been introduced a good password">This password will withstand most typical brute-force attacks. Please ensure that you will remember it.</string>
    <string name="passwd_strong" context="Message shown when it is creating an acount and it is been introduced a strong password">This password will withstand most sophisticated brute-force attacks. Please ensure that you will remember it.</string>
    <string name="pass_very_weak" context="Password very weak">Very Weak</string>
    <string name="pass_weak" context="Password weak">Weak</string>
    <string name="pass_medium" context="Password medium">Medium</string>
    <string name="pass_good" context="Password good">Good</string>
    <string name="pass_strong" context="Password strong">Strong</string>

    <string name="title_notification_call_in_progress" context="Title of the notification shown on the action bar when there is a call in progress">Call in progress</string>
    <string name="action_notification_call_in_progress" context="Subtitle of the notification shown on the action bar when there is a call in progress">Click to go back to the call</string>
    <string name="button_notification_call_in_progress" context="Button in the notification shown on the action bar when there is a call in progress">Return to the call</string>

    <string name="contacts_mega" context="When it lists contacts of MEGA, the title of list’s header">On MEGA</string>
    <string name="contacts_phone" context="When it lists contacts of phone, the title of list’s header">Phone contacts</string>

    <string name="account_suspended_multiple_breaches_ToS" context="Message error shown when trying to log in on an account has been suspended due to multiple breaches of Terms of Service">Your account has been suspended due to multiple breaches of MEGA’s Terms of Service. Please check your email inbox.</string>
    <string name="account_suspended_breache_ToS" context="Message error shown when trying to log in on an account has been suspended due to breach of Terms of Service">Your account was terminated due to a breach of MEGA’s Terms of Service, such as abuse of rights of others; sharing and/or importing illegal data; or system abuse.</string>

    <string name="file_storage_empty_folder" context="In a chat conversation when you try to send device’s images but there aren’t available images">No files</string>
    <string name="label_file_size_byte" context="size in byte">B</string>
    <string name="label_file_size_kilo_byte" context="size in kilobyte">KB</string>
    <string name="label_file_size_mega_byte" context="size in megabyte">MB</string>
    <string name="label_file_size_giga_byte" context="size in gigabyte">GB</string>
    <string name="label_file_size_tera_byte" context="size in terabyte">TB</string>

    <plurals name="number_of_versions" formatted="false">
        <item context="Number of versions of a file shown on the screen info of the file, version item" quantity="one">%1$d version</item>
        <item context="Number of versions of a file shown on the screen info of the file, version items" quantity="other">%1$d versions</item>
    </plurals>

    <string name="title_section_versions" context="Title of the section Versions for files">Versions</string>

    <string name="header_current_section_item" context="Header of the item to show the current version of a file in a list">Current version</string>
    <plurals name="header_previous_section_item">
        <item context="Header of the item to show the previous versions of a file in a list, file item" quantity="one">Previous version</item>
        <item context="" quantity="other">Previous versions</item>
    </plurals>

    <string name="general_revert" context="option menu to revert a file version">Revert</string>
    <string name="menu_item_clear_versions" context="option menu to clear all the previous versions">Clear previous versions</string>
    <plurals name="title_dialog_delete_version">
        <item context="Title of the dialog to confirm that a version os going to be deleted, version item" quantity="one">Delete version?</item>
        <item context="Title of the dialog to confirm that a version os going to be deleted, version items" quantity="other">Delete versions?</item>
    </plurals>

    <string name="content_dialog_delete_version" context="Content of the dialog to confirm that a version is going to be deleted">This version will be permanently removed.</string>
    <string name="content_dialog_delete_multiple_version" context="Content of the dialog to confirm that several versions are going to be deleted">These %d versions will be permanently removed.</string>

    <string name="chat_upload_title_notification" context="Title of the notification shown when a file is uploading to a chat">Chat uploading</string>

    <string name="settings_chat_upload_quality" context="Label for the option on setting to set up the quality of multimedia files uploaded to the chat">Chat video quality</string>
	<string name="settings_video_upload_quality" context="Label for the option on setting to set up the quality of video files to be uploaded">Video Quality</string>
    <string name="on_refuse_storage_permission" context="Text shown when the user refuses to permit the storage permission when enable camera upload">Camera Uploads needs to access your photos and other media on your device. Please go to the settings page and grant permission.</string>
    <string-array name="settings_chat_upload_quality_entries">
        <item context="the options for the option on setting to set up the quality of multimedia files uploaded to the chat, the options of origin quality multimedia file to upload.">Original quality</item>
        <item context="the options for the option on setting to set up the quality of multimedia files uploaded to the chat, the options of medium quality multimedia file to  upload.">Medium quality</item>
    </string-array>

    <string name="missed_call_notification_title" context="Title of the notification for a missed call">Missed call</string>
    <string name="file_properties_info_location" cotext="Refers to a location of file">Location</string>

    <string name="file_properties_folder_current_versions" cotext="Title of the label to show the size of the current files inside a folder">Current versions</string>
    <string name="file_properties_folder_previous_versions" cotext="Title of the label to show the size of the versioned files inside a folder">Previous versions</string>

    <plurals name="number_of_versions_inside_folder" formatted="false">
        <item context="Number of versioned files inside a folder shown on the screen info of the folder, version item" quantity="one">%1$d versioned file</item>
        <item context="Number of versioned files inside a folder shown on the screen info of the folder, version items" quantity="other">%1$d versioned files</item>
    </plurals>

    <string name="messages_forwarded_success" context="Confirmation message after forwarding one or several messages, version items">Messages forwarded</string>
    <string name="messages_forwarded_error" context="Error message after forwarding one or several messages to several chats">Error. Not correctly forwarded</string>
    <plurals name="messages_forwarded_partial_error" formatted="false">
        <item context="Error message if any of the forwarded messages fails, message item" quantity="one">Error. %1$d message not successfully forwarded</item>
        <item context="Error message if any of the forwarded messages fails, message items" quantity="other">Error. %1$d messages not successfully forwarded</item>
    </plurals>
    <plurals name="messages_forwarded_error_not_available" formatted="false">
        <item context="Error non existing resource after forwarding one or several messages to several chats, message item" quantity="one">Error. The resource is no longer available</item>
        <item context="Error non existing resource after forwarding one or several messages to several chats, message items" quantity="other">Error. The resources are no longer available</item>
    </plurals>

    <string name="turn_on_notifications_title" context="The title of fragment Turn on Notifications">Turn on Notifications</string>
    <string name="turn_on_notifications_subtitle" context="The subtitle of fragment Turn on Notifications">This way, you will see new messages\non your Android phone instantly.</string>
    <string name="turn_on_notifications_first_step" context="First step to turn on notifications">Open Android device [A]Settings[/A]</string>
    <string name="turn_on_notifications_second_step" context="Second step to turn on notifications">Open [A]Apps &amp; notifications[/A]</string>
    <string name="turn_on_notifications_third_step" context="Third step to turn on notifications">Select [A]MEGA[/A]</string>
    <string name="turn_on_notifications_fourth_step" context="Fourth step to turn on notifications">Open [A]App notifications[/A]</string>
    <string name="turn_on_notifications_fifth_step" context="Fifth step to turn on notifications">Switch to On and select your preferences</string>

    <plurals name="files_send_to_chat_success">
        <item context="Alert message after sending to chat one or several messages to several chats, version item" quantity="one">File sent</item>
        <item context="Alert message after sending to chat one or several messages to several chats, version items" quantity="other">Files sent</item>
    </plurals>
    <string name="files_send_to_chat_error" context="Error message after sending to chat one or several messages to several chats">Error. Not correctly sent</string>

    <string name="context_send_file_to_chat" context="menu option to send a file to a chat">Send to chat</string>

    <string name="remember_pwd_dialog_title" context="Title of the dialog ‘Do you remember your password?’">Do you remember your password?</string>
    <string name="remember_pwd_dialog_text_logout" context="Text of the dialog ‘Recovery Key exported’ when the user wants logout">You are about to logout, please test your password to ensure you remember it.\nIf you lose your password, you will lose access to your MEGA data.</string>
    <string name="remember_pwd_dialog_text" context="Text of the dialog ‘Do you remember your password?’">Please test your password to ensure you remember it. If you lose your password, you will lose access to your MEGA data.</string>
    <string name="remember_pwd_dialog_do_not_show" context="‘Do you remember your password?’ dialog option that permits user do not show it again">Don’t show me again</string>
    <string name="remember_pwd_dialog_button_test" context="Button of the dialog ‘Do you remember your password?’ that permits user test his password">Test password</string>
    <string name="test_pwd_title" context="Title of the activity that permits user test his password">Test your password</string>
    <string name="test_pwd_accepted" context="Message shown to the user when is testing her password and it is correct">Password accepted</string>
    <string name="test_pwd_wrong" context="Message shown to the user when is testing her password and it is wrong">Wrong password.\nBackup your Recovery Key as soon as possible!</string>
    <string name="recovery_key_exported_dialog_title" context="Title of the dialog ‘Recovery Key exported’">Recovery Key exported</string>
    <string name="recovery_key_exported_dialog_text" context="Text of the dialog ‘Recovery Key exported’">The Recovery Key has been exported into the Offline section as MEGARecoveryKey.txt.\nNote: It will be deleted if you log out, please store it in a safe place.</string>
    <string name="recovery_key_exported_dialog_text_logout" context="Text of the dialog ‘Recovery Key exported’ when the user wants logout">You are about to logout, please test your password to ensure you remember it.\nIf you lose your password, you will lose access to your MEGA data.</string>
    <string name="option_copy_to_clipboard" context="Option that permits user copy to clipboard">Copy to clipboard</string>
    <string name="option_export_recovery_key" context="Option that permits user export his recovery key">Export Recovery Key</string>
    <string name="proceed_to_logout" context="Option that permits user logout">Proceed to logout</string>
    <string name="recovery_key_bottom_sheet" context="Title of the preference Recovery key on Settings section">Recovery Key</string>
    <string name="option_save_on_filesystem" context="Option that permits user save on File System">Save on File System</string>
    <string name="message_copied_to_clipboard" context="Message shown when something has been copied to clipboard">Copied to clipboard</string>

    <string name="message_jump_latest" context="text of the label to show that you have messages unread in the chat conversation">Jump to latest</string>
    <string name="message_new_messages" context="text of the label to show that you have new messages in the chat conversation">New messages</string>

    <string name="notification_subtitle_incoming" context="Title of the notification shown on the action bar when there is a incoming call">Incoming call</string>
    <string name="notification_incoming_action" context="notification action to launch the incoming call page">Go to the call</string>
    <string name="notification_enable_display" context="text explains why needs to go to system setting to enable allow display over other apps">MEGA background pop-ups are disabled.\nTap to change the settings.</string>

    <plurals name="number_unread_messages">
        <item context="Subtitle to show the number of unread messages on a chat, unread message" quantity="one">%1$s unread message</item>
        <item context="Subtitle to show the number of unread messages on a chat, unread messages" quantity="other">%1$s unread messages</item>
    </plurals>

    <plurals name="plural_number_messages_chat_notification">
        <item context="Notification title to show the number of unread chats, unread message" quantity="one">%1$d unread chat</item>
        <item context="Notification title to show the number of unread chats, unread messages" quantity="other">%1$d unread chats</item>
    </plurals>

    <string name="chat_loading_messages" context="Message shown when a chat is opened and the messages are being recovered">[A]Loading[/A] [B]Messages&#8230;[/B]</string>

    <string name="general_error_internal_node_not_found" context="Error message shown when opening a file link which doesn’t exist">File or folder not found. Are you logged in with a different account in your browser? You can only access files or folders from the account you are currently logged in with in the app</string>


    <string name="context_loop_video" context="menu option to loop video or audio file">Loop</string>

    <string name="settings_security_options_title" context="Title of the category Security options on Settings section">Security options</string>
    <string name="settings_recovery_key_title" context="Title of the preference Recovery key on Settings section">Recovery Key</string>
    <string name="settings_recovery_key_summary" context="Summary of the preference Recovery key on Settings section">Exporting the Recovery Key and keeping it in a secure location enables you to set a new password without data loss.</string>

    <string name="login_connectivity_issues" context="message when a temporary error on logging in is due to connectivity issues">Unable to reach MEGA. Please check your connectivity or try again later.</string>
    <string name="login_servers_busy" context="message when a temporary error on logging in is due to servers busy">Servers are too busy. Please wait.</string>
    <string name="login_API_lock" context="message when a temporary error on logging in is due to SDK is waiting for the server to complete a request due to an API lock">This process is taking longer than expected. Please wait.</string>
    <string name="login_API_rate" context="message when a temporary error on logging in is due to SDK is waiting for the server to complete a request due to a rate limit">Too many requests. Please wait.</string>
    <string name="login_in_progress" context="message when previous login is being canceled">Canceling login process. Please wait&#8230;</string>

    <string name="corrupt_video_dialog_text" context="when open audio video player, the file that it try to open is damaged or does not exist">Error. The file is corrupted or does not exist.</string>


    <string name="section_playlist" context="Title of the screen Playlist">Playlist</string>
    <string name="playlist_state_playing" context="Text shown in playlist subtitle item when a file is reproducing">Now playing&#8230;</string>
    <string name="playlist_state_paused" context="Text shown in playlist subtitle item when a file is reproducing but it is paused">Paused</string>

    <string name="context_option_print" context="Menu option to print the recovery key from Offline section">Print</string>

    <string name="save_MK_confirmation" context="Message when the recovery key has been successfully saved on the filesystem">The Recovery Key has been successfully saved</string>

    <string name="pending_outshare_indicator" context="label to indicate that a share is still pending on outgoing shares of a node">(Pending)</string>

    <string name="option_enable_chat_rich_preview" context="Title of the dialog to disable the rich links previews on chat">Rich URL Previews</string>

    <string name="button_always_rich_links" context="Button to allow the rich links previews on chat">Always Allow</string>
    <string name="button_not_now_rich_links" context="Button do not allow now the rich links previews on chat">Not Now</string>
    <string name="button_never_rich_links" context="Button do not allow the rich links previews on chat">Never</string>

    <string name="title_enable_rich_links" context="Title of the dialog to enable the rich links previews on chat">Enable rich URL previews</string>

    <string name="text_enable_rich_links" context="Text of the dialog to enable the rich links previews on chat">Enhance the MEGAchat experience. URL content will be retrieved without end-to-end encryption.</string>

    <string name="subtitle_mega_rich_link_no_key" context="Subtitle of a MEGA rich link without the decryption key">Tap to enter the Decryption Key</string>

    <string name="error_password" context="when the user tries to creates a MEGA account or tries to change his password and the password strength is very weak">Please enter a stronger password</string>

    <string name="title_acceptance_contact_request_notification" context="title of the notification for an acceptance of a contact request">New contact</string>
    <string name="title_storage_usage" context="title of usage storage section in Storage">Storage Usage</string>

    <plurals name="plural_number_contact_request_notification">
        <item context="Notification title to show the number of incoming contact request, contact request" quantity="one">%1$d pending contact request</item>
        <item context="Notification title to show the number of incoming contact request, contact requests" quantity="other">%1$d pending contact requests</item>
    </plurals>

    <string name="title_new_contact_request_notification" context="title of the notification for a new incoming contact request">New contact request</string>

    <string name="type_message_hint_with_title" context="Hint shown in the field to write a message in the chat screen (chat with customized title)">Write message to “%s”&#8230;</string>
    <string name="transfers_empty_new" context="message shown in the screen when there are not any active transfer">[B]No active[/B][A] Transfers[/A][B].[/B]</string>
    <string name="completed_transfers_empty_new" context="message shown in the screen when there are not any active transfer">[B]No completed[/B][A] Transfers[/A][B].[/B]</string>
    <string name="file_browser_empty_folder_new" context="Text that indicates that a folder is currently empty">[B]Empty[/B][A] Folder[/A][B].[/B]</string>

    <string name="type_message_hint_with_customized_title" context="Hint shown in the field to write a message in the chat screen (chat with customized title)">Write message to “%s”&#8230;</string>
    <string name="type_message_hint_with_default_title" context="Hint shown in the field to write a message in the chat screen (chat with default title)">Write message to %s&#8230;</string>

    <string name="settings_2fa" context="Title of setting Two-Factor Authentication">Two-Factor Authentication</string>
    <string name="setting_subtitle_2fa" context="Subtitle of setting Two-Factor Authentication when the preference is disabled">Two-Factor Authentication is a second layer of security for your account.</string>
    <string name="title_2fa" context="Title of the screen Two-Factor Authentication">Why do you need two-factor authentication?</string>
    <string name="two_factor_authentication_explain">Two-factor authentication is a second layer of security for your account. Which means that even if someone knows your password they cannot access it, without also having access to the six digit code only you have access to.</string>
    <string name="button_setup_2fa" context="Button that permits user begin with the process of enable Two-Factor Authentication">Begin Setup</string>
    <string name="explain_qr_seed_2fa_1" context="Text that explain how to do with Two-Factor Authentication QR">Scan or copy the seed to your Authenticator App.</string>
    <string name="explain_qr_seed_2fa_2" context="Text that explain how to do with Two-Factor Authentication seed">Be sure to backup this seed to a safe place in case you lose your device.</string>
    <string name="explain_confirm_2fa" context="Text that explain how to confirm Two-Factor Authentication">Please enter the 6-digit code generated by your Authenticator App.</string>
    <string name="general_verify" context="Text button">Verify</string>
    <string name="general_next" context="Text button">Next</string>
    <string name="qr_seed_text_error" context="Text of the alert dialog to inform the user when an error occurs when try to enable seed or QR of Two-Factor Authentication">An error occurred generating the seed or QR code, please try again.</string>
    <string name="title_2fa_enabled" context="Title of the screen shown when the user enabled correctly Two-Factor Authentication">Two-Factor Authentication Enabled</string>
    <string name="description_2fa_enabled" context="Description of the screen shown when the user enabled correctly Two-Factor Authentication">Next time you login to your account you will be asked to enter a 6-digit code provided by your Authenticator App.</string>
    <string name="recommendation_2fa_enabled">If you lose access to your account after enabling 2FA and you have not backed up your Recovery Key, MEGA can\'t help you gain access to it again.\n<b>Backup your Recovery Key</b></string>
    <string name="pin_error_2fa" context="Error shown when it is scanning a QR code and it is invalid">Invalid code</string>
    <string name="lost_your_authenticator_device" context="Title of screen Lost authenticator decive">Lost your Authenticator device?</string>
    <string name="login_verification" context="Title of screen Login verification with Two-Factor Authentication">Login Verification</string>
    <string name="change_password_verification" context="Title of screen Change password verification with Two-Factor Authentication">Two-Factor Authentication\nChange password</string>
    <string name="cancel_account_verification" context="Title of screen Cancel account verification with Two-Factor Authentication">Two-Factor Authentication\nCancel account</string>
    <string name="change_mail_verification" context="Title of screen Change mail verification with Two-Factor Authentication">Two-Factor Authentication\nChange email</string>
    <string name="disable_2fa_verification" context="Title of screen Disable Two-Factor Authentication">Disable Two-Factor Authentication</string>
    <string name="title_lost_authenticator_device" context="Title of screen Lost authenticator decive">Lost your Authenticator device?</string>
    <string name="error_disable_2fa" context="When the user tries to disable Two-Factor Authentication and some error ocurr in the process">An error occurred trying to disable Two-Factor Authentication. Please try again.</string>
    <string name="error_enable_2fa" context="When the user tries to enable Two-Factor Authentication and some error ocurr in the process">An error occurred trying to enable Two-Factor Authentication. Please try again.</string>
    <string name="title_enable_2fa" context="Title of the dialog shown when a new account is created to suggest user enable Two-Factor Authentication">Enable Two-Factor Authentication</string>
    <string name="label_2fa_disabled" context="Label shown when it disables the Two-Factor Authentication">Two-Factor Authentication Disabled</string>
    <string name="open_app_button" context="Text of the button which action is to show the authentication apps">Open in</string>
    <string name="intent_not_available_2fa" context="message when trying to open a link that contains the seed to enable Two-Factor Authentication but there isn’t any app that open it">There isn’t any available app to enable Two-Factor Authentication on your device</string>
    <string name="general_close" context="Text button">Close</string>

    <string name="backup_rk_2fa_end" context="Label shown when Two-Factor Authentication has been enabled to alert user that has to back up his Recovery Key before finish the process">Export your Recovery Key to finish</string>
    <string name="no_authentication_apps_title" context="Title of dialog shown when it tries to open an authentication app and there is no installed">Authenticator App</string>
    <string name="open_play_store_2fa" context="Message shown to ask user if wants to open Google Play to install some authenticator app">Would you want to open Google Play to install an Authenticator App?</string>
    <string name="play_store_label" context="Label Play Store">Play Store</string>
    <string name="text_2fa_help" context="Text shown in an alert explaining how to continue to enable Two-Factor Authentication">You need an authenticator app to enable 2FA on MEGA. You can download and install the Google Authenticator, Duo Mobile, Authy or Microsoft Authenticator app for your phone or tablet.</string>


    <string name="number_correctly_imported_from_chat" context="success message when importing multiple files from">%d files shared successfully</string>
    <string name="number_no_imported_from_chat" context="error message when importing multiple files from chat">%d files were not shared</string>
    <string name="preview_content" context="button’s text to open a full screen image">Preview Content</string>

    <string name="no_network_connection_on_play_file" context="message shown when the user clicks on media file chat message, there is no network connection and the file is not been downloaded">The streaming can not be executed and the file has not been downloaded</string>
    <string name="file_already_exists" context="message when trying to save for offline a file that already exists">File already exists in Saved for Offline</string>

    <plurals name="error_forwarding_messages">
        <item context="Error message if forwarding a message failed, one message" quantity="one">Message not forwarded</item>
        <item context="Error message if forwarding a message failed, many messages" quantity="other">Messages not forwarded</item>
    </plurals>

    <string name="title_confirmation_disable_rich_links" context="Title of the dialog to disable the rich links previews on chat">Rich URL Previews</string>
    <string name="text_confirmation_disable_rich_links" context="Text of the dialog to disable the rich links previews on chat">You are disabling rich URL previews permanently. You can re-enable rich URL previews in your settings. Do you want to proceed?</string>

    <string name="call_missed_messages" context="Message shown when a call ends.">[A]Missed call[/A]</string>
    <string name="call_rejected_messages" context="Message shown when a call ends.">[A]Call was rejected[/A]</string>
    <string name="call_cancelled_messages" context="Message shown when a call ends.">[A]Call was cancelled[/A]</string>
    <string name="call_failed_messages" context="Message shown when a call ends.">[A]Call failed[/A]</string>
    <string name="call_not_answered_messages" context="Message shown when a call ends.">[A]Call was not answered[/A]</string>

    <string name="contact_email" context="Indicates that can type a contact email">Contact’s email</string>
    <string name="contact_not_added" context="When it tries to add a contact in a list an is already added">You have already added this contact.</string>

    <string name="error_message_invalid_format" context="Content of a normal message that cannot be recognized">Invalid message format</string>
    <string name="error_message_invalid_signature" context="Content of a normal message that cannot be recognized">Invalid message signature</string>

    <string name="error_streaming" context="When the user tries to reproduce a file through streaming and ocurred an error creating it">An error occurred trying to create the stream</string>

    <string name="context_restore" context="Menu option to restore an item from the Rubbish bin">Restore</string>

    <string name="context_correctly_node_restored" context="success message when a node was restore from Rubbish bin">Restored to %s</string>
    <string name="context_no_restored" context="error message when a node was restore from Rubbish bin">Error. Not restored</string>

    <string name="context_send_message" context="menu item from contact section to send a message to a contact">Send Message</string>

    <plurals name="plural_contact_sent_to_chats">
        <item context="Message shown when a contact is successfully sent to several chats, one contact" quantity="one">Contact sent to chats successfully</item>
        <item context="Message shown when a contact is successfully sent to several chats, more contacts" quantity="other">Contacts sent to chats successfully</item>
    </plurals>

    <string name="error_MEGAdrop_not_supported" context="Error message on opening a MEGAdrop folder link">MEGAdrop folders are not supported yet</string>

    <string name="pre_overquota_alert_text" context="Pre overquota error dialog when trying to copy or import a file">This action cannot be completed as it would take you over your current storage limit. Would you like to upgrade your account?</string>

    <string name="archived_chats_title_section" context="Title of the section Archived chats">Archived chats</string>

    <string name="archived_chats_show_option" context="Text of the option to show the arhived chat, it shows the number of archived chats">Archived chats (%d)</string>

    <string name="archive_chat_option" context="Title of the option on the chat list to archive a chat">Archive Chat</string>
    <string name="unarchive_chat_option" context="Title of the option on the chat list to unarchive a chat">Unarchive Chat</string>

    <string name="general_archive" context="Confirmation button of the dialog to archive a chat">Archive</string>
    <string name="general_unarchive" context="Confirmation button of the dialog to unarchive a chat">Unarchive</string>

    <string name="success_archive_chat" context="Message shown when a chat is successfully archived, it shows the name of the chat">%s chat was archived.</string>
    <string name="error_archive_chat" context="Error message shown when a chat has not be archived, it shows the name of the chat">Error. %s chat was not archived.</string>

    <string name="success_unarchive_chat" context="Message shown when a chat is successfully unarchived, it shows the name of the chat">%s chat was unarchived.</string>
    <string name="error_unarchive_chat" context="Error message shown when a chat has not be unarchived, it shows the name of the chat">Error. %s chat was not able to be unarchived.</string>

    <string name="archived_chats_empty" context="Message shown when the user has no archived chats">[A]No[/A] [B]Archived Chats[/B]</string>

    <string name="inactive_chat" context="Subtitle of chat screen when the chat is inactive">Inactive chat</string>
    <string name="archived_chat" context="Subtitle of chat screen when the chat is archived">Archived chat</string>

    <string name="number_incorrectly_restored_from_rubbish" context="error message when restoring several nodes from rubbish">%d items were not restored successfully</string>
    <string name="number_correctly_restored_from_rubbish" context="success message when restoring several nodes from rubbish">%d items restored successfully</string>

    <string name="join_call_layout" context="Title of the layout to join a group call from the chat screen">Tap to join the call</string>

    <string name="invite_contacts" context="Label shown when the user wants to add contacts into his MEGA account">Invite contacts</string>
    <string name="share_with" cotext="Label shown when the user wants to share something with other contacts">Share with</string>
    <string name="contacts_list_empty_text_loading_share" context="Message shown while the contact list from the device and from MEGA is being read and then shown to the user">Loading contacts&#8230;</string>
    <string name="title_new_group" context="Title of the screen New Group">New Group</string>
    <string name="subtitle_new_group" context="Subtitle of the screen New Group">Type group name</string>
    <string name="hint_type_group" context="Hint of edittext shown when it is creating a new group to guide user to type the name of the group">Name your group</string>
    <string name="confirmation_delete_contact" context="Text of the confirm dialog shown when it wants to remove a contact from a chat">Remove %s from this chat?</string>

    <string name="settings_file_management_file_versions_title" context="Settings preference title to show file versions info of the account">File versions</string>
    <string name="settings_file_management_file_versions_subtitle" context="Settings preference subtitle to show file versions info of the account">%1$d file versions, taking a total of %2$s</string>

    <string name="settings_file_management_category" context="Title of the section File management on Settings section">File Management</string>

    <string name="settings_file_management_delete_versions" context="Option in Settings to delete all the versions of the account">Delete all older versions of my files</string>
    <string name="settings_file_management_subtitle_delete_versions" context="subtitle of the option in Settings to delete all the versions of the account">All current files will remain. Only historic versions of your files will be deleted.</string>

    <string name="text_confirmation_dialog_delete_versions" context="Text of the dialog to delete all the file versions of the account">You are about to delete the version histories of all files. Any file version shared to you from a contact will need to be deleted by them.\n\nPlease note that the current files will not be deleted.</string>

    <string name="success_delete_versions" context="success message when deleting all the versions of the account">File versions deleted successfully</string>
    <string name="error_delete_versions" context="error message when deleting all the versions of the account">An error occurred while trying to delete all previous versions of your files, please try again later.</string>

    <string name="settings_enable_file_versioning_title" context="Title of the option to enable or disable file versioning on Settings section">File Versioning</string>
    <string name="settings_enable_file_versioning_subtitle" context="Subtitle of the option to enable or disable file versioning on Settings section">Enable or disable file versioning for your entire account.\nDisabling file versioning does not prevent your contacts from creating new versions in shared folders.</string>
    <string name="choose_chat" context="section title to select a chat to send a file">Choose chat</string>

    <string name="type_mail" context="Hint shown to guide user on activity add contacts">Tap, enter name or email</string>

    <string name="confirmation_invite_contact" context="Text of the confirm dialog shown when it wants to add a contact from a QR scaned">Add %s to your contacts?</string>
    <string name="confirmation_not_invite_contact" context="Text of the confirm dialog shown when it wants to add a contact from a QR scaned and is already added before">You have already added the contact %s.</string>
    <string name="confirmation_invite_contact_already_added" context="Text of the confirm dialog shown when it wants to add a contact from a QR scaned and is already added before">You have already added the contact %s.</string>
    <string name="confirmation_share_contact" context="Text of the confirm dialog shown when it wants to add a contact from a QR scaned">Share with %s?</string>
    <string name="new_group_chat_label" context="Text button for init a group chat">New group chat</string>
    <string name="add_contacts" context="Label shown when the user wants to add contacts into a chat conversation">Add contacts</string>

    <string name="title_alert_logged_out" context="Title of the alert when the account have been logged out from another client">Logged out</string>
    <string name="account_confirmed" context="Text shown to indicate user that his account has already been confirmed">Your account has been activated. Please log in.</string>
    <string name="confirm_account" context="Text shown to indicate user that his account should be confirmed typing his password">Please enter your password to confirm your account</string>

    <string name="error_own_email_as_contact" context="Error shown if a user tries to add their own email address as a contact">There’s no need to add your own email address</string>

    <string name="invalid_code" context="Error shown when it is scanning a QR code and it is invalid">Invalid code</string>

    <string name="text_almost_full_warning" context="Text of the dialog shown when the storage of a FREE account is almost full">Cloud Drive is almost full. Upgrade to PRO and get up to %1$s of storage and %2$s of transfer quota.</string>
    <string name="text_almost_full_warning_pro_account" context="Text of the dialog shown when the storage of a PRO I or II account is almost full">Cloud Drive is almost full. Upgrade now and get up to %1$s of storage and %2$s of transfer quota.</string>
    <string name="text_almost_full_warning_pro3_account" context="Text of the dialog shown when the storage of a PRO III account is almost full">Cloud Drive is almost full. If you need more storage please contact MEGA support to get a custom plan.</string>
    <string name="text_storage_full_warning" context="Text of the dialog shown when the storage of a FREE account is full">Cloud Drive is full. Upgrade to PRO and get up to %1$s of storage and %2$s of transfer quota.</string>
    <string name="text_storage_full_warning_pro_account" context="Text of the dialog shown when the storage of a PRO I or II account is full">Cloud Drive is full. Upgrade now and get up to %1$s of storage and %2$s of transfer quota.</string>
    <string name="text_storage_full_warning_pro3_account" context="Text of the dialog shown when the storage of a PRO III account is full">Cloud Drive is full. If you need more storage please contact MEGA support to get a custom plan.</string>
    <string name="button_plans_almost_full_warning" context="Button of the dialog shown when the storage is almost full to see the available PRO plans">See plans</string>
    <string name="button_custom_almost_full_warning" context="Button of the dialog shown when the storage is almost full to custom a plan">Custom plan</string>
    <string name="button_bonus_almost_full_warning" context="Button of the dialog shown when the storage is almost full to get bonus">Get Bonus</string>

    <string name="title_mail_upgrade_plan" context="Mail title to upgrade to a custom plan">Upgrade to a custom plan</string>
    <string name="subject_mail_upgrade_plan" context="Mail subject to upgrade to a custom plan">Ask us how you can upgrade to a custom plan:</string>

    <string name="word_me" context="Used in chat list screen to indicate in a chat list item that the message was sent by me, followed by the message">Me:</string>

    <string name="call_button" context="Title of the button in the contact info screen to start an audio call">Call</string>
    <string name="message_button" context="Title of the button in the contact info screen to send a message">Message</string>
    <string name="video_button" context="Title of the button in the contact info screen to start a video call">Video</string>

    <string name="title_chat_explorer" context="Title of chat explorer to send a link or file to a chat">Send to&#8230;</string>
    <string name="title_cloud_explorer" context="Title of cloud explorer to upload a link or file">Upload to&#8230;</string>

    <string name="contact_info_button_more" context="More button in contact info page">More</string>

    <plurals name="plural_select_file">
        <item context="Section title to select a file to perform an action, one file" quantity="one">Choose File</item>
        <item context="Section title to select a file to perform an action, more files" quantity="other">Choose Files</item>
    </plurals>

    <string name="title_confirm_send_invitation" context="Title of confirmation dialog of sending invitation to a contact">Invite %1$s?</string>

    <string name="title_share_folder_explorer" context="Title of shared folder explorer to choose a folder to perform an action">Choose folder</string>

    <string name="login_warning_abort_transfers" context="Popup message shown if an user try to login while there is still living transfer">All transfers will be cancelled, do you want to login?</string>
    <string name="logout_warning_abort_transfers" context="Popup message shown if an user try to login while there is still living transfer">All transfers will be cancelled, do you want to logout?</string>

    <string name="subtitle_read_only_permissions" context="Label to explain the read only participant permission in the options panel of the group info screen">Read only</string>

    <string name="used_space" context="Label shown the total space and the used space in an account">[A]%1$s [/A][B]of %2$s used[/B]</string>

    <string name="staging_api_url_title" context="title of the alert dialog when the user is changing the API URL to staging">Change to a test server?</string>
    <string name="staging_api_url_text" context="text of the alert dialog when the user is changing the API URL to staging">Are you sure you want to change to a test server? Your account may suffer irrecoverable problems</string>

    <string name="title_confirmation_open_camera_on_chat" context="Title of the confirmation dialog to open the camera app and lose the relay of the local camera on the in progress call">Open camera?</string>
    <string name="confirmation_open_camera_on_chat" context="Text of the confirmation dialog to open the camera app and lose the relay of the local camera on the in progress call">If you open the camera, your video transmission will be paused in the current call.</string>

    <string name="notification_chat_undefined_title" context="Title of the notification when there is unknown activity on the Chat">Chat activity</string>
    <string name="notification_chat_undefined_content" context="Content of the notification when there is unknown activity on the Chat">You may have new messages</string>
    <string name="retrieving_message_title" context="When app is retrieving push message">Retrieving message</string>

    <string name="settings_rb_scheduler_enable_title" context="Title of Rubbish bin scheduler option in settings to enable or disable the functionality">Rubbish Bin Clearing Scheduler</string>
    <string name="settings_rb_scheduler_enable_subtitle" context="Subtitle of Rubbish bin scheduler option in settings to enable or disable the functionality in free accounts">The Rubbish Bin is cleared for you automatically.</string>

    <string name="settings_rb_scheduler_enable_period_PRO" context="Title of Rubbish bin scheduler option in settings to enable or disable the functionality in PRO accounts">The minimum period is 7 days.</string>
    <string name="settings_rb_scheduler_enable_period_FREE" context="Title of Rubbish bin scheduler option in settings to enable or disable the functionality in PRO accounts">The minimum period is 7 days and your maximum period is 30 days.</string>
	<string name="settings_compression_queue_subtitle" context="Sub title of compression queue notification option in settings indicating the size limits. Please keep the placeholders because are to show the size limits including units in runtime. For example: The minimum size is 100MB and the maximum size is 1000MB.">The minimum size is %1$s and the maximum size is %2$s.</string>

    <string name="settings_rb_scheduler_select_days_title" context="Title of Rubbish bin scheduler option in settings to set up the number of days of the rubbish bin scheduler">Remove files older than</string>
    <string name="settings_rb_scheduler_select_days_subtitle" context="Subtitle of Rubbish bin scheduler option in settings to show the number of days set up to the rubbish bin scheduler">%d days</string>
	<string name="settings_video_compression_queue_size_popup_title" context="Title of popup that userd to set compression queue size (in MB) in settings">Notify me when size is larger than</string>

	<string name="settings_video_compression_queue_size_title" context="Title of compression queue size option in settings">If videos to compress are larger than</string>

    <string name="settings_rb_scheduler_alert_disabling" context="Text of the alert when a FREE user tries to disable the RB scheduler">To disable the Rubbish Bin Clearing Scheduler or set a longer retention period, you need to subscribe to a PRO plan.</string>

    <string name="hint_days" context="Hint of the field to write the days of the rubbish bin scheduler">days</string>
    <string name="get_chat_link_option" context="Title of the option to generate a public chat link">Get chat link</string>
    <string name="manage_chat_link_option" context="Title of the option to manage a public chat link">Manage chat link</string>

    <string name="make_chat_private_option" context="Title of the option to make a public chat private">Enable Encrypted Key Rotation</string>
    <string name="make_chat_private_option_text" context="Text of the dialog to change a public chat to private (enable encrypted key rotation)">Key rotation is slightly more secure, but does not allow you to create a chat link and new participants will not see past messages.</string>

    <string name="message_created_chat_link" context="Text shown when a moderator of a chat create a chat link. Please keep the placeholder because is to show the moderator’s name in runtime.">[A]%1$s[/A][B] created a chat link.[/B]</string>
    <string name="message_deleted_chat_link" context="Text shown when a moderator of a chat delete a chat link. Please keep the placeholder because is to show the moderator’s name in runtime.">[A]%1$s[/A][B] deleted the chat link.[/B]</string>

    <string name="action_delete_link" context="Title of the option to delete a chat link">Delete chat link</string>

    <string name="title_alert_chat_link_error" context="Title of the alert when a chat link is invalid">Chat link</string>
    <string name="confirmation_close_sessions_text" context="Text of the dialog to confirm after closing all other sessions">This will log you out on all other active sessions except the current one.</string>
    <string name="confirmation_close_sessions_title" context="Title of the dialog to confirm after closing all other sessions">Do you want to close all other sessions?</string>

    <string name="number_of_participants" context="Subtitle chat screen for groups with permissions and not archived, Plural of participant. 2 participants">%d participants</string>

    <string name="action_join" context="Label of the button to join a chat by a chat link">Join</string>

    <string name="observers_chat_label" context="Label for observers of a group chat">Observers</string>

    <string name="error_chat_link" context="Message on the title of the chat screen if there were any error loading the chat link">Error loading the chat link.</string>

    <string name="error_chat_link_init_error" context="Message on the title of the chat screen if there were any error loading the chat link without logging">Error initialising chat when loading the chat link.</string>

    <string name="confirmation_rejoin_chat_link" context="Message on the alert to join a group chat that the user previously was part of">You are trying to preview a chat that you were previously a member of. Do you want to join the chat again?</string>
    <string name="alert_already_participant_chat_link" context="Message on the alert to preview a chat link if the user is already a participant">You are already participating in this chat.</string>

    <string name="alert_invalid_preview" context="Message on the alert to close a chat preview if the link is invalid">This chat preview is no longer available. If you leave the preview, you won’t be able to reopen it.</string>

    <string name="message_set_chat_private" context="Text shown when a moderator changes the chat to private. Please keep the placeholder because is to show the moderator’s name in runtime.">[A]%1$s[/A][B] enabled encrypted key rotation.[/B]</string>

    <string name="invalid_chat_link" context="error message shown when a chat link is invalid">This conversation is no longer available</string>
    <string name="invalid_chat_link_args" context="error message shown when a chat link is not well formed">Invalid chat link</string>

    <string name="ekr_label" context="When it is creating a new group chat, this option permits to establish it private or public">Encrypted Key Rotation</string>
    <string name="ekr_explanation" context="Text of the dialog to change a public chat to private (enable encrypted key rotation)">Key rotation is slightly more secure, but does not allow you to create a chat link and new participants will not see past messages.</string>

    <string name="subtitle_chat_message_enabled_ERK" context="Text of the dialog to change a public chat to private (enable encrypted key rotation)">Key rotation is slightly more secure, but does not allow you to create a chat link and new participants will not see past messages.</string>
    <string name="action_open_chat_link" context="Menu item">Open chat link</string>

    <string name="invite_not_sent_already_sent" context="Message shown when a contact request has not been sent because the invitation has been sent before">The invitation to contact %s has been sent before and can be consulted in the Sent Requests tab.</string>

    <string name="save_qr_cloud_drive" context="Label shown to indicate the QR is saving in Cloud Drive">Saving %s in Cloud Drive&#8230;</string>

    <string name="general_folders" context="General label for folders">Folders</string>
    <string name="general_files" context="General label for files">Files</string>
    <string name="general_save_to_device" context="Item menu option upon right click on one or multiple files">Save to device</string>

    <string name="title_upload_explorer" context="Title of cloud explorer to upload a file">Upload to MEGA</string>
    <string name="choose_destionation" context="Label choose destination">Choose destination</string>
    <string name="general_show_more" context="Label that indicates show more items">Show More</string>
    <string name="general_show_less" context="Label that indicates show less items">Show Less</string>

    <string name="notification_new_contact_request" context="Subtitle of the historic notification for a new contact request">[A]%s [/A][B]sent you a contact request.[/B]</string>
    <string name="notification_new_contact" context="Subtitle of the historic notification for a new contact">[A]%s [/A][B]is now a contact.[/B]</string>
    <string name="notification_new_shared_folder" context="Subtitle of the historic notification for a new shared folder">[B]New shared folder from [/B][A]%s.[/A]</string>

    <string name="notification_reminder_contact_request" context="Subtitle of the historic notification for a reminder new contact request">[A]Reminder: [/A][B]%s [/B][C]sent you a contact request.[/C]</string>

    <string name="title_contact_request_notification_cancelled" context="Title of the historic notification for a contact request cancelled">Contact request cancelled</string>
    <string name="subtitle_contact_request_notification_cancelled" context="Subtitle of the historic notification for contact request cancelled">[A]%s [/A][B]cancelled the contact request.[/B]</string>

    <string name="title_contact_notification_deleted" context="Title of the historic notification when an user deletes you as contact">Contact deleted</string>
    <string name="subtitle_contact_notification_deleted" context="Subtitle of the historic notification when an user deletes you as contact">[A]%s [/A][B]deleted you as a contact.[/B]</string>

    <string name="title_contact_notification_blocked" context="Title of the historic notification when an user blocks you as contact">Contact blocked</string>
    <string name="subtitle_contact_notification_blocked" context="Subtitle of the historic notification when an user blocks you as contact">[A]%s [/A][B]blocked you as a contact.[/B]</string>

    <string name="section_notification_with_unread" context="Item of the navigation title for the notification section when there is any unread">Notifications [A](%1$d)[/A]</string>

    <string name="title_account_notification_deleted" context="Title of the historic notification for an account deleted">Account deleted</string>
    <string name="subtitle_account_notification_deleted" context="Subtitle of the historic notification for an account deleted">[B]The account [/B][A]%s[/A][B] has been deleted.[/B]</string>

    <string name="subtitle_file_takedown_notification" context="Subtitle of file takedown historic notification">[A]Your publicly shared file [/A][B]%s[/B][C] has been taken down.[/C]</string>
    <string name="subtitle_folder_takedown_notification" context="Subtitle of folder takedown historic notification">[A]Your publicly shared folder [/A][B]%s[/B][C] has been taken down.[/C]</string>

    <string name="subtitle_file_takedown_reinstated_notification" context="Subtitle of a file takedown reinstated historic notification">[A]Your publicly shared file [/A][B]%s[/B][C] has been reinstated.[/C]</string>
    <string name="subtitle_folder_takedown_reinstated_notification" context="Subtitle of a folder takedown reinstated historic notification">[A]Your publicly shared folder [/A][B]%s[/B][C] has been reinstated.[/C]</string>

    <string name="title_outgoing_contact_request" context="Title of the historic notification for outgoing contact requests">Sent request</string>
    <string name="title_incoming_contact_request" context="Title of the historic notification for incoming contact requests">Received request</string>

    <string name="subtitle_outgoing_contact_request_denied" context="Subtitle of the historic notification for contact request denied">[A]%s [/A][B]denied your contact request.[/B]</string>
    <string name="subtitle_outgoing_contact_request_accepted" context="Subtitle of the historic notification for contact request accepted">[A]%s [/A][B]accepted your contact request.[/B]</string>

    <string name="notification_deleted_shared_folder" context="Subtitle of the historic notification for deleted shared folders (one or many)">[B]Access to folders shared by [/B][A]%s[/A][B] were removed.[/B]</string>
    <string name="notification_left_shared_folder" context="Subtitle of the historic notification when a contact leaves a shared folder">[A]%s[/A][B] has left a shared folder.[/B]</string>
    <string name="notification_left_shared_folder_with_name" context="Subtitle of the historic notification when a contact leaves a shared folder and the name of the folder is known">[A]%1$s[/A][B] has left the shared folder [/B][A]%2$s.[/A]</string>

    <string name="subtitle_incoming_contact_request_ignored" context="Subtitle of the historic notification for incoming contact request ignored">[B]Contact request from [/B][A]%s [/A][B]was ignored[/B]</string>
    <string name="subtitle_incoming_contact_request_accepted" context="Subtitle of the historic notification for incoming contact request accepted">[B]Contact request from [/B][A]%s [/A][B]was accepted[/B]</string>
    <string name="subtitle_incoming_contact_request_denied" context="Subtitle of the historic notification for incoming contact request declined">[B]Contact request from [/B][A]%s [/A][B]was declined[/B]</string>

    <string name="type_of_my_account" context="Subtitle of the Upgrade account section">Your current account is [A]%s[/A]</string>
    <string name="footnote_achievements" context="Footnote to clarify the storage space is subject to the achievement program">* Subject to your participation in our achievement program</string>
    <string name="select_payment_method" context="after choosing one PRO plan, the user have to choose the payment method: credit card, fortumo, etc">Select payment method</string>

    <string name="billing_period_title" context="title of billing period">Billing period</string>
    <string name="billed_monthly_text" context="option of billing period, monthly">[A]Billed monthly[/A] %s /month</string>
    <string name="billed_yearly_text" context="option of billing period, yearly">[A]Billed yearly[/A] %s /year</string>
    <string name="button_cancel" context="dialog option cancel in alert dialog">Cancel</string>
    <string name="button_continue" context="dialog option continue in alert dialog">Continue</string>

    <string name="payment_method_google_wallet" context="one of the payment methods">[A]Google Pay[/A] (subscription)</string>
    <string name="payment_method_credit_card" context="one of the payment methods">[A]Credit Card[/A] (subscription)</string>
    <string name="payment_method_fortumo" context="one of the payment methods">[A]Mobile Carrier[/A] (one-off)</string>
    <string name="payment_method_centili" context="one of the payment methods">[A]Mobile Carrier[/A] (one-off)</string>

    <string name="new_label_notification_item" context="Capital letters. Text of the label of a new historic notifications">NEW</string>

    <string name="context_new_file_name_hint" context="Input field description in the create file dialog.">file name</string>
    <string name="option_enable_last_green_chat" context="Option in Settings section to enable the last active connection in chat">Show Last seen&#8230;</string>
    <string name="subtitle_option_enable_last_green_chat" context="Subtitle of the option in Settings section to enable the last active connection in chat">Allow your contacts to see the last time you were active on MEGA.</string>

	<string name="title_out_of_space" context="title of notification when device is out of storage during camera upload">Not enough storage space</string>
	<string name="message_out_of_space" context="message will be shown when there is not enough space to perform camera upload.">Not enough storage space to perform video compression.</string>
	<string name="title_compression_size_over_limit" context="the title of the notification that displays when compression larger than setting">Video compression size is too large</string>
	<string name="message_compression_size_over_limit" context="the content message of the notification that displays when compression larger than setting, placeholder: size in MB">The total size of the videos to compress exceeds %s, please put your device on charge to continue.</string>
	<string name="message_keep_device_name" context="Message displayed when the user changes the ‘Keep file names as in the device’ setting">This setting will take effect the next time Camera Uploads runs</string>
	<string name="message_compress_video" context="Notification message when compressing video to show the compressed percentage. Please, keep the placeholder because it is for adding the percentage value at runtime.">%s has been compressed</string>
	<string name="title_compress_video" context="notification title when compressing video">Compressing Videos %1$d/%2$d</string>
	<string name="error_invalid_folder_selected" context="error message pops up when user selected an invalid folder for camera upload">Invalid folder selected</string>

    <plurals name="num_files_with_parameter">
        <item context="on the section notifications indicates the number of files added to a shared folder, Singular of file. 1 file" quantity="one">%d file</item>
        <item context="on the section notifications indicates the number of files added to a shared folder, Plural of file. 2 files" quantity="other">%d files</item>
    </plurals>

    <plurals name="num_folders_with_parameter">
        <item context="on the section notifications indicates the number of folder added to a shared folder, Singular of folder/directory. 1 folder" quantity="one">%d folder</item>
        <item context="on the section notifications indicates the number of folder added to a shared folder, Plural of folder/directory. 2 folders" quantity="other">%d folders</item>
    </plurals>

    <string name="subtitle_notification_added_folders_and_files" context="Subtitle of the historic notification for new additions inside an existing shared folder. Placeholders are: email who added the folders or files, number of folders added, number of files added">[A]%1$s[/A][B] added %2$s and %3$s[/B]</string>

    <plurals name="subtitle_notification_added_files">
        <item context="Subtitle of the historic notification for new additions inside an existing shared folder, Singular of file. 1 file" quantity="one">[A]%1$s [/A][B]added %2$d file.[/B]</item>
        <item context="Subtitle of the historic notification for new additions inside an existing shared folder, Plural of file. 2 files" quantity="other">[A]%1$s [/A][B]added %2$d files.[/B]</item>
    </plurals>

    <plurals name="subtitle_notification_deleted_items">
        <item context="Subtitle of the historic notification for deletions inside an existing shared folder, Singular of item. 1 item" quantity="one">[A]%1$s [/A][B]deleted %2$d item.[/B]</item>
        <item context="Subtitle of the historic notification for deletions inside an existing shared folder, Plural of item. 2 items" quantity="other">[A]%1$s [/A][B]deleted %2$d items.[/B]</item>
    </plurals>

    <plurals name="subtitle_notification_added_folders">
        <item context="Subtitle of the historic notification for new additions inside an existing shared folder, Singular of folder. 1 folder" quantity="one">[A]%1$s [/A][B]added %2$d folder.[/B]</item>
        <item context="Subtitle of the historic notification for new additions inside an existing shared folder, Plural of folder. 2 folders" quantity="other">[A]%1$s [/A][B]added %2$d folders.[/B]</item>
    </plurals>

    <plurals name="subtitle_of_group_chat">
        <item context="Subtitle chat screen for groups with permissions and not archived, Singular of participant. 1 participant" quantity="one">%d participant</item>
        <item context="Subtitle chat screen for groups with permissions and not archived, Plural of participant. 2 participants" quantity="other">%d participants</item>
    </plurals>

    <string name="message_error_set_title_get_link" context="Error when the user tries to get a public chat link for a chat with the default title">Before you can generate a link for this chat, you need to set a description:</string>

    <string name="chat_link_copied_clipboard" context="success alert when the user copy a chat link to the clipboard">Chat link copied to the clipboard</string>

    <string name="type_month" context="Label to show the price of each plan in the upgrade account section">[A]From[/A] %s / [A]month[/A] *</string>
    <string name="type_business_month" context="Label to show the price of business plan in the upgrade account section">[A]From[/A] %s per user / [A]month[/A] *</string>
    <string name="upgrade_comment" context="the meaning of the asterisk in monthly* and annually* payment">* Recurring subscription can be cancelled any time before the renewal date.</string>
    <string name="call_started_messages" context="Message shown when a call starts.">Call Started</string>

    <string name="ssl_error_dialog_title" context="Title of the dialog to inform about a SSL error">SSL key error</string>
    <string name="ssl_error_dialog_text" context="Text of the dialog to inform about a SSL error">MEGA is unable to connect securely through SSL. You might be on public Wi-Fi with additional requirements.</string>

    <string name="context_empty_notifications" context="Text of the empty screen for the notifications section">[B]No [/B][A]Notifications[/A][B].[/B]</string>

    <string name="general_setup_mega" context="Permissions screen title">Setup MEGA</string>
    <string name="setup_mega_explanation" context="Permissions screen explanation">MEGA needs access to your photos, media and files so you are able to share them with friends, exchange encrypted messages and make secure calls.</string>
    <string name="allow_acces_media_title" cotext="Title of the screen asking permissions for files">Allow access to photos, media and files.</string>
    <string name="allow_acces_media_subtitle" context="Subtitle of the screen asking permissions for files">To share photos, media and files MEGA needs your permission.</string>
    <string name="allow_acces_camera_title" cotext="Title of the screen asking permissions for camera">Enable camera</string>
    <string name="allow_acces_camera_subtitle" context="Subtitle of the screen asking permissions for camera">Allow access to your camera to scan documents, take pictures and make video calls.</string>
    <string name="allow_acces_calls_title" cotext="Title of the screen asking permissions for microphone and write in log calls">Enable calls</string>
    <string name="allow_acces_contact_title" cotext="Title of the screen asking permissions for contacts">Enable access to contacts</string>
    <string name="allow_acces_contact_subtitle" context="Subtitle of the screen asking permissions for contacts">MEGA needs access to your contacts to help you connect with other people on MEGA.</string>
    <string name="allow_acces_calls_subtitle_microphone" context="Subtitle of the screen asking permissions for microphone">Allow access to your microphone to make encrypted calls.</string>
    <string name="general_enable_access" context="General enable access">Enable access</string>
    <string name="title_chat_shared_files_info" context="Title of the option on chat info screen to list all the files sent to the chat">Shared Files</string>

    <string name="error_message_already_sent" context="Error mesage when trying to remove an uploading attachment that has already finished">Attachment already sent</string>

    <string name="call_ended_message" context="Message shown when a call ends.">[A]Call ended[/A][C]. Duration: [/C]</string>
    <plurals name="plural_call_ended_messages_hours">
        <item context="Message that shows the hours of a call when it ends, one hour" quantity="one">[B]%1$s hour[/B]</item>
        <item context="Message that shows the hours of a call when it ends, more hours" quantity="other">[B]%1$s hours[/B]</item>
    </plurals>
    <plurals name="plural_call_ended_messages_minutes">
        <item context="Message that shows the minutes of a call when it ends, one minute" quantity="one">[B]%1$s minute[/B]</item>
        <item context="Message that shows the minutes of a call when it ends, more minutes" quantity="other">[B]%1$s minutes[/B]</item>
    </plurals>
    <plurals name="plural_call_ended_messages_seconds">
        <item context="Message that shows the seconds of a call when it ends, one second" quantity="one">[B]%1$d second[/B]</item>
        <item context="Message that shows the seconds of a call when it ends, more seconds" quantity="other">[B]%1$d seconds[/B]</item>
    </plurals>

    <string name="last_seen_today" context="String that appears when we show the last activity of a contact, when the last activity was today. For example: Last seen today 11:34a.m.">[A]Last seen [/A]today %1$s</string>
    <string name="last_seen_long_time_ago" context="String that appears when we show the last activity of a contact, but it’s been a long time ago that we don’t see any activity from that user">[A]Last seen [/A]a long time ago</string>
    <string name="last_seen_general" context="String that appears when we show the last activity of a contact, when the last activity was before today. For example: Last seen March 14th,2018 11:34a.m.">[A]Last seen [/A]%1$s %2$s</string>

    <string name="label_today" context="label today">Today</string>
    <string name="label_yesterday" context="label yesterday">Yesterday</string>

    <string name="context_empty_shared_files" context="Text of the empty screen for the chat shared files">[B]No [/B][A]Shared Files[/A][B].[/B]</string>

    <string name="contact_joined_the_call" context="Text to indicate that a contact has joined a group call">%1$s joined the call</string>
    <string name="contact_left_the_call" context="Text to indicate that a contact has left a group call">%1$s left the call</string>

    <string name="call_error_too_many_participants" context="Message show when a call cannot be established because there are too many participants in the group call">You are not allowed to join this call as it has reached the maximum number of participants.</string>
    <string name="call_error_too_many_video" context="Message show when a user cannot activate the video in a group call because the max number of videos has been reached">You are not allowed to enable video as this call has reached the maximum number of participants using video.</string>

    <string name="error_open_file_with" context="Error message shown when a file cannot be opened by other app using the open with option menu">Error. The file cannot be opened.</string>
    <string name="incoming_call_starting" context="Subtitle of the call screen when a incoming call is just starting">Incoming call&#8230;</string>
    <string name="outgoing_call_starting" context="Subtitle of the call screen when a outgoing call is just starting">Calling&#8230;</string>

    <string name="error_meta_message_invalid" context="Content of a invalid meta message">Message contains invalid metadata</string>

    <string name="title_activity_maps" context="Title of the activity that sends a location">Send Location</string>
    <string name="current_location_label" context="Label layout on maps activity that permits send current location">Send your current location</string>
    <string name="current_location_landscape_label" context="Label layout on maps activity that permits send current location. Placeholder is the current location">Send your current location: [A]%1$s[/A]</string>
    <string name="nearby_places_label" context="Label layout on maps activity indicating nearby places">Nearby places</string>
    <string name="explanation_send_location" context="Message shown in a dialog explaining the consequences of accesing the location">This location will be opened using a third party maps provider outside the end-to-end encrypted MEGA platform.</string>
    <string name="title_marker_maps" context="Title of the location marker set by the user">Send This Location</string>
    <string name="no_places_found" context="Label shown when after a maps search and no places were found">No places were found</string>
    <string name="gps_disabled" context="Title of the dialog shown when the location is disabled">The GPS is disabled</string>
    <string name="open_location_settings" context="Text of the dialog shown when the location is disabled for open location settings">Would you like to open the location settings?</string>

    <string name="second_row_info_item_shared_file_chat" context="Info shown in the subtitle of each row of the shared files to chat: sender name . date">%1$s . %2$s</string>

    <plurals name="messages_forwarded_success_plural" formatted="false">
        <item context="Confirmation message after forwarding one or several messages, version item" quantity="one">Message forwarded</item>
        <item context="Confirmation message after forwarding one or several messages, version items" quantity="other">Messages forwarded</item>
    </plurals>

    <string name="title_geolocation_message" context="Title of a chat message that contains geolocation info">Pinned Location</string>
    <string name="attachment_upload_panel_from_device" context="Text of the button to indicate an attachment upload from file system">From File System</string>

    <plurals name="num_files_not_send">
        <item context="Alert shown when a num of files have not been sent because of any error occurs, Singular of file. 1 file" quantity="one">%d file was not sent to %d chats</item>
        <item context="Alert shown when a num of files have not been sent because of any error occurs, Plural of file. 2 files" quantity="other">%d files were not sent to %d chats</item>
    </plurals>

    <plurals name="num_contacts_not_send">
        <item context="Alert shown when a num of contacts have not been sent because of any error occurs, Singular of file. 1 file" quantity="one">%d contact was not sent to %d chats</item>
        <item context="Alert shown when a num of contacts have not been sent because of any error occurs, Plural of file. 2 files" quantity="other">%d contacts were not sent to %d chats</item>
    </plurals>

    <plurals name="num_messages_not_send">
        <item context="Alert shown when a num of messages have not been sent because of any error occurs, Singular of file. 1 file" quantity="one">%d message was not sent to %d chats</item>
        <item context="Alert shown when a num of messages have not been sent because of any error occurs, Plural of file. 2 files" quantity="other">%d messages were not sent to %d chats</item>
    </plurals>

    <plurals name="quantity_of_local_contact">
        <item context="How many local contacts have been on MEGA, Singular of local contact. 1 contact" quantity="one">%d contact found on MEGA</item>
        <item context="How many local contacts have been on MEGA, Plural of local contact. 2 contacts" quantity="other">%d contacts found on MEGA</item>
    </plurals>
    <string name="no_local_contacts_on_mega" context="None of your local contacts have benn on MEGA">Invite contact now?</string>
    <string name="see_local_contacts_on_mega" context="To see whom in your local contacts has been on MEGA">See who is already on MEGA</string>
    <string name="get_registered_contacts" context="Getting registered contacts">Loading contacts on MEGA&#8230;</string>


    <string name="content_not_send" context="Alert shown when some content have not been sent because of any error occurs">The content was not sent to %d chats</string>

    <string name="new_group_chat_created" context="Label shown when a new group chat has been created correctly">New group chat created successfully</string>
    <string name="preparing_chats" context="Alert shown when some content is sharing with chats and they are processing">Preparing files</string>
    <string name="sent_as_message" context="Label indicating some content has been sent as message">Sent as a message.</string>
    <string name="error_sent_as_message" context="Error message when the attachment cannot be sent to any of the selected chats">Error. The file has not been sent to any of the selected chats</string>
    <string name="chat_explorer_empty" context="Message shown when the user has no items to show in chat explorer">[A]No[/A] [B]Items[/B]</string>

    <string name="delete_versions" context="Action delete all file versions">Delete previous versions</string>
    <string name="title_delete_version_history" context="Title of the dialog shown when it wants to delete the version history of a file">Delete previous versions?</string>
    <string name="text_delete_version_history" context="Text of the dialog shown when it wants to delete the version history of a file">Please note that the current file will not be deleted.</string>
    <string name="version_history_deleted" context="Alert shown when the version history was deleted correctly">Previous versions deleted.</string>
    <string name="version_history_deleted_erroneously" context="Alert shown when the version history was deleted erroneously">Previous versions not deleted.</string>

    <plurals name="versions_deleted_succesfully" formatted="false">
        <item context="Confirmation message after deleted file versions, version item" quantity="one">%d version deleted successfully</item>
        <item context="Confirmation message after deleted file versions, version items" quantity="other">%d versions deleted successfully</item>
    </plurals>

    <plurals name="versions_not_deleted" formatted="false">
        <item context="Alert shown when some versions are not deleted successfully, version item" quantity="one">%d version not deleted</item>
        <item context="Alert shown when some versions are not deleted successfully, version items" quantity="other">%d versions not deleted</item>
    </plurals>

    <string name="no_contacts_invite" context="Alert shown when the user tries to realize some action in chat and has not contacts">You have no MEGA contacts. Please invite friends from the Contacts section.</string>
    <string name="invite_more" context="Invite button for chat top cell">Invite more&#8230;</string>

    <string name="title_tour_one" context="Title of first tour screen">You hold the keys</string>
    <string name="content_tour_one" cotext="Content of first tour screen">Security is why we exist, your files are safe with us behind a well oiled encryption machine where only you can access your files.</string>
    <string name="title_tour_two" cotext="Title of second tour screen">Encrypted chat</string>
    <string name="content_tour_two" cotext="Content of second tour screen">Fully encrypted chat with voice and video calls, group messaging and file sharing integration with your Cloud Drive.</string>
    <string name="title_tour_three" cotext="Title of third tour screen">Create your Network</string>
    <string name="content_tour_three" cotext="Content of third tour screen">Add contacts, create a network, collaborate, and make voice and video calls without ever leaving MEGA</string>
    <string name="title_tour_four" cotext="Title of fourth tour screen">Your Photos in the Cloud</string>
    <string name="content_tour_four" cotext="Content of fourth tour screen">Camera Uploads is an essential feature for any mobile device and we have got you covered. Create your account now.</string>

    <string name="title_pdf_password" context="Title of the dialog shown when a pdf required password">Enter your password</string>
    <string name="text_pdf_password" context="Text of the dialog shown when a pdf required password">%s is a password protected PDF document. Please enter the password to open the PDF.</string>
    <string name="error_pdf_password" context="Error of the dialog shown wen a pdf required password and the user types a wrong password">You have entered the wrong password, please try again.</string>
    <string name="error_max_pdf_password" context="Error of the dialog shown wen a pdf required password and the user has been typed three times a wrong password">The password you have entered is not valid.</string>

    <string name="unknownn_file" context="Alert shown when a user tries to open a file from a zip and the file is unknown or has not been possible to unzip correctly">It is not possible to open the file. It is an unknown file type or it has not been possible to unzip the file successfully.</string>

    <string name="not_allow_play_alert" context="Alert shown when exists some call and the user tries to play an audio or video">It is not possible to play media files while there is a call in progress.</string>
    <string name="ongoing_call_messages" context="Text shown in the list of chats when there is a call in progress but I am not on it">Ongoing Call</string>
    <string name="join_call_layout_in_group_call" context="Title of the layout to join a group call from the chat screen. The placeholder indicates the user who initiated the call">%s started a group call. Tap to join.</string>
    <string name="call_in_progress_layout" context="Title of the layout to return to a call">Tap to return to call</string>

    <string name="message_joined_public_chat_autoinvitation" formatted="false" context="chat message when a participant invites himself to a public chat using a chat link. Please keep the placeholder because is to show the participant’s name in runtime.">[A]%1$s[/A][B] joined the group chat.[/B]</string>

    <string name="context_remove_chat_link_warning_text" context="Warning that appears prior to remove a chat link on the group info screen.">This conversation will no longer be accessible through the chat link once it has been removed.</string>
    <string name="context_create_chat_link_warning_text" context="Description text of the dialog to generate a public chat link">Encrypted Key Rotation does not allow you to get a chat link without creating a new group chat.</string>
    <string name="context_create_chat_link_question_text" context="Question of the dialog to generate a public chat link">Do you want to create a new group chat and get a chat link?</string>

    <string name="context_make_private_chat_warning_text" context="Text of the dialog to change a public chat to private (enable encrypted key rotation)">Key rotation is slightly more secure, but does not allow you to create a chat link and new participants will not see past messages.</string>

    <string name="message_joined_successfully" context="Message shown when a user has joined to a public chat successfully">You have joined the chat successfully.</string>

    <string name="wizard_steps_indicator" context="Label that indicates the steps of a wizard">%1$d of %2$d</string>

    <string name="hint_action_search" context="Hint of the Search view">Search&#8230;</string>
    <string name="answer_call_incoming" context="The text of the notification button that is displayed when there is a call in progress, another call is received and answered.">Answer</string>
    <string name="ignore_call_incoming" context="The text of the notification button that is displayed when there is a call in progress, another call is received and ignored.">Ignore</string>
    <string name="muted_contact_micro" context="Subtitle of the call screen when a user muted the current individual call. The placeholder indicates the user who muted the call">%s muted this call</string>
    <string name="muted_own_micro" context="Subtitle of the call screen when I muted the current individual call">Muted</string>

    <string name="copy_already_downloaded" context="when trying to download a file that is already downloaded in the device and has to copy in another path">File already downloaded. Copied to the selected path.</string>

    <string name="title_join_call" context="Title of the dialog shown when you want to join a group call">Join call</string>
    <string name="text_join_call" context="Text of the dialog shown when you want to join a group call">To join this call you have to end your current call.</string>

    <string name="hint_enter_chat_link" context="Hint shown in the open chat link alert dialog">Enter chat link</string>

    <string name="hint_paste_link" context="Hint shown in the open link alert dialog">Paste link</string>
    <string name="invalid_file_folder_link" context="Error shown when it tries to open an invalid file or folder link">Invalid file or folder link</string>
    <string name="invalid_file_folder_link_empty" context="Error shown when it tries to open an invalid file or folder link and the text view is empty">Please enter a valid file or folder link</string>
    <string name="invalid_chat_link_empty" context="Error shown when it tries to open an invalid chat link and the text view is empty">Please enter a valid chat link</string>
    <string name="valid_chat_link" context="Error shown when it tries to open a chat link from the Cloud Drive section">You have pasted a chat link.</string>
    <string name="valid_contact_link" context="Error shown when it tries to open a contact link from the Cloud Drive section">You have pasted a contact link.</string>
    <string name="action_open_contact_link" context="Menu item">Open contact link</string>

    <string name="copy_link_explanation" context="Explanation of the dialog shown to share a chat link">People can join your group by using this link.</string>
    <string name="new_chat_link_label" context="Label that indicates the creation of a chat link">New chat link</string>
    <string name="enter_group_name" context="Title of the dialog shown when the user it is creating a chat link and the chat has not title">Enter group name</string>
    <string name="alert_enter_group_name" context="Alert shown when the user it is creating a chat link and the chat has not title">To create a chat link you must name the group.</string>
    <string name="invite_contacts_to_start_chat" context="Text shown when an account doesn’t have any contact added and it’s trying to start a new chat conversation">Invite contacts and start chatting securely with MEGA’s encrypted chat.</string>
    <string name="recent_chat_empty_text" context="Text of the empty screen when there are not chat conversations">Start chatting securely with your contacts using end-to-end encryption</string>

    <string name="invite_contacts_to_start_chat_text_message" context="Text sent to recipients to invite to be contact. Placeholder: contact link url.">Hi! Have secure conversations on MEGA with me and get up to 50GB free storage. %1$s</string>

    <string name="no_chat_link_available" context="In some cases, a user may try to get the link for a chat room, but if such is not set by an operator - it would say ‘not link available’ and not auto create it.">No chat link available.</string>
    <string name="chat_link_deleted" context="Alert shown when it has been deleted successfully a chat link">Chat link deleted successfully.</string>

    <string name="contact_request_status_accepted" context="The status of pending contact request (ACCEPTED), placeholder is contact request creation time">%1$s (ACCEPTED)</string>
    <string name="contact_request_status_deleted" context="The status of pending contact request (DELETED), placeholder is contact request creation time">%1$s (DELETED)</string>
    <string name="contact_request_status_denied" context="The status of pending contact request (DENIED), placeholder is contact request creation time">%1$s (DENIED)</string>
    <string name="contact_request_status_ignored" context="The status of pending contact request (IGNORED), placeholder is contact request creation time">%1$s (IGNORED)</string>
    <string name="contact_request_status_reminded" context="The status of pending contact request (REMINDED), placeholder is contact request creation time">%1$s (REMINDED)</string>
    <string name="contact_request_status_pending" context="The status of pending contact request (PENDING), placeholder is contact request creation time">%1$s (PENDING)</string>

    <string name="version_restored" context="Message shown when it restored successfully a file version">Version restored successfully.</string>

    <string name="recording_less_than_second" context="Text to inform that to make a recording you have to keep pressed the record button more than one second">Tap and hold to record, release to send.</string>
    <string name="slide_to_cancel" context="label shown when slide to cancel a voice messages">Slide to cancel</string>
    <string name="error_message_voice_clip" context="Error message when trying to play a voice message that it is not available">This voice message is not available</string>

    <string name="invite_contact_chooser_title" context="Title of popup when user click ‘Share’ button on invite contact page">Invite a friend via</string>
    <string name="invite_contact_action_button" context="Action button label">Invite a friend via&#8230;</string>
	<plurals name="file_already_downloaded">
		<item context="When a multiple download is started, some of the files could have already been downloaded before. This message shows the number of files that has already been downloaded in singular. placeholder: number of files" quantity="one">%d file already downloaded.&#160;</item>
		<item context="When a multiple download is started, some of the files could have already been downloaded before. This message shows the number of files that has already been downloaded in plural. placeholder: number of files" quantity="other">%d files already downloaded.&#160;</item>
	</plurals>

	<plurals name="file_pending_download">
		<item context="When a multiple download is started, some of the files could have already been downloaded before. This message shows the number of files that are pending in singular. placeholder: number of files" quantity="one">%d file pending.</item>
		<item context="When a multiple download is started, some of the files could have already been downloaded before. This message shows the number of files that are pending in plural. placeholder: number of files" quantity="other">%d files pending.</item>
	</plurals>

    <string name="login_to_mega" context="Title of the login screen">Login to MEGA</string>
    <string name="create_account_title" context="Title of the create account screen">Create your MEGA account</string>

    <string name="recents_label" context="Label to reference a recents section">Recents</string>
    <string name="chats_label" context="Label to reference a chats section">Chats</string>

    <string name="context_empty_recents" context="Text of the empty screen when there are not elements in Recents">[B]No file activity to show in [/B][A]Recents[/A][B].[/B]</string>
    <string name="title_bucket" cotext="Title of a recents bucket">%1$s and %2$d more</string>
    <string name="title_media_bucket_only_images" cotext="Title of a media recents bucket that only contains some images">%d Images</string>
    <string name="title_media_bucket_only_videos" cotext="Title of a media recents bucket that only contains some videos">%d Videos</string>
    <string name="title_media_bucket_images_and_videos" cotext="Title of a media recents bucket that contains some images and some videos">%1$d Images and %2$d Videos</string>
    <string name="title_media_bucket_images_and_video" cotext="Title of a media recents bucket that contains some images and a video">%d Images and 1 Video</string>
    <string name="title_media_bucket_image_and_videos" cotext="Title of a media recents bucket that contains an image and some videos">1 Image and %d Videos</string>
    <string name="title_media_bucket_image_and_video" cotext="Title of a media recents bucket that contains an image and a video">1 Image and 1 Video</string>
    <string name="create_action_bucket" context="Label that indicates who uploaded a file into a recents bucket">[A]created by [/A]%s</string>
    <string name="update_action_bucket" context="Label that indicates who updated a file into a recents bucket">[A]updated by [/A]%s</string>
    <string name="bucket_word_me" context="Used in recents list screen to indicate an action done by me">Me</string>

    <string name="sms_add_phone_number_dialog_msg_achievement_user" context="Text to explain the benefits of adding phone number to achievement enabled users. Placeholder 1: bonus storage space e.g. 20GB">Get %1$s free when you add your phone number. This makes it easier for your contacts to find you on MEGA.</string>
    <string name="sms_add_phone_number_dialog_msg_non_achievement_user" context="Text to explain the benefits of adding phone number to non achievement users">Add your phone number to MEGA. This makes it easier for your contacts to find you on MEGA.</string>
    <string name="not_allowed_recording_voice_clip" context="Error message when trying to record a voice message while on a call in progress">It is not possible to record voice messages while there is a call in progress.</string>
    <string name="error_upload_voice_clip" context="Text shown when it tries to upload a voice message and occurs an error to process the action">An error occurred while trying to upload the voice message.</string>

    <string name="title_notification_incoming_call" context="Title of the notification shown on the action bar when there is a incoming call">Incoming call</string>

    <string name="embed_web_browser_loading_title" context="The title of progress dialog when loading web content">Loading</string>
    <string name="embed_web_browser_loading_message" context="The message of progress dialog when loading web content">Please wait&#8230;</string>

    <string name="contacts_sent" context="Label showing the number of contacts attached in a chat conversation, placeholder is the number of contacts">Sent %1$d contacts</string>

    <string name="account_label" context="Head label to show the business account type">Account type</string>
    <string name="business_label" context="Label in My Account section to show user account type">Business</string>
    <string name="admin_label" context="Business user role">Admin</string>
    <string name="user_label" context="Business user role">User</string>
    <string name="status_label" context="General label to show the status of something or someone">Status</string>
    <string name="inactive_label" context="State to indicate something is inactive (business status account for instance)">Inactive</string>
    <string name="active_label" context="State to indicate something is active (business status account for instance)">Active</string>
    <string name="grace_label" context="State to indicate a business account is in grace period">Grace</string>
    <string name="business_management_alert" context="Alert shown to an admin user of a business account in My Account section">User management is only available in a desktop web browser.</string>
    <string name="tab_my_account_usage" context="Title of the usage tab in My Account Section">Usage</string>
    <string name="usage_storage_details_label" context="Title of usage storage details section in Storage">Usage storage details</string>
    <string name="overall_usage_label" context="Title of overall usage section in Storage">Overall usage</string>
    <string name="transfer_label" context="Title of transfer section in Storage">Transfer</string>

    <string name="error_remove_business_contact" context="Error shown when a Business account user (sub-user or admin) tries to remove a contact which is part of the same Business account. Please, keep the placeholder, it will be replaced with the name or email of the account, for example: Jane Appleseed or ja@mega.nz">You cannot remove %1$s as a contact as they are part of your Business account.</string>
    <string name="grace_period_admin_alert" context="When logging in during the grace period, the administrator of the Business account will be notified that their payment is overdue, indicating that they need to access MEGA using a desktop browser for more information">There has been a problem with your last payment. Please access MEGA in a desktop browser for more information.</string>
    <string name="expired_business_title" context="A dialog title shown to users when their business account is expired.">Your business account is expired</string>
    <string name="expired_admin_business_text" context="Details shown when a Business account is expired. Details for the administrator of the Business account">There has been a problem processing your payment. MEGA is limited to view only until this issue has been fixed in a desktop web browser.</string>
    <string name="expired_user_business_text" context="A message which is shown to sub-users of expired business accounts.">Your account is currently [B]suspended[/B]. You can only browse your data.</string>
    <string name="camera_uploads_business_alert" context="Message shown when users with a business account (no administrators of a business account) try to enable the Camera Uploads, to advise them that the administrator do have the ability to view their data.">While MEGA does not have access to your data, your organization administrators do have the ability to control and view your Camera Uploads in your user account</string>
    <string name="general_something_went_wrong_error" context="General label to alert user that somehting went wrong">Something went wrong</string>
    <string name="expired_user_business_text_2" context="A dialog message which is shown to sub-users of expired business accounts.">Contact your business account administrator to resolve the issue and activate your account.</string>
    <string name="business_account_clarification" context="">** For genuine business purposes.</string>
    <string name="unlimited_space" context="Label to indicate an unlimited space. Please, keep the placeholder is to indicate if the space is refered to storage or transfer quota. Please, keep [A] and [/A] is to format the string giving it a style, for instance bold style.">UNLIMITED [A]%1$s[/A] **</string>

    <string name="unknown_name_label" context="Label to indicate that a name has not been possible to obtain for some reason">Unknown name</string>

<<<<<<< HEAD
    <string name="logout_warning_offline" context="Warning shown to alert user when logout and has offline files">When you logout, files from your Offline section will be deleted from your device.</string>
    <string name="logout_warning_transfers" context="Warning shown to alert user when logout and has transfers in progress">When you logout, ongoing transfers will be cancelled.</string>
    <string name="logout_warning_offline_and_transfers" context="Warning shown to alert user when logout and has offline files and transfers in progress">When you logout, files from your Offline section will be deleted from your device and ongoing transfers will be cancelled.</string>
=======
    <string name="title_long" context="Error when renaming a chat title and it is too long">Title too long</string>
    <string name="error_creating_group_and_attaching_file" context="Alert shown to the user when they is trying to create an empty group for attach a file">Please select one or more contacts.</string>
>>>>>>> f39c82ef

    <string name="error_creating_group_and_attaching_file" context="Alert shown to the user when they is trying to create an empty group for attach a file">Please, select one or more contacts.</string>

    <string name="verify_email_label" context="Title of an alert screen indicating the user has to verify their email">Verify your email</string>
    <string name="account_temporarily_suspended" context="Text informing user that their account has been suspended">Your account has been temporarily suspended for your safety.</string>
    <string name="verify_email_and_follow_steps" context="Text informing user has to follow the steps of an email to unlock their account">Please [A]verify your email[/A] and follow its steps to unlock your account.</string>
    <string name="why_am_i_seeing_this" context="Question which takes the user to a help screen">Why am I seeing this?</string>
    <string name="resend_email_label" cotext="Label of a button which action is resend an email">Resend email</string>
    <string name="locked_accounts_label" context="Title of a helping view about locked accounts">Locked Accounts</string>
    <string name="locked_accounts_text_1" cotext="Locked accounts description text by an external data breach. This text is 1 of 2 paragraph of a description">It is possible that you are using the same password for your MEGA account as for other services, and that at least one of these other services has suffered a data breach.</string>
    <string name="locked_accounts_text_2" cotext="Locked accounts description text by bad use of user password. This text is 2 of 2 paragraph of a description">Your password leaked and is now being used by bad actors to log into your accounts, including, but not limited to, your MEGA account.</string>

    <string name="reconnecting_message" context="Text shown in a call when it is trying to reconnect after lose the internet connection">Reconnecting</string>
    <string name="connected_message" context="Text shown when the Internet connection is retrieved and there is a call is in progress">You are back!</string>
</resources><|MERGE_RESOLUTION|>--- conflicted
+++ resolved
@@ -2649,16 +2649,12 @@
 
     <string name="unknown_name_label" context="Label to indicate that a name has not been possible to obtain for some reason">Unknown name</string>
 
-<<<<<<< HEAD
     <string name="logout_warning_offline" context="Warning shown to alert user when logout and has offline files">When you logout, files from your Offline section will be deleted from your device.</string>
     <string name="logout_warning_transfers" context="Warning shown to alert user when logout and has transfers in progress">When you logout, ongoing transfers will be cancelled.</string>
     <string name="logout_warning_offline_and_transfers" context="Warning shown to alert user when logout and has offline files and transfers in progress">When you logout, files from your Offline section will be deleted from your device and ongoing transfers will be cancelled.</string>
-=======
+
     <string name="title_long" context="Error when renaming a chat title and it is too long">Title too long</string>
     <string name="error_creating_group_and_attaching_file" context="Alert shown to the user when they is trying to create an empty group for attach a file">Please select one or more contacts.</string>
->>>>>>> f39c82ef
-
-    <string name="error_creating_group_and_attaching_file" context="Alert shown to the user when they is trying to create an empty group for attach a file">Please, select one or more contacts.</string>
 
     <string name="verify_email_label" context="Title of an alert screen indicating the user has to verify their email">Verify your email</string>
     <string name="account_temporarily_suspended" context="Text informing user that their account has been suspended">Your account has been temporarily suspended for your safety.</string>
