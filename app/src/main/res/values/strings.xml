<?xml version="1.0" encoding="utf-8"?>
<resources>
    <!-- Full description text of the app in the Google Play page of the app (character limit 4000) -->
    <string name="full_description_text">MEGA provides user controlled encrypted cloud storage and chat through standard web browsers, together with dedicated apps for mobile devices. Unlike other cloud storage providers, your data is encrypted and decrypted by your client devices only and never by us.\n\nUpload your files from your smartphone or tablet then search, store, download, stream, view, share, rename or delete your files any time, from any device, anywhere. Share folders with your contacts and see their updates in real time. The encryption process means we cannot access or reset your password so you MUST remember it (unless you have your Recovery Key backed up) or you will lose access to your stored files.\n\nEnd-to-end user encrypted MEGA video chat allows for total privacy, and has been available through the browser since 2016. It has been extended to our mobile app, with chat history accessible across multiple devices. Users can also easily add files to a chat from their MEGA Cloud Drive.\n\nMEGA offers a generous 50 GB free storage for all registered users with bonus achievements, and offers paid plans with much higher limits:\n\n\nPro Lite subscription: 4.99 € per month or 49.99 € per year gives you 400 GB of storage space and 1 TB of transfer quota per month.\nPro I subscription: 9.99 € per month or 99.99 € per year gives you 2 TB of storage space and 2 TB of transfer quota per month.\nPro II subscription: 19.99 € per month or 199.99 € per year gives you 8 TB of storage space and 8 TB of transfer quota per month.\nPro III subscription: 29.99 € per month or 299.99 € per year gives you 16 TB of storage space and 16 TB of transfer quota per month.\n\nSubscriptions are renewed automatically for successive subscription periods of the same duration and at the same price as the initial period chosen. To manage your subscriptions, simply click on the Play Store icon on your mobile device, sign in with your Google ID (if you haven’t already done so) and then click on the MEGA app. You’ll be able to manage your subscription there.\n\nApp Permissions:\nWRITE_EXTERNAL_STORAGE -&gt; Download your files from MEGA to your device and upload files from your device to MEGA\nCAMERA -&gt; Take a picture and upload your photos to MEGA\nREAD_CONTACTS -&gt; Easily add contacts from your device as MEGA contacts\nRECORD_AUDIO and CAPTURE_VIDEO_OUTPUT (mic and camera) -&gt; MEGA provides for end-to-end encrypted audio/video calls\n\n\nTo enhance users’ confidence in the MEGA system, all of the client-side code is published, so interested security researchers can evaluate the encryption process. The code of our mobile app is located on: https://github.com/meganz/android \n\nFor more info, please check our website:\nSee https://mega.nz/terms \n\n\nDesktop - https://mega.nz/</string>
    <!-- Short description text of the app in the Google Play page of the app (character limit 80) -->
    <string name="short_description_text">MEGA is Cloud Storage with Powerful Always-On Privacy.</string>
    <!-- PRO Lite account -->
    <string name="prolite_account">Pro Lite</string>
    <!-- Name of the MEGA PDF Viewer. Keep uppercase. -->
    <string name="pdf_app_name">MEGA PDF Viewer</string>
    <!-- Showing progress of elements. Example: 2 of 10. -->
    <string name="general_x_of_x">of</string>
    <!-- Answer for confirmation dialog. -->
    <string name="general_yes">Yes</string>
    <!-- Answer for confirmation dialog. -->
    <string name="general_no">No</string>
    <!-- dialog option cancel in alert dialog -->
    <string name="general_cancel">Cancel</string>
    <!-- When moving a file to a location in MEGA. This is the text of the button after selection the destination -->
    <string name="general_move_to">Move to</string>
    <!-- When copying a file to a location in MEGA. This is the text of the button after selection the destination -->
    <string name="general_copy_to">Copy to</string>
    <!-- Selecting a specific location in MEGA. This is the text of the button -->
    <string name="general_select">Select</string>
    <!-- Selecting a specific location in MEGA. This is the text of the button -->
    <string name="general_select_to_upload">Select files</string>
    <!-- Selecting a specific location in MEGA. This is the text of the button -->
    <string name="general_select_to_download">Select folder</string>
    <!-- This is the final button when creating a folder in the dialog where the user inserts the folder name -->
    <string name="general_create">Create</string>
    <!-- Item menu option upon right click on one or multiple files. -->
    <string name="general_download">Download</string>
    <!-- button -->
    <string name="general_add">Add</string>
    <!-- Item menu option upon right click on one or multiple files. -->
    <string name="general_move">Move</string>
    <!-- Menu option to delete one or multiple selected items. -->
    <string name="general_remove">Remove</string>
    <!-- button -->
    <string name="general_share">Share</string>
    <!-- Item menu option upon right click on one or multiple files. -->
    <string name="general_leave">Leave</string>
    <!-- button -->
    <string name="general_decryp">Decrypt</string>
    <!-- button -->
    <string name="general_export">Export</string>
    <!-- Answer for confirmation dialog. -->
    <string name="general_ok">OK</string>
    <!-- Skip a step of a configuration process. -->
    <string name="general_skip">Skip</string>
    <!-- Label for a button to stop some process. For example stop the Camera Uploads -->
    <string name="general_stop">Stop</string>
    <!-- option shown when a message could not be sent -->
    <string name="general_retry">Retry</string>
    <!-- Button to open the default web browser -->
    <string name="general_open_browser">Open browser</string>
    <!-- The title of progress dialog when loading web content -->
    <string name="general_loading">Loading</string>
    <!-- state while importing the file -->
    <string name="general_importing">Importing</string>
    <!-- state while importing the file -->
    <string name="general_forwarding">Forwarding</string>
    <!-- Menu option to choose to add file or folders to Cloud Drive -->
    <string name="general_import">Import</string>
    <!-- label of storage in upgrade/choose account page, it is being used with a variable, e.g. for LITE user it will show ‘200GB Storage’. -->
    <string name="general_storage">Storage</string>
    <!-- Text listed before the amount of bandwidth a user gets with a certain package. For example: “8TB Bandwidth”. Can also be translated as data transfer. -->
    <string name="general_bandwidth">Transfer Quota</string>
    <!-- Text placed inside the button the user clicks when upgrading to PRO. Meaning: subscribe to this plan -->
    <string name="general_subscribe">Subscribe</string>
    <!-- It will be followed by the error message -->
    <string name="general_error_word">Error</string>
    <!-- when clicking into a menu whose functionality is not yet implemented -->
    <string name="general_not_yet_implemented">Not yet implemented</string>
    <!-- when any file or folder is selected -->
    <string name="error_no_selection">No file or folder selected</string>
    <!-- when trying to download a file that is already downloaded in the device -->
    <string name="general_already_downloaded">Already downloaded</string>
    <!-- when trying to upload a file that is already uploaded in the folder -->
    <string name="general_already_uploaded">already uploaded</string>
    <!-- Label of the option menu. When clicking this button, the app shows the info of the file -->
    <string name="general_file_info">File info</string>
    <!-- Label of the option menu. When clicking this button, the app shows the info of the folder -->
    <string name="general_folder_info">Folder info</string>
    <!-- Hint how to cancel the download -->
    <string name="general_show_info">Show info</string>
    <!-- Error getting the root node -->
    <string name="error_general_nodes">Error. Please try again.</string>
    <!-- File name (without extension) of file exported with the recovery key -->
    <string name="general_rk">MEGA-RECOVERYKEY</string>
    <!-- Local folder error in Sync Service. There are two syncs for images and videos. This error appears when the secondary media local folder doesn’t exist -->
    <string name="secondary_media_service_error_local_folder">The secondary media folder does not exist, please choose a new folder</string>
    <!-- when no external card exists -->
    <string name="no_external_SD_card_detected">No external storage detected</string>
    <!-- On clicking menu item upload in a incoming shared folder read only -->
    <string name="no_permissions_upload">This folder is read-only. You do not have permission to upload</string>
    <!-- confirmation message before removing the previously downloaded MasterKey file -->
    <string name="remove_key_confirmation">You are removing the previously exported Recovery Key file</string>
    <!-- confirmation message before sending an invitation to a contact -->
    <string name="confirmation_add_contact">Do you want to send an invitation to %s?</string>
    <!-- Button where the user can sign off or logout -->
    <string name="action_logout">Logout</string>
    <!-- Item menu option upon right click on one or multiple files. -->
    <string name="action_add">Upload</string>
    <!-- Menu item -->
    <string name="action_create_folder">Create new folder</string>
    <!-- Option which allows create a new text file -->
    <string name="action_create_txt">Create new text file</string>
    <!-- Menu option to open a link. Also title of the dialog to open a link. -->
    <string name="action_open_link">Open link</string>
    <!-- Menu item -->
    <string name="action_settings">Settings</string>
    <!-- Search button -->
    <string name="action_search">Search</string>
    <!-- Select country page title -->
    <string name="action_search_country">Choose your region</string>
    <!-- Alternative text or description text for the “Play” button -->
    <string name="action_play">Play</string>
    <!-- Search button -->
    <string name="action_pause">Pause</string>
    <!-- Menu item -->
    <string name="action_refresh">Refresh</string>
    <!-- Menu item -->
    <string name="action_sort_by">Sort by</string>
    <!-- Menu item -->
    <string name="action_help">Help</string>
    <!-- Change from a free account to paying MEGA -->
    <string name="action_upgrade_account">Upgrade account</string>
    <!-- Message while proceeding to upgrade the account -->
    <string name="upgrading_account_message">Upgrading account</string>
    <!-- Menu item to select all the elements of a list -->
    <string name="action_select_all">Select all</string>
    <!-- Menu item to unselect all the elements of a list -->
    <string name="action_unselect_all">Clear selection</string>
    <!-- Menu item to change from list view to grid view -->
    <string name="action_grid">Thumbnail view</string>
    <!-- Menu item to change from grid view to list view -->
    <string name="action_list">List view</string>
    <!-- Title of the preference Recovery key on Settings section -->
    <string name="action_export_master_key">Backup Recovery Key</string>
    <!-- Menu item to let the user cancel subscriptions -->
    <string name="action_cancel_subscriptions">Cancel subscription</string>
    <!-- success message when the subscription has been canceled correctly -->
    <string name="cancel_subscription_ok">The subscription has been cancelled</string>
    <!-- error message when the subscription has not been canceled successfully -->
    <string name="cancel_subscription_error">We were unable to cancel your subscription. Please contact support&#64;mega.nz for assistance</string>
    <!-- Menu item to kill all opened sessions -->
    <string name="action_kill_all_sessions">Close other sessions</string>
    <!-- Message after kill all opened sessions -->
    <string name="success_kill_all_sessions">The remaining sessions have been closed</string>
    <!-- Message after kill all opened sessions -->
    <string name="error_kill_all_sessions">Error when closing the opened sessions</string>
    <!-- General label for files -->
    <plurals name="general_num_files">
        <item quantity="one">File</item>
        <item quantity="other">Files</item>
    </plurals>
    <!-- Indicates how many contacts a folder is shared with. Plural. e.g. Shared with 7 contacts -->
    <plurals name="general_num_shared_with">
        <item quantity="one">Shared with %1$s</item>
        <item quantity="other">Shared with %1$d contacts</item>
    </plurals>
    <!-- Alert text before download. Please do not modify the %s placeholder as it will be replaced by the size to be donwloaded -->
    <string name="alert_larger_file">%s will be downloaded.</string>
    <!-- Alert text before download -->
    <string name="alert_no_app">There is no app to open the file %s. Do you want to continue with the download?</string>
    <!-- Dialog option that permits user do not show it again -->
    <string name="checkbox_not_show_again">Do not show again</string>
    <!-- Press back while login to cancel current login process. -->
    <string name="confirm_cancel_login">Are you sure that you want to cancel the current login process?</string>
    <!-- Login button -->
    <string name="login_text">Login</string>
    <!-- email label -->
    <string name="email_text">Email</string>
    <!-- password label -->
    <string name="password_text">Password</string>
    <!-- Hint of the confirmation dialog to get link with password -->
    <string name="confirm_password_text">Confirm password</string>
    <!-- in the password edittext the user can see the password or asterisks. ABC shows the letters of the password -->
    <string name="abc">ABC</string>
    <!-- This question applies to users that do not have an account on MEGA yet -->
    <string name="new_to_mega">New to MEGA?</string>
    <!-- button that allows the user to create an account -->
    <string name="create_account">Create account</string>
    <!-- when the user tries to log in MEGA without typing the email -->
    <string name="error_enter_email">Please enter your email address</string>
    <!-- Title of the alert dialog when the user tries to recover the pass of a non existing account -->
    <string name="error_invalid_email">Invalid email address</string>
    <!-- when the user tries to log in MEGA without typing the password -->
    <string name="error_enter_password">Please enter your password</string>
    <!-- when the user tries to log in to MEGA without a network connection -->
    <string name="error_server_connection_problem">No network connection</string>
    <!-- when the user tries to log in to MEGA without a valid session -->
    <string name="error_server_expired_session">You have been logged out on this device from another location</string>
    <!-- the first step when logging in is calculate the private and public encryption keys -->
    <string name="login_generating_key">Calculating encryption keys</string>
    <!-- Message displayed while the app is connecting to a MEGA server -->
    <string name="login_connecting_to_server">Connecting to the server</string>
    <!-- Status text when updating the file manager -->
    <string name="download_updating_filelist">Updating file list</string>
    <!-- title of the screen after creating an account when the user has to confirm the password to confirm the account -->
    <string name="login_confirm_account">Confirm account</string>
    <!-- when the user clicks on the link sent by MEGA after creating the account, this message is shown -->
    <string name="login_querying_signup_link">Checking validation link</string>
    <!-- Attempting to activate a MEGA account for a user. -->
    <string name="login_confirming_account">Activating account</string>
    <!-- After login, updating the file list, the file list should be processed before showing it to the user -->
    <string name="login_preparing_filelist">Preparing file list</string>
    <!-- when the user tries to share something to MEGA without being logged -->
    <string name="login_before_share">Please log in to share with MEGA</string>
    <!-- This toast message is shown on the login page when an email confirm link is no longer valid. -->
    <string name="reg_link_expired">Your confirmation link is no longer valid. Your account may already be activated or you may have cancelled your registration.</string>
    <!--  -->
    <string name="tour_space_title">MEGA Space</string>
    <!--  -->
    <string name="tour_speed_title">MEGA Speed</string>
    <!--  -->
    <string name="tour_privacy_title">MEGA Privacy</string>
    <!--  -->
    <string name="tour_access_title">MEGA Access</string>
    <!-- Full description text of the app in the Google Play page of the app (character limit 4000) -->
    <string name="tour_space_text">Register now and get 20 GB+ of free space</string>
    <!--  -->
    <string name="tour_speed_text">Uploads are fast. Quickly share files with everyone</string>
    <!--  -->
    <string name="tour_privacy_text">Keep all your files safe with MEGA’s end-to-end encryption</string>
    <!--  -->
    <string name="tour_access_text">Get fully encrypted access anywhere, anytime</string>
    <!-- button that allows the user to create an account -->
    <string name="create_account_text">Create account</string>
    <!-- category in sort by action -->
    <string name="name_text">Name</string>
    <!-- First Name of the user -->
    <string name="first_name_text">First Name</string>
    <!-- Last name of the user -->
    <string name="lastname_text">Last Name</string>
    <!-- text placed on the checkbox of acceptation of the Terms of Service -->
    <string name="tos">I agree with MEGA’s [A]Terms of Service[/A]</string>
    <!-- Text placed on the checkbox to make sure user agree that understand the danger of losing password -->
    <string name="top">I understand that [B]if I lose my password, I may lose my data[/B]. Read more about [A]MEGA’s end-to-end encryption[/A].</string>
    <!-- Does the user already have a MEGA account -->
    <string name="already_account">Already have an account?</string>
    <!-- warning dialog -->
    <string name="create_account_no_terms">You have to accept our Terms of Service</string>
    <!-- warning dialog, for user do not tick checkbox of understanding the danger of losing password -->
    <string name="create_account_no_top">You need to agree that you understand the danger of losing your password</string>
    <!-- Warning message when the first name is a required field to submit a form. For example during the create account process. -->
    <string name="error_enter_username">Please enter your first name</string>
    <!-- Warning dialog -->
    <string name="error_enter_userlastname">Please enter your last name.</string>
    <!-- when creating the account -->
    <string name="error_short_password">Password is too short</string>
    <!-- when creating the account -->
    <string name="error_passwords_dont_match">Passwords do not match</string>
    <!-- when creating the account -->
    <string name="error_email_registered">This email address has already registered an account with MEGA</string>
    <!--  -->
    <string name="create_account_creating_account">Connecting to the server: Creating account</string>
    <!--  -->
    <string name="cancel_transfer_confirmation">Cancel this transfer?</string>
    <!--  -->
    <string name="cancel_all_transfer_confirmation">Cancel all transfers?</string>
    <!-- Label for any ‘Cancel all’ button to cancel transfers - (String as short as possible). -->
    <string name="cancel_all_action">Cancel all</string>
    <!-- Warning to confirm remove selected transfers. Plural more than 1 transfer -->
    <plurals name="cancel_selected_transfers">
        <item quantity="one">The selected transfer will be cancelled.</item>
        <item quantity="other">The selected transfers will be cancelled.</item>
    </plurals>
    <!-- The name of every users root drive in the cloud of MEGA. -->
    <string name="section_cloud_drive">Cloud Drive</string>
    <!-- Label to reference a recents section -->
    <string name="section_recents">Recents</string>
    <!-- title of the screen where the secondary media images are uploaded, and name of the folder where the secondary media images are uploaded -->
    <string name="section_secondary_media_uploads">Media Uploads</string>
    <!-- Section name for the “Messages” section.Preferably one word. There is little space for this word. -->
    <string name="section_inbox">Inbox</string>
    <!-- title of the screen that shows the files saved for offline in the device -->
    <string name="section_saved_for_offline">Saved for Offline</string>
    <!-- the options of what to upload in an array. Needed for the settings, the options of what to upload. -->
    <string name="section_saved_for_offline_new">Offline</string>
    <!-- Label showing the location of a node which is not in root navigation level. The first placeholder is the name of the parent folder. The second placeholder is the name of the section in which the file is. e.g. PR reviews and tickets (Cloud Drive) -->
    <string name="location_label">%1$s (%2$s)</string>
    <!-- title of the screen that shows all the shared items -->
    <string name="title_shared_items">Shared items</string>
    <!-- title of the screen that shows all the shared items -->
    <string name="section_shared_items">Shared folders</string>
    <!-- The title of the trash bin in the tree of the file manager. -->
    <string name="section_rubbish_bin">Rubbish Bin</string>
    <!-- Section name for the “Contacts” section.Preferably one word. There is little space for this word. -->
    <string name="section_contacts">Contacts</string>
    <!-- Item of the navigation title for the contacts section when there is any pending incoming request -->
    <string name="section_contacts_with_notification">Contacts [A](%1$d)[/A]</string>
    <!-- Empty state when the user has not sent any contact request to other users -->
    <string name="sent_requests_empty">[B]No [/B][A]sent requests[/A]</string>
    <!-- Empty state when the user has not received any contact request from other users -->
    <string name="received_requests_empty">[B]No [/B][A]received requests[/A]</string>
    <!-- Title for the file transfer screen (with the up & download) -->
    <string name="section_transfers">Transfers</string>
    <!-- Section name for the “My Account” section.Preferably one or two words. There is little space for this. -->
    <string name="section_account">My Account</string>
    <!-- title of the screen where the camera images are uploaded, and name of the folder where camera images are uploaded -->
    <string name="section_photo_sync">Camera Uploads</string>
    <!-- Capital letters. Incoming shared folders. The title of a tab -->
    <string name="tab_incoming_shares">Incoming</string>
    <!-- Capital letters. Outgoing shared folders. The title of a tab -->
    <string name="tab_outgoing_shares">Outgoing</string>
    <!-- Capital letters. Files with link. The title of a tab -->
    <string name="tab_links_shares">Links</string>
    <!-- Label for any ‘Incoming shares’ button, link, text, title, etc. - (String as short as possible). -->
    <string name="title_incoming_shares_explorer">Incoming Shares</string>
    <!-- Title of the share with file explorer -->
    <string name="title_incoming_shares_with_explorer">Incoming shares with</string>
    <!-- message when there are no files in the Cloud drive -->
    <string name="file_browser_empty_cloud_drive">No files in your Cloud Drive</string>
    <!-- Text that indicates that a folder is currently empty -->
    <string name="file_browser_empty_folder">Empty Folder</string>
    <!-- Title of the fragment Choose Account -->
    <string name="choose_account_fragment">CHOOSE ACCOUNT</string>
    <!-- The file are available “offline” (without a network Wi-Fi mobile data connection) -->
    <string name="file_properties_available_offline">Available offline</string>
    <!-- category in sort by action -->
    <string name="file_properties_info_size_file">Size</string>
    <!-- When the file/folder was last modified -->
    <string name="file_properties_info_last_modified">Last modified</string>
    <!-- Label to display the date and time when a file/folder has been added (uploaded) to MEGA. -->
    <string name="file_properties_info_added">Added</string>
    <!-- the label when a folder can be accesed by public users -->
    <string name="file_properties_shared_folder_public_link">Public link</string>
    <!-- Item menu option upon clicking on a file folder. Refers to the permissions of a file folder in the file manager. -->
    <string name="file_properties_shared_folder_permissions">Permissions</string>
    <!-- Title of the dialog to choose permissions when sharing. -->
    <string name="dialog_select_permissions">Share Permissions</string>
    <!-- menu item -->
    <string name="file_properties_shared_folder_change_permissions">Change permissions</string>
    <!-- when listing all the contacts that shares a folder -->
    <string name="file_properties_shared_folder_select_contact">Shared with</string>
    <!-- send a file to a MEGA user -->
    <string name="file_properties_send_file_select_contact">Send to</string>
    <!-- shows the owner of an incoming shared folder -->
    <string name="file_properties_owner">Owner</string>
    <!-- positive button on dialog to invite a contact -->
    <string name="contact_invite">Invite</string>
    <!-- option to reinvite a contact -->
    <string name="contact_reinvite">Reinvite</string>
    <!-- The text of the notification button that is displayed when there is a call in progress, another call is received and ignored. -->
    <string name="contact_ignore">Ignore</string>
    <!-- option to decline a contact invitation -->
    <string name="contact_decline">Decline</string>
    <!-- option to accept a contact invitation -->
    <string name="contact_accept">Accept</string>
    <!-- Label for the option of the sliding panel to show the contact info -->
    <string name="contact_properties_activity">Contact info</string>
    <!-- Adding new relationships (contacts) using the actions. -->
    <string name="contacts_list_empty_text">Add new contacts using the button below</string>
    <!-- Add new contacts before sharing. -->
    <string name="contacts_explorer_list_empty_text">Add a new contact to share</string>
    <!-- Error message -->
    <string name="error_not_enough_free_space">Not enough free space on your device</string>
    <!-- This is button text on the Get Link dialog. This lets the user get a public file/folder link without the decryption key e.g. https://mega.nz/#!Qo12lSpT. -->
    <string name="option_link_without_key">Link without key</string>
    <!-- Alert Dialog to get link -->
    <string name="option_decryption_key">Decryption key</string>
    <!-- Alert shown when some content is sharing with chats and they are processing -->
    <string name="download_preparing_files">Preparing files</string>
    <!-- Message when many downloads start. Plural more than 1 file. Placeholder is for include the number of downloads in runtime. -->
    <plurals name="download_began">
        <item quantity="one">Download has started</item>
        <item quantity="other">%1$d downloads have started</item>
    </plurals>
    <!-- Message when many downloads finish. Plural more than 1 file. Placeholder is for include the number of downloads in runtime. -->
    <plurals name="download_finish">
        <item quantity="one">Download has finished</item>
        <item quantity="other">%1$d downloads have finished</item>
    </plurals>
    <!-- Message when many uploads start. Plural more than 1 file. Placeholder is for include the number of uploads in runtime. -->
    <plurals name="upload_began">
        <item quantity="one">Upload has started</item>
        <item quantity="other">%1$d uploads have started</item>
    </plurals>
    <!-- Message when many downloads finish. Plural more than 1 file. Placeholder is for include the number of uploads in runtime. -->
    <plurals name="upload_finish">
        <item quantity="one">Upload has finished</item>
        <item quantity="other">%1$d uploads have finished</item>
    </plurals>
    <!-- Warning shown when it tries to download some empty folders. Plural -->
    <plurals name="empty_folders">
        <item quantity="one">Folder is empty.</item>
        <item quantity="other">Folders are empty.</item>
    </plurals>
    <!-- Hint how to cancel the download -->
    <string name="download_touch_to_cancel">Touch to cancel</string>
    <!-- Hint how to cancel the download -->
    <string name="download_touch_to_show">View transfers</string>
    <!-- Warning message -->
    <string name="error_file_size_greater_than_4gb">Most devices can’t download files greater than 4GB. Your download will probably fail</string>
    <!-- message when trying to open a downloaded file but there isn’t any app that open that file. Example: a user downloads a pdf but doesn’t have any app to read a pdf -->
    <string name="intent_not_available">There isn’t any available app to execute this file on your device</string>
    <!-- Message when trying to open a location message but there isn’t any app that open that location. -->
    <string name="intent_not_available_location">There are no apps available on your device to open this location</string>
    <!-- message when trying to open file but there isn’t any app that open that file. Example: a user try to open a txt but doesn’t have any app to open txt -->
    <string name="intent_not_available_file">You may not have any apps installed which support this file type</string>
    <!-- to share an image using Facebook, Whatsapp, etc -->
    <string name="context_share_image">Share image using</string>
    <!-- create a link of a file and send it using an app from the device -->
    <string name="context_get_link">Share link</string>
    <!-- Delete a link label -->
    <string name="context_delete_link">Delete link</string>
    <!-- Item menu option upon right click on one or multiple files. -->
    <string name="context_get_link_menu">Get Link</string>
    <!-- Item menu option upon right click on one or multiple files. -->
    <string name="context_leave_menu">Leave</string>
    <!-- Title alert before leaving a share. -->
    <string name="alert_leave_share">Leave share</string>
    <!-- Item menu option upon right click on one or multiple files. -->
    <string name="context_clean_shares_menu">Remove share</string>
    <!-- Item menu option upon right click on one or multiple files. -->
    <string name="context_remove_link_menu">Remove link</string>
    <!-- Warning that appears prior to remove a link of a file. Singular. -->
    <string name="context_remove_link_warning_text">This link will not be publicly available anymore.</string>
    <!-- Warning that appears prior to remove links of files. Plural. -->
    <plurals name="remove_links_warning_text">
        <item quantity="one">This link will not be publicly available anymore.</item>
        <item quantity="other">These links will not be publicly available anymore.</item>
    </plurals>
    <!-- Item menu option upon right click on one or multiple files. -->
    <string name="context_rename">Rename</string>
    <!-- Title of a dialog to rename a node. The place holder is to set the current name of the node. -->
    <string name="rename_dialog_title">Rename %1$s</string>
    <!-- Menu option to open a link. Also title of the dialog to open a link. -->
    <string name="context_open_link_title">Open link</string>
    <!-- Item menu option upon right click on one or multiple files. -->
    <string name="context_open_link">Open</string>
    <!-- while renaming a file or folder -->
    <string name="context_renaming">Renaming</string>
    <!-- while file provider is downloading a file -->
    <string name="context_preparing_provider">Preparing file</string>
    <!-- Item menu option upon right click on one or multiple files. -->
    <string name="context_download">Download</string>
    <!-- Item menu option upon right click on one or multiple files. -->
    <string name="context_move">Move</string>
    <!-- while moving a file or folder -->
    <string name="context_moving">Moving</string>
    <!-- Item menu option upon right click on one or multiple files. -->
    <string name="context_copy">Copy</string>
    <!-- Item menu option upon right click on one or multiple files. -->
    <string name="context_upload">Upload</string>
    <!-- while copying a file or folder -->
    <string name="context_copying">Copying</string>
    <!-- menu item -->
    <string name="context_move_to_trash">Move to Rubbish Bin</string>
    <!-- menu item -->
    <string name="context_delete_from_mega">Remove from MEGA</string>
    <!-- Input field description in the create folder dialog. -->
    <string name="context_new_folder_name">Folder Name</string>
    <!-- when adding a new contact. in the dialog -->
    <string name="context_new_contact_name">Contact email</string>
    <!-- status dialog when performing the action -->
    <string name="context_creating_folder">Creating folder</string>
    <!-- Menu item -->
    <string name="context_download_to">Save to</string>
    <!-- Menu option title -->
    <string name="context_clear_rubbish">Clear Rubbish Bin</string>
    <!-- Ask for confirmation before removing all the elements of the rubbish bin -->
    <string name="clear_rubbish_confirmation">You are about to permanently remove all items from your Rubbish Bin.</string>
    <!-- send cancel subscriptions dialog -->
    <string name="context_send">Send</string>
    <!-- send the file to inbox -->
    <string name="context_send_file_inbox">Send to contact</string>
    <!-- Menu option to delete one or multiple selected items. -->
    <string name="context_remove">Remove</string>
    <!-- Menu option to delete selected items of the offline state -->
    <string name="context_delete_offline">Remove from Offline</string>
    <!-- menu item -->
    <string name="context_share_folder">Share folder</string>
    <!-- menu item -->
    <string name="context_send_file">Send file to chat</string>
    <!-- menu item -->
    <string name="context_send_contact">Share contact to chat</string>
    <!-- open a shared folder -->
    <string name="context_view_shared_folders">View shared folders</string>
    <!-- Item menu option upon clicking on one or multiple files. -->
    <string name="context_sharing_folder">Sharing</string>
    <!-- Menu option to manage a shared folder. -->
    <string name="manage_share">Manage share</string>
    <!-- menu item -->
    <string name="context_delete">Delete</string>
    <!-- success message when removing a contact request -->
    <string name="context_contact_invitation_deleted">Request deleted</string>
    <!-- success message when reinvite a contact -->
    <string name="context_contact_invitation_resent">Request resent</string>
    <!-- success message when sending a contact request -->
    <string name="context_contact_request_sent">Request successfully sent to %s. The status can be consulted in the Sent Requests tab.</string>
    <!-- success message when removing a contact -->
    <string name="context_contact_removed">Contact removed</string>
    <!-- error message -->
    <string name="context_contact_not_removed">Error. Contact not removed</string>
    <!-- success message when chaning the permissionss -->
    <string name="context_permissions_changed">Permissions changed</string>
    <!-- error message -->
    <string name="context_permissions_not_changed">Error. Permissions not changed</string>
    <!-- message when trying to create a folder that already exists -->
    <string name="context_folder_already_exists">Folder already exists</string>
    <!-- message when trying to create a invite a contact already that is already added -->
    <string name="context_contact_already_exists">%s is already a contact</string>
    <!-- message when trying to send a file without full access -->
    <string name="context_send_no_permission">You do not have permission to send this file</string>
    <!-- success message when creating a folder -->
    <string name="context_folder_created">Folder created</string>
    <!-- error message when creating a folder -->
    <string name="context_folder_no_created">Error. Folder not created</string>
    <!-- success message when renaming a node -->
    <string name="context_correctly_renamed">Renamed successfully</string>
    <!-- error message -->
    <string name="context_no_renamed">Error. Not renamed</string>
    <!-- success message when copying a node -->
    <string name="context_correctly_copied">Copied successfully</string>
    <!-- success message when sending a node to Inbox -->
    <string name="context_correctly_sent_node">Sent to Inbox</string>
    <!-- error message when sending a node to Inbox -->
    <string name="context_no_sent_node">Error. Not sent to Inbox</string>
    <!-- error message -->
    <string name="context_no_copied">Error. Not copied</string>
    <!-- message that appears when a user tries to move/copy/upload a file but doesn’t choose a destination folder -->
    <string name="context_no_destination_folder">Please choose a destination folder</string>
    <!-- success message when moving a node -->
    <string name="context_correctly_moved">Moved successfully</string>
    <!-- success message when moving a node -->
    <string name="number_correctly_moved">%d items moved successfully.</string>
    <!-- success message when moving a node -->
    <string name="number_incorrectly_moved">%d items were not moved successfully</string>
    <!-- success message when moving a node -->
    <string name="context_correctly_moved_to_rubbish">Moved to the Rubbish Bin successfully</string>
    <!-- success message when moving a node -->
    <string name="number_correctly_moved_to_rubbish">%d items moved to the Rubbish Bin successfully</string>
    <!-- success message when moving a node -->
    <string name="number_incorrectly_moved_to_rubbish">&#160;and %d items were not sent successfully</string>
    <!-- error message -->
    <string name="context_no_moved">Error. Not moved</string>
    <!-- success message when sharing a folder -->
    <string name="context_correctly_shared">Shared successfully</string>
    <!-- error message when sharing a folder -->
    <string name="context_no_shared_number">Error. %d shares were not completed</string>
    <!-- success message when sharing a folder -->
    <string name="context_correctly_shared_removed">Remove shares successfully</string>
    <!-- error message when sharing a folder -->
    <string name="context_no_shared_number_removed">Error. %d process of removing shares is not completed</string>
    <!-- error message -->
    <string name="context_no_shared">Error. Not shared</string>
    <!-- error message -->
    <string name="context_no_removed_shared">Error. Share failed to remove</string>
    <!-- success message when removing a sharing -->
    <string name="context_remove_sharing">Folder sharing removed</string>
    <!-- error message -->
    <string name="context_no_link">Link creation failed</string>
    <!-- success message when removing a node from MEGA -->
    <string name="context_correctly_removed">Deleted successfully</string>
    <!-- error message -->
    <string name="context_no_removed">Error. Deletion failed</string>
    <!-- success message when moving a node -->
    <string name="number_correctly_removed">%d items removed successfully from MEGA</string>
    <!-- error message when moving a node -->
    <string name="number_no_removed">%d items are not removed successfully</string>
    <!-- Success message when left shared folders -->
    <string name="number_correctly_leaved">%d folders left successfully.</string>
    <!-- Message shown when a share has been left -->
    <string name="share_left">Share left</string>
    <!-- error message when moving a node -->
    <string name="number_no_leaved">%d folders were not left successfully</string>
    <!-- success message when sending multiple files -->
    <string name="number_correctly_sent">File sent to %d contacts successfully</string>
    <!-- error message when sending multiple files -->
    <string name="number_no_sent">File was not sent to %d contacts</string>
    <!-- success message when sending multiple files -->
    <string name="number_correctly_sent_multifile">%d files sent successfully</string>
    <!-- error message when sending multiple files -->
    <string name="number_no_sent_multifile">%d files failed to send</string>
    <!-- success message when sending multiple files -->
    <string name="number_correctly_copied">%d items copied successfully</string>
    <!-- error message when sending multiple files -->
    <string name="number_no_copied">%d items were not copied</string>
    <!-- success message when removing several contacts -->
    <string name="number_contact_removed">%d contacts removed successfully</string>
    <!-- error message when removing several contacts -->
    <string name="number_contact_not_removed">%d contacts were not removed</string>
    <!-- success message when sharing a file with multiple contacts -->
    <string name="number_contact_file_shared_correctly">Folder shared with %d contacts successfully</string>
    <!-- error message when sharing a file with multiple contacts -->
    <string name="number_contact_file_not_shared_">File can not be shared with %d contacts</string>
    <!-- success message when sharing multiple files -->
    <string name="number_correctly_shared">%d folders shared successfully</string>
    <!-- error message when sharing multiple files -->
    <string name="number_no_shared">%d folders were not shared</string>
    <!-- success message when sending a file to a contact -->
    <string name="context_correctly_copied_contact">Successfully sent to:</string>
    <!-- success message when removing all the contacts of a shared folder -->
    <string name="context_correctly_removed_sharing_contacts">The folder is no longer shared</string>
    <!-- error message when removing all the contacts of a shared folder -->
    <string name="context_no_removed_sharing_contacts">Error, the folder is still shared with another contact</string>
    <!-- option available for just one file -->
    <string name="context_select_one_file">Select just one file</string>
    <!-- success message when emptying the RB -->
    <string name="rubbish_bin_emptied">Rubbish Bin emptied successfully</string>
    <!-- error message when emptying the RB -->
    <string name="rubbish_bin_no_emptied">Error. The Rubbish Bin has not been emptied</string>
    <!-- dialog cancel subscriptions -->
    <string name="dialog_cancel_subscriptions">You are about to cancel your MEGA subscription. Please let us know if there is anything we can do to help change your mind.</string>
    <!-- hint cancel subscriptions dialog -->
    <string name="hint_cancel_subscriptions">Type feedback here</string>
    <!-- send cancel subscriptions dialog -->
    <string name="send_cancel_subscriptions">Send</string>
    <!-- confirmation cancel subscriptions dialog -->
    <string name="confirmation_cancel_subscriptions">Thank you for your feedback! Are you sure you want to cancel your MEGA subscription?</string>
    <!-- provide a reason to cancel subscriptions dialog -->
    <string name="reason_cancel_subscriptions">Your subscription has not been cancelled. Please provide a reason for your cancellation</string>
    <!-- welcome message after user brought subscription. placeholder 1: subscription type (Lite/Pro1 etc), placeholder 2: renewal interval (monthly/yearly) -->
    <string name="message_user_purchased_subscription">Thank you for subscribing to %1$s %2$s!</string>
    <!-- Pop up message shows when user purchased a lower level of subscription -->
    <string name="message_user_purchased_subscription_down_grade">Your new subscription will take effect once the current one expires, the new price will be charged at that time.</string>
    <!-- Pop up message shows when user purchased a subscription with a payment method that can not be processed in real time, e.g. voucher -->
    <string name="message_user_payment_pending">Your subscription will take effect once the payment is processed by Google.</string>
    <!--  -->
    <string name="subscription_type_monthly">Monthly</string>
    <!--  -->
    <string name="subscription_type_yearly">Yearly</string>
    <!-- success message after removing the public link of a folder -->
    <string name="context_node_private">The folder is now private</string>
    <!-- success message after removing a share of a folder. a contact has no access to the folder now -->
    <string name="context_share_correctly_removed">Share removed</string>
    <!-- Menu option to create a new folder in the file manager. -->
    <string name="menu_new_folder">New folder</string>
    <!-- Menu option to add a contact to your contact list. -->
    <string name="menu_add_contact">Add contact</string>
    <!-- Menu option to add a contact to your contact list. -->
    <string name="menu_add_contact_and_share">Add contact and share</string>
    <!-- Title of the alert to introduce the decryption key -->
    <string name="alert_decryption_key">Decryption Key</string>
    <!-- Message of the alert to introduce the decryption key -->
    <string name="message_decryption_key">Please enter the decryption key for the link</string>
    <!-- error message shown on the decryption key dialog if the key typed in was wrong -->
    <string name="invalid_decryption_key">Invalid decryption key</string>
    <!-- upload to. Then choose an Image file -->
    <string name="upload_to_image">Image</string>
    <!-- upload to. Then choose an Audio file -->
    <string name="upload_to_audio">Audio</string>
    <!-- Title of the button in the contact info screen to start a video call -->
    <string name="upload_to_video">Video</string>
    <!-- upload to. Then choose to browse the file system to choose a file -->
    <string name="upload_to_filesystem">Pick from File System</string>
    <!-- upload to. Then choose to browse the file system to choose a file -->
    <string name="upload_to_filesystem_from">Pick from</string>
    <!-- Label for the current uploaded size of a file. For example, 3 files, 50KB uploaded -->
    <string name="upload_uploaded">uploaded</string>
    <!-- Status text at the beginning of an upload, Status text at the beginning of an upload for 2 or more files -->
    <plurals name="upload_prepare">
        <item quantity="one">Processing file</item>
        <item quantity="other">Processing files</item>
    </plurals>
    <!-- error message when downloading a file -->
    <string name="error_temporary_unavaible">Resource temporarily not available, please try again later</string>
    <!-- Error message when the selected file cannot be opened -->
    <string name="upload_can_not_open">Cannot open selected file</string>
    <!-- when a zip file is downloaded and clicked, the app unzips the file. This is the status text while unzipping the file -->
    <string name="unzipping_process">Unzipping file</string>
    <!-- error message while browsing the local filesystem -->
    <string name="error_io_problem">File system problem</string>
    <!-- error message while browsing the local filesystem -->
    <string name="general_error">Error happened when executing the action</string>
    <!-- title of the image gallery -->
    <string name="full_screen_image_viewer_label">Image viewer</string>
    <!-- Headline for the amount of storage space is used -->
    <string name="my_account_used_space">Used Space</string>
    <!-- menu item -->
    <string name="my_account_change_password">Change password</string>
    <!-- Dialog text overquota error -->
    <string name="overquota_alert_text">You have exceeded your storage limit. Would you like to upgrade your account?</string>
    <!-- when did the last session happen -->
    <string name="my_account_last_session">Last session</string>
    <!-- message displayed while the app is changing the password -->
    <string name="my_account_changing_password">Changing password</string>
    <!-- when changing the password, the first edittext is to enter the current password -->
    <string name="my_account_change_password_oldPassword">Current password</string>
    <!-- when changing the password -->
    <string name="my_account_change_password_newPassword1">New password</string>
    <!-- when changing the password -->
    <string name="my_account_change_password_newPassword2">Confirm new password</string>
    <!-- when changing the password or creating the account, the password is required twice and check that both times are the same -->
    <string name="my_account_change_password_dont_match">Password doesn’t match</string>
    <!-- title of the selection of the pro account wanted -->
    <string name="upgrade_select_pricing">Select membership</string>
    <!-- the user has to decide the way of payment -->
    <string name="select_membership_1">Monthly or annually recurring</string>
    <!-- choose the payment method option when no method is available -->
    <string name="no_available_payment_method">At this moment, no method of payment is available for this plan</string>
    <!-- button to decide monthly payment. The asterisk is needed -->
    <string name="upgrade_per_month">Monthly*</string>
    <!-- button to decide annually payment. The asterisk is needed -->
    <string name="upgrade_per_year">Annually*</string>
    <!-- the user can get the link and it’s copied to the clipboard -->
    <string name="file_properties_get_link">The link has been copied to the clipboard</string>
    <!-- before sharing an image, the preview has to be downloaded -->
    <string name="full_image_viewer_not_preview">The preview has not been downloaded yet. Please wait</string>
    <!-- due to device is low on memory, cannot load an image preview temporarily -->
    <string name="not_load_preview_low_memory">The preview is not able to load due to insufficient memory available. Please try again later.</string>
    <!-- alert when clicking a newsignup link being logged -->
    <string name="log_out_warning">Please log out before creating the account</string>
    <!-- message shown in the screen when there are not any active transfer -->
    <string name="transfers_empty">No active transfers</string>
    <!-- menu item -->
    <string name="menu_pause_transfers">Pause transfers</string>
    <!-- menu item -->
    <string name="menu_cancel_all_transfers">Cancel all transfers</string>
    <!-- Option of the sliding panel to capture a new picture to upload to Cloud Drive or to set as user avatar -->
    <string name="menu_take_picture">Capture</string>
    <!-- Dialog title, to explain why MEGA needs the ’display over other apps’ permission (Android 10) -->
    <string name="ask_for_display_over_title">Allow notifications for incoming MEGA calls</string>
    <!-- Dialog message, to explain why MEGA needs the ’display over other apps’ permission (Android 10) -->
    <string name="ask_for_display_over_msg">MEGA needs your authorization to allow the call interface to pop up from the background.</string>
    <!-- Prompt text shows when the user doesn’t want to make MEGA grant the ’display over other apps’ permission for now (Android 10) -->
    <string name="ask_for_display_over_explain">Don’t worry, you can still manually grant permissions from your device’s settings.</string>
    <!-- the options of how to upload, but in an array. needed for the settings, how to upload the camera images. only when Wi-Fi connected -->
    <string name="cam_sync_wifi">Wi-Fi only</string>
    <!-- the options of how to upload, but in an array. needed for the settings, how to upload the camera images. when Wi-Fi connected and using data plan -->
    <string name="cam_sync_data">Wi-Fi or mobile data</string>
    <!-- The upload of the user’s photos orvideos from their specified album is in progress. -->
    <string name="cam_sync_syncing">Camera Uploads in progress</string>
    <!-- confirmation question for cancelling the camera uploads -->
    <string name="cam_sync_cancel_sync">Do you want to stop Camera Uploads?</string>
    <!-- title of the notification when camera upload is enabled -->
    <string name="settings_camera_notif_title">Uploading files of media folders</string>
    <!-- title of the notification when camera upload is checking files -->
    <string name="settings_camera_notif_checking_title">Checking for files to be uploaded</string>
    <!-- title of the notification when camera upload is initializing -->
    <string name="settings_camera_notif_initializing_title">Initializing Camera Uploads</string>
    <!-- title of the notification when camera upload’s primary local folder is unavailable. -->
    <string name="camera_notif_primary_local_unavailable">Camera Uploads have been disabled. Your local folder is unavailable.</string>
    <!-- title of the notification when camera upload’s secondary local folder is unavailable. -->
    <string name="camera_notif_secondary_local_unavailable">Media Uploads have been disabled. Your local folder is unavailable.</string>
    <!-- notification camera uploads complete -->
    <string name="settings_camera_notif_complete">Camera uploads complete</string>
    <!-- settings of the Appearance section -->
    <string name="settings_appearance">Appearance</string>
    <!-- settings of the Features section -->
    <string name="settings_features">Features</string>
    <!-- label of storage in upgrade/choose account page, it is being used with a variable, e.g. for LITE user it will show ‘200GB Storage’. -->
    <string name="settings_storage">Storage</string>
    <!-- Settings of the Passcode -->
    <string name="settings_passcode_lock">Passcode lock</string>
    <!-- Setting to allow the user to select the preferred passcode type -->
    <string name="settings_passcode_option">Passcode options</string>
    <!-- Helper text to explain why we have this `Require me to plug in` setting, placeholder - 100 to 1000 in MB -->
    <string name="settings_camera_upload_charging_helper_label">Video compression consumes a lot of power; MEGA will require you to be actively charging your device if the videos to be compressed are larger than %s.</string>
    <!-- Helper text to explain the things to note if enable the feature of including GPS info -->
    <string name="settings_camera_upload_include_gps_helper_label">If enabled, you will upload information about where your pictures were taken, so be careful when sharing them.</string>
    <!-- Settings category title for cache and offline files -->
    <string name="settings_advanced_features">Advanced</string>
    <!-- Settings preference title for cache -->
    <string name="settings_advanced_features_cache">Clear Cache</string>
    <!-- Settings preference title for offline files -->
    <string name="settings_advanced_features_offline">Clear Offline Files</string>
    <!-- description of switch ‘Open file when download is completed’ -->
    <string name="settings_auto_play_label">Open file when downloaded</string>
    <!-- Settings preference title for delete account -->
    <string name="settings_delete_account">Delete account</string>
    <!-- Size of files in offline or cache folders -->
    <string name="settings_advanced_features_size">Currently using %s</string>
    <!-- Calculating Size of files in offline or cache folders -->
    <string name="settings_advanced_features_calculating">Calculating</string>
    <!-- title of the setting to set the default download location -->
    <string name="settings_storage_download_location">Default download location</string>
    <!-- Whether to always ask the user each time. -->
    <string name="settings_storage_ask_me_always">Always ask for download location</string>
    <!-- Whether to enable the storage in advanced devices -->
    <string name="settings_storage_advanced_devices">Display advanced devices (external SD)</string>
    <!-- Label of button on account page that ask user to add their phone number -->
    <string name="add_phone_number_label">Add a phone number</string>
    <!-- enter verification code page title -->
    <string name="verify_account_title">Verify your account</string>
    <!-- Text to explain to user why to verify phone number (account suspended use case) -->
    <string name="verify_account_helper_locked">Your account has been locked temporarily due to potential abuse. Please verify your phone number to unlock your account.</string>
    <!-- Hint text of the country edittext for billing purposes -->
    <string name="general_country_label">Country</string>
    <!-- Hint text of the region edittext for choosing dial code. -->
    <string name="sms_region_label">Region</string>
    <!-- place holder for enter mobile number field -->
    <string name="verify_account_phone_number_placeholder">Your phone number</string>
    <!-- Button label - go to previous page -->
    <string name="general_back_button">Back</string>
    <!-- button label - quite sms verification use case -->
    <string name="verify_account_not_now_button">Not now</string>
    <!-- Button label - confirm some action -->
    <string name="general_confirm_button">Confirm</string>
    <!-- On “add phone number” page, an error message will be shown if user click next button without select country code. -->
    <string name="verify_account_invalid_country_code">Please select a region code</string>
    <!-- On “Add phone number” page, a toast error message will be shown if the country code cannot be fetched from back end. -->
    <string name="verify_account_not_loading_country_code">Region codes could not be fetched.</string>
    <!-- error message if user click next button without enter a valid phone number -->
    <string name="verify_account_invalid_phone_number">Please supply a valid phone number.</string>
    <!-- Label tell user to enter received txt to below input boxes -->
    <string name="verify_account_enter_txt_label">Please enter the verification code sent to</string>
    <!-- enter verification code page title -->
    <string name="verify_account_enter_code_title">Verify your account</string>
    <!-- error message that will show to user when user entered invalid verification code -->
    <string name="verify_account_incorrect_code">Wrong code. Please try again or resend.</string>
    <!-- text message to remind user to resend verification code -->
    <string name="verify_account_resend_label">You didn’t receive a code?</string>
    <!-- Button to resend the create account email to a new email address in case the previous email address was misspelled -->
    <string name="general_resend_button">Resend</string>
    <!-- error message that will show to user when host detected that the mobile number has been registered already -->
    <string name="verify_account_error_phone_number_register">This number is already associated with a MEGA account.</string>
    <!-- error message that will show to user when user reached the sms verification daily limit -->
    <string name="verify_account_error_reach_limit">You have reached the daily limit</string>
    <!-- error message that will show to user when user reached the sms verification daily limit -->
    <string name="verify_account_error_wrong_code">The verification code doesn’t match.</string>
    <!-- error message that will show to user when code has been verified -->
    <string name="verify_account_error_code_verified">The code has been verified</string>
    <!-- error message that will show to user when user entered invalid verification code -->
    <string name="verify_account_error_invalid_code">Wrong code. Please try again or resend.</string>
    <!-- verify phone number successfully -->
    <string name="verify_account_successfully">Your phone number has been verified successfully</string>
    <!-- If the user has an internal storage and an external SD card, it has to be set on the settings screen, external storage option -->
    <string-array name="settings_storage_download_location_array">
        <item>Internal storage</item>
        <item>External storage</item>
    </string-array>
    <!-- If the user has an internal storage and an external SD card, it has to be set on the settings screen, internal storage option -->
    <string name="internal_storage_label">Internal storage</string>
    <!-- If the user has an internal storage and an external SD card, it has to be set on the settings screen, external storage option -->
    <string name="external_storage_label">External storage</string>
    <!-- choose the way the new user’s email is inserted, import from phone option -->
    <string-array name="add_contact_array">
        <item>Write the user’s email</item>
        <item>Import from device</item>
    </string-array>
    <!-- settings option -->
    <string name="settings_camera_upload_on">Enable Camera Uploads</string>
    <!-- settings option -->
    <string name="settings_camera_upload_turn_on">Turn on Camera Uploads</string>
    <!-- settings option -->
    <string name="settings_camera_upload_off">Disable Camera Uploads</string>
    <!-- settings option. How to upload the camera images: via Wi-Fi only or via Wi-Fi and data plan -->
    <string name="settings_camera_upload_how_to_upload">How to upload</string>
    <!-- The Secondary Media uploads allows to create a second Camera Folder synchronization. Enabling it would imply to choose a new local folder and then, a new destination folder in MEGA. This is the text that appears in the settings option to enable the second synchronization. -->
    <string name="settings_secondary_upload_on">Enable Secondary Media uploads</string>
    <!-- The Secondary Media uploads allows to create a second Camera Folder synchronization. Disabling it would imply that the current second sync won’t be running anymore. This is the text that appears in the settings option to disable the second synchronization. -->
    <string name="settings_secondary_upload_off">Disable Secondary Media uploads</string>
    <!-- Title of shared folder explorer to choose a folder to perform an action -->
    <string name="settings_empty_folder">Choose folder</string>
    <!-- the options of how to upload, but in an array. needed for the settings, how to upload the camera images. only when Wi-Fi connected -->
    <string-array name="settings_camera_upload_how_to_entries">
        <item>Wi-Fi or mobile data</item>
        <item>Wi-Fi only</item>
    </string-array>
    <!-- What kind of files are going to be uploaded: images, videos or both -->
    <string name="settings_camera_upload_what_to_upload">File Upload</string>
    <!-- what kind of file are going to be uploaded. Needed for the settings summary -->
    <string-array name="settings_camera_upload_file_upload_entries">
        <item>Photos only</item>
        <item>Videos only</item>
        <item>Photos and videos</item>
    </string-array>
    <!-- Option to choose that the camera sync will only be enable when the device is charging -->
    <string name="settings_camera_upload_charging">Only when charging</string>
    <!-- Title of ‘Include location tags’ setting option. Once enabled, Camera Uploads will include the location info from pictures those are being uploaded -->
    <string name="settings_camera_upload_include_gps">Include location tags</string>
    <!-- Option to choose that the video compression will only be enable when the device is charging -->
    <string name="settings_camera_upload_require_plug_in">Require me to actively charge my device</string>
    <!-- Option to choose that the camera sync will maintain the local file names when uploading -->
    <string name="settings_keep_file_names">Keep file names as in the device</string>
    <!-- The location of where the user photos or videos are stored in the device. -->
    <string name="settings_local_camera_upload_folder">Local Camera folder</string>
    <!-- The location of where the user photos or videos are stored in MEGA. -->
    <string name="settings_mega_camera_upload_folder">MEGA Camera Uploads folder</string>
    <!-- The location of where the user photos or videos of the secondary sync are stored in the device. -->
    <string name="settings_local_secondary_folder">Local Secondary folder</string>
    <!-- The location of where the user photos or videos of the secondary sync are stored in MEGA. -->
    <string name="settings_mega_secondary_folder">MEGA Secondary folder</string>
    <!-- what kind of file are going to be uploaded. Needed for the settings summary -->
    <string name="settings_camera_upload_only_photos">Photos only</string>
    <!-- what kind of file are going to be uploaded. Needed for the settings summary -->
    <string name="settings_camera_upload_only_videos">Videos only</string>
    <!-- what kind of file are going to be uploaded. Needed for the settings summary -->
    <string name="settings_camera_upload_photos_and_videos">Photos and videos</string>
    <!-- status text when no custom photo sync folder has been set -->
    <string name="settings_pin_lock_code_not_set">Not set</string>
    <!-- Settings of the Passcode -->
    <string name="settings_passcode_lock_switch">Passcode Lock</string>
    <!-- Settings option to change Passcode. -->
    <string name="settings_change_passcode">Change passcode</string>
    <!-- Settings option screen to change Passcode. -->
    <string name="title_change_passcode">Change passcode lock</string>
    <!-- Settings option to set the timer to ask for passcode. -->
    <string name="settings_require_passcode">Require passcode</string>
    <!-- Option available to choose in some context to make an action immediately. -->
    <string name="action_immediately">Immediately</string>
    <!-- Button after the Passcode code input field -->
    <string name="pin_lock_enter">Enter</string>
    <!-- Error message when not typing the Passcode code correctly. Plural. The placeholder indicates the number of failed attempts. E.g. 7 failed passcode attempts -->
    <plurals name="passcode_lock_alert_attempts">
        <item quantity="one">1 failed passcode attempt</item>
        <item quantity="other">%1$d failed passcode attempts</item>
    </plurals>
    <!-- Error message when not typing the Passcode code correctly -->
    <string name="pin_lock_alert">You will be logged out and your offline files will be deleted after 10 failed attempts</string>
    <!-- error message when not typing the Passcode code correctly -->
    <string name="pin_lock_incorrect">Incorrect code</string>
    <!-- Error message when not typing the Passcode correctly and have several attempts left. The placeholder is to display the number of attempts left in runtime. -->
    <plurals name="pin_lock_incorrect_alert">
        <item quantity="one">Wrong Passcode, please try again. You have 1 attempt left</item>
        <item quantity="other">Wrong Passcode, please try again. You have %2d attempts left</item>
    </plurals>
    <!-- Error message when not typing the Passcode correctly (two times) -->
    <string name="pin_lock_not_match">Passcodes did not match. Try again.</string>
    <!-- Title of the screen to unlock screen with Passcode -->
    <string name="unlock_pin_title">Enter your passcode</string>
    <!-- Title of the screen to unlock screen with Passcode in second round -->
    <string name="unlock_pin_title_2">Re-enter your passcode</string>
    <!-- Title of the screen to unlock screen with Passcode -->
    <string name="reset_pin_title">Enter your new passcode</string>
    <!-- Title of the screen to unlock screen with Passcode in second round -->
    <string name="reset_pin_title_2">Re-enter your new passcode</string>
    <!-- Text of the screen after 10 attemps with a wrong Passcode -->
    <string name="incorrect_pin_activity">All your local data will be deleted and you will be logged out in %1d seconds</string>
    <!-- Caption of a title, in the context of “About MEGA” or “About us” -->
    <string name="settings_about">About</string>
    <!-- Preference screen item action button -->
    <string name="settings_about_privacy_policy">Privacy Policy</string>
    <!--  -->
    <string name="settings_about_terms_of_service">Terms of Service</string>
    <!-- App means “Application” -->
    <string name="settings_about_app_version">App version</string>
    <!-- Title of the label where the SDK version is shown -->
    <string name="settings_about_sdk_version">MEGA SDK Version</string>
    <!-- Title of the label where the MEGAchat SDK version is shown -->
    <string name="settings_about_karere_version">MEGAchat SDK Version</string>
    <!-- Link to the public code of the app -->
    <string name="settings_about_code_link_title">View source code</string>
    <!--  -->
    <string name="january">January</string>
    <!--  -->
    <string name="february">February</string>
    <!--  -->
    <string name="march">March</string>
    <!--  -->
    <string name="april">April</string>
    <!--  -->
    <string name="may">May</string>
    <!--  -->
    <string name="june">June</string>
    <!--  -->
    <string name="july">July</string>
    <!--  -->
    <string name="august">August</string>
    <!--  -->
    <string name="september">September</string>
    <!--  -->
    <string name="october">October</string>
    <!--  -->
    <string name="november">November</string>
    <!--  -->
    <string name="december">December</string>
    <!-- title of the screen that shows the ZIP files -->
    <string name="zip_browser_activity">ZIP Browser</string>
    <!-- title of the My Account screen -->
    <string name="my_account_title">Account Type</string>
    <!-- title of the Expiration Date -->
    <string name="renews_on">Renews on&#160;</string>
    <!-- title of the Expiration Date -->
    <string name="expires_on">Expires on&#160;</string>
    <!--  -->
    <string name="free_account">Free</string>
    <!-- info message shown to the user when the Camera Uploads folder has been created -->
    <string name="camera_uploads_created">Camera Uploads folder created</string>
    <!-- category in sort by action -->
    <string name="sortby_name">Name</string>
    <!-- sort files alphabetically ascending -->
    <string name="sortby_name_ascending">Ascending</string>
    <!-- sort files alphabetically descending -->
    <string name="sortby_name_descending">Descending</string>
    <!-- category in sort by action -->
    <string name="sortby_date">Date</string>
    <!-- category in sort by action -->
    <string name="sortby_creation_date">Creation Date</string>
    <!-- category in sort by action -->
    <string name="sortby_modification_date">Modification Date</string>
    <!-- category in sort by action -->
    <string name="sortby_link_creation_date">Link creation date</string>
    <!-- sort files by date newest first -->
    <string name="sortby_date_newest">Newest</string>
    <!-- sort files by date oldest first -->
    <string name="sortby_date_oldest">Oldest</string>
    <!-- category in sort by action -->
    <string name="sortby_size">Size</string>
    <!-- sort files by size largest first -->
    <string name="sortby_size_largest_first">Largest</string>
    <!-- sort files by size smallest first -->
    <string name="sortby_size_smallest_first">Smallest</string>
    <!-- Title of sort by media type options -->
    <string name="sortby_type">Media type</string>
    <!-- sort option, sort media files by photos first -->
    <string name="sortby_type_photo_first">Photos</string>
    <!-- sort option, sort media files by videos first -->
    <string name="sortby_type_video_first">Videos</string>
    <!-- sort files by date newest first -->
    <string name="sort_by_newest_date">Newest date</string>
    <!-- sort files by date oldest first -->
    <string name="sort_by_oldest_date">Oldest date</string>
    <!-- sort files by largest size -->
    <string name="sort_by_largest_size">Largest size</string>
    <!-- sort files by smallest size -->
    <string name="sort_by_smallest_size">Smallest size</string>
    <!-- Title to choose the type of Passcode -->
    <string name="pin_lock_type">Passcode Type</string>
    <!-- Passcode with 4 digits -->
    <string name="four_pin_lock">4 digits</string>
    <!-- Passcode with 6 digits -->
    <string name="six_pin_lock">6 digits</string>
    <!-- Passcode alphanumeric -->
    <string name="AN_pin_lock">Alphanumeric</string>
    <!-- Confirmation message when enabling logs in the app -->
    <string name="settings_enable_logs">Logs are now enabled</string>
    <!-- Confirmation message when disabling logs in the app -->
    <string name="settings_disable_logs">Logs are now disabled</string>
    <!-- Snackbar error message triggered by host error when user is trying to setup MEGA Camera Uploads folder in settings page -->
    <string name="error_unable_to_setup_cloud_folder">Unable to setup MEGA Camera Uploads folder</string>
    <!-- Message displayed when the user denies the required permissions during the logs activation -->
    <string name="logs_not_enabled_permissions">Logs have not been enabled because you denied the required permissions</string>
    <!-- Option in the sliding panel to open the folder which contains the file selected after performing a search -->
    <string name="search_open_location">Open location</string>
    <!-- message when a temporary error on logging in is due to SDK is waiting for the server to complete a request due to an API lock -->
    <string name="servers_busy">This process is taking longer than expected. Please wait.</string>
    <!-- Label in My Account section to show user account type -->
    <string name="my_account_free">Free Account</string>
    <!-- Type of account info added to the feedback email sent to support -->
    <string name="my_account_prolite">Pro Lite Account</string>
    <!-- Label in My Account section to show user account type -->
    <string name="my_account_pro1">Pro I Account</string>
    <!-- Label in My Account section to show user account type -->
    <string name="my_account_pro2">Pro II Account</string>
    <!-- Label in My Account section to show user account type -->
    <string name="my_account_pro3">Pro III Account</string>
    <!-- Type of account info added to the feedback email sent to support -->
    <string name="my_account_prolite_feedback_email">Pro Lite Account</string>
    <!--  -->
    <string name="backup_title">Backup your Recovery Key</string>
    <!-- Subtitle of the screen to backup the master key -->
    <string name="backup_subtitle">Your password unlocks your Recovery Key</string>
    <!-- First paragraph of the screen to backup the master key -->
    <string name="backup_first_paragraph">Your data is only readable through a chain of decryption operations that begins with your master encryption key, which we store encrypted with your password. This means that if you lose your password, your Recovery Key can no longer be decrypted, and you can no longer decrypt your data.</string>
    <!-- Summary of the preference Recovery key on Settings section -->
    <string name="backup_second_paragraph">Exporting the Recovery Key and keeping it in a secure location enables you to set a new password without data loss.</string>
    <!-- Third paragraph of the screen to backup the master key -->
    <string name="backup_third_paragraph">An external attacker cannot gain access to your account with just your key. A password reset requires both the key and access to your email.</string>
    <!-- Sentence to inform the user the available actions in the screen to backup the master key -->
    <string name="backup_action">Copy the Recovery Key to clipboard or save it as text file</string>
    <!-- Action of a button to save something -->
    <string name="save_action">Save</string>
    <!-- Alert message when the master key has been successfully copied to the ClipBoard -->
    <string name="copy_MK_confirmation">The Recovery Key has been successfully copied</string>
    <!-- Button to change the password -->
    <string name="change_pass">Change</string>
    <!-- Positive button to perform a general action -->
    <string name="general_positive_button">YES</string>
    <!-- Negative button to perform a general action -->
    <string name="general_negative_button">NO</string>
    <!-- Option of the overflow menu to show the screen info to reset the password -->
    <string name="forgot_pass_menu">Forgot password?</string>
    <!-- Button in the Login screen to reset the password -->
    <string name="forgot_pass">Forgot your password?</string>
    <!-- First paragraph of the screen when the password has been forgotten -->
    <string name="forgot_pass_first_paragraph">If you have a backup of your Recovery Key, you can reset your password by selecting YES. No data will be lost.</string>
    <!-- Second paragraph of the screen when the password has been forgotten -->
    <string name="forgot_pass_second_paragraph">You can still export your Recovery Key now if you have an active MEGA session in another browser on this or any other computer. If you don’t, you can no longer decrypt your existing account, but you can start a new one under the same email address by selecting NO.</string>
    <!-- Sentence to ask to the user if he has the master key in the screen when the password has been forgotten -->
    <string name="forgot_pass_action">Do you have a backup of your Recovery Key?</string>
    <!-- Title of the alert message to ask for the link to reset the pass with the MK -->
    <string name="title_alert_reset_with_MK">Great!</string>
    <!-- Hint of the text where the user can write his e-mail -->
    <string name="edit_text_insert_mail">email goes here</string>
    <!-- Text of the alert message to ask for the link to reset the pass with the MK -->
    <string name="text_alert_reset_with_MK">Please enter your email address below. You will receive a recovery link that will allow you to submit your Recovery Key and reset your password.</string>
    <!-- Hint of the text when the user can write his master key -->
    <string name="edit_text_insert_mk">Your Recovery Key goes here</string>
    <!-- Hint of the text where the user can write his password -->
    <string name="edit_text_insert_pass">password goes here</string>
    <!-- Text shown in the last alert dialog to confirm delete user account -->
    <string name="delete_account_text_last_step">This is the last step to delete your account. You will permanently lose all the data stored in the cloud. Please enter your password below.</string>
    <!-- Title of the alert dialog to inform the user that have to check the email -->
    <string name="email_verification_title">Email verification</string>
    <!-- Text of the alert dialog to inform the user that have to check the email -->
    <string name="email_verification_text">Please check your email to proceed.</string>
    <!-- Text to inform the user when an error occurs -->
    <string name="general_text_error">An error occurred, please try again.</string>
    <!-- Alert to inform the user that have to be logged in to perform the action -->
    <string name="alert_not_logged_in">You must be logged in to perform this action.</string>
    <!-- Error message when a user attempts to change their email without an active login session. -->
    <string name="change_email_not_logged_in">You need to be logged in to complete your email change. Please log in again with your current email address and then click on your confirmation link again.</string>
    <!-- Text displayed to inform that the email was successfully changed. Please keep the placeholder, it will be replaced with the new email address. -->
    <string name="email_changed">Congratulations, your new email address for this MEGA account is: %1$s</string>
    <!-- Error when the user leaves empty the password field -->
    <string name="invalid_string">Incorrect</string>
    <!-- Text of the toast when the user enters invalid text which is neither a valid phone number nor a valid email -->
    <string name="invalid_input">Invalid input</string>
    <!-- Title of the alert dialog when the user tries to recover the pass of a non existing account -->
    <string name="invalid_email_title">Invalid email address</string>
    <!-- Title of the alert dialog when the user tries to recover the pass of a non existing account -->
    <string name="invalid_email_text">Please check the email address and try again.</string>
    <!-- Title of the dialog to write the Recovery Key after opening the recovery link -->
    <string name="title_dialog_insert_MK">Password reset</string>
    <!-- Text of the dialog to write the Recovery Key after opening the recovery link -->
    <string name="text_dialog_insert_MK">Please enter your Recovery Key below</string>
    <!-- Text of the alert when the pass has been correctly changed -->
    <string name="pass_changed_alert">Your password has been changed.</string>
    <!-- Title of the dialog to park an account -->
    <string name="park_account_dialog_title">Park account</string>
    <!-- Button to park an account -->
    <string name="park_account_button">Park</string>
    <!-- Title of the screen to park an account -->
    <string name="park_account_title">Oops!</string>
    <!-- First paragraph of the screen to park an account -->
    <string name="park_account_first_paragraph">Due to our end-to-end encryption paradigm, you will not be able to access your data without either your password or a backup of your Recovery Key.</string>
    <!-- Second paragraph of the screen to park an account -->
    <string name="park_account_second_paragraph">You can park your existing account and start a fresh one under the same email address. Your data will be retained for at least 60 days. In case that you recall your parked account’s password, please contact support&#64;mega.nz</string>
    <!-- Text of the dialog message to ask for the link to park the account -->
    <string name="dialog_park_account">Please enter your email address below. You will receive a recovery link that will allow you to park your account.</string>
    <!-- Text shown in the last alert dialog to park an account -->
    <string name="park_account_text_last_step">This is the last step to park your account, please enter your new password. Your data will be retained for at least 60 days. If you recall your parked account’s password, please contact support&#64;mega.nz</string>
    <!-- Title of the screen to write the new password after opening the recovery link -->
    <string name="title_enter_new_password">Enter new password</string>
    <!-- Message when the user tries to open a recovery pass link and it has expired -->
    <string name="recovery_link_expired">This recovery link has expired, please try again.</string>
    <!-- Text of the alert after opening the recovery link to reset pass being logged. -->
    <string name="text_reset_pass_logged_in">Your Recovery Key will be used to reset your password. Please enter your new password.</string>
    <!-- Text of the alert dialog to inform the user that have to check the email after clicking the option forgot pass -->
    <string name="email_verification_text_change_pass">You will receive a recovery link that will allow you to reset your password.</string>
    <!-- Button to upgrade the account to PRO account in My Account Section -->
    <string name="my_account_upgrade_pro">Upgrade</string>
    <!-- Button to upgrade the account to PRO account in the panel that appears randomly -->
    <string name="my_account_upgrade_pro_panel">Upgrade now</string>
    <!-- Message to promote PRO accounts -->
    <string name="get_pro_account">Improve your cloud capacity![A]Get more space and transfer quota with a Pro account!</string>
    <!-- success message when the MasterKey file has been downloaded -->
    <string name="toast_master_key">The Recovery Key has been backed up into: %1s.[A]While the file remains in this path, you will find it at the Saved for Offline Section.[A]Note: It will be deleted if you log out, please store it in a safe place.</string>
    <!-- Error shown when the user tries to change his mail to one that is already used -->
    <string name="mail_already_used">Error. This email address is already in use.</string>
    <!-- Error shown when the user tries to change his mail while the user has already requested a confirmation link for that email address -->
    <string name="mail_changed_confirm_requested">You have already requested a confirmation link for that email address.</string>
    <!-- Error shown when the user tries to change his mail while the email is the same as the old -->
    <string name="mail_same_as_old">The new and the old email must not match</string>
    <!-- Text shown in the last alert dialog to change the email associated to an account -->
    <string name="change_mail_text_last_step">This is the last step to change your email. Please enter your password below.</string>
    <!-- Title of the alert dialog to change the email associated to an account -->
    <string name="change_mail_title_last_step">Change email</string>
    <!-- Iitle of the warning when the user is running out of space -->
    <string name="title_new_warning_out_space">You’re running out of space!</string>
    <!-- Text of the warning when the user is running out of space -->
    <string name="new_warning_out_space">Take full advantage of your MEGA account by upgrading to Pro.</string>
    <!-- Iitle of sliding panel to choose the option to edit the profile picture -->
    <string name="title_options_avatar_panel">Edit profile picture</string>
    <!-- Option of the sliding panel to capture a new picture to upload to Cloud Drive or to set as user avatar -->
    <string name="take_photo_avatar_panel">Capture</string>
    <!-- Option of the sliding panel to change the avatar by choosing an existing picture -->
    <string name="choose_photo_avatar_panel">Choose picture</string>
    <!-- Option of the sliding panel to delete the existing avatar -->
    <string name="delete_avatar_panel">Delete picture</string>
    <!-- Alert when the user introduces his MK to reset pass incorrectly -->
    <string name="incorrect_MK">The key you supplied does not match this account. Please make sure you use the correct Recovery Key and try again.</string>
    <!-- Title of the alert when the user introduces his MK to reset pass incorrectly -->
    <string name="incorrect_MK_title">Invalid Recovery Key</string>
    <!-- Alert Dialog to get link -->
    <string name="option_full_link">Link with key</string>
    <!-- Message shown meanwhile the app is waiting for a request -->
    <string name="recovering_info">Getting info&#8230;</string>
    <!-- Text of the alert dialog to inform the user that have to check the email to validate his new email -->
    <string name="email_verification_text_change_mail">Your new email address needs to be validated. Please check your email to proceed.</string>
    <!-- Confirmation before deleting the avatar of the user’s profile -->
    <string name="confirmation_delete_avatar">Delete your profile picture?</string>
    <!-- Title of the Dialog to edit the profile attributes of the user’s account -->
    <string name="title_edit_profile_info">Edit</string>
    <!-- Alert Dialog to get link -->
    <string name="title_set_expiry_date">Set expiry date</string>
    <!-- Title of the dialog to get link with password -->
    <string name="title_set_password_protection">Set password protection</string>
    <!-- Subtitle of the dialog to get link -->
    <string name="subtitle_set_expiry_date">(PRO ONLY)</string>
    <!-- Alert Dialog to get link with password -->
    <string name="set_password_protection_dialog">Set password</string>
    <!-- Hint of the dialog to get link with password -->
    <string name="hint_set_password_protection_dialog">Enter password</string>
    <!-- Hint of the confirmation dialog to get link with password -->
    <string name="hint_confirm_password_protection_dialog">Confirm password</string>
    <!-- Status text at the beginning of getting a link -->
    <string name="link_request_status">Processing&#8230;</string>
    <!-- Option of the sliding panel to edit the link of a node -->
    <string name="edit_link_option">Manage link</string>
    <!-- Error alert dialog shown when changing the password the user provides an incorrect password -->
    <string name="old_password_provided_incorrect">The current password you have provided is incorrect.</string>
    <!-- success message when reinviting multiple contacts -->
    <string name="number_correctly_reinvite_contact_request">%d reinvite requests sent successfully.</string>
    <!-- success message when reinviting multiple contacts -->
    <string name="number_correctly_delete_contact_request">%d requests deleted successfully.</string>
    <!-- error message when reinviting multiple contacts -->
    <string name="number_no_delete_contact_request">%1$d requests successfully deleted but %2$d requests were not deleted.</string>
    <!-- confirmation message before removing a contact request. -->
    <string name="confirmation_delete_contact_request">Do you want to remove the invitation request to %s?</string>
    <!-- confirmation message before removing mutiple contact request -->
    <string name="confirmation_remove_multiple_contact_request">Do you want to remove these %d invitation requests?</string>
    <!-- success message when replying to multiple received request -->
    <string name="number_correctly_invitation_reply_sent">%d request replies sent.</string>
    <!-- error message when replying to multiple received request -->
    <string name="number_incorrectly_invitation_reply_sent">%1$d request replies successfully sent but %2$d were not sent.</string>
    <!-- Referring to a invitation request in the Contacts section. Plural. e.g. 5 requests -->
    <plurals name="general_num_request">
        <item quantity="one">1 request</item>
        <item quantity="other">%1$d requests</item>
    </plurals>
    <!-- Confirmation before removing the outgoing shares of a folder -->
    <plurals name="confirmation_remove_outgoing_shares">
        <item quantity="one">The folder is shared with %1$d contact. Remove share?</item>
        <item quantity="other">The folder is shared with %1$d contacts. Remove all shares?</item>
    </plurals>
    <!-- Error message when the credentials to login are incorrect. -->
    <string name="error_incorrect_email_or_password">Invalid email and/or password. Please try again.</string>
    <!-- Error message when trying to login and the account is suspended. -->
    <string name="error_account_suspended">Your account has been suspended due to Terms of Service violations. Please contact support&#64;mega.nz</string>
    <!-- Error message when to many attempts to login. -->
    <string name="too_many_attempts_login">Too many failed attempts to log in, please wait for an hour.</string>
    <!-- Error message when trying to login to an account not validated. -->
    <string name="account_not_validated_login">This account has not been validated yet. Please check your email.</string>
    <!-- Error message shown when opening a folder link which doesn’t exist -->
    <string name="general_error_folder_not_found">Folder link unavailable</string>
    <!-- Error message shown when opening a folder link which has been removed due to ToS/AUP violation -->
    <string name="folder_link_unavaible_ToS_violation">The folder link has been removed because of a ToS/AUP violation.</string>
    <!-- Error message shown when opening a file link which doesn’t exist -->
    <string name="general_error_file_not_found">File link unavailable</string>
    <!-- Error message shown when opening a file link which has been removed due to ToS/AUP violation -->
    <string name="file_link_unavaible_ToS_violation">The file link has been removed because of a ToS/AUP violation.</string>
    <!-- Error message shown when opening a folder link or file link which has been corrupt or deformed -->
    <string name="link_broken">This URL is corrupt or deformed. The link you are trying to access does not exist.</string>
    <!-- Title of the screen after creating the account. That screen asks the user to confirm the account by checking the email -->
    <string name="confirm_email_text">Awaiting email confirmation</string>
    <!-- Text below the title that explains the user should check the email and click the link to confirm the account -->
    <string name="confirm_email_explanation">Please check your email and click the link to confirm your account.</string>
    <!-- Plural of items which contains a folder. 2 items -->
    <plurals name="general_num_items">
        <item quantity="one">1 item</item>
        <item quantity="other">%1$d items</item>
    </plurals>
    <!-- Error message shown when opening a file or folder link which account has been removed due to ToS/AUP violation -->
    <string name="file_link_unavaible_delete_account">The associated user account has been terminated due to multiple violations of our Terms of Service.</string>
    <!-- Error message shown after login into a folder link with an invalid decryption key -->
    <string name="general_error_invalid_decryption_key">The provided decryption key for the folder link is invalid.</string>
    <!-- Title of the label in the my account section. It shows the credentials of the current user so it can be used to be verified by other contacts -->
    <string name="my_account_my_credentials">My credentials</string>
    <!-- Word to indicate the limited bandwidth of the free accounts -->
    <string name="limited_bandwith">Limited</string>
    <!-- Item of the navigation title for the chat section -->
    <string name="section_chat">Chat</string>
    <!-- Item of the navigation title for the chat section when there is any unread message -->
    <string name="section_chat_with_notification">Chat [A](%1$d)[/A]</string>
    <!-- Confirmation button of the dialog to archive a chat -->
    <string name="tab_archive_chat">Archive</string>
    <!-- Message shown when the user has no recent chats -->
    <string name="recent_chat_empty_invite">Invite your friends to join you on Chat and enjoy our encrypted platform with privacy and security.</string>
    <!-- Initial of the word hour to show the duration of a video or audio call -->
    <string name="initial_hour">h</string>
    <!-- Initial of the word minute to show the duration of a video or audio call -->
    <string name="initial_minute">m</string>
    <!-- Initial of the word second to show the duration of a video or audio call -->
    <string name="initial_second">s</string>
    <!-- Title shown when multiselection is enable in chat tabs -->
    <string name="selected_items">%d selected</string>
    <!-- Message to confirm if the user wants to delete a contact from a shared folder -->
    <string name="remove_contact_shared_folder">The contact %s will be removed from the shared folder.</string>
    <!-- Message to confirm if the user wants to delete a multiple contacts from a shared folder -->
    <string name="remove_multiple_contacts_shared_folder">%d contacts will be removed from the shared folder.</string>
    <!-- success message when removing a contact from a shared folder -->
    <string name="number_correctly_removed_from_shared">%d contacts removed successfully from the shared folder</string>
    <!-- success message when removing a contact from a shared folder -->
    <string name="number_incorrectly_removed_from_shared">%d contacts were not successfully removed</string>
    <!-- success message when changing permissions of contacts for a shared folder, place holder: number of contacts effected -->
    <string name="number_permission_correctly_changed_from_shared">Successfully updated permissions for %d contacts</string>
    <!-- success message when changing permissions of contacts for a shared folder, place holder: number of contacts effected -->
    <string name="number_permission_incorrectly_changed_from_shared">Failed to update permissions for %d contacts</string>
    <!-- Message shown while the contact list from the device is being read and then shown to the user -->
    <string name="contacts_list_empty_text_loading">Loading contacts from the phone&#8230;</string>
    <!-- Warning message when reinviting multiple contacts -->
    <string name="number_existing_invite_contact_request">%d requests already sent.</string>
    <!-- success message when reinviting multiple contacts -->
    <string name="number_correctly_invite_contact_request">%d invite requests sent successfully.</string>
    <!-- error message when reinviting multiple contacts -->
    <string name="number_no_invite_contact_request">%1$d invite requests successfully sent but %2$d requests were not sent.</string>
    <!-- Word next to own user’s message in chat screen -->
    <string name="chat_me_text_bracket">%1s (Me)</string>
    <!-- Hint shown in the field to write a message in the chat screen -->
    <string name="type_message_hint">Type a message</string>
    <!-- button -->
    <string name="general_mute">Mute</string>
    <!-- button -->
    <string name="general_unmute">Unmute</string>
    <!-- Title of the dialogue to mute the general chat notifications. -->
    <string name="title_dialog_mute_chat_notifications">Do not disturb</string>
    <!-- Subtitle of the dialogue to mute the general chat notifications. -->
    <string name="subtitle_dialog_mute_chat_notifications">Mute chat notifications for</string>
    <!-- Title of the dialogue to mute the notifications of a specific chat. -->
    <string name="title_dialog_mute_chatroom_notifications">Mute notifications</string>
    <!-- Label for the setting option that indicates the general notifications are enabled. -->
    <string name="mute_chat_notification_option_on">On</string>
    <!-- Label for the dialog box option to mute a chat. This option will indicate that notifications for that chat are enabled. -->
    <string name="mute_chatroom_notification_option_off">Off</string>
    <!-- Label for the dialog box option to mute a chat. This option will indicate that chat notifications will be disabled until tomorrow at 8 a.m. -->
    <string name="mute_chatroom_notification_option_until_tomorrow_morning">Until tomorrow morning</string>
    <!-- Label for the dialog box option to mute a chat. This option will indicate that chat notifications will be disabled until today at 8 a.m. -->
    <string name="mute_chatroom_notification_option_until_this_morning">Until this morning</string>
    <!-- Label for the dialog box option to mute a chat. This option will indicate that chat notifications will be disabled until turn it off again. -->
    <string name="mute_chatroom_notification_option_forever">Until I turn them back on</string>
    <!-- Message when a chat has been silenced, for a specific time, successfully. For example: Chat notifications will be muted for 1 hour -->
    <string name="success_muting_a_chat_for_specific_time">Chat notifications will be muted for %s</string>
    <!-- Message to indicate the chat has been muted, until a specific time (24 hours format). Plural, used for any format different to 01:XX, e.g. 14:15 -->
    <plurals name="success_muting_chat_until_specific_time">
        <item quantity="one">Chat notifications will be muted until %1$s</item>
        <item quantity="other">Chat notifications will be muted until %1$s</item>
    </plurals>
    <!-- Message to indicate the chat has been muted, until a specific day and time (24 hours format). Plural, used for any format different to 01:XX, e.g. Chat notifications will be muted until tomorrow at 08:00 -->
    <plurals name="success_muting_chat_until_specific_date_and_time">
        <item quantity="one">Chat notifications will be muted until %1$s at %2$s</item>
        <item quantity="other">Chat notifications will be muted until %1$s at %2$s</item>
    </plurals>
    <!-- Message when select the option Do not disturb but the notifications are already muted -->
    <string name="notifications_are_already_muted">Chat notifications are muted</string>
    <!-- Message when a chat has been unmuted successfully. -->
    <string name="success_unmuting_a_chat">Chat notifications enabled</string>
    <!-- String to indicate the time in 24h format until which a specific chat is muted. Plural, used for any format different to 1:XX, e.g. 14:15 -->
    <plurals name="chat_notifications_muted_until_specific_time">
        <item quantity="one">Muted until %1$s</item>
        <item quantity="other">Muted until %1$s</item>
    </plurals>
    <!-- Title of the section to enable notifications in the Contact Properties screen -->
    <string name="title_properties_chat_contact_notifications">Notifications</string>
    <!-- Title of the section to choose the sound of incoming messages in the Contact Properties screen -->
    <string name="title_properties_chat_contact_message_sound">Message sound</string>
    <!-- Title of the section to clear the chat content in the Contact Properties screen -->
    <string name="title_properties_chat_clear_chat">Clear chat</string>
    <!-- Title of the section to share the contact in the Contact Properties screen -->
    <string name="title_properties_chat_share_contact">Share contact</string>
    <!-- Title of the screen to select the ringtone of the calls -->
    <string name="call_ringtone_title">Call ringtone</string>
    <!-- Title of the screen to select the sound of the notifications -->
    <string name="notification_sound_title">Notification sound</string>
    <!-- Button to clear the chat history -->
    <string name="general_clear">Clear</string>
    <!-- Message show when the history of a chat has been successfully deleted -->
    <string name="clear_history_success">Chat history has been cleared</string>
    <!-- Message show when the history of a chat hasn’t been successfully deleted -->
    <string name="clear_history_error">An error has occurred. The chat history has not been successfully cleared</string>
    <!-- Menu item to add participants to a chat -->
    <string name="add_participants_menu_item">Add participants</string>
    <!-- Menu item to remove a participants from a chat -->
    <string name="remove_participant_menu_item">Remove participant</string>
    <!-- Message about MEGA when there are no message in the chat screen -->
    <string name="mega_info_empty_screen">Protects your chat with end-to-end (user controlled) encryption, providing essential safety assurances:</string>
    <!-- Message about MEGA when there are no message in the chat screen -->
    <string name="mega_authenticity_empty_screen">The system ensures that the data received is truly from the specified sender, and its content has not been manipulated during transit.</string>
    <!-- Message about MEGA when there are no message in the chat screen -->
    <string name="mega_confidentiality_empty_screen">Only the author and intended recipients are able to decipher and read the content.</string>
    <!-- Message about MEGA when there are no message in the chat screen -->
    <string name="title_mega_info_empty_screen">MEGA</string>
    <!-- Message about MEGA when there are no message in the chat screen -->
    <string name="title_mega_authenticity_empty_screen">Authenticity</string>
    <!-- Message about MEGA when there are no message in the chat screen -->
    <string name="title_mega_confidentiality_empty_screen">Confidentiality</string>
    <!-- Error message shown when opening a cancel link with an account that not corresponds to the link -->
    <string name="error_not_logged_with_correct_account">This link is not related to this account. Please log in with the correct account.</string>
    <!-- Message when the user tries to open a cancel link and it has expired -->
    <string name="cancel_link_expired">This cancel link has expired, please try again.</string>
    <!-- Text shown after searching and no results found -->
    <string name="no_results_found">No results were found</string>
    <!-- the options of what to upload in an array. Needed for the settings, the options of what to upload. -->
    <string name="offline_status">Offline</string>
    <!-- the options of what to upload in an array. Needed for the settings, the options of what to upload. -->
    <string name="online_status">Online</string>
    <!-- the options of what to upload in an array. Needed for the settings, the options of what to upload. -->
    <string name="away_status">Away</string>
    <!-- the options of what to upload in an array. Needed for the settings, the options of what to upload. -->
    <string name="busy_status">Busy</string>
    <!-- Info label about the status of the user -->
    <string name="invalid_status">No connection</string>
    <!-- Text shown when a message has been deleted in the chat -->
    <string name="text_deleted_message">This message has been deleted</string>
    <!-- Text shown when a message has been deleted in the chat -->
    <string name="text_deleted_message_by">[A]This message has been deleted by [/A][B]%1$s[/B]</string>
    <!-- Confirmation before deleting messages -->
    <string name="confirmation_delete_several_messages">Remove messages?</string>
    <!-- Confirmation before deleting one message -->
    <string name="confirmation_delete_one_message">Remove message?</string>
    <!-- Label for the sliding panel of a group chat -->
    <string name="group_chat_label">Group chat</string>
    <!-- Label for the option of the sliding panel to show the info of a chat group -->
    <string name="group_chat_info_label">Group info</string>
    <!-- Label for the option of the sliding panel to start a one to one chat -->
    <string name="group_chat_start_conversation_label">Start conversation</string>
    <!-- Label for the option of the sliding panel to edit the profile -->
    <string name="group_chat_edit_profile_label">Edit profile</string>
    <!-- Title of the section to leave a group content in the Contact Properties screen -->
    <string name="title_properties_chat_leave_chat">Leave Group</string>
    <!-- Label for participants of a group chat -->
    <string name="participants_chat_label">Participants</string>
    <!-- Text of the confirm dialog shown when it wants to remove a contact from a chat -->
    <string name="confirmation_remove_chat_contact">Remove %s from this chat?</string>
    <!-- Label to explain the read only participant permission in the options panel of the group info screen -->
    <string name="observer_permission_label_participants_panel">Read-only</string>
    <!-- Label to show the participant permission in the options panel of the group info screen -->
    <string name="standard_permission_label_participants_panel">Standard</string>
    <!-- Label to show the participant permission in the options panel of the group info screen -->
    <string name="administrator_permission_label_participants_panel">Moderator</string>
    <!-- Text appended to a edited message. -->
    <string name="edited_message_text">(edited)</string>
    <!-- Option in menu to change title of a chat group. -->
    <string name="change_title_option">Change title</string>
    <!-- confirmation message before leaving a group chat -->
    <string name="confirmation_leave_group_chat">If you leave, you will no longer have access to read or send messages.</string>
    <!-- title confirmation message before leaving a group chat -->
    <string name="title_confirmation_leave_group_chat">Leave group chat?</string>
    <!-- Message show when a participant hasn’t been successfully invited to a group chat -->
    <string name="add_participant_error_already_exists">The participant is already included in this group chat</string>
    <!-- success message when inviting multiple contacts to a group chat -->
    <string name="number_correctly_add_participant">%d participants were successfully invited</string>
    <!-- error message when inviting multiple contacts to a group chat -->
    <string name="number_no_add_participant_request">%1$d participants were successfully invited but %2$d participants were not invited.</string>
    <!-- chat message when the permissions for a user has been changed -->
    <string name="message_permissions_changed">[A]%1$s[/A][B] was changed to [/B][C]%2$s[/C][D] by [/D][E]%3$s[/E]</string>
    <!-- chat message when a participant was added to a group chat -->
    <string name="message_add_participant">[A]%1$s[/A][B] joined the group chat by invitation from [/B][C]%2$s[/C]</string>
    <!-- chat message when a participant was removed from a group chat -->
    <string name="message_remove_participant">[A]%1$s[/A][B] was removed from group chat by [/B][C]%2$s[/C]</string>
    <!-- Message shown when a participant change the title of a group chat. -->
    <string name="change_title_messages">[A]%1$s[/A][B] changed the group chat name to [/B][C]“%2$s”[/C]</string>
    <!-- chat message when a participant left a group chat -->
    <string name="message_participant_left_group_chat">[A]%1$s[/A][B] left the group chat[/B]</string>
    <!-- chat message alert when the message have to been manually -->
    <string name="manual_retry_alert">Message not sent. Tap for options</string>
    <!-- Chat alert of an attachment message when the upload is in progress but the queue of transfers is paused. -->
    <string name="manual_resume_alert">Transfers paused. Tap to resume.</string>
    <!-- message shown when the status of the user coudn’t be changed -->
    <string name="changing_status_error">Error. Your status has not been changed</string>
    <!-- message shown when a user couldn’t leave chat -->
    <string name="leave_chat_error">An error occurred when leaving the chat</string>
    <!-- message shown when a chat has not been created -->
    <string name="create_chat_error">An error occurred when creating the chat</string>
    <!-- settings of the chat to choose the status -->
    <string name="settings_chat_vibration">Vibration</string>
    <!-- Button text shown on SMS verification page, if the user wants to logout current suspended account and login with another account, user can press this button to logout -->
    <string name="sms_logout">[A]Logout[/A] to use MEGA with another account</string>
    <!-- On SMS verification page, if the user presses the logout button, a dialog with this text will show to ask for user’s confirmation. -->
    <string name="confirm_logout_from_sms_verification">Are you sure that you want to log out of the current account?</string>
    <!-- Text shown when a message has been deleted in the chat -->
    <string name="non_format_text_deleted_message_by">This message has been deleted by %1$s</string>
    <!-- Text shown when the chat history has been successfully deleted. -->
    <string name="history_cleared_message">Chat history has been cleared</string>
    <!-- Text shown when the chat history was cleared by someone -->
    <string name="non_format_history_cleared_by">Chat history cleared by %1$s</string>
    <!-- chat message when the permissions for a user has been changed -->
    <string name="non_format_message_permissions_changed">%1$s was changed to %2$s by %3$s</string>
    <!-- chat message when a participant was added to a group chat -->
    <string name="non_format_message_add_participant">%1$s was added to this group chat by invitation from %2$s</string>
    <!-- chat message when a participant was removed from a group chat -->
    <string name="non_format_message_remove_participant">%1$s was removed from group chat by %2$s</string>
    <!-- Message shown when a participant change the title of a group chat. -->
    <string name="non_format_change_title_messages">%1$s changed the group chat name to “%2$s”</string>
    <!-- chat message when a participant left a group chat -->
    <string name="non_format_message_participant_left_group_chat">%1$s left the group chat</string>
    <!-- success alert when the user copy some messages to the clipboard -->
    <string name="messages_copied_clipboard">Copied to the clipboard</string>
    <!-- Title of the error dialog when opening a chat -->
    <string name="chat_error_open_title">Chat Error!</string>
    <!-- Message of the error dialog when opening a chat -->
    <string name="chat_error_open_message">The chat could not be opened successfully</string>
    <!-- Menu option to add a contact to your contact list. -->
    <string name="menu_choose_contact">Choose contact</string>
    <!-- Title of the contact list -->
    <plurals name="general_selection_num_contacts">
        <item quantity="one">%1$d contact</item>
        <item quantity="other">%1$d contacts</item>
    </plurals>
    <!-- Message shown when the folder sharing process fails -->
    <string name="error_sharing_folder">Error sharing the folder. Please try again.</string>
    <!-- confirmation message before removing a contact, Plural -->
    <plurals name="confirmation_remove_contact">
        <item quantity="one">All data associated with the selected contact will be permanently lost.</item>
        <item quantity="other">All data associated with the selected contacts will be permanently lost.</item>
    </plurals>
    <!-- title of confirmation alert before removing a contact, Plural -->
    <plurals name="title_confirmation_remove_contact">
        <item quantity="one">Remove contact?</item>
        <item quantity="other">Remove contacts?</item>
    </plurals>
    <!-- option shown when a message could not be sent -->
    <string name="message_option_retry">Retry</string>
    <!-- title of the menu for a non sent message -->
    <string name="title_message_not_sent_options">Message not sent</string>
    <!-- title of the menu for an uploading message with attachment -->
    <string name="title_message_uploading_options">Uploading attachment</string>
    <!-- message shown when a chat has no messages -->
    <string name="no_conversation_history">No conversation history</string>
    <!-- title of confirmation alert before removing a contact, Plural -->
    <plurals name="user_typing">
        <item quantity="one">%1$s [A]is typing&#8230;[/A]</item>
        <item quantity="other">%1$s [A]are typing&#8230;[/A]</item>
    </plurals>
    <!-- text that appear when there are more than 2 people writing at that time in a chat. For example User1, user2 and more are typing… -->
    <string name="more_users_typing">%1$s [A]and more are typing&#8230;[/A]</string>
    <!-- More button in contact info page -->
    <string name="label_more">More</string>
    <!-- Text button -->
    <string name="label_close">Close</string>
    <!-- Title of the general tab in My Account Section -->
    <string name="tab_my_account_general">General</string>
    <!-- label of storage in upgrade/choose account page, it is being used with a variable, e.g. for LITE user it will show ‘200GB Storage’. -->
    <string name="tab_my_account_storage">Storage</string>
    <!-- label of storage in upgrade/choose account page, it is being used with a variable, e.g. for LITE user it will show ‘200GB Storage’. -->
    <string name="label_storage_upgrade_account">Storage</string>
    <!-- Title of the section about the transfer quota in the storage tab in My Account Section -->
    <string name="label_transfer_quota_upgrade_account">Transfer quota</string>
    <!-- Title of the section about the transfer quota in the storage tab in My Account Section -->
    <string name="label_transfer_quota_achievements">Transfer quota</string>
    <!-- Title of the section about the plan in the storage tab in My Account Section -->
    <string name="account_plan">Plan</string>
    <!-- Title of the section about the storage space in the storage tab in My Account Section -->
    <string name="storage_space">Storage space</string>
    <!-- Title of the section about the transfer quota in the storage tab in My Account Section -->
    <string name="transfer_quota">Transfer quota</string>
    <!-- Label in section the storage tab in My Account Section -->
    <string name="available_space">Available</string>
    <!-- Label in section the storage tab in My Account Section when no info info is received -->
    <string name="not_available">not available</string>
    <!-- Label in section the storage tab when the account is Free -->
    <string name="no_bylling_cycle">No billing cycle</string>
    <!-- String to show the transfer quota and the used space in My Account section -->
    <string name="my_account_of_string">%1$s [A]of %2$s[/A]</string>
    <!-- Confirmation message before removing something from the Offline section. -->
    <string name="confirmation_delete_from_save_for_offline">Remove from Offline?</string>
    <!-- Label for the option of action menu to change the chat status -->
    <string name="set_status_option_label">Set status</string>
    <!-- Label for the option of setting to change the colour theme -->
    <string name="set_color_theme_label">Colour theme</string>
    <!-- Answer for confirmation dialog. -->
    <string name="general_dismiss">Dismiss</string>
    <!-- Label for any ‘Not available’ button, link, text, title, etc. - (String as short as possible). -->
    <string name="general_not_available">Not available</string>
    <!-- Accepted request invitacion alert -->
    <string name="context_invitacion_reply_accepted">Invitation accepted</string>
    <!-- Declined request invitacion alert -->
    <string name="context_invitacion_reply_declined">Invitation declined</string>
    <!-- Ignored request invitacion alert -->
    <string name="context_invitacion_reply_ignored">Invitation ignored</string>
    <!-- Content of a normal message that cannot be recognized -->
    <string name="error_message_unrecognizable">Message unrecognizable</string>
    <!-- Title of the settings section to configure the autoaway of chat presence -->
    <string name="settings_autoaway_title">Auto-away</string>
    <!-- Subtitle of the settings section to configure the autoaway of chat presence -->
    <string name="settings_autoaway_subtitle">Show me away after an inactivity of</string>
    <!-- Value in the settings section of the autoaway chat presence -->
    <string name="settings_autoaway_value">%1d minutes</string>
    <!-- Title of the settings section to configure the status persistence of chat presence -->
    <string name="settings_persistence_title">Status persistence</string>
    <!-- Subtitle of the settings section to configure the status persistence of chat presence -->
    <string name="settings_persistence_subtitle">Maintain my chosen status appearance even when I have no connected devices</string>
    <!-- Title of the dialog to set the value of the auto away preference -->
    <string name="title_dialog_set_autoaway_value">Set time limit</string>
    <!-- Button to set a value -->
    <string name="button_set">Set</string>
    <!-- Button to set a value -->
    <string name="hint_minutes">minutes</string>
    <!-- the options of what to upload in an array. Needed for the settings, the options of what to upload. -->
    <string-array name="settings_status_entries">
        <item>Online</item>
        <item>Away</item>
        <item>Busy</item>
        <item>Offline</item>
    </string-array>
    <!-- Text that indicates that a the offline section is currently empty -->
    <string name="offline_empty_folder">No files Saved for Offline</string>
    <!-- Positive confirmation to enable logs -->
    <string name="general_enable">Enable</string>
    <!-- Positive confirmation to allow MEGA to read contacts book. -->
    <string name="general_allow">Allow</string>
    <!-- Dialog to confirm the action of enabling logs -->
    <string name="enable_log_text_dialog">Logs can contain information related to your account</string>
    <!-- Dialog to confirm the reconnect action -->
    <string name="confirmation_to_reconnect">Network connection recovered. Connect to MEGA?</string>
    <!-- Message shown meanwhile the app is waiting for a the chat status -->
    <string name="loading_status">Loading status&#8230;</string>
    <!-- Error when a message cannot be edited -->
    <string name="error_editing_message">This message cannot be edited</string>
    <!-- Label to show the number of transfers in progress, Plural -->
    <plurals name="text_number_transfers">
        <item quantity="one">%1$d of %2$d file</item>
        <item quantity="other">%1$d of %2$d files</item>
    </plurals>
    <!-- Progress text shown when user stop upload/download and the app is waiting for async response -->
    <string name="label_process_finishing">Process is finishing&#8230;</string>
    <!-- positive button on dialog to view a contact -->
    <string name="option_to_transfer_manager">View</string>
    <!-- Label of the modal bottom sheet to pause all transfers -->
    <string name="option_to_pause_transfers">Pause all transfers</string>
    <!-- Label of the modal bottom sheet to resume all transfers -->
    <string name="option_to_resume_transfers">Resume all transfers</string>
    <!-- Label of the modal bottom sheet to clear completed transfers -->
    <string name="option_to_clear_transfers">Clear all transfers</string>
    <!-- Label indicating action to retry failed or cancelled transfers -->
    <string name="option_to_retry_transfers">Retry all transfers</string>
    <!-- Dialog to confirm the action of pausing one transfer -->
    <string name="menu_pause_individual_transfer">Pause transfer?</string>
    <!-- Dialog to confirm the action of restarting one transfer -->
    <string name="menu_resume_individual_transfer">Resume transfer?</string>
    <!-- Button to confirm the action of restarting one transfer -->
    <string name="button_resume_individual_transfer">Resume</string>
    <!-- Dialog to confirm before removing completed transfers -->
    <string name="confirmation_to_clear_completed_transfers">Clear all transfers?</string>
    <!-- Title of the tab section for transfers in progress -->
    <string name="title_tab_in_progress_transfers">In progress</string>
    <!-- Title of the tab section for completed transfers -->
    <string name="title_tab_completed_transfers">Completed</string>
    <!-- Text shown in playlist subtitle item when a file is reproducing but it is paused -->
    <string name="transfer_paused">Paused</string>
    <!-- Possible state of a transfer -->
    <string name="transfer_queued">Queued</string>
    <!-- Possible state of a transfer. When the transfer is finishing -->
    <string name="transfer_completing">Completing</string>
    <!-- Possible state of a transfer. When the transfer is retrying -->
    <string name="transfer_retrying">Retrying</string>
    <!-- Possible state of a transfer. When the transfer was cancelled -->
    <string name="transfer_cancelled">Cancelled</string>
    <!-- Possible state of a transfer -->
    <string name="transfer_unknown">Unknown</string>
    <!-- Title of the panel where the progress of the transfers is shown -->
    <string name="paused_transfers_title">Paused transfers</string>
    <!-- message shown in the screen when there are not any active transfer -->
    <string name="completed_transfers_empty">No completed transfers</string>
    <!-- Text of the notification shown when the upload service is running, Plural -->
    <plurals name="upload_service_notification">
        <item quantity="one">Uploading %1$d of %2$d file</item>
        <item quantity="other">Uploading %1$d of %2$d files</item>
    </plurals>
    <!-- Text of the notification shown when the upload service is running, Plural -->
    <plurals name="upload_service_paused_notification">
        <item quantity="one">Uploading %1$d of %2$d file (paused)</item>
        <item quantity="other">Uploading %1$d of %2$d files (paused)</item>
    </plurals>
    <!-- Text of the notification shown when the folder upload service is running, Text of the notification shown when the folder upload service is running - plural e.g. Uploading 1 of 2 folders -->
    <plurals name="folder_upload_service_notification">
        <item quantity="one">Uploading %1$d of %2$d folder</item>
        <item quantity="other">Uploading %1$d of %2$d folders</item>
    </plurals>
    <!-- Text of the notification shown when the folder upload service is running, Text of the notification shown when the folder upload service is running - plural e.g. Uploading 1 of 2 folders -->
    <plurals name="folder_upload_service_paused_notification">
        <item quantity="one">Uploading %1$d of %2$d folder (paused)</item>
        <item quantity="other">Uploading %1$d of %2$d folders (paused)</item>
    </plurals>
    <!-- Text of the notification shown when the upload service has finished, Plural -->
    <plurals name="upload_service_final_notification">
        <item quantity="one">Uploaded %1$d file</item>
        <item quantity="other">Uploaded %1$d files</item>
    </plurals>
    <!-- Text of the notification shown when the upload service has finished, Plural -->
    <plurals name="upload_service_notification_already_uploaded">
        <item quantity="one">1 file already uploaded</item>
        <item quantity="other">%1$d files already uploaded</item>
    </plurals>
    <!-- Text of the notification shown when the folder upload service has finished, Text of the notification shown when the folder upload service has finished - plural  e.g. Uploaded 2 folders -->
    <plurals name="folder_upload_service_final_notification">
        <item quantity="one">Uploaded %1$d folder</item>
        <item quantity="other">Uploaded %1$d folders</item>
    </plurals>
    <!-- label for the total file size of multiple files and/or folders (no need to put the colon punctuation in the translation) -->
    <string name="general_total_size">Total size: %1$s</string>
    <!-- Text of the notification shown when the upload service has finished with any transfer error, Plural -->
    <plurals name="upload_service_failed">
        <item quantity="one">%1$d file not uploaded</item>
        <item quantity="other">%1$d files not uploaded</item>
    </plurals>
    <!-- Text of the notification shown when the upload service has finished with any copied file instead uploaded, Plural -->
    <plurals name="copied_service_upload">
        <item quantity="one">%1$d file copied</item>
        <item quantity="other">%1$d files copied</item>
    </plurals>
    <!-- Text of the notification shown when the download service do not download because the file is already on the device, Plural -->
    <plurals name="already_downloaded_service">
        <item quantity="one">%1$d file previously downloaded</item>
        <item quantity="other">%1$d files previously downloaded</item>
    </plurals>
    <!-- Text of the notification shown when the download service has finished, Plural -->
    <plurals name="download_service_final_notification">
        <item quantity="one">Downloaded %1$d file</item>
        <item quantity="other">Downloaded %1$d files</item>
    </plurals>
    <!-- Text of the notification shown when the download service has finished with any error, Plural -->
    <plurals name="download_service_final_notification_with_details">
        <item quantity="one">Downloaded %1$d of %2$d file</item>
        <item quantity="other">Downloaded %1$d of %2$d files</item>
    </plurals>
    <!-- Text of the notification shown when the download service has finished with any transfer error, Plural -->
    <plurals name="download_service_failed">
        <item quantity="one">%1$d file not downloaded</item>
        <item quantity="other">%1$d files not downloaded</item>
    </plurals>
    <!-- Text of the notification shown when the download service is running, Plural -->
    <plurals name="download_service_notification">
        <item quantity="one">Downloading %1$d of %2$d file</item>
        <item quantity="other">Downloading %1$d of %2$d files</item>
    </plurals>
    <!-- Text of the notification shown when the download service is paused, Plural -->
    <plurals name="download_service_paused_notification">
        <item quantity="one">Downloading %1$d of %2$d file (paused)</item>
        <item quantity="other">Downloading %1$d of %2$d files (paused)</item>
    </plurals>
    <!-- Title of the alert when the transfer quota is exceeded. -->
    <string name="title_depleted_transfer_overquota">Insufficient transfer quota</string>
    <!-- Text of the alert when the transfer quota is depleted. The placeholder indicates the time left for the transfer quota to be reset. For instance: 30m 45s -->
    <string name="current_text_depleted_transfer_overquota">Your queued download exceeds the current transfer quota available for your IP address and has therefore been interrupted. Upgrade your account or wait %s to continue.</string>
    <!-- Text of the alert when the transfer quota is depleted. The placeholder indicates the time left for the transfer quota to be reset. For instance: 30m 45s -->
    <string name="text_depleted_transfer_overquota">The transfer quota for this IP address has been exceeded. Upgrade your account or wait %s to continue your download.</string>
    <!-- Button to show plans in the alert when the transfer quota is depleted -->
    <string name="plans_depleted_transfer_overquota">See our plans</string>
    <!-- Button option of the alert when the transfer quota is depleted -->
    <string name="continue_without_account_transfer_overquota">Continue without account</string>
    <!-- this is used for example when downloading 1 file or 2 files, Plural of file. 2 files -->
    <plurals name="new_general_num_files">
        <item quantity="one">%1$d file</item>
        <item quantity="other">%1$d files</item>
    </plurals>
    <!-- Menu option -->
    <string name="general_view">View files</string>
    <!-- Menu option to choose to add file or folders to Cloud Drive -->
    <string name="add_to_cloud">Import</string>
    <!-- Menu option to choose save to Offline section -->
    <string name="save_for_offline">Save for offline</string>
    <!-- Menu option to choose to add file to Cloud Drive in the chat -->
    <string name="add_to_cloud_node_chat">Add to Cloud Drive</string>
    <!-- Menu option -->
    <string name="general_view_contacts">View contacts</string>
    <!-- Message displayed when a file has been successfully imported to Cloud Drive -->
    <string name="import_success_message">Successfully added to Cloud Drive</string>
    <!-- Menu option -->
    <string name="import_success_error">Error. Not added to Cloud Drive</string>
    <!-- Label in login screen to inform about the chat initialization proccess -->
    <string name="chat_connecting">Connecting&#8230;</string>
    <!-- message when trying to invite a contact with a pending request -->
    <string name="context_contact_already_invited">%s was already invited. Consult your pending requests.</string>
    <!-- Hint text explaining that you can change the email and resend the create account link to the new email address -->
    <string name="confirm_email_misspelled">If you have misspelt your email address, correct it and click [A]Resend[A].</string>
    <!-- Button to resend the create account email to a new email address in case the previous email address was misspelled -->
    <string name="confirm_email_misspelled_resend">Resend</string>
    <!-- Text shown after the confirmation email has been sent to the new email address -->
    <string name="confirm_email_misspelled_email_sent">Email sent</string>
    <!-- text_copyright_alert_title -->
    <string name="copyright_alert_title">Copyright warning to all users</string>
    <!-- text_copyright_alert_first_paragraph -->
    <string name="copyright_alert_first_paragraph">MEGA respects the copyrights of others and requires that users of the MEGA cloud service comply with the laws of copyright.</string>
    <!-- text_copyright_alert_second_paragraph -->
    <string name="copyright_alert_second_paragraph">You are strictly prohibited from using the MEGA cloud service to infringe copyrights. You may not upload, download, store, share, display, stream, distribute, email, link to, transmit or otherwise make available any files, data or content that infringes any copyright or other proprietary rights of any person or entity.</string>
    <!-- text of the Agree button -->
    <string name="copyright_alert_agree_button">Agree</string>
    <!-- text of the Disagree button -->
    <string name="copyright_alert_disagree_button">Disagree</string>
    <!-- Hint how to cancel the download -->
    <string name="download_show_info">Show info</string>
    <!-- Error message when removing public links of nodes. Plural. -->
    <plurals name="context_link_removal_error">
        <item quantity="one">Link removal failed. Please try again later.</item>
        <item quantity="other">Failed to remove some links. Please try again later.</item>
    </plurals>
    <!-- Error message when creating public links of nodes. Plural. -->
    <plurals name="context_link_export_error">
        <item quantity="one">Link creation failed. Please try again later.</item>
        <item quantity="other">Failed to create some links. Please try again later.</item>
    </plurals>
    <!-- Message when some public links were removed successfully. Plural. -->
    <plurals name="context_link_removal_success">
        <item quantity="one">Link removed successfully.</item>
        <item quantity="other">Links removed successfully.</item>
    </plurals>
    <!-- error message -->
    <string name="context_link_action_error">Link action failed. Please try again later.</string>
    <!-- title of the dialog shown when sending or sharing a folder -->
    <string name="title_write_user_email">Write the user’s email</string>
    <!-- title of the screen to see the details of several node attachments -->
    <string name="activity_title_files_attached">Files attached</string>
    <!-- title of the screen to see the details of several contact attachments -->
    <string name="activity_title_contacts_attached">Contacts attached</string>
    <!--  -->
    <string name="alert_user_is_not_contact">The user is not a contact</string>
    <!--  -->
    <string name="camera_uploads_cellular_connection">Use cellular connection</string>
    <!--  -->
    <string name="camera_uploads_upload_videos">Upload Videos</string>
    <!-- Message when an user avatar has been changed successfully -->
    <string name="success_changing_user_avatar">Profile picture updated</string>
    <!-- Message when an error ocurred when changing an user avatar -->
    <string name="error_changing_user_avatar_image_not_available">Error. Selected image does not exist</string>
    <!-- Message when an error ocurred when changing an user avatar -->
    <string name="error_changing_user_avatar">Error when changing the profile picture</string>
    <!-- Message when an user avatar has been deleted successfully -->
    <string name="success_deleting_user_avatar">Profile picture deleted</string>
    <!-- Message when an error ocurred when deleting an user avatar -->
    <string name="error_deleting_user_avatar">Error when deleting the profile picture</string>
    <!-- Message when an error ocurred when changing an user attribute -->
    <string name="error_changing_user_attributes">An error occurred when changing the name</string>
    <!-- Message when an user attribute has been changed successfully -->
    <string name="success_changing_user_attributes">Your name has been successfully updated</string>
    <!-- Message show when a participant has been successfully invited to a group chat -->
    <string name="add_participant_success">Participant added</string>
    <!-- Message show when a participant hasn’t been successfully invited to a group chat -->
    <string name="add_participant_error">Error. Participant not added</string>
    <!-- Message show when a participant has been successfully removed from a group chat -->
    <string name="remove_participant_success">Participant removed</string>
    <!-- Message show when a participant hasn’t been successfully removed from a group chat -->
    <string name="remove_participant_error">Error. Participant not removed</string>
    <!--  -->
    <string name="no_files_selected_warning">No files selected</string>
    <!--  -->
    <string name="attachment_upload_panel_from_cloud">From Cloud Drive</string>
    <!--  -->
    <string name="attachment_upload_panel_contact">Contact</string>
    <!--  -->
    <string name="attachment_upload_panel_photo">From device</string>
    <!-- Button and title of dialog shown when the user wants to delete permanently their account. -->
    <string name="delete_account">Delete account</string>
    <!-- Text shown in the alert dialog to confirm the deletion of an account -->
    <string name="delete_account_text">If you delete your account you will not be able to access your account data, your MEGA contacts or conversations.\nYou will not be able to undo this action.</string>
    <!-- menu item -->
    <string name="delete_button">Delete</string>
    <!--  -->
    <string name="file_properties_info_info_file">Info</string>
    <!-- Refers to the size of a file. -->
    <string name="file_properties_info_size">Total size</string>
    <!-- header of a status field for what content a user has shared to you -->
    <string name="file_properties_info_content">Contains</string>
    <!--  -->
    <string name="file_properties_shared_folder_public_link_name">Link</string>
    <!-- Refers to access rights for a file folder. -->
    <string name="file_properties_shared_folder_full_access">Full access</string>
    <!-- Label to explain the read only participant permission in the options panel of the group info screen -->
    <string name="file_properties_shared_folder_read_only">Read-only</string>
    <!-- Refers to access rights for a file folder. (with the & needed. Don’t use the symbol itself. Use &) -->
    <string name="file_properties_shared_folder_read_write">Read and write</string>
    <!-- State of an attachment message when the upload is in progress but the queue of transfers is paused. -->
    <string name="attachment_uploading_state_paused">Transfers paused</string>
    <!-- label to indicate the state of an upload in chat -->
    <string name="attachment_uploading_state_uploading">Uploading&#8230;</string>
    <!--  -->
    <string name="attachment_uploading_state_compressing">Compressing&#8230;</string>
    <!--  -->
    <string name="attachment_uploading_state_error">Error. Not sent.</string>
    <!-- When a multiple download is started, some of the files could have already been downloaded before. This message shows the number of files that has already been downloaded and the number of files pending -->
    <string name="already_downloaded_multiple">%d files already downloaded.</string>
    <!-- When a multiple download is started, some of the files could have already been downloaded before. This message shows the number of files that are pending in plural. placeholder: number of files -->
    <string name="pending_multiple">%d files pending.</string>
    <!--  -->
    <string name="contact_is_me">No options available, you have selected yourself</string>
    <!-- Confirmation before deleting one attachment -->
    <string name="confirmation_delete_one_attachment">Remove attachment?</string>
    <!-- Menu option -->
    <string name="general_view_with_revoke">View files (%1$d deleted)</string>
    <!-- Success message when the attachment has been sent to a chat -->
    <string name="success_attaching_node_from_cloud">File sent to %1$s</string>
    <!-- Success message when the attachment has been sent to a many chats -->
    <string name="success_attaching_node_from_cloud_chats">File sent to %1$d chats</string>
    <!-- Error message when the attachment cannot be sent -->
    <string name="error_attaching_node_from_cloud">Error. The file has not been sent</string>
    <!-- Error message when the attachment cannot be sent to any of the selected chats -->
    <string name="error_attaching_node_from_cloud_chats">Error. The file has not been sent to any of the selected chats</string>
    <!-- Error message when the attachment cannot be revoked -->
    <string name="error_revoking_node">Error. The attachment has not been removed</string>
    <!-- settings option -->
    <string name="settings_set_up_automatic_uploads">Set up automatic uploads</string>
    <!-- Message sound option when no sound has been selected for chat notifications -->
    <string name="settings_chat_silent_sound_not">Silent</string>
    <!-- messages string in chat notification -->
    <string name="messages_chat_notification">messages</string>
    <!-- part of the string in incoming shared folder notification -->
    <string name="incoming_folder_notification">from</string>
    <!-- title of incoming shared folder notification -->
    <string name="title_incoming_folder_notification">New shared folder</string>
    <!-- title of the notification for a new incoming contact request -->
    <string name="title_contact_request_notification">New contact request</string>
    <!-- Title of the section to clear the chat content in the Manage chat history screen -->
    <string name="title_properties_chat_clear">Clear chat history</string>
    <!-- Title of the section to remove contact in the Contact Properties screen -->
    <string name="title_properties_remove_contact">Remove contact</string>
    <!-- Title of the section to enable notifications in the Contact Properties screen -->
    <string name="title_properties_chat_notifications_contact">Chat notifications</string>
    <!-- Text shown when the chat history was cleared by someone -->
    <string name="history_cleared_by">[A]%1$s[/A][B] cleared the chat history[/B]</string>
    <!-- Notification title to show the number of unread chats, unread messages -->
    <string name="number_messages_chat_notification">%1$d unread chats</string>
    <!-- Item menu option upon clicking on one or multiple files. -->
    <string name="context_permissions_changing_folder">Changing permissions</string>
    <!-- Item menu option upon clicking on one or multiple files. -->
    <string name="context_removing_contact_folder">Removing contact from shared folder</string>
    <!-- confirmation message before removing a file -->
    <string name="confirmation_move_to_rubbish">Move to Rubbish Bin?</string>
    <!-- confirmation message before removing CU folder -->
    <string name="confirmation_move_cu_folder_to_rubbish">Are you sure you want to move this folder to the Rubbish Bin? This will disable Camera Uploads.</string>
    <!-- Confirmation message before removing MU folder -->
    <string name="confirmation_move_mu_folder_to_rubbish">Are you sure you want to move this folder to the Rubbish Bin? This will disable Secondary Media Uploads.</string>
    <!-- confirmation message before removing a file -->
    <string name="confirmation_move_to_rubbish_plural">Move to Rubbish Bin?</string>
    <!-- confirmation message before removing a file -->
    <string name="confirmation_delete_from_mega">Delete from MEGA?</string>
    <!-- label to indicate the state of an upload in chat -->
    <string name="attachment_uploading_state">Uploading&#8230;</string>
    <!-- Title of the section to enable notifications in the Contact Properties screen -->
    <string name="title_properties_contact_notifications_for_chat">Chat notifications</string>
    <!-- title of the section for achievements -->
    <string name="achievements_title">Achievements</string>
    <!-- subtitle of the section for achievements -->
    <string name="achievements_subtitle">Invite friends and get rewards</string>
    <!-- title of the introduction for the achievements screen -->
    <string name="figures_achievements_text_referrals">%1$s of storage for each referral. Valid for 365 days.</string>
    <!-- sentence to detail the figures of storage and transfer quota related to each achievement -->
    <string name="figures_achievements_text">%1$s of storage. Valid for 365 days.</string>
    <!-- title of the section for unlocked rewards -->
    <string name="unlocked_rewards_title">Unlocked rewards</string>
    <!-- title of the section for unlocked storage quota -->
    <string name="unlocked_storage_title">Storage Quota</string>
    <!-- title of the section for referral bonuses in achivements section (maximum 24 chars) -->
    <string name="title_referral_bonuses">Referral Bonuses</string>
    <!-- title of the section for install a mobile app in achivements section (maximum 24 chars) -->
    <string name="title_install_app">Install a mobile app</string>
    <!-- Title of the section for add phone number in achivements section (maximum 24 chars) -->
    <string name="title_add_phone">Add a mobile phone</string>
    <!-- title of the section for install megasync in achivements section (maximum 24 chars) -->
    <string name="title_regitration">Registration bonus</string>
    <!-- title of the section for install a mobile app bonuses in achivements section (maximum 24 chars) -->
    <string name="title_install_desktop">Install MEGA desktop app</string>
    <!-- title of the section for base quota in achivements section -->
    <string name="title_base_quota">Account Base Quota</string>
    <!-- Text that indicates that no pictures have been uploaded to the Camera Uploads section -->
    <string name="camera_uploads_empty">No files in Camera Uploads</string>
    <!-- indicates the number of days left related to a achievement -->
    <string name="general_num_days_left">%1$d d left</string>
    <!-- State to indicate something has expired (achivements of business status account for instance) -->
    <string name="expired_label">Expired</string>
    <!-- title of the advanced setting to choose the use of https -->
    <string name="setting_title_use_https_only">Don’t use HTTP</string>
    <!-- subtitle of the advanced setting to choose the use of https -->
    <string name="setting_subtitle_use_https_only">Enable this option only if your transfers don’t start. In normal circumstances HTTP is satisfactory as all transfers are already encrypted.</string>
    <!-- title of screen to invite friends and get an achievement -->
    <string name="title_achievement_invite_friends">How it works</string>
    <!-- first paragraph of screen to invite friends and get an achievement -->
    <string name="first_paragraph_achievement_invite_friends">Invite your friends to create a free MEGA account and install our mobile app. For every successful signup and app install you receive bonus storage.</string>
    <!-- second paragraph of screen to invite friends and get an achievement -->
    <string name="second_paragraph_achievement_invite_friends">You will not receive credit for inviting someone who has used MEGA previously and you will not be notified about such a rejection. Invited contacts must install the MEGA mobile app or MEGA desktop app on their devices.</string>
    <!-- explanation of screen to invite friends and get an achievement -->
    <string name="card_title_invite_friends">Select contacts from your phone contact list or enter multiple email addresses.</string>
    <!-- title of the dialog to confirm the contact request -->
    <string name="title_confirmation_invite_friends">Invite friends to MEGA</string>
    <!-- Text shown when the user sends a contact invitation -->
    <string name="subtitle_confirmation_invite_friends">Invite Sent</string>
    <!-- paragraph of the dialog to confirm the contact request -->
    <string name="paragraph_confirmation_invite_friends">Encourage your friends to register and install a MEGA app. As long as your friend uses the same email address as you’ve entered, you will receive your transfer quota reward.</string>
    <!-- Error shown when the user writes a email with an incorrect format -->
    <string name="invalid_email_to_invite">Email is malformed</string>
    <!-- info paragraph about the achievement install megasync -->
    <string name="paragraph_info_achievement_install_desktop">When you install MEGA desktop app you get %1$s of complimentary storage space, valid for 365 days. MEGA desktop app is available for Windows, macOS and most Linux distros.</string>
    <!-- info paragraph about the achievement install mobile app -->
    <string name="paragraph_info_achievement_install_mobile_app">When you install our mobile app you get %1$s of complimentary storage space, valid for 365 days. We provide mobile apps for iOS, Android and Windows Phone.</string>
    <!-- info paragraph about the achievement ‘add phone number’. Placeholder 1: bonus storage space e.g. 20GB. Placeholder 2: bonus transfer quota e.g. 50GB -->
    <string name="paragraph_info_achievement_add_phone">When you verify your phone number you get %1$s of complimentary storage space, valid for 365 days.</string>
    <!-- info paragraph about the completed achievement install megasync -->
    <string name="result_paragraph_info_achievement_install_desktop">You have received %1$s storage space for installing our MEGA desktop app.</string>
    <!-- info paragraph about the completed achievement install mobile app -->
    <string name="result_paragraph_info_achievement_install_mobile_app">You have received %1$s storage space for installing our mobile app.</string>
    <!-- info paragraph about the completed achievement of ‘add phone number’. Placeholder 1: bonus storage space e.g. 20GB. Placeholder 2: bonus transfer quota e.g. 50GB -->
    <string name="result_paragraph_info_achievement_add_phone">You have received %1$s storage space for verifying your phone number.</string>
    <!-- info paragraph about the completed achievement registration -->
    <string name="result_paragraph_info_achievement_registration">You have received %1$s storage space as your free registration bonus.</string>
    <!-- info paragraph about the completed achievement registration -->
    <string name="expiration_date_for_achievements">Bonus expires in %1$d days</string>
    <!-- menu items -->
    <plurals name="context_share_folders">
        <item quantity="one">Share folder</item>
        <item quantity="other">Share folders</item>
    </plurals>
    <!-- confirmation message before leaving some incoming shared folders -->
    <plurals name="confirmation_leave_share_folder">
        <item quantity="one">If you leave the folder, you will not be able to see it again.</item>
        <item quantity="other">If you leave these folders, you will not be able to see them again.</item>
    </plurals>
    <!-- Info of a contact if there is no folders shared with him -->
    <string name="no_folders_shared">No folders shared</string>
    <!-- Menu item -->
    <string name="settings_help">Help</string>
    <!-- Settings preference title for help centre -->
    <string name="settings_help_centre">Help Centre</string>
    <!-- Settings preference title for send feedback -->
    <string name="settings_help_preference">Send Feedback</string>
    <!-- mail subject -->
    <string name="setting_feedback_subject">Android feedback</string>
    <!-- mail body -->
    <string name="setting_feedback_body">Please write your feedback here:</string>
    <!-- mail body -->
    <string name="settings_feedback_body_device_model">Device model</string>
    <!-- mail body -->
    <string name="settings_feedback_body_android_version">Android version</string>
    <!-- Title of the dialog to create a new text file by inserting the name -->
    <string name="dialog_title_new_text_file">New text file</string>
    <!-- Title of the dialog to create a new file by inserting the name -->
    <string name="dialog_title_new_file">New file</string>
    <!-- Input field description in the create file dialog. -->
    <string name="context_new_file_name">File Name</string>
    <!-- Title of the dialog to create a new link by inserting the name, e.g. when try to share a web link to your Cloud Drive or incoming shares. -->
    <string name="dialog_title_new_link">Link name</string>
    <!-- Input field description in the create link dialog, e.g. when try to share a web link to your Cloud Drive or incoming shares. -->
    <string name="context_new_link_name">Link URL</string>
    <!-- Title of the field subject when a new file is created to upload -->
    <string name="new_file_subject_when_uploading">SUBJECT</string>
    <!-- Title of the field content when a new file is created to upload -->
    <string name="new_file_content_when_uploading">CONTENT</string>
    <!-- Title of the field email when a new contact is created to upload -->
    <string name="new_file_email_when_uploading">EMAIL</string>
    <!-- Item of a menu to forward a message chat to another chatroom -->
    <string name="forward_menu_item">Forward</string>
    <!-- name of the button to attach file from MEGA to another app -->
    <string name="general_attach">Attach</string>
    <!-- when add or share a file with a new contact, it can type by name or mail -->
    <string name="type_contact">Contact’s name or email</string>
    <!-- when add or share a file with a new contact, message displayed to warn that the maximum number has been reached -->
    <string name="max_add_contact">No more contacts can be added at this time</string>
    <!-- when changing the password , the old password and new password are equals -->
    <string name="old_and_new_passwords_equals">The new password cannot be the same as the old password</string>
    <!-- Menu item -->
    <string name="action_search_by_date">Search by date</string>
    <!-- title of a button to apply search by date -->
    <string name="general_apply">Apply</string>
    <!-- title of a button to apply search by month -->
    <string name="general_search_month">Last month</string>
    <!-- title of a button to apply search by year -->
    <string name="general_search_year">Last year</string>
    <!-- title of a Search by date tag -->
    <string name="label_set_day">Set day</string>
    <!-- the user can’t choose this date -->
    <string name="snackbar_search_by_date">Date required is not valid</string>
    <!-- Error shown when the user left a name empty -->
    <string name="empty_name">Invalid name</string>
    <!-- Error shown when the user left names empty and names typed with not allowed characters -->
    <string name="general_incorrect_names">Please correct your filenames before proceeding</string>
    <!-- Error text for invalid characters -->
    <string name="invalid_characters">Invalid characters</string>
    <!-- Error shown when the user writes a character not allowed -->
    <string name="invalid_characters_defined">The following characters are not allowed: ” * / : &lt; &gt; ? \ |</string>
    <!-- Warning show to the user after try to import files to MEGA with empty names. Plural. When more than one file name have this error. -->
    <plurals name="empty_names">
        <item quantity="one">Please name your file before proceeding</item>
        <item quantity="other">Please name your files before proceeding</item>
    </plurals>
    <!-- Label shown when audio file is playing -->
    <string name="audio_play">Audio File</string>
    <!-- when open PDF Viewer, the pdf that it try to open is damaged or does not exist -->
    <string name="corrupt_pdf_dialog_text">Error. The pdf file is corrupted or does not exist.</string>
    <!-- Label to include info of the user email in the feedback form -->
    <string name="user_account_feedback">User account</string>
    <!-- Label shown in MEGA pdf-viewer when it open a PDF save in smartphone storage -->
    <string name="save_to_mega">Save to my \nCloud Drive</string>
    <!-- Error message when creating a chat one to one with a contact that already has a chat -->
    <string name="chat_already_exists">The chat already exists</string>
    <!-- before sharing a file, has to be downloaded -->
    <string name="not_download">The file has not been downloaded yet</string>
    <!-- Error shown when a user is starting a chat or adding new participants in a group chat and writes a contact mail that has not added -->
    <string name="not_permited_add_email_to_invite">Only MEGA contacts can be added</string>
    <!-- Info label about the connectivity state of the chat -->
    <string name="invalid_connection_state">Reconnecting to chat</string>
    <!-- Message show when a call cannot be established -->
    <string name="call_error">Error. The call cannot be established</string>
    <!-- Title of dialog to evaluate the app -->
    <string name="title_evaluate_the_app_panel">Are you happy with this app?</string>
    <!-- Label to show rate the app -->
    <string name="rate_the_app_panel">Yes, rate the app</string>
    <!-- Label to show send feedback -->
    <string name="send_feedback_panel">No, send feedback</string>
    <!-- title of the section advanced options on the get link screen -->
    <string name="link_advanced_options">Advanced options</string>
    <!-- Message to show when users deny to permit the permissions to read and write on external storage on setting default download location -->
    <string name="download_requires_permission">MEGA needs your permission to download files</string>
    <!-- Default download location is on old sd card, but currently the user installed a new SD card, need user to reset download location. -->
    <string name="old_sdcard_unavailable">The old SD card is not available, please set a new download location.</string>
    <!-- Dialog title to ask download to internal storage or external storage. -->
    <string name="title_select_download_location">Choose download location</string>
    <!-- Title of the section to invite contacts if the user has denied the contacts permmissions -->
    <string name="no_contacts_permissions">No contact permissions granted</string>
    <!-- Option of the sliding panel to go to QR code section -->
    <string name="choose_qr_option_panel">My QR code</string>
    <!-- Title of the screen that shows the options to the QR code -->
    <string name="section_qr_code">QR Code</string>
    <!-- Option in menu of section  My QR code to reset the QR code -->
    <string name="action_reset_qr">Reset QR code</string>
    <!-- Option in menu of section  My QR code to delete the QR code -->
    <string name="action_delete_qr">Delete QR code</string>
    <!-- Option shown in QR code bottom sheet dialog to save QR code in Cloud Drive -->
    <string name="save_cloud_drive">To Cloud Drive</string>
    <!-- Option shown in QR code bottom sheet dialog to save QR code in File System -->
    <string name="save_file_system">To File System</string>
    <!-- Title of QR code section -->
    <string name="section_my_code">My Code</string>
    <!-- Title of QR code scan section -->
    <string name="section_scan_code">Scan Code</string>
    <!-- Title of QR code settings that permits or not contacts that scan my QR code will be automatically added to my contact list -->
    <string name="settings_qrcode_autoaccept">Auto-Accept</string>
    <!-- Subtitle of QR code settings auto-accept -->
    <string name="setting_subtitle_qrcode_autoccept">MEGA users who scan your QR code will be automatically added to your contact list.</string>
    <!-- Subtitle of QR code settings that reset the code -->
    <string name="setting_subtitle_qrcode_reset">Previous QR code will no longer be valid</string>
    <!-- Text shown when it has been copied the QR code link -->
    <string name="qrcode_link_copied">Link copied to the clipboard</string>
    <!-- Text shown when it has been reseted the QR code successfully -->
    <string name="qrcode_reset_successfully">QR code successfully reset</string>
    <!-- Text shown when it has been deleted the QR code successfully -->
    <string name="qrcode_delete_successfully">QR code successfully deleted</string>
    <!-- Text shown when it has not been reseted the QR code successfully -->
    <string name="qrcode_reset_not_successfully">QR code not reset due to an error. Please try again.</string>
    <!-- Text shown when it has not been delete the QR code successfully -->
    <string name="qrcode_delete_not_successfully">QR code not deleted due to an error. Please try again.</string>
    <!-- Title of dialog shown when a contact request has been sent with QR code -->
    <string name="invite_sent">Invite sent</string>
    <!-- Text of dialog shown when a contact request has been sent. -->
    <string name="invite_sent_text">The user has been invited and will appear in your contact list once accepted.</string>
    <!-- Text of dialog shown when multiple contacts request has been sent -->
    <string name="invite_sent_text_multi">The users have been invited and will appear in your contact list once accepted.</string>
    <!-- Text shown when it tries to share the QR and occurs an error to process the action -->
    <string name="error_share_qr">An error occurred while trying to share the QR file. Perhaps the file does not exist. Please try again later.</string>
    <!-- Text shown when it tries to upload to Cloud Drive the QR and occurs an error to process the action -->
    <string name="error_upload_qr">An error occurred while trying to upload the QR file. Perhaps the file does not exist. Please try again later.</string>
    <!-- Text shown when it tries to download to File System the QR and occurs an error to process the action -->
    <string name="error_download_qr">An error occurred while trying to download the QR file. Perhaps the file does not exist. Please try again later.</string>
    <!-- Text shown when it tries to download to File System the QR and the action has success -->
    <string name="success_download_qr">The QR Code has been downloaded successfully to %s</string>
    <!-- Title of dialog shown when a contact request has not been sent with QR code -->
    <string name="invite_not_sent">Invite not sent</string>
    <!-- Text of dialog shown when a contact request has not been sent with QR code -->
    <string name="invite_not_sent_text">The QR code or contact link is invalid. Please try to scan a valid code or to open a valid link.</string>
    <!-- Text of dialog shown when a contact request has not been sent with QR code because of is already a contact -->
    <string name="invite_not_sent_text_already_contact">The invitation has not been sent. %s is already in your contacts list.</string>
    <!-- Text of dialog shown when a contact request has not been sent with QR code because of some error -->
    <string name="invite_not_sent_text_error">The invitation has not been sent. An error occurred processing it.</string>
    <!-- Text of alert dialog informing that the qr is generating -->
    <string name="generatin_qr">Generating QR Code&#8230;</string>
    <!-- Title of QR code scan menu item -->
    <string name="menu_item_scan_code">Scan QR code</string>
    <!-- get the contact link and copy it -->
    <string name="button_copy_link">Copy link</string>
    <!-- Create QR code -->
    <string name="button_create_qr">Create QR code</string>
    <!-- Text shown when it has been created the QR code successfully -->
    <string name="qrcode_create_successfully">QR code successfully created</string>
    <!-- Text shown in QR code scan fragment to help and guide the user in the action -->
    <string name="qrcode_scan_help">Line up the QR code to scan it with your device’s camera</string>
    <!-- positive button on dialog to view a contact -->
    <string name="contact_view">View</string>
    <!-- Item menu option to reproduce audio or video in external reproductors -->
    <string name="external_play">Open with</string>
    <!-- to share a file using Facebook, Whatsapp, etc -->
    <string name="context_share">Share using</string>
    <!-- Message shown if the user choose enable button and he is not logged in -->
    <string name="error_enable_chat_before_login">Please log in before enabling the chat</string>
    <!-- title of a tag to search for a specific period within the search by date option in Camera upload -->
    <string name="label_set_period">Set period</string>
    <!-- Text of the empty screen when there are not chat conversations -->
    <string name="context_empty_chat_recent">[B]Invite friends to [/B][A]Chat[/A][B] and enjoy our encrypted platform with privacy and security[/B]</string>
    <!-- Text of the empty screen when there are not elements in Camera Uploads -->
    <string name="context_empty_camera_uploads">[B]No media on [/B][A]Camera Uploads[/A]</string>
    <!-- Text of the empty screen when there are not elements in the Rubbish Bin -->
    <string name="context_empty_rubbish_bin">[B]Empty [/B][A]Rubbish Bin[/A]</string>
    <!-- Text of the empty screen when there are not elements in  Inbox -->
    <string name="context_empty_inbox">[B]No files in your [/B][A]Inbox[/A]</string>
    <!-- Text of the empty screen when there are not elements in Cloud Drive -->
    <string name="context_empty_cloud_drive">[B]No files in your [/B][A]Cloud Drive[/A]</string>
    <!-- Text of the empty screen when there are not elements in Saved for Offline -->
    <string name="context_empty_offline">[B]No files [/B][A]Saved for Offline[/A]</string>
    <!-- Text of the empty screen when there are not contacts. No dot at the end because is for an empty state. The format placeholders are to showing it in different colors. -->
    <string name="context_empty_contacts">[B]No [/B][A]Contacts[/A]</string>
    <!-- Message shown when the user has no chats -->
    <string name="recent_chat_empty">[A]No[/A] [B]Conversations[/B]</string>
    <!-- Message shown when the chat is section is loading the conversations -->
    <string name="recent_chat_loading_conversations">[A]Loading[/A] [B]Conversations&#8230;[/B]</string>
    <!-- Text of the empty screen when there are not elements in Incoming -->
    <string name="context_empty_incoming">[B]No [/B][A]Incoming Shared folders[/A]</string>
    <!-- Text of the empty screen when there are not elements in Outgoing -->
    <string name="context_empty_outgoing">[B]No [/B][A]Outgoing Shared folders[/A]</string>
    <!-- Text of the empty screen when there are not elements in Links. Please, keep the place holders to format the string -->
    <string name="context_empty_links">[B]No [/B][A]Public Links[/A][B][/B]</string>
    <!-- Title of the sent requests tab. Capital letters -->
    <string name="tab_sent_requests">Sent requests</string>
    <!-- Title of the received requests tab. Capital letters -->
    <string name="tab_received_requests">Received requests</string>
    <!-- Title dialog overquota error -->
    <string name="overquota_alert_title">Storage quota exceeded</string>
    <!-- error message shown when an account confirmation link or reset password link is invalid for unknown reasons -->
    <string name="invalid_link">Invalid link, please ask for a new valid link</string>
    <!-- error message shown on the link password dialog if the password typed in was wrong -->
    <string name="invalid_link_password">Invalid link password</string>
    <!-- Error message shown when user tries to open a not valid MEGA link -->
    <string name="open_link_not_valid_link">The link you are trying to open is not a valid MEGA link.</string>
    <!-- Message shown when a link is being processing -->
    <string name="processing_link">Processing link&#8230;</string>
    <!-- Message shown when it is creating an acount and it is been introduced a very weak or weak password -->
    <string name="passwd_weak">Your password is easily guessed. Try making your password longer. Combine uppercase and lowercase letters. Add special characters. Do not use names or dictionary words.</string>
    <!-- Message shown when it is creating an acount and it is been introduced a medium password -->
    <string name="passwd_medium">Your password is good enough to proceed, but it is recommended to strengthen your password further.</string>
    <!-- Message shown when it is creating an acount and it is been introduced a good password -->
    <string name="passwd_good">This password will withstand most typical brute-force attacks. Please ensure that you will remember it.</string>
    <!-- Message shown when it is creating an acount and it is been introduced a strong password -->
    <string name="passwd_strong">This password will withstand most sophisticated brute-force attacks. Please ensure that you will remember it.</string>
    <!-- Password very weak -->
    <string name="pass_very_weak">Very weak</string>
    <!-- Password weak -->
    <string name="pass_weak">Weak</string>
    <!-- Password medium -->
    <string name="pass_medium">Medium</string>
    <!-- Password good -->
    <string name="pass_good">Good</string>
    <!-- Password strong -->
    <string name="pass_strong">Strong</string>
    <!-- Text displayed in several parts when there is a call in progress (notification, recent chats list, etc). -->
    <string name="title_notification_call_in_progress">Call in progress</string>
    <!-- Subtitle of the notification shown on the action bar when there is a call in progress -->
    <string name="action_notification_call_in_progress">Click to go back to the call</string>
    <!-- Button in the notification shown on the action bar when there is a call in progress -->
    <string name="button_notification_call_in_progress">Return to the call</string>
    <!-- When it lists contacts of MEGA, the title of list’s header -->
    <string name="contacts_mega">On MEGA</string>
    <!-- When it lists contacts of phone, the title of list’s header -->
    <string name="contacts_phone">Phone contacts</string>
    <!-- Message error shown when trying to log in on an account has been suspended due to multiple breaches of Terms of Service -->
    <string name="account_suspended_multiple_breaches_ToS">Your account has been suspended due to multiple breaches of MEGA’s Terms of Service. Please check your email inbox.</string>
    <!-- Message error shown when trying to log in on an account has been suspended due to breach of Terms of Service -->
    <string name="account_suspended_breache_ToS">Your account was terminated due to a breach of MEGA’s Terms of Service, such as abuse of rights of others; sharing and/or importing illegal data; or system abuse.</string>
    <!-- In a chat conversation when you try to send device’s images but images are still loading -->
    <string name="file_storage_loading">Loading files</string>
    <!-- In a chat conversation when you try to send device’s images but there aren’t available images -->
    <string name="file_storage_empty_folder">No files</string>
    <!-- Size in bytes. The placeholder is for the size value, please adjust the position based on linguistics -->
    <string name="label_file_size_byte">%s B</string>
    <!-- Size in kilobytes. The placeholder is for the size value, please adjust the position based on linguistics -->
    <string name="label_file_size_kilo_byte">%s KB</string>
    <!-- Size in megabytes. The placeholder is for the size value, please adjust the position based on linguistics -->
    <string name="label_file_size_mega_byte">%s MB</string>
    <!-- Size in gigabytes. The placeholder is for the size value, please adjust the position based on linguistics -->
    <string name="label_file_size_giga_byte">%s GB</string>
    <!-- Size in terabytes. The placeholder is for the size value, please adjust the position based on linguistics -->
    <string name="label_file_size_tera_byte">%s TB</string>
    <!-- Speed in bytes. The placeholder is for the speed value, please adjust the position based on linguistics -->
    <string name="label_file_speed_byte">%s B/s</string>
    <!-- Speed in kilobytes. The placeholder is for the speed value, please adjust the position based on linguistics -->
    <string name="label_file_speed_kilo_byte">%s KB/s</string>
    <!-- Speed in megabytes. The placeholder is for the speed value, please adjust the position based on linguistics -->
    <string name="label_file_speed_mega_byte">%s MB/s</string>
    <!-- Speed in gigabytes. The placeholder is for the speed value, please adjust the position based on linguistics -->
    <string name="label_file_speed_giga_byte">%s GB/s</string>
    <!-- Speed in terabytes. The placeholder is for the speed value, please adjust the position based on linguistics -->
    <string name="label_file_speed_tera_byte">%s TB/s</string>
    <!-- Size in megabytes. -->
    <string name="label_mega_byte">MB</string>
    <!-- Number of versions of a file shown on the screen info of the file, version items -->
    <plurals name="number_of_versions">
        <item quantity="one">%1$d version</item>
        <item quantity="other">%1$d versions</item>
    </plurals>
    <!-- Title of the section Versions for files -->
    <string name="title_section_versions">Versions</string>
    <!-- Header of the item to show the current version of a file in a list -->
    <string name="header_current_section_item">Current version</string>
    <!--  -->
    <plurals name="header_previous_section_item">
        <item quantity="one">Previous version</item>
        <item quantity="other">Previous versions</item>
    </plurals>
    <!-- option menu to revert a file version -->
    <string name="general_revert">Revert</string>
    <!-- option menu to clear all the previous versions -->
    <string name="menu_item_clear_versions">Clear previous versions</string>
    <!-- Title of the dialog to confirm that a version os going to be deleted, version items -->
    <plurals name="title_dialog_delete_version">
        <item quantity="one">Delete version?</item>
        <item quantity="other">Delete versions?</item>
    </plurals>
    <!-- Content of the dialog to confirm that a version is going to be deleted -->
    <string name="content_dialog_delete_version">This version will be permanently removed.</string>
    <!-- Content of the dialog to confirm that several versions are going to be deleted -->
    <string name="content_dialog_delete_multiple_version">These %d versions will be permanently removed.</string>
    <!-- Title of the notification shown when a file is uploading to a chat -->
    <string name="chat_upload_title_notification">Chat uploading</string>
    <!-- Label for the option on setting to set up the quality of multimedia files uploaded to the chat -->
    <string name="settings_chat_upload_quality">Video quality</string>
    <!-- Label for the option on setting to set up the quality of video files to be uploaded -->
    <string name="settings_video_upload_quality">Video Quality</string>
    <!-- Text shown when the user refuses to permit the storage permission when enable camera upload -->
    <string name="on_refuse_storage_permission">Camera Uploads needs to access your photos and other media on your device. Please go to the settings page and grant permission.</string>
    <!-- the options for the option on setting to set up the quality of multimedia files uploaded to the chat, the options of medium quality multimedia file to  upload. -->
    <string-array name="settings_chat_upload_quality_entries">
        <item>Original quality</item>
        <item>Medium quality</item>
    </string-array>
    <!-- Title of the notification for a missed call -->
    <string name="missed_call_notification_title">Missed call</string>
    <!-- Refers to a location of file -->
    <string name="file_properties_info_location">Location</string>
    <!-- Title of the label to show the size of the current files inside a folder -->
    <string name="file_properties_folder_current_versions">Current versions</string>
    <!-- Title of the label to show the size of the versioned files inside a folder -->
    <string name="file_properties_folder_previous_versions">Previous versions</string>
    <!-- Number of versioned files inside a folder shown on the screen info of the folder, version items -->
    <plurals name="number_of_versions_inside_folder">
        <item quantity="one">%1$d versioned file</item>
        <item quantity="other">%1$d versioned files</item>
    </plurals>
    <!-- Confirmation message after forwarding one or several messages, version items -->
    <string name="messages_forwarded_success">Messages forwarded</string>
    <!-- Error message after forwarding one or several messages to several chats -->
    <string name="messages_forwarded_error">Error. Not correctly forwarded</string>
    <!-- Error message if any of the forwarded messages fails, message items -->
    <plurals name="messages_forwarded_partial_error">
        <item quantity="one">Error. %1$d message not successfully forwarded</item>
        <item quantity="other">Error. %1$d messages not successfully forwarded</item>
    </plurals>
    <!-- Error non existing resource after forwarding one or several messages to several chats, message items -->
    <plurals name="messages_forwarded_error_not_available">
        <item quantity="one">Error. The resource is no longer available</item>
        <item quantity="other">Error. The resources are no longer available</item>
    </plurals>
    <!-- The title of fragment Turn on Notifications -->
    <string name="turn_on_notifications_title">Turn on Notifications</string>
    <!-- The subtitle of fragment Turn on Notifications -->
    <string name="turn_on_notifications_subtitle">This way, you will see new messages\non your Android phone instantly.</string>
    <!-- First step to turn on notifications -->
    <string name="turn_on_notifications_first_step">Open Android device [A]Settings[/A]</string>
    <!-- Second step to turn on notifications -->
    <string name="turn_on_notifications_second_step">Open [A]Apps &amp; notifications[/A]</string>
    <!-- Third step to turn on notifications -->
    <string name="turn_on_notifications_third_step">Select [A]MEGA[/A]</string>
    <!-- Fourth step to turn on notifications -->
    <string name="turn_on_notifications_fourth_step">Open [A]App notifications[/A]</string>
    <!-- Fifth step to turn on notifications -->
    <string name="turn_on_notifications_fifth_step">Switch to On and select your preferences</string>
    <!-- Alert message after sending to chat one or several messages to several chats, version items -->
    <plurals name="files_send_to_chat_success">
        <item quantity="one">File sent</item>
        <item quantity="other">Files sent</item>
    </plurals>
    <!-- Error message after sending to chat one or several messages to several chats -->
    <string name="files_send_to_chat_error">Error. Not correctly sent</string>
    <!-- menu option to send a file to a chat -->
    <string name="context_send_file_to_chat">Send to chat</string>
    <!-- Title of the dialog ‘Do you remember your password?’ -->
    <string name="remember_pwd_dialog_title">Do you remember your password?</string>
    <!-- Text of the dialog ‘Recovery Key exported’ when the user wants logout -->
    <string name="remember_pwd_dialog_text_logout">You are about to log out, please test your password to ensure you remember it.\nIf you lose your password, you will lose access to your MEGA data.</string>
    <!-- Text of the dialog ‘Do you remember your password?’ -->
    <string name="remember_pwd_dialog_text">Please test your password to ensure you remember it. If you lose your password, you will lose access to your MEGA data.</string>
    <!-- Dialog option that permits user do not show it again -->
    <string name="general_do_not_show">Do not show again</string>
    <!-- Button of the dialog ‘Do you remember your password?’ that permits user test his password -->
    <string name="remember_pwd_dialog_button_test">Test password</string>
    <!-- Title of the activity that permits user test his password -->
    <string name="test_pwd_title">Test your password</string>
    <!-- Message shown to the user when is testing her password and it is correct -->
    <string name="test_pwd_accepted">Password accepted</string>
    <!-- Message shown to the user when is testing her password and it is wrong -->
    <string name="test_pwd_wrong">Wrong password.\nBackup your Recovery Key as soon as possible!</string>
    <!-- Text of the dialog ‘Recovery Key exported’ when the user wants logout -->
    <string name="recovery_key_exported_dialog_text_logout">You are about to log out, please test your password to ensure you remember it.\nIf you lose your password, you will lose access to your MEGA data.</string>
    <!-- Option that permits user copy to clipboard -->
    <string name="option_copy_to_clipboard">Copy to clipboard</string>
    <!-- Option that permits user export his recovery key -->
    <string name="option_export_recovery_key">Export Recovery Key</string>
    <!-- Option that permits user logout -->
    <string name="proceed_to_logout">Proceed to logout</string>
    <!-- Title of the preference Recovery key on Settings section -->
    <string name="recovery_key_bottom_sheet">Recovery Key</string>
    <!-- Option that permits user save on File System -->
    <string name="option_save_on_filesystem">Save on File System</string>
    <!-- Message shown when something has been copied to clipboard -->
    <string name="message_copied_to_clipboard">Copied to clipboard</string>
    <!-- text of the label to show that you have messages unread in the chat conversation -->
    <string name="message_jump_latest">Jump to latest</string>
    <!-- text of the label to show that you have new messages in the chat conversation -->
    <string name="message_new_messages">New messages</string>
    <!-- Title of the notification shown on the action bar when there is a incoming call -->
    <string name="notification_subtitle_incoming">Incoming call</string>
    <!-- Text for the notification action to launch the incoming call page -->
    <string name="notification_incoming_action">Go to the call</string>
    <!-- Text asking to go to system setting to enable allow display over other apps (needed for calls in Android 10) -->
    <string name="notification_enable_display">MEGA background pop-ups are disabled.\nTap to change the settings.</string>
    <!-- Subtitle to show the number of unread messages on a chat, unread messages -->
    <plurals name="number_unread_messages">
        <item quantity="one">%1$s unread message</item>
        <item quantity="other">%1$s unread messages</item>
    </plurals>
    <!-- Notification title to show the number of unread chats, unread messages -->
    <plurals name="plural_number_messages_chat_notification">
        <item quantity="one">%1$d unread chat</item>
        <item quantity="other">%1$d unread chats</item>
    </plurals>
    <!-- Message shown when a chat is opened and the messages are being recovered -->
    <string name="chat_loading_messages">[A]Loading[/A] [B]Messages&#8230;[/B]</string>
    <!-- Error message shown when opening a file link which doesn’t exist -->
    <string name="general_error_internal_node_not_found">File or folder not found. Are you logged in with a different account in your browser? You can only access files or folders from the account you are currently logged in with in the app</string>
    <!-- menu option to loop video or audio file -->
    <string name="context_loop_video">Loop</string>
    <!-- Title of the category Security options on Settings section -->
    <string name="settings_security_options_title">Security</string>
    <!-- Title of the preference Recovery key on Settings section -->
    <string name="settings_recovery_key_title">Backup Recovery Key</string>
    <!-- Summary of the preference Recovery key on Settings section -->
    <string name="settings_recovery_key_summary">Exporting the Recovery Key and keeping it in a secure location enables you to set a new password without data loss.</string>
    <!-- message when a temporary error on logging in is due to connectivity issues -->
    <string name="login_connectivity_issues">Unable to reach MEGA. Please check your connectivity or try again later.</string>
    <!-- message when a temporary error on logging in is due to servers busy -->
    <string name="login_servers_busy">Servers are too busy. Please wait.</string>
    <!-- message when a temporary error on logging in is due to SDK is waiting for the server to complete a request due to an API lock -->
    <string name="login_API_lock">This process is taking longer than expected. Please wait.</string>
    <!-- message when a temporary error on logging in is due to SDK is waiting for the server to complete a request due to a rate limit -->
    <string name="login_API_rate">Too many requests. Please wait.</string>
    <!-- Message when previous login is being cancelled -->
    <string name="login_in_progress">Cancelling login process. Please wait&#8230;</string>
    <!-- when open audio video player, the file that it try to open is not supported -->
    <string name="unsupported_file_type">Unsupported file type.</string>
    <!-- when open audio video player, the file that it try to open is damaged or does not exist -->
    <string name="corrupt_video_dialog_text">Error. The file is corrupted or does not exist.</string>
    <!-- Title of the screen Playlist -->
    <string name="section_playlist">Playlist</string>
    <!-- Text shown in playlist subtitle item when a file is reproducing -->
    <string name="playlist_state_playing">Now playing&#8230;</string>
    <!-- Text shown in playlist subtitle item when a file is reproducing but it is paused -->
    <string name="playlist_state_paused">Paused</string>
    <!-- Menu option to print the recovery key from Offline section -->
    <string name="context_option_print">Print</string>
    <!-- Message when the recovery key has been successfully saved on the filesystem -->
    <string name="save_MK_confirmation">The Recovery Key has been successfully saved</string>
    <!-- label to indicate that a share is still pending on outgoing shares of a node -->
    <string name="pending_outshare_indicator">(Pending)</string>
    <!-- Title of the dialog to disable the rich links previews on chat -->
    <string name="option_enable_chat_rich_preview">Rich URL Previews</string>
    <!-- Button to allow the rich links previews on chat -->
    <string name="button_always_rich_links">Always Allow</string>
    <!-- Button do not allow now the rich links previews on chat -->
    <string name="button_not_now_rich_links">Not Now</string>
    <!-- Button do not allow the rich links previews on chat -->
    <string name="button_never_rich_links">Never</string>
    <!-- Title of the dialog to enable the rich links previews on chat -->
    <string name="title_enable_rich_links">Enable rich URL previews</string>
    <!-- Text of the dialog to enable the rich links previews on chat -->
    <string name="text_enable_rich_links">Enhance the MEGAchat experience. URL content will be retrieved without end-to-end encryption.</string>
    <!-- Subtitle of a MEGA rich link without the decryption key -->
    <string name="subtitle_mega_rich_link_no_key">Tap to enter the Decryption Key</string>
    <!-- when the user tries to creates a MEGA account or tries to change his password and the password strength is very weak -->
    <string name="error_password">Please enter a stronger password</string>
    <!-- title of the notification for an acceptance of a contact request -->
    <string name="title_acceptance_contact_request_notification">New contact</string>
    <!-- Notification title to show the number of incoming contact request, contact requests -->
    <plurals name="plural_number_contact_request_notification">
        <item quantity="one">%1$d pending contact request</item>
        <item quantity="other">%1$d pending contact requests</item>
    </plurals>
    <!-- title of the notification for a new incoming contact request -->
    <string name="title_new_contact_request_notification">New contact request</string>
    <!-- Hint shown in the field to write a message in the chat screen (chat with customized title) -->
    <string name="type_message_hint_with_title">Write message to “%s”&#8230;</string>
    <!-- Empty state message shown in the screen when there are not any active transfer -->
    <string name="transfers_empty_new">[B]No active[/B][A] Transfers[/A]</string>
    <!-- Empty state message shown in the screen when there are not any active transfer -->
    <string name="completed_transfers_empty_new">[B]No completed[/B][A] Transfers[/A]</string>
    <!-- Empty state text that indicates that a folder is currently empty -->
    <string name="file_browser_empty_folder_new">[B]Empty[/B][A] Folder[/A]</string>
    <!-- Hint shown in the field to write a message in the chat screen (chat with customized title) -->
    <string name="type_message_hint_with_customized_title">Write message to “%s”&#8230;</string>
    <!-- Hint shown in the field to write a message in the chat screen (chat with default title) -->
    <string name="type_message_hint_with_default_title">Write message to %s&#8230;</string>
    <!-- Title of setting Two-Factor Authentication -->
    <string name="settings_2fa">Two-Factor Authentication</string>
    <!-- Subtitle of setting Two-Factor Authentication when the preference is disabled -->
    <string name="setting_subtitle_2fa">Two-Factor Authentication is a second layer of security for your account.</string>
    <!-- Title of the screen Two-Factor Authentication -->
    <string name="title_2fa">Why do you need two-factor authentication?</string>
    <!--  -->
    <string name="two_factor_authentication_explain">Two-factor authentication is a second layer of security for your account. Which means that even if someone knows your password they cannot access it, without also having access to the six digit code only you have access to.</string>
    <!-- Button that permits user begin with the process of enable Two-Factor Authentication -->
    <string name="button_setup_2fa">Begin Setup</string>
    <!-- Text that explain how to do with Two-Factor Authentication QR -->
    <string name="explain_qr_seed_2fa_1">Scan or copy the seed to your Authenticator App.</string>
    <!-- Text that explain how to do with Two-Factor Authentication seed -->
    <string name="explain_qr_seed_2fa_2">Be sure to backup this seed to a safe place in case you lose your device.</string>
    <!-- Text that explain how to confirm Two-Factor Authentication -->
    <string name="explain_confirm_2fa">Please enter the 6-digit code generated by your Authenticator App.</string>
    <!-- Text button -->
    <string name="general_verify">Verify</string>
    <!-- Text button -->
    <string name="general_next">Next</string>
    <!-- Text button -->
    <string name="general_previous">Previous</string>
    <!-- Text of the alert dialog to inform the user when an error occurs when try to enable seed or QR of Two-Factor Authentication -->
    <string name="qr_seed_text_error">An error occurred generating the seed or QR code, please try again.</string>
    <!-- Title of the screen shown when the user enabled correctly Two-Factor Authentication -->
    <string name="title_2fa_enabled">Two-Factor Authentication Enabled</string>
    <!-- Description of the screen shown when the user enabled correctly Two-Factor Authentication -->
    <string name="description_2fa_enabled">Next time you login to your account you will be asked to enter a 6-digit code provided by your Authenticator App.</string>
    <!-- Recommendation displayed after enable Two-Factor Authentication -->
    <string name="recommendation_2fa_enabled">Consider exporting your <b>Recovery Key</b> in case you lose access to your app or want to disable Two-Factor Authentication in the future.</string>
    <!-- Error shown when a user tries to enable Two-Factor Authentication and introduce an invalid code -->
    <string name="pin_error_2fa">Invalid code</string>
    <!-- Title of screen Lost authenticator decive -->
    <string name="lost_your_authenticator_device">Lost your Authenticator device?</string>
    <!-- Title of screen Login verification with Two-Factor Authentication -->
    <string name="login_verification">Login Verification</string>
    <!-- Subtitle of screen verify Two-Factor Authentication for changing password -->
    <string name="verify_2fa_subtitle_change_password">Change password</string>
    <!-- Subtitle of screen verify Two-Factor Authentication for changing email -->
    <string name="verify_2fa_subtitle_change_email">Change email</string>
    <!-- Subtitle of screen verify Two-Factor Authentication for cancelling account -->
    <string name="verify_2fa_subtitle_delete_account">Delete account</string>
    <!-- Subtitle of screen verify Two-Factor Authentication for disabling Two-Factor Authentication -->
    <string name="verify_2fa_subtitle_diable_2fa">Disable</string>
    <!-- Title of screen Lost authenticator decive -->
    <string name="title_lost_authenticator_device">Lost your Authenticator device?</string>
    <!-- When the user tries to disable Two-Factor Authentication and some error ocurr in the process -->
    <string name="error_disable_2fa">An error occurred trying to disable Two-Factor Authentication. Please try again.</string>
    <!-- When the user tries to enable Two-Factor Authentication and some error ocurr in the process -->
    <string name="error_enable_2fa">An error occurred trying to enable Two-Factor Authentication. Please try again.</string>
    <!-- Title of the dialog shown when a new account is created to suggest user enable Two-Factor Authentication -->
    <string name="title_enable_2fa">Enable Two-Factor Authentication</string>
    <!-- Label shown when it disables the Two-Factor Authentication -->
    <string name="label_2fa_disabled">Two-Factor Authentication Disabled</string>
    <!-- Text of the button which action is to show the authentication apps -->
    <string name="open_app_button">Open in</string>
    <!-- message when trying to open a link that contains the seed to enable Two-Factor Authentication but there isn’t any app that open it -->
    <string name="intent_not_available_2fa">There isn’t any available app to enable Two-Factor Authentication on your device</string>
    <!-- Text button -->
    <string name="general_close">Close</string>
    <!-- Label shown when Two-Factor Authentication has been enabled to alert user that has to back up his Recovery Key before finish the process -->
    <string name="backup_rk_2fa_end">Export your Recovery Key to finish</string>
    <!-- Title of dialog shown when it tries to open an authentication app and there is no installed -->
    <string name="no_authentication_apps_title">Two-Factor Authentication App</string>
    <!-- Message shown to ask user if wants to open Google Play to install some authenticator app -->
    <string name="open_play_store_2fa">Would you like to open Google Play so you can install an Authenticator App?</string>
    <!-- Label Play Store -->
    <string name="play_store_label">Play Store</string>
    <!-- Text shown in an alert explaining how to continue to enable Two-Factor Authentication -->
    <string name="text_2fa_help">You need an authenticator app to enable 2FA on MEGA. You can download and install the Google Authenticator, Duo Mobile, Authy or Microsoft Authenticator app for your phone or tablet.</string>
    <!-- success message when importing multiple files from -->
    <string name="number_correctly_imported_from_chat">%d files shared successfully</string>
    <!-- error message when importing multiple files from chat -->
    <string name="number_no_imported_from_chat">%d files were not shared</string>
    <!-- button’s text to open a full screen image -->
    <string name="preview_content">Preview Content</string>
    <!-- message shown when the user clicks on media file chat message, there is no network connection and the file is not been downloaded -->
    <string name="no_network_connection_on_play_file">The streaming can not be executed and the file has not been downloaded</string>
    <!-- message shown when the user open a file, the file is not been opened due to unknown reason -->
    <string name="error_fail_to_open_file_general">Unable to open file.</string>
    <!-- message shown when the user open a file, there is no network connection and the file is not been downloaded -->
    <string name="error_fail_to_open_file_no_network">We were not able to open the file due to no network connection.</string>
    <!-- message when trying to save for offline a file that already exists -->
    <string name="file_already_exists">File already exists in Saved for Offline</string>
    <!-- Error message if forwarding a message failed, many messages -->
    <plurals name="error_forwarding_messages">
        <item quantity="one">Message not forwarded</item>
        <item quantity="other">Messages not forwarded</item>
    </plurals>
    <!-- Title of the dialog to disable the rich links previews on chat -->
    <string name="title_confirmation_disable_rich_links">Rich URL Previews</string>
    <!-- Text of the dialog to disable the rich links previews on chat -->
    <string name="text_confirmation_disable_rich_links">You are disabling rich URL previews permanently. You can re-enable rich URL previews in your settings. Do you want to proceed?</string>
    <!-- Message shown when a call ends. -->
    <string name="call_missed_messages">[A]Missed call[/A]</string>
    <!-- Message shown when a call ends. -->
    <string name="call_rejected_messages">[A]Call was rejected[/A]</string>
    <!-- Message shown when a call ends. -->
    <string name="call_cancelled_messages">[A]Call was cancelled[/A]</string>
    <!-- Message shown when a call ends. -->
    <string name="call_failed_messages">[A]Call failed[/A]</string>
    <!-- Message shown when a call ends. -->
    <string name="call_not_answered_messages">[A]Call was not answered[/A]</string>
    <!-- Indicates that can type a contact email -->
    <string name="contact_email">Contact’s email</string>
    <!-- When it tries to add a contact in a list an is already added -->
    <string name="contact_not_added">You have already added this contact.</string>
    <!-- Content of a normal message that cannot be recognized -->
    <string name="error_message_invalid_format">Invalid message format</string>
    <!-- Content of a normal message that cannot be recognized -->
    <string name="error_message_invalid_signature">Invalid message signature</string>
    <!-- When the user tries to reproduce a file through streaming and ocurred an error creating it -->
    <string name="error_streaming">An error occurred trying to create the stream</string>
    <!-- Menu option to restore an item from the Rubbish bin -->
    <string name="context_restore">Restore</string>
    <!-- success message when a node was restore from Rubbish bin -->
    <string name="context_correctly_node_restored">Restored to %s</string>
    <!-- error message when a node was restore from Rubbish bin -->
    <string name="context_no_restored">Error. Not restored</string>
    <!-- menu item from contact section to send a message to a contact -->
    <string name="context_send_message">Send Message</string>
    <!-- Message shown when a contact is successfully sent to several chats, more contacts -->
    <plurals name="plural_contact_sent_to_chats">
        <item quantity="one">Contact sent to chats successfully</item>
        <item quantity="other">Contacts sent to chats successfully</item>
    </plurals>
    <!-- Error message on opening a MEGAdrop folder link -->
    <string name="error_MEGAdrop_not_supported">MEGAdrop folders are not supported yet</string>
    <!-- Pre overquota error dialog when trying to copy or import a file -->
    <string name="pre_overquota_alert_text">This action cannot be completed as it would take you over your current storage limit. Would you like to upgrade your account?</string>
    <!-- Title of the section Archived chats -->
    <string name="archived_chats_title_section">Archived chats</string>
    <!-- Text of the option to show the arhived chat, it shows the number of archived chats -->
    <string name="archived_chats_show_option">Archived chats (%d)</string>
    <!-- Title of the option on the chat list to archive a chat -->
    <string name="archive_chat_option">Archive Chat</string>
    <!-- Title of the option on the chat list to unarchive a chat -->
    <string name="unarchive_chat_option">Unarchive Chat</string>
    <!-- Confirmation button of the dialog to archive a chat -->
    <string name="general_archive">Archive</string>
    <!-- Confirmation button of the dialog to unarchive a chat -->
    <string name="general_unarchive">Unarchive</string>
    <!-- Message shown when a chat is successfully archived, it shows the name of the chat -->
    <string name="success_archive_chat">%s chat was archived.</string>
    <!-- Error message shown when a chat has not be archived, it shows the name of the chat -->
    <string name="error_archive_chat">Error. %s chat was not archived.</string>
    <!-- Message shown when a chat is successfully unarchived, it shows the name of the chat -->
    <string name="success_unarchive_chat">%s chat was unarchived.</string>
    <!-- Error message shown when a chat has not be unarchived, it shows the name of the chat -->
    <string name="error_unarchive_chat">Error. %s chat was not able to be unarchived.</string>
    <!-- Message shown when the user has no archived chats -->
    <string name="archived_chats_empty">[A]No[/A] [B]Archived Chats[/B]</string>
    <!-- Subtitle of chat screen when the chat is inactive -->
    <string name="inactive_chat">Inactive chat</string>
    <!-- Subtitle of chat screen when the chat is archived -->
    <string name="archived_chat">Archived chat</string>
    <!-- error message when restoring several nodes from rubbish -->
    <string name="number_incorrectly_restored_from_rubbish">%d items were not restored successfully</string>
    <!-- success message when restoring several nodes from rubbish -->
    <string name="number_correctly_restored_from_rubbish">%d items restored successfully</string>
    <!-- Title of the layout to join a group call from the chat screen -->
    <string name="join_call_layout">Tap to join the call</string>
    <!-- Label shown when the user wants to add contacts into his MEGA account -->
    <string name="invite_contacts">Invite contacts</string>
    <!-- Label shown when the user wants to share something with other contacts -->
    <string name="share_with">Share with</string>
    <!-- Message shown while the contact list from the device and from MEGA is being read and then shown to the user -->
    <string name="contacts_list_empty_text_loading_share">Loading contacts&#8230;</string>
    <!-- Title of the screen New Group -->
    <string name="title_new_group">New Group</string>
    <!-- Subtitle of the screen New Group -->
    <string name="subtitle_new_group">Type group name</string>
    <!-- Hint of edittext shown when it is creating a new group to guide user to type the name of the group -->
    <string name="hint_type_group">Name your group</string>
    <!-- Text of the confirm dialog shown when it wants to remove a contact from a chat -->
    <string name="confirmation_delete_contact">Remove %s from this chat?</string>
    <!-- Settings preference title to show file versions info of the account -->
    <string name="settings_file_management_file_versions_title">File versions</string>
    <!-- Settings preference subtitle to show file versions info of the account -->
    <string name="settings_file_management_file_versions_subtitle">%1$d file versions, taking a total of %2$s</string>
    <!-- Title of the section File management on Settings section -->
    <string name="settings_file_management_category">File Management</string>
    <!-- Option in Settings to delete all the versions of the account -->
    <string name="settings_file_management_delete_versions">Delete all older versions of my files</string>
    <!-- subtitle of the option in Settings to delete all the versions of the account -->
    <string name="settings_file_management_subtitle_delete_versions">All current files will remain. Only historic versions of your files will be deleted.</string>
    <!-- Text of the dialog to delete all the file versions of the account -->
    <string name="text_confirmation_dialog_delete_versions">You are about to delete the version histories of all files. Any file version shared to you from a contact will need to be deleted by them.\n\nPlease note that the current files will not be deleted.</string>
    <!-- success message when deleting all the versions of the account -->
    <string name="success_delete_versions">File versions deleted successfully</string>
    <!-- error message when deleting all the versions of the account -->
    <string name="error_delete_versions">An error occurred while trying to delete all previous versions of your files, please try again later.</string>
    <!-- Title of the option to enable or disable file versioning on Settings section -->
    <string name="settings_enable_file_versioning_title">File Versioning</string>
    <!-- Subtitle of the option to enable or disable file versioning on Settings section -->
    <string name="settings_enable_file_versioning_subtitle">Enable or disable file versioning for your entire account.\nDisabling file versioning does not prevent your contacts from creating new versions in shared folders.</string>
    <!-- section title to select a chat to send a file -->
    <string name="choose_chat">Choose chat</string>
    <!-- Hint shown to guide user on activity add contacts -->
    <string name="type_mail">Tap, enter name or email</string>
    <!-- Text of the confirm dialog shown when it wants to add a contact from a QR scaned -->
    <string name="confirmation_invite_contact">Add %s to your contacts?</string>
    <!-- Text of the confirm dialog shown when it wants to add a contact from a QR scaned and is already added before -->
    <string name="confirmation_not_invite_contact">You have already added the contact %s.</string>
    <!-- Text of the confirm dialog shown when it wants to add a contact from a QR scaned and is already added before -->
    <string name="confirmation_invite_contact_already_added">You have already added the contact %s.</string>
    <!-- Text of the confirm dialog shown when it wants to add a contact from a QR scaned -->
    <string name="confirmation_share_contact">Share with %s?</string>
    <!-- Text button for init a group chat -->
    <string name="new_group_chat_label">New group chat</string>
    <!-- Label shown when the user wants to add contacts into a chat conversation -->
    <string name="send_contacts">Send contacts</string>
    <!-- Title of the alert when the account have been logged out from another client -->
    <string name="title_alert_logged_out">Logged out</string>
    <!-- Text shown to indicate user that his account has already been confirmed -->
    <string name="account_confirmed">Your account has been activated. Please log in.</string>
    <!-- Text shown to indicate user that his account should be confirmed typing his password -->
    <string name="confirm_account">Please enter your password to confirm your account</string>
    <!-- Error shown if a user tries to add their own email address as a contact -->
    <string name="error_own_email_as_contact">There’s no need to add your own email address</string>
    <!-- Error shown when a user tries to enable Two-Factor Authentication and introduce an invalid code -->
    <string name="invalid_code">Invalid code</string>
    <!-- Text of the dialog shown when the storage of a FREE account is almost full -->
    <string name="text_almost_full_warning">Cloud Drive is almost full. Upgrade to Pro and get up to %1$s of storage and %2$s of transfer quota.</string>
    <!-- Text of the dialog shown when the storage of a PRO I or II account is almost full -->
    <string name="text_almost_full_warning_pro_account">Cloud Drive is almost full. Upgrade now and get up to %1$s of storage and %2$s of transfer quota.</string>
    <!-- Text of the dialog shown when the storage of a PRO III account is almost full -->
    <string name="text_almost_full_warning_pro3_account">Cloud Drive is almost full. If you need more storage please contact MEGA support to get a custom plan.</string>
    <!-- Text of the dialog shown when the storage of a FREE account is full -->
    <string name="text_storage_full_warning">Cloud Drive is full. Upgrade to Pro and get up to %1$s of storage and %2$s of transfer quota.</string>
    <!-- Text of the dialog shown when the storage of a PRO I or II account is full -->
    <string name="text_storage_full_warning_pro_account">Cloud Drive is full. Upgrade now and get up to %1$s of storage and %2$s of transfer quota.</string>
    <!-- Text of the dialog shown when the storage of a PRO III account is full -->
    <string name="text_storage_full_warning_pro3_account">Cloud Drive is full. If you need more storage please contact MEGA support to get a custom plan.</string>
    <!-- Button of the dialog shown when the storage is almost full to see the available PRO plans -->
    <string name="button_plans_almost_full_warning">See plans</string>
    <!-- Button of the dialog shown when the storage is almost full to custom a plan -->
    <string name="button_custom_almost_full_warning">Custom plan</string>
    <!-- Button of the dialog shown when the storage is almost full to get bonus -->
    <string name="button_bonus_almost_full_warning">Get Bonus</string>
    <!-- Mail title to upgrade to a custom plan -->
    <string name="title_mail_upgrade_plan">Upgrade to a custom plan</string>
    <!-- Mail subject to upgrade to a custom plan -->
    <string name="subject_mail_upgrade_plan">Ask us how you can upgrade to a custom plan:</string>
    <!-- Used in chat list screen to indicate in a chat list item that the message was sent by me, followed by the message -->
    <string name="word_me">Me:</string>
    <!-- Title of the button in the contact info screen to start an audio call -->
    <string name="call_button">Call</string>
    <!-- Title of the button in the contact info screen to send a message -->
    <string name="message_button">Message</string>
    <!-- Title of the button in the contact info screen to start a video call -->
    <string name="video_button">Video</string>
    <!-- Title of file explorer to send a link -->
    <string name="title_file_explorer_send_link">Send link to&#8230;</string>
    <!-- Title of chat explorer to send a link or file to a chat -->
    <string name="title_chat_explorer">Send to&#8230;</string>
    <!-- Title of cloud explorer to upload a link or file -->
    <string name="title_cloud_explorer">Upload to&#8230;</string>
    <!-- More button in contact info page -->
    <string name="contact_info_button_more">More</string>
    <!-- Section title to select a file to perform an action, more files -->
    <plurals name="plural_select_file">
        <item quantity="one">Choose File</item>
        <item quantity="other">Choose Files</item>
    </plurals>
    <!-- Title of confirmation dialog of sending invitation to a contact -->
    <string name="title_confirm_send_invitation">Invite %1$s?</string>
    <!-- Title of shared folder explorer to choose a folder to perform an action -->
    <string name="title_share_folder_explorer">Choose folder</string>
    <!-- Popup message shown if an user try to login while there is still living transfer -->
    <string name="login_warning_abort_transfers">All transfers will be cancelled, do you want to log in?</string>
    <!-- Popup message shown if an user try to login while there is still living transfer -->
    <string name="logout_warning_abort_transfers">All transfers will be cancelled, do you want to log out?</string>
    <!-- Label to explain the read only participant permission in the options panel of the group info screen -->
    <string name="subtitle_read_only_permissions">Read-only</string>
    <!-- Label shown the total space and the used space in an account -->
    <string name="used_space">[A]%1$s [/A][B]of %2$s used[/B]</string>
    <!-- title of the alert dialog when the user is changing the API URL to staging -->
    <string name="staging_api_url_title">Change to a test server?</string>
    <!-- Text of the alert dialog when the user is changing the API URL to staging -->
    <string name="staging_api_url_text">Are you sure you want to change to a test server? Your account may suffer irrecoverable problems.</string>
    <!-- Title of the confirmation dialog to open the camera app and lose the relay of the local camera on the in progress call -->
    <string name="title_confirmation_open_camera_on_chat">Open camera?</string>
    <!-- Text of the confirmation dialog to open the camera app and lose the relay of the local camera on the in progress call -->
    <string name="confirmation_open_camera_on_chat">If you open the camera, your video transmission will be paused in the current call.</string>
    <!-- Title of the notification when there is unknown activity on the Chat -->
    <string name="notification_chat_undefined_title">Chat activity</string>
    <!-- Content of the notification when there is unknown activity on the Chat -->
    <string name="notification_chat_undefined_content">You may have new messages</string>
    <!-- When app is retrieving push message -->
    <string name="retrieving_message_title">Retrieving message</string>
    <!-- Title of Rubbish bin scheduler option in settings to enable or disable the functionality -->
    <string name="settings_rb_scheduler_enable_title">Rubbish Bin Clearing Scheduler</string>
    <!-- Subtitle of Rubbish bin scheduler option in settings to enable or disable the functionality in free accounts -->
    <string name="settings_rb_scheduler_enable_subtitle">The Rubbish Bin is cleared for you automatically.</string>
    <!-- Title of Rubbish bin scheduler option in settings to enable or disable the functionality in PRO accounts -->
    <string name="settings_rb_scheduler_enable_period_PRO">The minimum period is 7 days.</string>
    <!-- Title of Rubbish bin scheduler option in settings to enable or disable the functionality in PRO accounts -->
    <string name="settings_rb_scheduler_enable_period_FREE">The minimum period is 7 days and your maximum period is 30 days.</string>
    <!-- Sub title of compression queue notification option in settings indicating the size limits. Please keep the placeholders because are to show the size limits including units in runtime. For example: The minimum size is 100MB and the maximum size is 1000MB. -->
    <string name="settings_compression_queue_subtitle">The minimum size is %1$s and the maximum size is %2$s.</string>
    <!-- Title of Rubbish bin scheduler option in settings to set up the number of days of the rubbish bin scheduler -->
    <string name="settings_rb_scheduler_select_days_title">Remove files older than</string>
    <!-- Time in days (plural). The placeholder is for the time value, please adjust the position based on linguistics -->
    <string name="settings_rb_scheduler_select_days_subtitle">%d days</string>
    <!-- Title of popup that userd to set compression queue size (in MB) in settings -->
    <string name="settings_video_compression_queue_size_popup_title">Notify me when size is larger than</string>
    <!-- Title of compression queue size option in settings -->
    <string name="settings_video_compression_queue_size_title">If videos to compress are larger than</string>
    <!-- Text of the alert when a FREE user tries to disable the RB scheduler -->
    <string name="settings_rb_scheduler_alert_disabling">To disable the Rubbish Bin Clearing Scheduler or set a longer retention period, you need to subscribe to a PRO plan.</string>
    <!-- Picker text to choose custom retention time. This option indicates several days -->
    <string name="hint_days">days</string>
    <!-- Title of the option to generate a public chat link -->
    <string name="get_chat_link_option">Get chat link</string>
    <!-- Title of the option to manage a public chat link -->
    <string name="manage_chat_link_option">Manage chat link</string>
    <!-- Title of the option to make a public chat private -->
    <string name="make_chat_private_option">Enable Encryption Key Rotation</string>
    <!-- Title of the view to inform that a chat is private -->
    <string name="private_chat">Encryption key rotation enabled</string>
    <!-- Text of the dialog to change a public chat to private (enable encryption key rotation) -->
    <string name="make_chat_private_option_text">Encryption key rotation is slightly more secure, but does not allow you to create a chat link and new participants will not see past messages.</string>
    <!-- Text of the option to change a public chat to private (enable encrypted key rotation) -->
    <string name="make_chat_private_not_available_text">Encryption key rotation is disabled for conversations with more than 100 participants.</string>
    <!-- Warning show to the user when tries to make private a public chat and the chat has more than 100 participants -->
    <string name="warning_make_chat_private">Unable to convert this chat to private because the participants limit has been exceeded.</string>
    <!-- Text shown when a moderator of a chat create a chat link. Please keep the placeholder because is to show the moderator’s name in runtime. -->
    <string name="message_created_chat_link">[A]%1$s[/A][B] created a chat link.[/B]</string>
    <!-- Text shown when a moderator of a chat delete a chat link. Please keep the placeholder because is to show the moderator’s name in runtime. -->
    <string name="message_deleted_chat_link">[A]%1$s[/A][B] removed the chat link.[/B]</string>
    <!-- Title of the option to delete a chat link -->
    <string name="action_delete_link">Delete chat link</string>
    <!-- Title of the alert when a chat link is invalid -->
    <string name="title_alert_chat_link_error">Chat link</string>
    <!-- Text of the dialog to confirm after closing all other sessions -->
    <string name="confirmation_close_sessions_text">This will log you out on all other active sessions except the current one.</string>
    <!-- Title of the dialog to confirm after closing all other sessions -->
    <string name="confirmation_close_sessions_title">Do you want to close all other sessions?</string>
    <!-- Subtitle chat screen for groups with permissions and not archived, Plural of participant. 2 participants -->
    <string name="number_of_participants">%d participants</string>
    <!-- Label of the button to join a chat by a chat link -->
    <string name="action_join">Join</string>
    <!-- Label for observers of a group chat -->
    <string name="observers_chat_label">Observers</string>
    <!-- Message on the title of the chat screen if there were any error loading the chat link -->
    <string name="error_chat_link">Error loading the chat link.</string>
    <!-- Message on the title of the chat screen if there were any error loading the chat link without logging -->
    <string name="error_chat_link_init_error">Error initialising chat when loading the chat link.</string>
    <!-- Message on the alert to preview a chat link if the user is already a participant -->
    <string name="alert_already_participant_chat_link">You are already participating in this chat.</string>
    <!-- Message on the alert to close a chat preview if the link is invalid -->
    <string name="alert_invalid_preview">This chat preview is no longer available. If you leave the preview, you won’t be able to reopen it.</string>
    <!-- Text shown when a moderator changes the chat to private. Please keep the placeholder because is to show the moderator’s name in runtime. -->
    <string name="message_set_chat_private">[A]%1$s[/A][B] enabled encryption key rotation.[/B]</string>
    <!-- error message shown when a chat link is invalid -->
    <string name="invalid_chat_link">This conversation is no longer available</string>
    <!-- error message shown when a chat link is not well formed -->
    <string name="invalid_chat_link_args">Invalid chat link</string>
    <!-- When it is creating a new group chat, this option permits to establish it private or public -->
    <string name="ekr_label">Encryption Key Rotation</string>
    <!-- Text of the dialog to change a public chat to private (enable encryption key rotation) -->
    <string name="ekr_explanation">Encryption key rotation is slightly more secure, but does not allow you to create a chat link and new participants will not see past messages.</string>
    <!-- Text of the dialog to change a public chat to private (enable encryption key rotation) -->
    <string name="subtitle_chat_message_enabled_ERK">Encryption key rotation is slightly more secure, but does not allow you to create a chat link and new participants will not see past messages.</string>
    <!-- Menu item -->
    <string name="action_open_chat_link">Open chat link</string>
    <!-- Message shown when a contact request has not been sent because the invitation has been sent before -->
    <string name="invite_not_sent_already_sent">The invitation to contact %s has been sent before and can be consulted in the Sent Requests tab.</string>
    <!-- Label shown to indicate the QR is saving in Cloud Drive -->
    <string name="save_qr_cloud_drive">Saving %s in Cloud Drive&#8230;</string>
    <!-- General label for folders -->
    <string name="general_folders">Folders</string>
    <!-- General label for files -->
    <string name="general_files">Files</string>
    <!-- Item menu option upon right click on one or multiple files -->
    <string name="general_save_to_device">Save to device</string>
    <!-- Title of cloud explorer to upload a file -->
    <string name="title_upload_explorer">Upload to MEGA</string>
    <!-- Label choose destination -->
    <string name="choose_destionation">Choose destination</string>
    <!-- Label that indicates show more items -->
    <string name="general_show_more">Show More</string>
    <!-- Label that indicates show less items -->
    <string name="general_show_less">Show Less</string>
    <!-- Subtitle of the historic notification for a new contact request -->
    <string name="notification_new_contact_request">[A]%s [/A][B]sent you a contact request.[/B]</string>
    <!-- Subtitle of the historic notification for a new contact -->
    <string name="notification_new_contact">[A]%s [/A][B]is now a contact.[/B]</string>
    <!-- Subtitle of the historic notification for a new shared folder -->
    <string name="notification_new_shared_folder">[B]New shared folder from [/B][A]%s.[/A]</string>
    <!-- Subtitle of the historic notification for a reminder new contact request -->
    <string name="notification_reminder_contact_request">[A]Reminder: [/A][B]%s [/B][C]sent you a contact request.[/C]</string>
    <!-- Title of the historic notification for a contact request cancelled -->
    <string name="title_contact_request_notification_cancelled">Contact request cancelled</string>
    <!-- Subtitle of the historic notification for contact request cancelled -->
    <string name="subtitle_contact_request_notification_cancelled">[A]%s [/A][B]cancelled the contact request.[/B]</string>
    <!-- Title of the historic notification when an user deletes you as contact -->
    <string name="title_contact_notification_deleted">Contact deleted</string>
    <!-- Subtitle of the historic notification when an user deletes you as contact -->
    <string name="subtitle_contact_notification_deleted">[A]%s [/A][B]deleted you as a contact.[/B]</string>
    <!-- Title of the historic notification when an user blocks you as contact -->
    <string name="title_contact_notification_blocked">Contact blocked</string>
    <!-- Subtitle of the historic notification when an user blocks you as contact -->
    <string name="subtitle_contact_notification_blocked">[A]%s [/A][B]blocked you as a contact.[/B]</string>
    <!-- Item of the navigation title for the notification section when there is any unread -->
    <string name="section_notification_with_unread">Notifications [A](%1$d)[/A]</string>
    <!-- Text shown in the notifications section. When a contact has nickname, nickname (email) will be shown -->
    <string name="section_notification_user_with_nickname">[A]%1$s (%2$s)[/A]</string>
    <!-- Title of the historic notification for an account deleted -->
    <string name="title_account_notification_deleted">Account deleted</string>
    <!-- Subtitle of the historic notification for an account deleted -->
    <string name="subtitle_account_notification_deleted">[B]The account [/B][A]%s[/A][B] has been deleted.[/B]</string>
    <!-- Subtitle of file takedown historic notification -->
    <string name="subtitle_file_takedown_notification">[A]Your publicly shared file [/A][B]%s[/B][C] has been taken down.[/C]</string>
    <!-- Subtitle of folder takedown historic notification -->
    <string name="subtitle_folder_takedown_notification">[A]Your publicly shared folder [/A][B]%s[/B][C] has been taken down.[/C]</string>
    <!-- Popup notification text on mouse-over of taken down file. -->
    <string name="message_file_takedown_pop_out_notification">This file has been the subject of a takedown notice.</string>
    <!-- Popup notification text on mouse-over taken down folder. -->
    <string name="message_folder_takedown_pop_out_notification">This folder has been the subject of a takedown notice.</string>
    <!-- option to dispute taken down file or folder -->
    <string name="dispute_takendown_file">Dispute Takedown</string>
    <!-- Error shown when download a file that has violated ToS/AUP. -->
    <string name="error_download_takendown_node">Not accessible due to ToS/AUP violation</string>
    <!-- Alert shown when some files were not downloaded due to ToS/AUP violation, Plural of taken down files. 2 files -->
    <plurals name="alert_taken_down_files">
        <item quantity="one">%d file was not downloaded due to ToS/AUP violation.</item>
        <item quantity="other">%d files were not downloaded due to ToS/AUP violation.</item>
    </plurals>
    <!-- Subtitle of a file takedown reinstated historic notification -->
    <string name="subtitle_file_takedown_reinstated_notification">[A]Your publicly shared file [/A][B]%s[/B][C] has been reinstated.[/C]</string>
    <!-- Subtitle of a folder takedown reinstated historic notification -->
    <string name="subtitle_folder_takedown_reinstated_notification">[A]Your publicly shared folder [/A][B]%s[/B][C] has been reinstated.[/C]</string>
    <!-- Title of the historic notification for outgoing contact requests -->
    <string name="title_outgoing_contact_request">Sent request</string>
    <!-- Title of the historic notification for incoming contact requests -->
    <string name="title_incoming_contact_request">Received request</string>
    <!-- Subtitle of the historic notification for contact request denied -->
    <string name="subtitle_outgoing_contact_request_denied">[A]%s [/A][B]denied your contact request.[/B]</string>
    <!-- Subtitle of the historic notification for contact request accepted -->
    <string name="subtitle_outgoing_contact_request_accepted">[A]%s [/A][B]accepted your contact request.[/B]</string>
    <!-- Subtitle of the historic notification for deleted shared folders (one or many) -->
    <string name="notification_deleted_shared_folder">[B]Access to folders shared by [/B][A]%s[/A][B] were removed.[/B]</string>
    <!-- Subtitle of the historic notification when a contact leaves a shared folder -->
    <string name="notification_left_shared_folder">[A]%s[/A][B] has left a shared folder.[/B]</string>
    <!-- Subtitle of the historic notification when a contact leaves a shared folder and the name of the folder is known -->
    <string name="notification_left_shared_folder_with_name">[A]%1$s[/A][B] has left the shared folder [/B][A]%2$s.[/A]</string>
    <!-- Subtitle of the historic notification for incoming contact request ignored -->
    <string name="subtitle_incoming_contact_request_ignored">[B]Contact request from [/B][A]%s [/A][B]was ignored[/B]</string>
    <!-- Subtitle of the historic notification for incoming contact request accepted -->
    <string name="subtitle_incoming_contact_request_accepted">[B]Contact request from [/B][A]%s [/A][B]was accepted[/B]</string>
    <!-- Subtitle of the historic notification for incoming contact request declined -->
    <string name="subtitle_incoming_contact_request_denied">[B]Contact request from [/B][A]%s [/A][B]was declined[/B]</string>
    <!-- Subtitle of the Upgrade account section -->
    <string name="type_of_my_account">Your current account is [A]%s[/A]</string>
    <!-- Footnote to clarify the storage space is subject to the achievement program -->
    <string name="footnote_achievements">Subject to your participation in our achievements program.</string>
    <!-- Title label for the current payment method during account upgrading -->
    <string name="payment_method">Payment method</string>
    <!-- title of billing period -->
    <string name="billing_period_title">Billing period</string>
    <!-- Option of one-off (month) billing. Placeholder: purchase price. -->
    <string name="billed_one_off_month">[A]One-off (month)[/A] %s</string>
    <!-- Option of one-off (year) billing. Placeholder: purchase price. -->
    <string name="billed_one_off_year">[A]One-off (year)[/A] %s</string>
    <!-- Option of monthly billing period. Placeholder: purchase price -->
    <string name="billed_monthly_text">[A]Monthly[/A] %s/month</string>
    <!-- Option of yearly billing period. Placeholder: purchase price -->
    <string name="billed_yearly_text">[A]Yearly[/A] %s/year</string>
    <!-- dialog option cancel in alert dialog -->
    <string name="button_cancel">Cancel</string>
    <!-- dialog option continue in alert dialog -->
    <string name="button_continue">Continue</string>
    <!-- one of the payment methods -->
    <string name="payment_method_google_wallet">[A]Google Pay[/A] (subscription)</string>
    <!-- one of the payment methods -->
    <string name="payment_method_huawei_wallet">[A]HUAWEI Pay[/A] (subscription)</string>
    <!-- Capital letters. Text of the label of a new historic notifications -->
    <string name="new_label_notification_item">NEW</string>
    <!-- When user is on PRO 3 plan, we will display an extra label to notify user that they can still contact support to have a customised plan. -->
    <string name="label_custom_plan">To upgrade your current subscription, please contact our support team for a [A]custom plan[/A].</string>
    <!-- Input field description in the create file dialog. -->
    <string name="context_new_file_name_hint">file name</string>
    <!-- Option in Settings section to enable the last active connection in chat -->
    <string name="option_enable_last_green_chat">Show Last seen&#8230;</string>
    <!-- Subtitle of the option in Settings section to enable the last active connection in chat -->
    <string name="subtitle_option_enable_last_green_chat">Allow your contacts to see the last time you were active on MEGA.</string>
    <!-- title of notification when device is out of storage during camera upload -->
    <string name="title_out_of_space">Not enough storage space</string>
    <!-- message will be shown when there is not enough space to perform camera upload. -->
    <string name="message_out_of_space">Not enough storage space to perform video compression.</string>
    <!-- the title of the notification that displays when compression larger than setting -->
    <string name="title_compression_size_over_limit">Video compression size is too large</string>
    <!-- the content message of the notification that displays when compression larger than setting, placeholder: size in MB -->
    <string name="message_compression_size_over_limit">The total size of the videos to compress exceeds %s, please put your device on charge to continue.</string>
    <!-- Message displayed when the user changes the ‘Keep file names as in the device’ setting -->
    <string name="message_keep_device_name">This setting will take effect the next time Camera Uploads runs</string>
    <!-- Notification message when compressing video to show the compressed percentage. Please, keep the placeholder because it is for adding the percentage value at runtime. -->
    <string name="message_compress_video">%s has been compressed</string>
    <!-- notification title when compressing video -->
    <string name="title_compress_video">Compressing Videos %1$d/%2$d</string>
    <!-- error message pops up when user selected an invalid folder for camera upload -->
    <string name="error_invalid_folder_selected">Invalid folder selected</string>
    <!-- Indicates the content of a folder is 1 folder and 1 file. Middle height point is to separate two fragments of text and it was not to be considered a punctuation mark. -->
    <string name="one_folder_one_file">1 folder · 1 file</string>
    <!-- Indicates the content of a folder is 1 folder and some files. The placeholder is to set the number of files. e.g. 1 folder · 7 files. Middle height point is to separate two fragments of text and it was not to be considered a punctuation mark. -->
    <string name="one_folder_several_files">1 folder · %1$d files</string>
    <!-- on the section notifications indicates the number of files added to a shared folder, Plural of file. 2 files -->
    <plurals name="num_files_with_parameter">
        <item quantity="one">%d file</item>
        <item quantity="other">%d files</item>
    </plurals>
    <!-- on the section notifications indicates the number of folder added to a shared folder, Plural of folder/directory. 2 folders -->
    <plurals name="num_folders_with_parameter">
        <item quantity="one">%d folder</item>
        <item quantity="other">%d folders</item>
    </plurals>
    <!-- Indicates the content of a folder is some folders and some files. Plural of files. e.g. 7 folders · 2 files. Middle height point is to separate two fragments of text and it was not to be considered a punctuation mark. -->
    <plurals name="num_folders_num_files">
        <item quantity="one">%1$d folders · 1 file</item>
        <item quantity="other">%1$d folders · %2$d files</item>
    </plurals>
    <!-- Subtitle of the historic notification for new additions inside an existing shared folder. Placeholders are: email who added the folders or files, number of folders added, number of files added -->
    <string name="subtitle_notification_added_folders_and_files">[A]%1$s[/A][B] added %2$s and %3$s[/B]</string>
    <!-- Subtitle of the historic notification for new additions inside an existing shared folder, Plural of file. 2 files -->
    <plurals name="subtitle_notification_added_files">
        <item quantity="one">[A]%1$s [/A][B]added %2$d file.[/B]</item>
        <item quantity="other">[A]%1$s [/A][B]added %2$d files.[/B]</item>
    </plurals>
    <!-- Subtitle of the historic notification for deletions inside an existing shared folder, Plural of item. 2 items -->
    <plurals name="subtitle_notification_deleted_items">
        <item quantity="one">[A]%1$s [/A][B]deleted %2$d item.[/B]</item>
        <item quantity="other">[A]%1$s [/A][B]deleted %2$d items.[/B]</item>
    </plurals>
    <!-- Subtitle of the historic notification for new additions inside an existing shared folder, Plural of folder. 2 folders -->
    <plurals name="subtitle_notification_added_folders">
        <item quantity="one">[A]%1$s [/A][B]added %2$d folder.[/B]</item>
        <item quantity="other">[A]%1$s [/A][B]added %2$d folders.[/B]</item>
    </plurals>
    <!-- Subtitle chat screen for groups with permissions and not archived, Plural of participant. 2 participants -->
    <plurals name="subtitle_of_group_chat">
        <item quantity="one">%d participant</item>
        <item quantity="other">%d participants</item>
    </plurals>
    <!--  -->
    <string name="custom_subtitle_of_group_chat">%1$s and %2$d more</string>
    <!-- Error when the user tries to get a public chat link for a chat with the default title -->
    <string name="message_error_set_title_get_link">Before you can generate a link for this chat, you need to set a description:</string>
    <!-- success alert when the user copy a chat link to the clipboard -->
    <string name="chat_link_copied_clipboard">Chat link copied to the clipboard</string>
    <!-- Label to show the price of each plan in the upgrade account section -->
    <string name="type_month">[A]From[/A] %s / [A]month[/A] *</string>
    <!-- the meaning of the asterisk in monthly* and annually* payment -->
    <string name="upgrade_comment">* Recurring subscription can be cancelled any time before the renewal date.</string>
    <!-- Message shown when a call starts. -->
    <string name="call_started_messages">Call Started</string>
    <!-- Title of the dialog to inform about a SSL error -->
    <string name="ssl_error_dialog_title">SSL key error</string>
    <!-- Text of the dialog to inform about a SSL error -->
    <string name="ssl_error_dialog_text">MEGA is unable to connect securely through SSL. You might be on public Wi-Fi with additional requirements.</string>
    <!-- Text of the empty screen for the notifications section -->
    <string name="context_empty_notifications">[B]No [/B][A]Notifications[/A]</string>
    <!-- Permissions screen title -->
    <string name="general_setup_mega">Setup MEGA</string>
    <!-- Permissions screen explanation -->
    <string name="setup_mega_explanation">MEGA needs access to your photos, media and files so you are able to share them with friends, exchange encrypted messages and make secure calls.</string>
    <!-- Title of the screen asking permissions for files -->
    <string name="allow_acces_media_title">Allow access to photos, media and files.</string>
    <!-- Subtitle of the screen asking permissions for files -->
    <string name="allow_acces_media_subtitle">To share photos, media and files MEGA needs your permission.</string>
    <!-- Title of the screen asking permissions for camera -->
    <string name="allow_acces_camera_title">Enable camera</string>
    <!-- Subtitle of the screen asking permissions for camera -->
    <string name="allow_acces_camera_subtitle">Allow access to your camera to scan documents, take pictures and make video calls.</string>
    <!-- Title of the screen asking permissions for microphone and write in log calls -->
    <string name="allow_acces_calls_title">Enable calls</string>
    <!-- Title of the screen asking permissions for contacts -->
    <string name="allow_acces_contact_title">Enable Access to Your Address Book</string>
    <!-- Subtitle of the screen asking permissions for contacts -->
    <string name="allow_acces_contact_subtitle">Easily discover contacts from your address book on MEGA.</string>
    <!-- Explanation under the subtitle of asking permissions for contacts to explain that MEGA will never use the address book data for any other purpose -->
    <string name="allow_access_contact_explanation">MEGA will not use this data for any other purpose and will never interact with your contacts without your consent.</string>
    <!-- Subtitle of the screen asking permissions for microphone -->
    <string name="allow_acces_calls_subtitle_microphone">Allow access to your microphone to make encrypted calls.</string>
    <!-- General enable access -->
    <string name="general_enable_access">Allow Access</string>
    <!-- Title of the option on chat info screen to list all the files sent to the chat -->
    <string name="title_chat_shared_files_info">Shared Files</string>
    <!-- Error mesage when trying to remove an uploading attachment that has already finished -->
    <string name="error_message_already_sent">Attachment already sent</string>
    <!-- Message shown when a group call ends. -->
    <string name="group_call_ended_message">[A]Group call ended[/A][C]. Duration: [/C]</string>
    <!-- Message to indicate a call has ended and indicate the call duration. -->
    <string name="call_ended_message">[A]Call ended[/A][C]. Duration: [/C]</string>
    <!-- Message that shows the hours of a call when it ends, more hours -->
    <plurals name="plural_call_ended_messages_hours">
        <item quantity="one">[B]%1$s hour[/B]</item>
        <item quantity="other">[B]%1$s hours[/B]</item>
    </plurals>
    <!-- Message that shows the minutes of a call when it ends, more minutes -->
    <plurals name="plural_call_ended_messages_minutes">
        <item quantity="one">[B]%1$s minute[/B]</item>
        <item quantity="other">[B]%1$s minutes[/B]</item>
    </plurals>
    <!-- Message that shows the seconds of a call when it ends, more seconds -->
    <plurals name="plural_call_ended_messages_seconds">
        <item quantity="one">[B]%1$d second[/B]</item>
        <item quantity="other">[B]%1$d seconds[/B]</item>
    </plurals>
    <!-- Message to indicate a call has ended without indicate the call duration. -->
    <string name="call_ended_no_duration_message">[A]Call ended[/A]</string>
    <!-- Message to indicate a group call has ended without indicate the call duration. -->
    <string name="group_call_ended_no_duration_message">[A]Group call ended[/A]</string>
    <!-- String that appears when we show the last activity of a contact, when the last activity was today. For example: Last seen today 11:34a.m. -->
    <string name="last_seen_today">[A]Last seen [/A]today %1$s</string>
    <!-- String that appears when we show the last activity of a contact, but it’s been a long time ago that we don’t see any activity from that user -->
    <string name="last_seen_long_time_ago">[A]Last seen [/A]a long time ago</string>
    <!-- String that appears when we show the last activity of a contact, when the last activity was before today. For example: Last seen March 14th,2018 11:34a.m. -->
    <string name="last_seen_general">[A]Last seen [/A]%1$s %2$s</string>
    <!-- label today -->
    <string name="label_today">Today</string>
    <!-- label yesterday -->
    <string name="label_yesterday">Yesterday</string>
    <!-- label tomorrow -->
    <string name="label_tomorrow">Tomorrow</string>
    <!-- Text of the empty screen for the chat shared files -->
    <string name="context_empty_shared_files">[B]No [/B][A]Shared Files[/A]</string>
    <!-- Text to indicate that a contact has joined a group call -->
    <string name="contact_joined_the_call">%1$s joined the call</string>
    <!-- Text to indicate that a contact has left a group call -->
    <string name="contact_left_the_call">%1$s left the call</string>
    <!-- Warning show when a call cannot start because there are too many participants in the group chat -->
    <string name="call_error_too_many_participants_start">You are not allowed to start a call because the participants limit has been exceeded.</string>
    <!-- Message show when a call cannot be established because there are too many participants in the group call -->
    <string name="call_error_too_many_participants">You are not allowed to join this call as it has reached the maximum number of participants.</string>
    <!-- Message show when a call cannot be established because there are too many participants in the group -->
    <string name="call_error_too_many_participants_join">You are not allowed to join this call as the group has reached the maximum number of participants in the chat.</string>
    <!-- Message show when a user cannot activate the video in a group call because the max number of videos has been reached -->
    <string name="call_error_too_many_video">You are not allowed to enable video as this call has reached the maximum number of participants using video.</string>
    <!-- Message show when a user cannot put the call on hold -->
    <string name="call_error_call_on_hold">You are not allowed to put the call on hold.</string>
    <!-- Error message shown when a file cannot be opened by other app using the open with option menu -->
    <string name="error_open_file_with">Error. The file cannot be opened.</string>
    <!-- Subtitle of the call screen when a incoming call is just starting -->
    <string name="incoming_call_starting">Incoming call&#8230;</string>
    <!-- Subtitle of the call screen when a outgoing call is just starting -->
    <string name="outgoing_call_starting">Calling&#8230;</string>
    <!-- Content of a invalid meta message -->
    <string name="error_meta_message_invalid">Message contains invalid metadata</string>
    <!-- Title of the activity that sends a location -->
    <string name="title_activity_maps">Send Location</string>
    <!-- Label layout on maps activity that permits send current location -->
    <string name="current_location_label">Send your current location</string>
    <!-- Label layout on maps activity that permits send current location. Placeholder is the current location -->
    <string name="current_location_landscape_label">Send your current location: [A]%1$s[/A]</string>
    <!-- Label layout on maps activity indicating nearby places -->
    <string name="nearby_places_label">Nearby places</string>
    <!-- Message shown in a dialog explaining the consequences of accesing the location -->
    <string name="explanation_send_location">This location will be opened using a third party maps provider outside the end-to-end encrypted MEGA platform.</string>
    <!-- Title of the location marker set by the user -->
    <string name="title_marker_maps">Send This Location</string>
    <!-- Label shown when after a maps search and no places were found -->
    <string name="no_places_found">No places were found</string>
    <!-- Title of the dialog shown when the location is disabled -->
    <string name="gps_disabled">The GPS is disabled</string>
    <!-- Text of the dialog shown when the location is disabled for open location settings -->
    <string name="open_location_settings">Would you like to open the location settings?</string>
    <!-- Info shown in the subtitle of each row of the shared files to chat: sender name . date -->
    <string name="second_row_info_item_shared_file_chat">%1$s . %2$s</string>
    <!-- After the user ticketed ’Don’t ask again’ on permission request dialog and denied, tell the user, he/she can still grant MEGA the permission in system settings. -->
    <string name="on_permanently_denied">You still can grant MEGA permissions in your device’s settings</string>
    <!-- Explain why MEGA needs the reading contacts permission when users deny to grant MEGA the permission. -->
    <string name="explanation_for_contacts_permission">If you allow MEGA to access your address book, you will be able to discover your contacts more easily. MEGA will not use this data for any other purpose and will never interact with your contacts without your consent.</string>
    <!-- Confirmation message after forwarding one or several messages, version items -->
    <plurals name="messages_forwarded_success_plural">
        <item quantity="one">Message forwarded</item>
        <item quantity="other">Messages forwarded</item>
    </plurals>
    <!-- Title of a chat message that contains geolocation info -->
    <string name="title_geolocation_message">Pinned Location</string>
    <!-- Text of the button to indicate an attachment upload from file system -->
    <string name="attachment_upload_panel_from_device">From File System</string>
    <!-- Alert shown when a num of files have not been sent because of any error occurs, Plural of file. 2 files -->
    <plurals name="num_files_not_send">
        <item quantity="one">%d file was not sent to %d chats</item>
        <item quantity="other">%d files were not sent to %d chats</item>
    </plurals>
    <!-- Alert shown when a num of contacts have not been sent because of any error occurs, Plural of file. 2 files -->
    <plurals name="num_contacts_not_send">
        <item quantity="one">%d contact was not sent to %d chats</item>
        <item quantity="other">%d contacts were not sent to %d chats</item>
    </plurals>
    <!-- Alert shown when a num of messages have not been sent because of any error occurs, Plural of file. 2 files -->
    <plurals name="num_messages_not_send">
        <item quantity="one">%d message was not sent to %d chats</item>
        <item quantity="other">%d messages were not sent to %d chats</item>
    </plurals>
    <!-- How many local contacts have been on MEGA, Plural of local contact. 2 contacts -->
    <plurals name="quantity_of_local_contact">
        <item quantity="one">%d contact found on MEGA</item>
        <item quantity="other">%d contacts found on MEGA</item>
    </plurals>
    <!-- Label displayed on the top of the chat list if none of user’s phone contacts have a MEGA account. In other case here would appear all the user’s phone contacts that have a MEGA account. -->
    <string name="no_local_contacts_on_mega">Invite contact now?</string>
    <!-- To see whom in your local contacts has been on MEGA -->
    <string name="see_local_contacts_on_mega">Discover your contacts on MEGA</string>
    <!-- In APP, text used to ask for access to contacts -->
    <string name="grant_mega_access_contacts">Grant MEGA access to your address book to discover your contacts on MEGA.</string>
    <!-- Getting registered contacts -->
    <string name="get_registered_contacts">Loading contacts on MEGA&#8230;</string>
    <!-- Alert shown when some content have not been sent because of any error occurs -->
    <string name="content_not_send">The content was not sent to %d chats</string>
    <!-- Label shown when a new group chat has been created correctly -->
    <string name="new_group_chat_created">New group chat created successfully</string>
    <!-- Alert shown when some content is sharing with chats and they are processing -->
    <string name="preparing_chats">Preparing files</string>
    <!-- Label indicating some content has been sent as message -->
    <string name="sent_as_message">Sent as a message.</string>
    <!-- Error message when the attachment cannot be sent to any of the selected chats -->
    <string name="error_sent_as_message">Error. The file has not been sent to any of the selected chats</string>
    <!-- Action delete all file versions -->
    <string name="delete_versions">Delete previous versions</string>
    <!-- Title of the dialog shown when it wants to delete the version history of a file -->
    <string name="title_delete_version_history">Delete previous versions?</string>
    <!-- Text of the dialog shown when it wants to delete the version history of a file -->
    <string name="text_delete_version_history">Please note that the current file will not be deleted.</string>
    <!-- Alert shown when the version history was deleted correctly -->
    <string name="version_history_deleted">Previous versions deleted.</string>
    <!-- Alert shown when the version history was deleted erroneously -->
    <string name="version_history_deleted_erroneously">Previous versions not deleted.</string>
    <!-- Confirmation message after deleted file versions, version items -->
    <plurals name="versions_deleted_succesfully">
        <item quantity="one">%d version deleted successfully</item>
        <item quantity="other">%d versions deleted successfully</item>
    </plurals>
    <!-- Alert shown when several versions are not deleted successfully -->
    <plurals name="versions_not_deleted">
        <item quantity="one">%d version not deleted</item>
        <item quantity="other">%d versions not deleted</item>
    </plurals>
    <!-- Alert shown when the user tries to realize some action in chat and has not contacts -->
    <string name="no_contacts_invite">You have no MEGA contacts. Please invite friends from the Contacts section.</string>
    <!-- Invite button for chat top cell -->
    <string name="invite_more">Invite more</string>
    <!-- Title of first tour screen -->
    <string name="title_tour_one">You hold the keys</string>
    <!-- Content of first tour screen -->
    <string name="content_tour_one">Security is why we exist, your files are safe with us behind a well oiled encryption machine where only you can access your files.</string>
    <!-- Title of second tour screen -->
    <string name="title_tour_two">Encrypted chat</string>
    <!-- Content of second tour screen -->
    <string name="content_tour_two">Fully encrypted chat with voice and video calls, group messaging and file sharing integration with your Cloud Drive.</string>
    <!-- Title of third tour screen -->
    <string name="title_tour_three">Create your Network</string>
    <!-- Content of third tour screen -->
    <string name="content_tour_three">Add contacts, create a network, collaborate, and make voice and video calls without ever leaving MEGA</string>
    <!-- Title of fourth tour screen -->
    <string name="title_tour_four">Your Photos in the Cloud</string>
    <!-- Content of fourth tour screen -->
    <string name="content_tour_four">Camera Uploads is an essential feature for any mobile device and we have got you covered. Create your account now.</string>
    <!-- Title of the dialog shown when a pdf required password -->
    <string name="title_pdf_password">Enter your password</string>
    <!-- Text of the dialog shown when a pdf required password -->
    <string name="text_pdf_password">%s is a password protected PDF document. Please enter the password to open the PDF.</string>
    <!-- Error of the dialog shown wen a pdf required password and the user types a wrong password -->
    <string name="error_pdf_password">You have entered the wrong password, please try again.</string>
    <!-- Error of the dialog shown wen a pdf required password and the user has been typed three times a wrong password -->
    <string name="error_max_pdf_password">The password you have entered is not valid.</string>
    <!-- Alert shown when a user tries to open a file from a zip and the file is unknown or has not been possible to unzip correctly -->
    <string name="unknownn_file">It is not possible to open the file. It is an unknown file type or it has not been possible to unzip the file successfully.</string>
    <!-- Alert shown when exists some call and the user tries to play an audio or video -->
    <string name="not_allow_play_alert">It is not possible to play media files while there is a call in progress.</string>
    <!-- Text shown in the list of chats when there is a call in progress but I am not on it -->
    <string name="ongoing_call_messages">Ongoing Call</string>
    <!-- Title of the layout to join a group call from the chat screen. The placeholder indicates the user who initiated the call -->
    <string name="join_call_layout_in_group_call">%s started a group call. Tap to join.</string>
    <!-- Title of the layout to return to a call -->
    <string name="call_in_progress_layout">Tap to return to call</string>
    <!-- message displayed when you try to start a call but it is not possible because you are already on a call -->
    <string name="not_allowed_to_start_call">You are currently on a call</string>
    <!-- chat message when a participant invites himself to a public chat using a chat link. Please keep the placeholder because is to show the participant’s name in runtime. -->
    <string name="message_joined_public_chat_autoinvitation">[A]%1$s[/A][B] joined the group chat.[/B]</string>
    <!-- Warning that appears prior to remove a chat link on the group info screen. -->
    <string name="context_remove_chat_link_warning_text">This conversation will no longer be accessible through the chat link once it has been removed.</string>
    <!-- Description text of the dialog to generate a public chat link -->
    <string name="context_create_chat_link_warning_text">Encrypted Key Rotation does not allow you to get a chat link without creating a new group chat.</string>
    <!-- Question of the dialog to generate a public chat link -->
    <string name="context_create_chat_link_question_text">Do you want to create a new group chat and get a chat link?</string>
    <!-- Text of the dialog to change a public chat to private (enable encryption key rotation) -->
    <string name="context_make_private_chat_warning_text">Encryption key rotation is slightly more secure, but does not allow you to create a chat link and new participants will not see past messages.</string>
    <!-- Message shown when a user has joined to a public chat successfully -->
    <string name="message_joined_successfully">You have joined the chat successfully.</string>
    <!-- Label that indicates the steps of a wizard -->
    <string name="wizard_steps_indicator">%1$d of %2$d</string>
    <!-- Hint of the Search view -->
    <string name="hint_action_search">Search&#8230;</string>
    <!-- Notification button which is displayed to answer an incoming call if the call screen is not displayed for some reason. -->
    <string name="answer_call_incoming">Answer</string>
    <!-- The text of the notification button that is displayed when there is a call in progress, another call is received and ignored. -->
    <string name="ignore_call_incoming">Ignore</string>
    <!-- Subtitle of the call screen when a user muted the current individual call. The placeholder indicates the user who muted the call -->
    <string name="muted_contact_micro">%s muted this call</string>
    <!-- Subtitle of the call screen when I muted the current individual call -->
    <string name="muted_own_micro">Muted</string>
    <!-- Subtitle of the call screen when the call is on hold -->
    <string name="call_on_hold">Call on hold</string>
    <!-- Subtitle of the call screen when a participant puts the call on hold. The placeholder indicates the user who put the call on hold -->
    <string name="session_on_hold">%s is on hold</string>
    <!-- The text of the notification button that is displayed when I receive a individual call and put the current one on hold and answer the other. -->
    <string name="hold_and_answer_call_incoming">Hold and Answer</string>
    <!-- The text of the notification button that is displayed when I receive a group call and put the current one on hold and answer the other. -->
    <string name="hold_and_join_call_incoming">Hold and Join</string>
    <!-- The text of the notification button that is displayed when I receive a individual call and hang the current one and answer the other. -->
    <string name="end_and_answer_call_incoming">End and Answer</string>
    <!-- The text of the notification button that is displayed when I receive a group call and hand the current one and answer the other. -->
    <string name="end_and_join_call_incoming">End and Join</string>
    <!-- when trying to download a file that is already downloaded in the device and has to copy in another path -->
    <string name="copy_already_downloaded">File already downloaded. Copied to the selected path.</string>
    <!-- Title of the dialog shown when you want to join a group call -->
    <string name="title_join_call">Join call</string>
    <!-- Text of the dialog shown when you want to join a group call -->
    <string name="text_join_call">To join this call you have to end your current call.</string>
    <!-- Text of the dialog shown when you want to join a group call but you are in another active call -->
    <string name="text_join_another_call">To join this call you have to end or hold the current call.</string>
    <!-- Hint shown in the open chat link alert dialog -->
    <string name="hint_enter_chat_link">Enter chat link</string>
    <!-- Hint shown in the open link alert dialog -->
    <string name="hint_paste_link">Paste link</string>
    <!-- Error shown when it tries to open an invalid file or folder link -->
    <string name="invalid_file_folder_link">Invalid file or folder link</string>
    <!-- Error shown when it tries to open an invalid file or folder link and the text view is empty -->
    <string name="invalid_file_folder_link_empty">Please enter a valid file or folder link</string>
    <!-- Error shown when it tries to open an invalid chat link and the text view is empty -->
    <string name="invalid_chat_link_empty">Please enter a valid chat link</string>
    <!-- Error shown when it tries to open a chat link from the Cloud Drive section -->
    <string name="valid_chat_link">You have pasted a chat link.</string>
    <!-- Error shown when it tries to open a contact link from the Cloud Drive section -->
    <string name="valid_contact_link">You have pasted a contact link.</string>
    <!-- Menu item -->
    <string name="action_open_contact_link">Open contact link</string>
    <!-- Explanation of the dialog shown to share a chat link -->
    <string name="copy_link_explanation">People can join your group by using this link.</string>
    <!-- Label that indicates the creation of a chat link -->
    <string name="new_chat_link_label">New chat link</string>
    <!-- Title of the dialog shown when the user it is creating a chat link and the chat has not title -->
    <string name="enter_group_name">Enter group name</string>
    <!-- Alert shown when the user it is creating a chat link and the chat has not title -->
    <string name="alert_enter_group_name">To create a chat link you must name the group.</string>
    <!-- Text shown when an account doesn’t have any contact added and it’s trying to start a new chat conversation -->
    <string name="invite_contacts_to_start_chat">Invite contacts and start chatting securely with MEGA’s encrypted chat.</string>
    <!-- Text of the empty screen when there are not chat conversations -->
    <string name="recent_chat_empty_text">Start chatting securely with your contacts using end-to-end encryption</string>
    <!-- Text sent to recipients to invite to be contact. Placeholder: contact link url. -->
    <string name="invite_contacts_to_start_chat_text_message">Hi! Have secure conversations on MEGA with me and get up to 20 GB+ free storage. %1$s</string>
    <!-- In some cases, a user may try to get the link for a chat room, but if such is not set by an operator - it would say ‘not link available’ and not auto create it. -->
    <string name="no_chat_link_available">No chat link available.</string>
    <!-- Alert shown when it has been deleted successfully a chat link -->
    <string name="chat_link_deleted">Chat link deleted successfully.</string>
    <!-- The status of pending contact request (ACCEPTED), placeholder is contact request creation time -->
    <string name="contact_request_status_accepted">%1$s (ACCEPTED)</string>
    <!-- The status of pending contact request (DELETED), placeholder is contact request creation time -->
    <string name="contact_request_status_deleted">%1$s (DELETED)</string>
    <!-- The status of pending contact request (DENIED), placeholder is contact request creation time -->
    <string name="contact_request_status_denied">%1$s (DENIED)</string>
    <!-- The status of pending contact request (IGNORED), placeholder is contact request creation time -->
    <string name="contact_request_status_ignored">%1$s (IGNORED)</string>
    <!-- The status of pending contact request (REMINDED), placeholder is contact request creation time -->
    <string name="contact_request_status_reminded">%1$s (REMINDED)</string>
    <!-- The status of pending contact request (PENDING), placeholder is contact request creation time -->
    <string name="contact_request_status_pending">%1$s (PENDING)</string>
    <!-- Message shown when it restored successfully a file version -->
    <string name="version_restored">Version restored successfully.</string>
    <!-- Text to inform that to make a recording you have to keep pressed the record button more than one second -->
    <string name="recording_less_than_second">Tap and hold to record, release to send.</string>
    <!-- label shown when slide to cancel a voice messages -->
    <string name="slide_to_cancel">Slide to cancel</string>
    <!-- Error message when trying to play a voice message that it is not available -->
    <string name="error_message_voice_clip">This voice message is not available</string>
    <!-- Title of popup when user click ‘Share’ button on invite contact page -->
    <string name="invite_contact_chooser_title">Invite a friend via</string>
    <!-- Action button label -->
    <string name="invite_contact_action_button">Invite a friend via&#8230;</string>
    <!-- When a multiple download is started, some of the files could have already been downloaded before. This message shows the number of files that has already been downloaded in plural. placeholder: number of files -->
    <plurals name="file_already_downloaded">
        <item quantity="one">%d file already downloaded.&#160;</item>
        <item quantity="other">%d files already downloaded.&#160;</item>
    </plurals>
    <!-- When a multiple download is started, some of the files could have already been downloaded before. This message shows the number of files that are pending in plural. placeholder: number of files -->
    <plurals name="file_pending_download">
        <item quantity="one">%d file pending.</item>
        <item quantity="other">%d files pending.</item>
    </plurals>
    <!-- Title of the login screen -->
    <string name="login_to_mega">Log in to MEGA</string>
    <!-- Title of the create account screen -->
    <string name="create_account_title">Create your MEGA account</string>
    <!-- Label to reference a recents section -->
    <string name="recents_label">Recents</string>
    <!-- Label to reference a chats section -->
    <string name="chats_label">Chats</string>
    <!-- Text of the empty screen when there are not elements in Recents -->
    <string name="context_empty_recents">[B]No files in your [/B][A]Recents[/A]</string>
    <!-- Title of a recents bucket -->
    <string name="title_bucket">%1$s and %2$d more</string>
    <!-- Title of a media recents bucket that only contains some images -->
    <string name="title_media_bucket_only_images">%d Images</string>
    <!-- Title of a media recents bucket that only contains some videos -->
    <string name="title_media_bucket_only_videos">%d Videos</string>
    <!-- Title of a media recents bucket that contains some images and some videos -->
    <string name="title_media_bucket_images_and_videos">%1$d Images and %2$d Videos</string>
    <!-- Title of a media recents bucket that contains some images and a video -->
    <string name="title_media_bucket_images_and_video">%d Images and 1 Video</string>
    <!-- Title of a media recents bucket that contains an image and some videos -->
    <string name="title_media_bucket_image_and_videos">1 Image and %d Videos</string>
    <!-- Title of a media recents bucket that contains an image and a video -->
    <string name="title_media_bucket_image_and_video">1 Image and 1 Video</string>
    <!-- Label that indicates who uploaded a file into a recents bucket -->
    <string name="create_action_bucket">[A]created by [/A]%s</string>
    <!-- Label that indicates who updated a file into a recents bucket -->
    <string name="update_action_bucket">[A]updated by [/A]%s</string>
    <!-- Used in recents list screen to indicate an action done by me -->
    <string name="bucket_word_me">Me</string>
    <!-- Text to explain the benefits of adding phone number to achievement enabled users. Placeholder 1: bonus storage space e.g. 20GB -->
    <string name="sms_add_phone_number_dialog_msg_achievement_user">Get %1$s free when you add your phone number. This makes it easier for your contacts to find you on MEGA.</string>
    <!-- Text to explain the benefits of adding phone number to non achievement users -->
    <string name="sms_add_phone_number_dialog_msg_non_achievement_user">Add your phone number to MEGA. This makes it easier for your contacts to find you on MEGA.</string>
    <!-- Error message when trying to record a voice message while on a call in progress -->
    <string name="not_allowed_recording_voice_clip">It is not possible to record voice messages while there is a call in progress.</string>
    <!-- Text shown when it tries to upload a voice message and occurs an error to process the action -->
    <string name="error_upload_voice_clip">An error occurred while trying to upload the voice message.</string>
    <!-- Title of the notification shown on the action bar when there is a incoming call -->
    <string name="title_notification_incoming_call">Incoming call</string>
    <!-- Title of the notification shown on the action bar when there is a incoming group call -->
    <string name="title_notification_incoming_group_call">Incoming group call</string>
    <!-- Title of the notification shown on the action bar when there is an individual incoming video call -->
    <string name="title_notification_incoming_individual_video_call">Incoming video call</string>
    <!-- Title of the notification shown on the action bar when there is an individual incoming audio call -->
    <string name="title_notification_incoming_individual_audio_call">Incoming audio call</string>
    <!-- The title of progress dialog when loading web content -->
    <string name="embed_web_browser_loading_title">Loading</string>
    <!-- The message of progress dialog when loading web content -->
    <string name="embed_web_browser_loading_message">Please wait&#8230;</string>
    <!-- Head label to show the business account type -->
    <string name="account_label">Account type</string>
    <!-- Label in My Account section to show user account type -->
    <string name="business_label">Business</string>
    <!-- Business user role -->
    <string name="admin_label">Admin</string>
    <!-- Business user role -->
    <string name="user_label">User</string>
    <!-- General label to show the status of something or someone -->
    <string name="status_label">Status</string>
    <!-- State to indicate something is active (business status account for instance) -->
    <string name="active_label">Active</string>
    <!-- Business account status. Payment is overdue, but the account still active in grace period -->
    <string name="payment_required_label">Payment required</string>
    <!-- Business expired account Overdue payment page header. -->
    <string name="payment_overdue_label">Payment overdue</string>
    <!-- Alert shown to an admin user of a business account in My Account section -->
    <string name="business_management_alert">User management is only available from a desktop web browser.</string>
    <!-- Title of the usage tab in My Account Section -->
    <string name="tab_my_account_usage">Usage</string>
    <!-- Title of usage storage details section in Storage -->
    <string name="usage_storage_details_label">Storage usage details</string>
    <!-- Title of overall usage section in Storage -->
    <string name="overall_usage_label">Overall usage</string>
    <!-- Title of transfer section in Storage -->
    <string name="transfer_label">Transfer</string>
    <!-- Error shown when a Business account user (sub-user or admin) tries to remove a contact which is part of the same Business account. Please, keep the placeholder, it will be replaced with the name or email of the account, for example: Jane Appleseed or ja@mega.nz -->
    <string name="error_remove_business_contact">You cannot remove %1$s as a contact because they are part of your Business account.</string>
    <!-- When logging in during the grace period, the administrator of the Business account will be notified that their payment is overdue, indicating that they need to access MEGA using a desktop browser for more information -->
    <string name="grace_period_admin_alert">There has been a problem with your last payment. Please access MEGA using a desktop browser for more information.</string>
    <!-- A dialog title shown to users when their business account is expired. -->
    <string name="expired_business_title">Your Business account has expired</string>
    <!-- Details shown when a Business account is expired due a payment issue. The account is opened in a view-only mode. -->
    <string name="expired_admin_business_text">There has been a problem processing your payment. MEGA is limited to view only until this issue has been fixed in a desktop web browser.</string>
    <!-- A message which is shown to sub-users of expired business accounts. -->
    <string name="expired_user_business_text">Your account is currently [B]suspended[/B]. You can only browse your data.</string>
    <!-- Message shown when users with a business account (no administrators of a business account) try to enable the Camera Uploads, to advise them that the administrator do have the ability to view their data. -->
    <string name="camera_uploads_business_alert">While MEGA can not access to your data, your business account administrator does have the ability to control and view the Camera Uploads in your user account</string>
    <!-- General label to alert user that somehting went wrong -->
    <string name="general_something_went_wrong_error">Something went wrong</string>
    <!-- A dialog message which is shown to sub-users of expired business accounts. -->
    <string name="expired_user_business_text_2">Contact your business account administrator to resolve the issue and activate your account.</string>
    <!-- Warning message to alert user about logout in My Account section if has offline files. -->
    <string name="logout_warning_offline">When you log out, files from your Offline section will be deleted from your device.</string>
    <!-- Warning message to alert user about logout in My Account section if has transfers in progress. -->
    <string name="logout_warning_transfers">When you log out, ongoing transfers will be cancelled.</string>
    <!-- Warning message to alert user about logout in My Account section if has offline files and transfers in progress. -->
    <string name="logout_warning_offline_and_transfers">When you log out, files from your Offline section will be deleted from your device and ongoing transfers will be cancelled.</string>
    <!-- Label to indicate that a name has not been possible to obtain for some reason -->
    <string name="unknown_name_label">Unknown name</string>
    <!-- Error when renaming a chat title and it is too long -->
    <string name="title_long">Title too long</string>
    <!-- Alert shown to the user when they is trying to create an empty group for attach a file -->
    <string name="error_creating_group_and_attaching_file">Please select one or more contacts.</string>
    <!-- Label showing the number of contacts attached in a chat conversation, placeholder is the number of contacts -->
    <string name="contacts_sent">Sent %s Contacts.</string>
    <!-- Name by default of the folder where the files sent to the chat are stored in the cloud -->
    <string name="my_chat_files_folder">My chat files</string>
    <!-- Error shown when it was not possible to create a folder for any reason -->
    <string name="error_creating_folder">Error. The folder %1$s was not created</string>
    <!-- Title of an alert screen indicating the user has to verify their email -->
    <string name="verify_email_label">Verify your email address</string>
    <!-- Text informing user that their account has been suspended -->
    <string name="account_temporarily_suspended">Your account has been temporarily locked for your safety.</string>
    <!-- Text informing user has to follow the steps of an email to unlock their account -->
    <string name="verify_email_and_follow_steps">[A]Please verify your email address[/A] and follow the steps in MEGA’s email to unlock your account.</string>
    <!-- Question which takes the user to a help screen -->
    <string name="why_am_i_seeing_this">Why am I seeing this?</string>
    <!-- Label of a button which action is resend an email -->
    <string name="resend_email_label">Resend email</string>
    <!-- Error shown when the user tries to resend the email to unblock their account before the time needed to permit send it again -->
    <string name="resend_email_error">Email already sent. Please wait a few minutes before trying again.</string>
    <!-- Title of a helping view about locked accounts -->
    <string name="locked_accounts_label">Locked Accounts</string>
    <!-- Locked accounts description text by an external data breach. This text is 1 of 2 paragraph of a description -->
    <string name="locked_accounts_text_1">It is possible that you are using the same password for your MEGA account as for other services, and that at least one of these other services has suffered a data breach.</string>
    <!-- Locked accounts description text by bad use of user password. This text is 2 of 2 paragraph of a description -->
    <string name="locked_accounts_text_2">Your password leaked and is now being used by bad actors to log into your accounts, including, but not limited to, your MEGA account.</string>
    <!-- Button to add a nickname for a user -->
    <string name="add_nickname">Set Nickname</string>
    <!-- Button to update a nickname for a user -->
    <string name="edit_nickname">Edit Nickname</string>
    <!-- Label showing that a nickname has been added -->
    <string name="snackbar_nickname_added">Nickname added</string>
    <!-- Label showing that a nickname has been added -->
    <string name="snackbar_nickname_removed">Nickname removed</string>
    <!-- Label showing that a nickname has not been added -->
    <string name="error_snackbar_nickname_added">An error occurred while trying to add the nickname</string>
    <!-- title of a dialog to edit or remove the nickname -->
    <string name="nickname_title">Nickname</string>
    <!-- Text related to verified phone number. Used as title or cell description. -->
    <string name="phonenumber_title">Phone number</string>
    <!-- Text shown in a call when it is trying to reconnect after lose the internet connection -->
    <string name="reconnecting_message">Reconnecting</string>
    <!-- Text shown when the Internet connection is retrieved and there is a call is in progress -->
    <string name="connected_message">You are back.</string>
    <!-- Text shown in a call when the own internet connection is of low quality -->
    <string name="poor_internet_connection_message">Poor Internet connection</string>
    <!-- Text is displayed while a voice clip is being recorded -->
    <string name="recording_layout">Recording&#8230;</string>
    <!-- Text shown for the action create new file -->
    <string name="create_new_file_action">Create new file</string>
    <!-- Error title shown when you are trying to do an action with a file or folder and you don’t have the necessary permissions -->
    <string name="permissions_error_label">Permission error</string>
    <!-- Confirmation dialog shown to user when they try to revert a node in an incoming ReadWrite share. -->
    <string name="alert_not_enough_permissions_revert">You do not have the permissions required to revert this file. In order to continue, we can create a new file with the reverted data. Would you like to proceed?</string>
    <!-- Text shown when the creation of a version as a new file was successful -->
    <string name="version_as_new_file_created">Version was created as a new file successfully.</string>
    <!-- Label indicating a date. Keep the placeholder, is to set the date. -->
    <string name="general_date_label">on %1$s</string>
    <!-- Confirmation before removing the outgoing shares of several folders. Please keep the placeholder is to set the number of folders -->
    <string name="alert_remove_several_shares">Are you sure you want to stop sharing these %1$d folders?</string>
    <!-- Download location label -->
    <string name="download_location">Download location</string>
    <!-- Text asking confirmation for download location -->
    <string name="confirmation_download_location">Always save to this location?</string>
    <!-- Action to show any file in its location -->
    <string name="view_in_folder_label">View in folder</string>
    <!-- Title of a screen to browse files -->
    <string name="browse_files_label">Browse files</string>
    <!-- Title of the File Provider activity -->
    <string name="file_provider_title">Attach from&#8230;</string>
    <!-- Title of an inactive chat which was recently created (today or yesterday). Placeholder is to show the specific creation day. e.g. Chat created today -->
    <string name="inactive_chat_title_2">Chat created %s</string>
    <!-- Title of an inactive chat. Placeholder is to show the creation date and time -->
    <string name="inactive_chat_title">Chat created on %s</string>
    <!-- Title of the chat when multi-selection is activated -->
    <string name="select_message_title">Select messages</string>
    <!-- Storage root label -->
    <string name="storage_root_label">Storage root</string>
    <!-- The label that describes that a transfer failed. -->
    <string name="failed_label">Failed</string>
    <!-- Text warning of transfer over quota -->
    <string name="warning_transfer_over_quota">Your transfers have been interrupted. Upgrade your account or wait %s to continue.</string>
    <!-- Label indicating transfer over quota -->
    <string name="label_transfer_over_quota">Transfer over quota</string>
    <!-- Label indicating storage over quota -->
    <string name="label_storage_over_quota">Storage over quota</string>
    <!-- Label indicating the action ‘upgrate account’ to get more transfer quota -->
    <string name="label_get_more_transfer_quota">Get more transfer quota</string>
    <!-- Warning show to the user when a folder does not exist -->
    <string name="warning_folder_not_exists">The folder does not exist.</string>
    <!-- Warning show to the user when a node does not exist in cloud -->
    <string name="warning_node_not_exists_in_cloud">The file does not exist in the Cloud Drive.</string>
    <!-- Header text of the Over Disk Quota Paywall warning -->
    <string name="over_disk_quota_paywall_header">Storage Full</string>
    <!-- Title of the Over Disk Quota Paywall warning -->
    <string name="over_disk_quota_paywall_title">Your data is at risk!</string>
    <!-- Text of the Over Disk Quota Paywall warning with multiple email notification. Placeholders: 1 user email, 2 and 3 list of email notification dates, 4 number of files, 5 files size (including units) and 6 required PRO plan -->
    <plurals name="over_disk_quota_paywall_text">
        <item quantity="one">We have contacted you by email to %1$s on %2$s, but you still have %3$s files taking up %4$s in your MEGA account, which requires you to have %5$s.</item>
        <item quantity="other">We have contacted you by email to %1$s on %2$s and %3$s, but you still have %4$s files taking up %5$s in your MEGA account, which requires you to have %6$s.</item>
    </plurals>
    <!-- Text of the Over Disk Quota Paywall warning with no email notification info. Placeholders: 1 user email, 2 number of files, 3 files size (including units) and 4 required PRO plan -->
    <string name="over_disk_quota_paywall_text_no_warning_dates_info">We have contacted you by email to %1$s, but you still have %2$s files taking up %3$s in your MEGA account, which requires you to have %4$s.</string>
    <!-- Text of deletion alert of the Over Disk Quota Paywall warning. Placeholder is for include the time left (including units) in MEGA red color -->
    <string name="over_disk_quota_paywall_deletion_warning">[B]You have [M]%s[/M] left to upgrade[/B]. After that, your data is subject to deletion.</string>
    <!-- Text of deletion alert of the Over Disk Quota Paywall warning if no data available -->
    <string name="over_disk_quota_paywall_deletion_warning_no_data">[B]You have to upgrade[/B]. Your data is currently subject to deletion.</string>
    <!-- Text of deletion alert of the Over Disk Quota Paywall warning if no time left. “save” here means safeguard, protect, and not write to disk. -->
    <string name="over_disk_quota_paywall_deletion_warning_no_time_left">[B]You must act immediately to save your data.[/B]</string>
    <!-- Time in days (plural). The placeholder is for the time value, please adjust the position based on linguistics -->
    <plurals name="label_time_in_days_full">
        <item quantity="one">1 day</item>
        <item quantity="other">%d days</item>
    </plurals>
    <!-- Time in hours. The placeholder is for the time value, please adjust the position based on linguistics -->
    <string name="label_time_in_hours">%dh</string>
    <!-- Time in minutes. The placeholder is for the time value, please adjust the position based on linguistics -->
    <string name="label_time_in_minutes">%dm</string>
    <!-- Time in seconds. The placeholder is for the time value, please adjust the position based on linguistics -->
    <string name="label_time_in_seconds">%ds</string>
    <!-- Title for a section on the fingerprint warning dialog. Below it is a button which will allow the user to verify their contact’s fingerprint credentials. -->
    <string name="label_verify_credentials">Verify credentials</string>
    <!-- Label to indicate that contact’s credentials are not verified. -->
    <string name="label_not_verified">Not verified</string>
    <!-- Action indicating something was verified. -->
    <string name="label_verified">Verified</string>
    <!-- ”Verify user” dialog title -->
    <string name="authenticity_credentials_label">Authenticity Credentials</string>
    <!-- ”Verify user” dialog description -->
    <string name="authenticity_credentials_explanation">This is best done in real life by meeting face to face. If you have another already-verified channel such as verified OTR or PGP, you may also use that.</string>
    <!-- Label title above your fingerprint credentials.  A credential in this case is a stored piece of information representing your identity -->
    <string name="label_your_credentials">Your Credentials</string>
    <!-- Button to reset credentials -->
    <string name="action_reset">Reset</string>
    <!-- Warning shown to the user when tries to approve/reset contact credentials and another request of this type is already running. -->
    <string name="already_verifying_credentials">Updating credentials. Please try again later.</string>
    <!-- Info message displayed when the user is joining a chat conversation -->
    <string name="joining_label">Joining&#8230;</string>
    <!-- Info message displayed when the user is leaving a chat conversation -->
    <string name="leaving_label">Leaving&#8230;</string>
    <!-- Text in the confirmation dialog for removing the associated phone number of current account. -->
    <string name="remove_phone_number">Remove your phone number?</string>
    <!-- Text show in a snackbar when phone has successfully reset. -->
    <string name="remove_phone_number_success">Your phone number has been removed successfully.</string>
    <!-- Text show in a snackbar when reset phone number failed. -->
    <string name="remove_phone_number_fail">Your phone number removal failed.</string>
    <!-- Text hint shown in the global search box which sits on the top of the Homepage screen -->
    <string name="search_hint">Search in MEGA</string>
    <!-- Alert shown when a user tries to reset an account wich is bloqued. -->
    <string name="error_reset_account_blocked">The account you’re trying to reset is blocked.</string>
    <!-- Error message when trying to login and the account is blocked -->
    <string name="error_account_blocked">Your account has been blocked. Please contact support&#64;mega.nz</string>
    <!-- Error message appears to sub-users of a business account when they try to login and they are disabled. -->
    <string name="error_business_disabled">Your account has been deactivated by your administrator. Please contact your business account administrator for further details.</string>
    <!-- An error message which appears to sub-users of a business account when they try to login and they are deleted. -->
    <string name="error_business_removed">Your account has been removed by your administrator. Please contact your business account administrator for further details.</string>
    <!-- Option in bottom sheet dialog for modifying the associated phone number of current account. -->
    <string name="option_modify_phone_number">Modify</string>
    <!-- Option in bottom sheet dialog for modifying the associated phone number of current account. -->
    <string name="title_modify_phone_number">Modify phone number</string>
    <!-- Option in bottom sheet dialog for removing the associated phone number of current account. -->
    <string name="title_remove_phone_number">Remove phone number</string>
    <!-- Message showing to explain what will happen when the operation of -->
    <string name="modify_phone_number_message">This operation will remove your current phone number and start the process of associating a new phone number with your account.</string>
    <!-- Message for action to remove the registered phone number. -->
    <string name="remove_phone_number_message">This will remove your associated phone number from your account. If you later choose to add a phone number you will be required to verify it.</string>
    <!-- Text of an action button indicating something was successful and it can checks it by pressing it -->
    <string name="action_see">See</string>
    <!-- “Verify user” dialog description. Please, keep the placeholder, is to set the name of a contact: Joana’s credentials -->
    <string name="label_contact_credentials">%s’s credentials</string>
    <!-- The label under the button of opening all-documents screen. The space is reduced, so please translate this string as short as possible. -->
    <string name="category_documents">Docs</string>
    <!-- The label under the button of opening all-documents screen -->
    <string name="section_documents">Documents</string>
    <!-- Label of the floating action button of opening the new chat conversation -->
    <string name="fab_label_new_chat">New chat</string>
    <!-- Text that indicates that there’s no photo to show -->
    <string name="homepage_empty_hint_photos">No photos found</string>
    <!-- Text that indicates that there’s no document to show -->
    <string name="homepage_empty_hint_documents">No documents found</string>
    <!-- Text that indicates that there’s no audio to show -->
    <string name="homepage_empty_hint_audio">No audio files found</string>
    <!-- Text that indicates that there’s no video to show -->
    <string name="homepage_empty_hint_video">No videos found</string>
    <!-- Title of the screen to attach GIFs -->
    <string name="search_giphy_title">Search GIPHY</string>
    <!-- Label indicating an empty search of GIFs. The format placeholders are to showing it in different colors. -->
    <string name="empty_search_giphy">No [A]GIFs[/A] found</string>
    <!-- Label indicating there is not available GIFs due to down server -->
    <string name="server_down_giphy">No available GIFs. Please try again later</string>
    <!-- Label indicating the end of Giphy list. The format placeholders are to showing it in different colors. -->
    <string name="end_of_results_giphy">[A]End of[/A] results</string>
    <!-- Title of a dialog to confirm the action of resume all transfers -->
    <string name="warning_resume_transfers">Resume transfers?</string>
    <!-- Option to  resume all transfers -->
    <string name="option_resume_transfers">Resume transfers</string>
    <!-- Option to  cancel a transfer -->
    <string name="option_cancel_transfer">Cancel transfer</string>
    <!-- Message of a dialog to confirm the action of resume all transfers -->
    <string name="warning_message_resume_transfers">Unpause transfers to proceed with your upload.</string>
    <!-- Indicator of the progress in a download/upload. Please, don’t remove the place holders: the first one is to set the percentage, the second one is to set the size of the file. Example 33% of 33.3 MB -->
    <string name="progress_size_indicator">%1$d%% of %2$s</string>
    <!-- Message showing when enable the mode for showing the special information in the chat messages. This action is performed from the settings section, clicking 5 times on the App version option -->
    <string name="show_info_chat_msg_enabled">Enabled special info for chat messages</string>
    <!-- Message showing when disable the mode for showing the special information in the chat messages.. This action is performed from the settings section, clicking 5 times on the App version option -->
    <string name="show_info_chat_msg_disabled">Disabled special info for chat messages</string>
    <!-- Shows the error when the limit of reactions per user is reached and the user tries to add one more. Keep the placeholder because is to show limit number in runtime. -->
    <string name="limit_reaction_per_user">You have reached the maximum limit of %d reactions.</string>
    <!-- Shows the error when the limit of reactions per message is reached and a user tries to add one more. Keep the placeholder because is to show limit number in runtime. -->
    <string name="limit_reaction_per_message">This message has reached the maximum limit of %d reactions.</string>
    <!-- System message displayed to all chat participants when one of them enables retention history -->
    <string name="retention_history_changed_by">[A]%1$s[/A][B] changed the message clearing time to[/B][A] %2$s[/A][B].[/B]</string>
    <!-- Title of the section to clear the chat content in the Manage chat history screen -->
    <string name="title_properties_clear_chat_history">Clear chat history</string>
    <!-- System message that is shown to all chat participants upon disabling the Retention history -->
    <string name="retention_history_disabled">[A]%1$s[/A][B] disabled message clearing.[/B]</string>
    <!-- Subtitle of the section to clear the chat content in the Manage chat history screen -->
    <string name="subtitle_properties_chat_clear">Delete all messages and files shared in this conversation. This action is irreversible.</string>
    <!-- Title of the history retention option -->
    <string name="title_properties_history_retention">History clearing</string>
    <!-- Subtitle of the history retention option when history retention is disabled -->
    <string name="subtitle_properties_history_retention">Automatically delete messages older than a certain amount of time.</string>
    <!-- Label for the dialog box option to configure history retention. This option will indicate that history retention option is disabled -->
    <string name="history_retention_option_disabled">Disabled</string>
    <!-- Label for the dialog box option to configure history retention. This option will indicate that automatically deleted messages older than one day -->
    <string name="history_retention_option_one_day">One day</string>
    <!-- SLabel for the dialog box option to configure history retention. This option will indicate that automatically deleted messages older than one week -->
    <string name="history_retention_option_one_week">One week</string>
    <!-- Label for the dialog box option to configure history retention. This option will indicate that automatically deleted messages older than one month -->
    <string name="history_retention_option_one_month">One month</string>
    <!-- Label for the dialog box option to configure history retention. This option will indicate that messages older than a custom date will be deleted -->
    <string name="history_retention_option_custom">Custom</string>
    <!-- Title of the Manage chat history screen -->
    <string name="title_properties_manage_chat">Manage chat history</string>
    <!-- Subtitle of the dialogue to select a retention time -->
    <string name="subtitle_properties_manage_chat">Automatically delete messages older than:</string>
    <!-- Text of the confirmation dialog to clear the chat history from Manage chat history section -->
    <string name="confirmation_clear_chat_history">Clear the full message history for this conversation?</string>
    <!-- Text on the label indicating that the oldest messages of a year will be automatically deleted. -->
    <string name="subtitle_properties_manage_chat_label_year">1 year</string>
    <!-- Picker text to choose custom retention time. This option indicates several hours -->
    <plurals name="retention_time_picker_hours">
        <item quantity="one">hour</item>
        <item quantity="other">hours</item>
    </plurals>
    <!-- Picker text to choose custom retention time. This option indicates several days -->
    <plurals name="retention_time_picker_days">
        <item quantity="one">day</item>
        <item quantity="other">days</item>
    </plurals>
    <!-- Picker text to choose custom retention time. This option indicates several weeks -->
    <plurals name="retention_time_picker_weeks">
        <item quantity="one">week</item>
        <item quantity="other">weeks</item>
    </plurals>
    <!-- Picker text to choose custom retention time. This option indicates several months -->
    <plurals name="retention_time_picker_months">
        <item quantity="one">month</item>
        <item quantity="other">months</item>
    </plurals>
    <!-- Picker text to choose custom retention time. This option indicates a year -->
    <string name="retention_time_picker_year">year</string>
    <!-- Text on the label indicating that That the oldest messages of several hours will be automatically deleted. -->
    <plurals name="subtitle_properties_manage_chat_label_hours">
        <item quantity="one">1 hour</item>
        <item quantity="other">%1$d hours</item>
    </plurals>
    <!-- Text on the label indicating that That the oldest messages of several weeks will be automatically deleted. -->
    <plurals name="subtitle_properties_manage_chat_label_weeks">
        <item quantity="one">1 week</item>
        <item quantity="other">%1$d weeks</item>
    </plurals>
    <!-- Text on the label indicating that That the oldest messages of several months will be automatically deleted. -->
    <plurals name="subtitle_properties_manage_chat_label_months">
        <item quantity="one">1 month</item>
        <item quantity="other">%1$d months</item>
    </plurals>
    <!-- Title indicating the select mode is enabled and ready to select transfers on Transfers section, In progress tab -->
    <string name="title_select_transfers">Select transfers</string>
    <!-- Error shown to inform the priority change of a transfer failed. Please don’t remove the place holder, it’s to set the name of the transfer. Example: The priority change of the transfer “video.mp4” failed. -->
    <string name="change_of_transfer_priority_failed">The priority change of the transfer ”%1$s” failed.</string>
    <!-- Title option to send separated the link and decryption key -->
    <string name="option_send_decryption_key_separately">Send decryption key separately</string>
    <!-- Explanation option to send separated the link and decryption key -->
    <string name="explanation_send_decryption_key_separately">Export link and decryption key separately.</string>
    <!-- Label option indicating if it is pressed, an explanation will be shown with more details -->
    <string name="learn_more_option">Learn more</string>
    <!-- Label key referring to a link decryption key -->
    <string name="key_label">Key</string>
    <!-- Button which action is share the decryption key of a link -->
    <string name="button_share_key">Share key</string>
    <!-- Button which action is copy the decryption key of a link -->
    <string name="button_copy_key">Copy key</string>
    <!-- Button which action is copy the password of a link -->
    <string name="button_copy_password">Copy password</string>
    <!-- Confirmation shown informing a link it’s copied to the clipboard -->
    <string name="link_copied_clipboard">Link copied to the clipboard.</string>
    <!-- Confirmation shown informing a key link it’s copied to the clipboard -->
    <string name="key_copied_clipboard">Key copied to the clipboard.</string>
    <!-- Confirmation shown informing a password link it’s copied to the clipboard -->
    <string name="password_copied_clipboard">Password copied to the clipboard.</string>
    <!-- Confirmation shown informing a link it’s copied to the clipboard -->
    <string name="link_sent">Link successfully sent.</string>
    <!-- Confirmation shown informing a key link it’s copied to the clipboard -->
    <string name="link_and_key_sent">Link and key successfully sent.</string>
    <!-- Confirmation shown informing a key link it’s copied to the clipboard -->
    <string name="link_and_password_sent">Link and password successfully sent.</string>
    <!-- Title of a warning recommending upgrade to Pro -->
    <string name="upgrade_pro">Upgrade to Pro</string>
    <!-- Explanation of a warning recommending upgrade to Pro in relation to link available options -->
    <string name="link_upgrade_pro_explanation">MEGA Pro users have exclusive access to additional link safety features making your account even more secure.</string>
    <!-- Meaning of links decryption key -->
    <string name="decryption_key_explanation">Our end-to-end encryption system requires a unique key automatically generated for this file. A link with this key is created by default, but you can export the decryption key separately for an added layer of security.</string>
    <!-- Reset password label -->
    <string name="reset_password_label">Reset password</string>
    <!-- Warning show to the user when has enable to send the decryption key of a link separately and tries to share the link -->
    <string name="share_key_warning">Share the key for this link?</string>
    <!-- Warning show to the user when has set a password protection of a link and tries to share the link -->
    <string name="share_password_warning">Share the password for this link?</string>
    <!-- Button which action is share the password of a link -->
    <string name="button_share_password">Share password</string>
    <!-- String to share a link with its decryption key separately. Please keep the place holders, are to set the link and the key. Example: Link: https://mega.nz/file/kC42xRSK#Ud2QsvpIVYmCd1a9QUhk42wXv10jCSyPSWnXEwYX2VE Key: asfAFG3345g -->
    <string name="share_link_with_key">Link: %1$s\n\nKey: %2$s</string>
    <!-- String to share a link protected with password with its password.Please keep the place holders, are to set the link and the password. Example: Link: https://mega.nz/file/kC42xRSK#Ud2QsvpIVYmCd1a9QUhk42wXv10jCSyPSWnXEwYX2VE Password: asfAFG3345g -->
    <string name="share_link_with_password">Link: %1$s\n\nPassword: %2$s</string>
    <!-- Warning show to the user when the app needs permissions to share files and the user has denied them. -->
    <string name="files_required_permissions_warning">MEGA needs your permission in order to share files.</string>
    <!-- Context menu item. Allows user to add file/folder to favourites -->
    <string name="file_properties_favourite">Favourite</string>
    <!-- Context menu item. Allows user to delete file/folder from favourites -->
    <string name="file_properties_unfavourite">Remove favourite</string>
    <!-- Context menu item. Allows to mark file/folder with own color label -->
    <string name="file_properties_label">Label&#8230;</string>
    <!-- Information text to let’s the user know that they can remove a colour from a folder or file that was already marked. -->
    <string name="action_remove_label">Remove label</string>
    <!-- Title text to show label selector. -->
    <string name="title_label">Label</string>
    <!-- A user can mark a folder or file with red colour. -->
    <string name="label_red">Red</string>
    <!-- A user can mark a folder or file with orange colour. -->
    <string name="label_orange">Orange</string>
    <!-- A user can mark a folder or file with yellow colour. -->
    <string name="label_yellow">Yellow</string>
    <!-- A user can mark a folder or file with green colour. -->
    <string name="label_green">Green</string>
    <!-- A user can mark a folder or file with blue colour. -->
    <string name="label_blue">Blue</string>
    <!-- A user can mark a folder or file with purple colour. -->
    <string name="label_purple">Purple</string>
    <!-- A user can mark a folder or file with grey colour. -->
    <string name="label_grey">Grey</string>
    <!-- Text that indicates the audio will still be played in background if the app is backgrounded -->
    <string name="background_play_hint">Will play in the background</string>
    <!-- Text that indicates the audio will not be played in background -->
    <string name="not_background_play_hint">Will not play in the background</string>
    <!-- Text that indicates the song is now playing -->
    <string name="audio_player_now_playing">Now playing</string>
    <!-- Text that indicates the song is now playing, but paused -->
    <string name="audio_player_now_playing_paused">Now playing (paused)</string>
    <!-- Title of the song info screen -->
    <string name="audio_track_info">Track info</string>
    <!-- Action to get more information -->
    <string name="action_more_information">More Information</string>
    <!-- Preferences screen item title for Cookie Policy -->
    <string name="settings_about_cookie_policy">Cookie Policy</string>
    <!-- Preferences screen item title for cookie settings -->
    <string name="settings_about_cookie_settings">Cookie Settings</string>
    <!-- Cookie dialog title -->
    <string name="dialog_cookie_alert_title">Before you continue</string>
    <!-- Cookie dialog message. Please, keep the placeholders to format the string. -->
    <string name="dialog_cookie_alert_message">We use local storage and similar technologies (’Cookies’) to provide our services to you, enhance your experience with our services and customize the adverts you see, including through third parties. Accept our use of Cookies from the beginning of your visit or customise Cookies in Cookie Settings. Read more in our [A]Cookie Policy[/A].</string>
    <!-- Cookie dialog message showed when there are unsaved settings. -->
    <string name="dialog_cookie_alert_unsaved">Cookie Settings unsaved.</string>
    <!-- Snackbar message showed when there settings has been saved successfully. -->
    <string name="dialog_cookie_snackbar_saved">Cookie Settings changes have been saved</string>
    <!-- Cookie dialog third party title -->
    <string name="dialog_cookie_thirdparty_title">Third Party Cookies</string>
    <!-- Cookie dialog third party first subtitle -->
    <string name="dialog_cookie_thirdparty_subtitle1">Google Advertising Cookies</string>
    <!-- Cookie dialog third party second subtitle -->
    <string name="dialog_cookie_thirdparty_subtitle2">Category: Advertising Cookies</string>
    <!-- Cookie dialog third party message. Please, keep the placeholders to format the string. -->
    <string name="dialog_cookie_thirdparty_message">Used by Google to:\n• customise the adverts Google shows on ours and other services and websites, based on such things as your location and other websites you’ve previously visited;\n• monitor how often you are displayed certain adverts;\n• provide fraud prevention; and\n• determine when you click on a particular advert and then to track the following actions you take in response to that advert.\nhttps://policies.google.com/technologies/partner-sites</string>
    <!-- Preference screen item title -->
    <string name="preference_cookies_accept">Accept Cookies</string>
    <!-- Preference screen item title -->
    <string name="preference_cookies_essential_title">Essential Cookies</string>
    <!-- Preference screen item summary -->
    <string name="preference_cookies_essential_summary">Essential for providing you important functionality and secure access to our services. For this reason, they do not require consent.</string>
    <!-- Preference screen item title -->
    <string name="preference_cookies_preference_title">Preference Cookies</string>
    <!-- Preference screen item summary -->
    <string name="preference_cookies_preference_summary">Allow us to remember certain display and formatting settings you choose. Not accepting these Cookies will mean we won’t be able to remember some things for you such as your preferred screen layout.</string>
    <!-- Preference screen item title -->
    <string name="preference_cookies_performance_title">Performance and Analytics Cookies</string>
    <!-- Preference screen item summary -->
    <string name="preference_cookies_performance_summary">Help us to understand how you use our services and provide us data that we can use to make improvements. Not accepting these Cookies will mean we will have less data available to us to help design improvements.</string>
    <!-- Preference screen item title -->
    <string name="preference_cookies_advertising_title">Advertising Cookies</string>
    <!-- Preference screen item summary -->
    <string name="preference_cookies_advertising_summary">Used by us and our approved advertising partners to customise the adverts you see on our services and on other websites based on your browsing history. Not accepting these Cookies means we may show advertisements that are less relevant.</string>
    <!-- Preference screen item title -->
    <string name="preference_cookies_thirdparty_title">Third Party Cookies</string>
    <!-- Preference screen item summary. Please, keep the placeholders to format the string. -->
    <string name="preference_cookies_thirdparty_summary">These are Cookies which are controlled by someone other than us; we use these Cookies to provide the types of functionality described above. Not accepting these Cookies will have different implications depending on what type of Cookie each third party Cookie is. Click on “More Information” below for details on all the third party Cookies we use.</string>
    <!-- Preference screen item action button -->
    <string name="preference_cookies_policies_privacy">Privacy Policy</string>
    <!-- Preference screen item action button -->
    <string name="preference_cookies_policies_cookie">Cookie Policy</string>
    <!-- Preference screen item state description -->
    <string name="preference_cookies_always_on">Always On</string>
    <!-- Menu option that allows the user to scan document and upload it directly to MEGA. -->
    <string name="menu_scan_document">Scan document</string>
    <!-- Message displayed when clicking on a contact attached to the chat that is not my contact -->
    <string name="user_is_not_contact">%s is not in your contacts list</string>
    <!-- Option of color theme, light mode. -->
    <string name="theme_light">Light</string>
    <!-- Option of color theme, dark mode. -->
    <string name="theme_dark">Dark</string>
    <!-- Option of color theme, follow the system setting. -->
    <string name="theme_system_default">System default</string>
    <!-- Option of color theme, follow the system battery saver settings. -->
    <string name="theme_battery_saver">Set by Battery Saver</string>
    <!-- Prompt text shows when need to user select SD card root from SAF(Storage Access Framework, a system app). -->
    <string name="ask_for_select_sdcard_root">Please select SD card root.</string>
    <!-- Cloud Drive screen subtitle indicating a destination is required to be selected -->
    <string name="cloud_drive_select_destination">Select destination</string>
    <!-- Warning which alerts the user before discard changes -->
    <string name="discard_changes_warning">Discard changes and close the editor?</string>
    <!-- Action discard -->
    <string name="discard_close_action">Discard and close</string>
    <!-- Label indicating saving a file is in progress -->
    <string name="saving_file">Saving file&#8230;</string>
    <!-- Label indicating a file was created successfully -->
    <string name="file_created">File created</string>
    <!-- Warning indicating a file was not created successfully -->
    <string name="file_creation_failed">File creation failed. Try again.</string>
    <!-- Label indicating a file was saved to some folder. e.g.: File saved to Cloud Drive -->
    <string name="file_saved_to">File saved to %1$s</string>
    <!-- Warning indicating a file was not saved to some folder. e.g.: File not saved to Cloud Drive. Try again -->
    <string name="file_saved_to_failed">File not saved to %1$s. Try again.</string>
    <!-- Label indicating a file was updated successfully -->
    <string name="file_updated">File updated</string>
    <!-- Warning indicating a file was not updated successfully -->
    <string name="file_update_failed">File update failed. Try again.</string>
    <!-- Warning which alerts the user a file cannot be opened -->
    <string name="error_opening_file">File is too large and can’t be opened or previewed.</string>
    <!-- Error shown when the user writes a file name without extension. The placeholder shows the file extension. e. g. File without extension (.jpg)-->
    <string name="file_without_extension">File without extension (.%1$s)</string>
    <!-- Error shown when the user writes a file name without extension -->
    <string name="file_without_extension_warning">To proceed you need to type a file extension</string>
    <!-- Title of the warning dialog indicating the renamed name file extension is not the same -->
    <string name="file_extension_change_title">File extension change</string>
    <!-- Text of the warning dialog indicating the renamed name file extension is not the same. The placeholders show the file extensions. e.g. You may not be able to access this file if you change it from ".jpg" to ".txt" -->
    <string name="file_extension_change_warning">You may not be able to access this file if you change the extension from “.%1$s” to “.%2$s”</string>
    <!-- Text of the warning dialog indicating the renamed name file extension is not the same. The placeholder shows the file extension. e.g. You may not be able to access this file if you change it from empty to ".txt" -->
    <string name="file_extension_change_warning_old_empty">You may not be able to access this file if you add the “.%1$s” extension</string>
    <!-- Text of the warning dialog indicating the renamed name file extension is not the same. The placeholder shows the file extension. e.g. You may not be able to access this file if you change it from ".jpg" to empty -->
    <string name="file_extension_change_warning_new_empty">You may not be able to access this file if you remove the “.%1$s” extension</string>
    <!-- Button of the warning dialog indicating the renamed name file extension is not the same to use the new extension -->
    <string name="action_use_empty_new_extension">Remove extension</string>
    <!-- Button of the warning dialog indicating the renamed name file extension is not the same to use the new extension. The placeholder shows the file extension. e.g. Use .txt -->
    <string name="action_use_new_extension">Use .%1$s</string>
    <!-- Button of the warning dialog indicating the renamed name file extension is not the same to keep the old extension -->
    <string name="action_keep_empty_old_extension">No extension</string>
    <!-- Button of the warning dialog indicating the renamed name file extension is not the same to keep the old extension. The placeholder shows the file extension. e.g. Keep .jpg -->
    <string name="action_keep_old_extension">Keep .%1$s</string>
    <!-- Warning which alerts the user a file cannot be created because there is already one with the same name-->
    <string name="same_file_name_warning">There is already a file with the same name</string>
    <!-- Warning which alerts the user an item cannot be created because there is already one with the same name -->
    <string name="same_item_name_warning">There is already an item with the same name</string>
    <!-- Label of the option menu. When clicking this button, the app shows the info of the related item, e.g. file, folder, contact, chat, etc. -->
    <string name="general_info">Info</string>
<<<<<<< HEAD
    <!-- String to show the transfer quota and the used space in My Account section. E.g.: -->
    <string name="used_storage_transfer">%1$s / %2$s</string>
    <!-- String to show the transfer quota and the used space in My Account section -->
    <string name="used_storage_transfer_percentage">%1$s%%</string>
    <!-- Size in petabytes. The placeholder is for the size value, please adjust the position based on linguistics -->
    <string name="label_file_size_peta_byte">%1$s PB</string>
    <!-- Size in exabytes. The placeholder is for the size value, please adjust the position based on linguistics -->
    <string name="label_file_size_exa_byte">%1$s EB</string>
    <!-- Title of Add phone number option in My account section -->
    <string name="add_phone_label">Add your phone number</string>
    <!-- Text of the option Backup Recovery Key in My account section -->
    <string name="backup_recovery_key_subtitle">Do you remember your password?\nMEGA cannot reset your password if you forget it.</string>
    <!-- Action to change name -->
    <string name="change_name_action">Change name</string>
    <!-- Action to add photo -->
    <string name="add_photo_action">Add photo</string>
    <!-- Action to add phone number -->
    <string name="add_phone_number_action">Add phone number</string>
    <!-- Warning indicating the app needs write permissions to do any action -->
    <string name="denied_write_permissions">MEGA needs write permissions to proceed with this action.</string>
    <!-- Number of social connections, showing the number of contacts the user has. E.g.: 37 connections -->
    <plurals name="my_account_connections">
        <item quantity="one">1 connection</item>
        <item quantity="other">%1$d connections</item>
    </plurals>
=======
    <!-- Item menu option upon right click on one image or video to save it to device gallery -->
    <string name="general_save_to_gallery">Save to gallery</string>
>>>>>>> 18dee1eb
</resources><|MERGE_RESOLUTION|>--- conflicted
+++ resolved
@@ -3944,7 +3944,8 @@
     <string name="same_item_name_warning">There is already an item with the same name</string>
     <!-- Label of the option menu. When clicking this button, the app shows the info of the related item, e.g. file, folder, contact, chat, etc. -->
     <string name="general_info">Info</string>
-<<<<<<< HEAD
+    <!-- Item menu option upon right click on one image or video to save it to device gallery -->
+    <string name="general_save_to_gallery">Save to gallery</string>
     <!-- String to show the transfer quota and the used space in My Account section. E.g.: -->
     <string name="used_storage_transfer">%1$s / %2$s</string>
     <!-- String to show the transfer quota and the used space in My Account section -->
@@ -3970,8 +3971,4 @@
         <item quantity="one">1 connection</item>
         <item quantity="other">%1$d connections</item>
     </plurals>
-=======
-    <!-- Item menu option upon right click on one image or video to save it to device gallery -->
-    <string name="general_save_to_gallery">Save to gallery</string>
->>>>>>> 18dee1eb
 </resources>