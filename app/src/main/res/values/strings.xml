<?xml version="1.0" encoding="utf-8"?>
<resources>
    <string name="full_description_text" context="Full description text of the app in the Google Play page of the app (character limit 4000)">MEGA provides user controlled encrypted cloud storage and chat through standard web browsers, together with dedicated apps for mobile devices. Unlike other cloud storage providers, your data is encrypted and decrypted by your client devices only and never by us.\n\nUpload your files from your smartphone or tablet then search, store, download, stream, view, share, rename or delete your files any time, from any device, anywhere. Share folders with your contacts and see their updates in real time. The encryption process means we cannot access or reset your password so you MUST remember it (unless you have your Recovery Key backed up) or you will lose access to your stored files.\n\nEnd-to-end user encrypted MEGA video chat allows for total privacy, and has been available through the browser since 2016. It has been extended to our mobile app, with chat history accessible across multiple devices. Users can also easily add files to a chat from their MEGA Cloud Drive.\n\nMEGA offers a generous 50 GB free storage for all registered users with bonus achievements, and offers paid plans with much higher limits:\n\n\nPro Lite subscription: 4.99 € per month or 49.99 € per year gives you 400 GB of storage space and 1 TB of transfer quota per month.\nPro I subscription: 9.99 € per month or 99.99 € per year gives you 2 TB of storage space and 2 TB of transfer quota per month.\nPro II subscription: 19.99 € per month or 199.99 € per year gives you 8 TB of storage space and 8 TB of transfer quota per month.\nPro III subscription: 29.99 € per month or 299.99 € per year gives you 16 TB of storage space and 16 TB of transfer quota per month.\n\nSubscriptions are renewed automatically for successive subscription periods of the same duration and at the same price as the initial period chosen. To manage your subscriptions, simply click on the Play Store icon on your mobile device, sign in with your Google ID (if you haven’t already done so) and then click on the MEGA app. You’ll be able to manage your subscription there.\n\nApp Permissions:\nWRITE_EXTERNAL_STORAGE -&gt; Download your files from MEGA to your device and upload files from your device to MEGA\nCAMERA -&gt; Take a picture and upload your photos to MEGA\nREAD_CONTACTS -&gt; Easily add contacts from your device as MEGA contacts\nRECORD_AUDIO and CAPTURE_VIDEO_OUTPUT (mic and camera) -&gt; MEGA provides for end-to-end encrypted audio/video calls\n\n\nTo enhance users” confidence in the MEGA system, all of the client-side code is published, so interested security researchers can evaluate the encryption process. The code of our mobile app is located on: https://github.com/meganz/android\n\nFor more info, please check our website:\nSee https://mega.nz/terms\n\n\nDesktop - https://mega.nz/</string>
    <string name="short_description_text" context="Short description text of the app in the Google Play page of the app (character limit 80)">MEGA is Cloud Storage with Powerful Always-On Privacy.</string>

    <string name="pdf_app_name" context="Name of the MEGA PDF Viewer. Keep uppercase.">MEGA PDF Viewer</string>

    <string name="general_x_of_x" context="Showing progress of elements. Example: 2 of 10.">of</string>
    <string name="general_yes" context="Answer for confirmation dialog.">Yes</string>
    <string name="general_no" context="Answer for confirmation dialog.">No</string>
    <string name="general_cancel" context="dialog option cancel in alert dialog">Cancel</string>
    <string name="general_move_to" context="When moving a file to a location in MEGA. This is the text of the button after selection the destination">Move to</string>
    <string name="general_copy_to" context="When copying a file to a location in MEGA. This is the text of the button after selection the destination">Copy to</string>
    <!--
    <string name="general_import_to" context="When importing a file to a location in MEGA. This is the text of the button after selection the destination">Import to</string>
    -->
    <string name="general_select" context="Selecting a specific location in MEGA. This is the text of the button">Select</string>
    <string name="general_select_to_upload" context="Selecting a specific location in MEGA. This is the text of the button">Select files</string>
    <string name="general_select_to_download" context="Selecting a specific location in MEGA. This is the text of the button">Select folder</string>
    <string name="general_create" context="This is the final button when creating a folder in the dialog where the user inserts the folder name">Create</string>
    <!-- This string is commented in FileStorageActivityLollipop.java
    <string name="general_upload" context="Button text when uploading a file to a previously selected location in MEGA">Upload File</string>
    -->
    <string name="general_download" context="Item menu option upon right click on one or multiple files.">Download</string>
    <string name="general_add" context="button">Add</string>
    <string name="general_move" context="Item menu option upon right click on one or multiple files.">Move</string>
    <string name="general_remove" context="Menu option to delete one or multiple selected items.">Remove</string>
    <string name="general_share" context="button">Share</string>
    <!--
    <string name="general_confirm" context="button">Confirm</string>
    -->
    <string name="general_leave" context="Item menu option upon right click on one or multiple files.">Leave</string>
    <string name="general_decryp" context="button">Decrypt</string>

    <string name="general_export" context="button">Export</string>

    <string name="general_ok" context="Answer for confirmation dialog.">OK</string>
    <string name="general_skip" context="Skip a step of a configuration process.">Skip</string>
    <string name="general_stop" context="Label for a button to stop some process. For example stop the Camera Uploads">Stop</string>

    <string name="general_retry" context="option shown when a message could not be sent">Retry</string>
    <string name="general_open_browser" context="Button to open the default web browser">Open browser</string>
    <!--
    <string name="general_empty" context="Button to delete the contents of the trashbin. Can also be translated as &quot;clear&quot;">Empty</string>
    -->
    <string name="general_loading" context="The title of progress dialog when loading web content">Loading</string>
    <string name="general_importing" context="state while importing the file">Importing</string>
    <string name="general_forwarding" context="state while importing the file">Forwarding</string>
    <string name="general_import" context="Menu option to choose to add file or folders to Cloud Drive">Import</string>
    <string name="general_storage" context="label of storage in upgrade/choose account page, it is being used with a variable, e.g. for LITE user it will show ‘200GB Storage’.">Storage</string>
    <string name="general_bandwidth" context="Text listed before the amount of bandwidth a user gets with a certain package. For example: “8TB Bandwidth”. Can also be translated as data transfer.">Transfer Quota</string>
    <string name="general_subscribe" context="Text placed inside the button the user clicks when upgrading to PRO. Meaning: subscribe to this plan">Subscribe</string>
    <!--
    <string name="general_continue" context="Text placed inside the button the user clicks when clicking into the FREE account. Meaning: Continue to the main screen">Continue</string>
    -->
    <string name="general_error_word" context="It will be followed by the error message">Error</string>
    <string name="general_not_yet_implemented" context="when clicking into a menu whose functionality is not yet implemented">Not yet implemented</string>
    <string name="error_no_selection" context="when any file or folder is selected">No file or folder selected</string>
    <string name="general_already_downloaded" context="when trying to download a file that is already downloaded in the device">Already downloaded</string>
    <string name="general_already_uploaded" context="when trying to upload a file that is already uploaded in the folder">already uploaded</string>
    <string name="general_file_info" context="Label of the option menu. When clicking this button, the app shows the info of the file">File info</string>
    <string name="general_folder_info" context="Label of the option menu. When clicking this button, the app shows the info of the folder">Folder info</string>
    <!--
    <string name="general_menu" context="Title when the left menu is opened">Menu</string>
    -->
    <string name="general_show_info" context="Hint how to cancel the download">Show info</string>

    <string name="error_general_nodes" context="Error getting the root node">Error. Please try again.</string>

    <string name="general_rk" context="File name (without extension) of file exported with the recovery key">MEGA-RECOVERYKEY</string>

    <string name="secondary_media_service_error_local_folder" context="Local folder error in Sync Service. There are two syncs for images and videos. This error appears when the secondary media local folder doesn’t exist">The secondary media folder does not exist, please choose a new folder</string>
    <string name="no_external_SD_card_detected" context="when no external card exists">No external storage detected</string>
    <string name="no_permissions_upload" context="On clicking menu item upload in a incoming shared folder read only">This folder is read only. You do not have permission to upload</string>

    <string name="remove_key_confirmation" context="confirmation message before removing the previously downloaded MasterKey file">You are removing the previously exported Recovery Key file</string>
    <!--
    <string name="export_key_confirmation" context="confirmation message before downloading to the device the MasterKey file">Security warning! This is a high risk operation. Do you want to continue?</string>
    -->

    <!--
    <string name="more_options_overflow" context="title of the menu for more options for each file (rename, share, copy, move, etc)">More options</string>
    -->
    <string name="confirmation_add_contact" context="confirmation message before sending an invitation to a contact">Do you want to send an invitation to %s?</string>
    <!--
    <string name="confirmation_remove_multiple_contacts" context="confirmation message before removing mutiple contacts">Remove these %d contacts?</string>

    <string name="confirmation_move_to_rubbish" context="confirmation message before removing a file">Move to rubbish bin?</string>
    <string name="confirmation_move_to_rubbish_plural" context="confirmation message before removing a file">Move to rubbish bin?</string>

    <string name="confirmation_delete_from_mega" context="confirmation message before removing a file">Delete from MEGA?</string>

    <string name="confirmation_alert" context="confirmation message before removing a file">Please confirm</string>
    -->

    <string name="action_logout" context="Button where the user can sign off or logout">Logout</string>
    <string name="action_add" context="Item menu option upon right click on one or multiple files.">Upload</string>
    <string name="action_create_folder" context="Menu item">Create new folder</string>
    <string name="action_open_link" context="Item menu option upon right click on one or multiple files.">Open link</string>
    <!--
    <string name="action_upload" context="Button text when choosing the destination location in MEGA">Upload to</string>
    -->

    <string name="action_settings" context="Menu item">Settings</string>
    <string name="action_search" context="Search button">Search</string>
    <string name="action_search_country" context="Select country page title">Choose your region</string>
    <string name="action_play" context="Search button">Play</string>
    <string name="action_pause" context="Search button">Pause</string>
    <string name="action_refresh" context="Menu item">Refresh</string>
    <string name="action_sort_by" context="Menu item">Sort by</string>
    <string name="action_help" context="Menu item">Help</string>
    <string name="action_upgrade_account" context="Change from a free account to paying MEGA">Upgrade account</string>
    <string name="upgrading_account_message" context="Message while proceeding to upgrade the account">Upgrading account</string>
    <string name="action_select_all" context="Menu item to select all the elements of a list">Select all</string>
    <string name="action_unselect_all" context="Menu item to unselect all the elements of a list">Clear selection</string>
    <string name="action_grid" context="Menu item to change from list view to grid view">Thumbnail view</string>
    <string name="action_list" context="Menu item to change from grid view to list view">List view</string>
    <string name="action_export_master_key" context="Title of the preference Recovery key on Settings section">Backup Recovery Key</string>
    <string name="action_cancel_subscriptions" context="Menu item to let the user cancel subscriptions">Cancel subscription</string>
    <string name="cancel_subscription_ok" context="success message when the subscription has been canceled correctly">The subscription has been cancelled</string>
    <string name="cancel_subscription_error" context="error message when the subscription has not been canceled successfully">We were unable to cancel your subscription. Please contact support&#64;mega.nz for assistance</string>
    <string name="action_kill_all_sessions" context="Menu item to kill all opened sessions">Close other sessions</string>
    <string name="success_kill_all_sessions" context="Message after kill all opened sessions">The remaining sessions have been closed</string>
    <string name="error_kill_all_sessions" context="Message after kill all opened sessions">Error when closing the opened sessions</string>

    <plurals name="general_num_files">
        <item context="this is used for example when downloading 1 file or 2 files, Singular of file. 1 file" quantity="one">file</item>
        <item context="this is used for example when downloading 1 file or 2 files, Plural of file. 2 files" quantity="other">files</item>
    </plurals>

    <plurals name="general_num_contacts">
        <item context="used for example when a folder is shared with 1 user or 2 users, used for example when a folder is shared with 1 user" quantity="one">contact</item>
        <item context="used for example when a folder is shared with 1 user or 2 users, used for example when a folder is shared with 2 or more users" quantity="other">contacts</item>
    </plurals>

    <plurals name="num_contacts_selected">
        <item context="chat invitation - tool bar subtitle, when users selected single contact. Placeholder - number of contacts selected" quantity="one">%d contact</item>
        <item context="chat invitation - tool bar subtitle, when users selected multiple contacts. Placeholder - number of contacts selected" quantity="other">%d contacts</item>
    </plurals>

    <plurals name="general_num_folders">
        <item context="Singular of folder/directory. 1 folder" quantity="one">folder</item>
        <item context="Plural of folder/directory. 2 folders" quantity="other">folders</item>
    </plurals>

    <plurals name="general_num_shared_folders">
        <item context="Title of the incoming shared folders of a user in singular" quantity="one">shared folder</item>
        <item context="Title of the incoming shared folders of a user in plural." quantity="other">shared folders</item>
    </plurals>

    <!--
    <plurals name="general_num_downloads" context="in the notification. When downloading the notification is like 3 downloads.">
        <item context="Item menu option upon clicking on one or multiple files. Singular" quantity="one">download</item>
        <item context="Item menu option upon clicking on one or multiple files. Plural" quantity="other">downloads</item>
    </plurals>
    -->

    <!--
    <plurals name="general_num_uploads">
        <item context="Transfer type description in the active file transfer panel, can either be upload or download. Singular" quantity="one">upload</item>
        <item context="Transfer type description in the active file transfer panel, can either be upload or download. Plural" quantity="other">uploads</item>
    </plurals>
    -->

    <plurals name="general_num_users">
        <item context="used for example when a folder is shared with 1 user or 2 users, used for example when a folder is shared with 1 user" quantity="one">contact</item>
        <item context="used for example when a folder is shared with 1 user or 2 users, used for example when a folder is shared with 2 or more users" quantity="other">contacts</item>
    </plurals>

    <!--
    <string name="confirmation_required" context="Alert title before download">Confirmation required</string>
    -->
    <string name="alert_larger_file" context="Alert text before download. Please do not modify the %s placeholder as it will be replaced by the size to be donwloaded">%s will be downloaded.</string>
    <string name="alert_no_app" context="Alert text before download">There is no app to open the file %s. Do you want to continue with the download?</string>
    <string name="checkbox_not_show_again" context="Dialog option that permits user do not show it again">Do not show again</string>

    <string name="confirm_cancel_login" context="Press back while login to cancel current login process.">Are you sure that you want to cancel the current login process?</string>

    <string name="login_text" context="Login button">Login</string>
    <string name="email_text" context="email label">Email</string>
    <string name="password_text" context="password label">Password</string>
    <string name="confirm_password_text" context="Hint of the confirmation dialog to get link with password">Confirm password</string>
    <string name="abc" context="in the password edittext the user can see the password or asterisks. ABC shows the letters of the password">ABC</string>
    <!--
    <string name="dots" context="in the password edittext the user can see the password or asterisks. ··· shows asterisks instead of letters">···</string>
    -->
    <string name="new_to_mega" context="This question applies to users that do not have an account on MEGA yet">New to MEGA?</string>
    <string name="create_account" context="button that allows the user to create an account">Create account</string>
    <string name="error_enter_email" context="when the user tries to log in MEGA without typing the email">Please enter your email address</string>
    <string name="error_invalid_email" context="Title of the alert dialog when the user tries to recover the pass of a non existing account">Invalid email address</string>
    <string name="error_enter_password" context="when the user tries to log in MEGA without typing the password">Please enter your password</string>
    <string name="error_server_connection_problem" context="when the user tries to log in to MEGA without a network connection">No network connection</string>
    <string name="error_server_expired_session" context="when the user tries to log in to MEGA without a valid session">You have been logged out on this device from another location</string>
    <string name="login_generating_key" context="the first step when logging in is calculate the private and public encryption keys">Calculating encryption keys</string>
    <string name="login_connecting_to_server" context="Message displayed while the app is connecting to a MEGA server">Connecting to the server</string>
    <string name="download_updating_filelist" context="Status text when updating the file manager">Updating file list</string>
    <string name="login_confirm_account" context="title of the screen after creating an account when the user has to confirm the password to confirm the account">Confirm account</string>
    <string name="login_querying_signup_link" context="when the user clicks on the link sent by MEGA after creating the account, this message is shown">Checking validation link</string>
    <string name="login_confirming_account" context="Attempting to activate a MEGA account for a user.">Activating account</string>
    <string name="login_preparing_filelist" context="After login, updating the file list, the file list should be processed before showing it to the user">Preparing file list</string>
    <string name="login_before_share" context="when the user tries to share something to MEGA without being logged">Please log in to share with MEGA</string>
    <string name="reg_link_expired" context="This toast message is shown on the login page when an email confirm link is no longer valid.">Your confirmation link is no longer valid. Your account may already be activated or you may have cancelled your registration.</string>
    <!--
    <string name="session_problem" context="if a link to a folder cannot be fetched">Problem of retrieving files from the folder</string>
    -->

    <string name="tour_space_title">MEGA Space</string>
    <string name="tour_speed_title">MEGA Speed</string>
    <string name="tour_privacy_title">MEGA Privacy</string>
    <string name="tour_access_title">MEGA Access</string>
    <string name="tour_space_text">Register now and get 50 GB* of free space</string>
    <string name="tour_speed_text">Uploads are fast. Quickly share files with everyone</string>
    <string name="tour_privacy_text">Keep all your files safe with MEGA’s end-to-end encryption</string>
    <string name="tour_access_text">Get fully encrypted access anywhere, anytime</string>

    <string name="create_account_text" context="button that allows the user to create an account">Create account</string>
    <string name="name_text" context="category in sort by action">Name</string>
    <string name="first_name_text" context="First Name of the user">First Name</string>
    <string name="lastname_text" context="Last name of the user">Last Name</string>
    <string name="tos" context="text placed on the checkbox of acceptation of the Terms of Service">I agree with MEGA’s [A]Terms of Service[/A]</string>
    <string name="top" context="Text placed on the checkbox to make sure user agree that understand the danger of losing password">I understand that [B]if I lose my password, I may lose my data[/B]. Read more about [A]MEGA’s end-to-end encryption[/A].</string>
    <string name="already_account" context="Does the user already have a MEGA account">Already have an account?</string>

    <string name="create_account_no_terms" context="warning dialog">You have to accept our Terms of Service</string>

    <string name="create_account_no_top" context="warning dialog, for user do not tick checkbox of understanding the danger of losing password">You need to agree that you understand the danger of losing your password</string>
    <string name="error_enter_username" context="Warning message when the first name is a required field to submit a form. For example during the create account process.">Please enter your first name</string>
    <string name="error_enter_userlastname" context="Warning dialog">Please enter your last name.</string>
    <string name="error_short_password" context="when creating the account">Password is too short</string>
    <string name="error_passwords_dont_match" context="when creating the account">Passwords do not match</string>
    <string name="error_email_registered" contect="when creating the account">This email address has already registered an account with MEGA</string>

    <!--
    <string name="create_account_confirm_title" context="Title that is shown when e-mail confirmation is still required for the account">Confirmation required</string>
    -->
    <!--
    <string name="create_account_confirm" context="">Please check your e-mail and click the link to login and confirm your account</string>
    -->
    <string name="create_account_creating_account">Connecting to the server: Creating account</string>

    <!--<string name="cancel_transfer_title">Delete Transfer</string>
    -->
    <string name="cancel_transfer_confirmation">Cancel this transfer?</string>
    <string name="cancel_all_transfer_confirmation">Cancel all transfers?</string>
    <string name="cancel_all_action" context="Label for any ‘Cancel all’ button, link, etc. - (String as short as possible).">Cancel all</string>

    <string name="section_cloud_drive" context="The name of every users root drive in the cloud of MEGA.">Cloud Drive</string>
    <string name="section_recents" context="Label to reference a recents section">Recents</string>
    <string name="section_secondary_media_uploads" context="title of the screen where the secondary media images are uploaded, and name of the folder where the secondary media images are uploaded">Media Uploads</string>
    <string name="section_inbox" context="Section name for the “Messages” section.Preferably one word. There is little space for this word.">Inbox</string>
    <string name="section_saved_for_offline" context="title of the screen that shows the files saved for offline in the device">Saved for Offline</string>
    <string name="section_saved_for_offline_new" context="the options of what to upload in an array. Needed for the settings, the options of what to upload.">Offline</string>
    <!--
    <string name="section_shared_with_me" context="title of the screen that shows all the folders that the user shares with other users and viceversa">Shared with me</string>
    -->
    <string name="title_shared_items" context="title of the screen that shows all the shared items">Shared items</string>
    <string name="section_shared_items" context="title of the screen that shows all the shared items">Shared folders</string>
    <string name="section_rubbish_bin" context="The title of the trash bin in the tree of the file manager.">Rubbish Bin</string>
    <string name="section_contacts" context="Section name for the “Contacts” section.Preferably one word. There is little space for this word.">Contacts</string>

    <string name="section_contacts_with_notification" context="Item of the navigation title for the contacts section when there is any pending incoming request">Contacts [A](%1$d)[/A]</string>
    <string name="sent_requests_empty" context="the user has not sent any contact request to other users">[B]No [/B][A]sent requests[/A][B].[/B]</string>
    <string name="received_requests_empty" context="the user has not received any contact request from other users">[B]No [/B][A]received requests[/A][B].[/B]</string>
    <string name="section_transfers" context="Title for the file transfer screen (with the up &amp; download)">Transfers</string>

    <string name="section_account" context="Section name for the &amp;ldquo;My Account&amp;rdquo; section.Preferably one or two words. There is little space for this.">My Account</string>
    <string name="section_photo_sync" context="title of the screen where the camera images are uploaded, and name of the folder where camera images are uploaded">Camera Uploads</string>
    <!--
    <string name="used_space" context="Used space &quot;5MB of 100MB&quot;.">%1$s of %2$s</string>
    -->
    <string name="tab_incoming_shares" context="Capital letters. Incoming shared folders. The title of a tab">Incoming</string>
    <string name="tab_outgoing_shares" context="Capital letters. Outgoing shared folders. The title of a tab">Outgoing</string>
    <string name="tab_links_shares" context="Capital letters. Files with link. The title of a tab">Links</string>

    <string name="title_incoming_shares_explorer" context="Label for any &amp;lsquo;Incoming shares&amp;rsquo; button, link, text, title, etc. - (String as short as possible).">Incoming Shares</string>
    <string name="title_incoming_shares_with_explorer" context="Title of the share with file explorer">Incoming shares with</string>
    <!--
    <string name="choose_folder_explorer" context="Title of the button in Incoming Shares tabs">Choose folder</string>
    -->

    <string name="file_browser_empty_cloud_drive" context="message when there are no files in the Cloud drive">No files in your Cloud Drive</string>
    <!--
    <string name="file_browser_empty_rubbish_bin" context="option to empty rubbish bin">Empty Rubbish Bin</string>
    -->
    <string name="file_browser_empty_folder" context="Text that indicates that a folder is currently empty">Empty Folder</string>

    <string name="choose_account_fragment" context="Title of the fragment Choose Account">CHOOSE ACCOUNT</string>

    <!--
    <string name="file_properties_activity" context="Menu item to show the properties dialog of files and or folders.">Properties</string>
    -->
    <string name="file_properties_available_offline" context="The file are available “offline” (without a network Wi-Fi mobile data connection)">Available offline</string>
    <!--
    <string name="file_properties_available_offline_on" context="Button state when a file can be saved for offline.(Capital letters)">ON</string>
    -->
    <!--
    <string name="file_properties_available_offline_off" context="Button state when a file is already saved for offline. (Capital letters)">OFF</string>
    -->
    <string name="file_properties_info_size_file" context="category in sort by action">Size</string>
    <string name="file_properties_info_last_modified" context="When the file/folder was last modified">Last modified</string>
    <string name="file_properties_info_added" context="when was the file added in MEGA">Added</string>
    <!--
    <string name="file_properties_shared_folder_private_folder" context="the folder is private. A public user can\'t access the folder">No public link</string>
    -->
    <string name="file_properties_shared_folder_public_link" context="the label when a folder can be accesed by public users">Public link</string>

    <string name="file_properties_shared_folder_permissions" context="Item menu option upon clicking on a file folder. Refers to the permissions of a file folder in the file manager.">Permissions</string>
    <string name="dialog_select_permissions" context="Title of the dialog to choose permissions when sharing.">Share Permissions</string>
    <string name="file_properties_shared_folder_change_permissions" context="menu item">Change permissions</string>
    <string name="file_properties_shared_folder_select_contact" context="when listing all the contacts that shares a folder">Shared with</string>
    <string name="file_properties_send_file_select_contact" context="send a file to a MEGA user">Send to</string>
    <string name="file_properties_owner" context="shows the owner of an incoming shared folder">Owner</string>
    <string name="contact_invite" context="positive button on dialog to invite a contact">Invite</string>
    <string name="contact_reinvite" context="option to reinvite a contact">Reinvite</string>
    <string name="contact_ignore" context="The text of the notification button that is displayed when there is a call in progress, another call is received and ignored.">Ignore</string>
    <string name="contact_decline" context="option to decline a contact invitation">Decline</string>
    <string name="contact_accept" context="option to accept a contact invitation">Accept</string>
    <string name="contact_properties_activity" context="title of the contact properties screen">Contact Info</string>
    <!--
    <string name="contact_file_list_activity" context="header of a status field for what content a user has shared to you">Content</string>
    -->
    <string name="contacts_list_empty_text" context="Adding new relationships (contacts) using the actions.">Add new contacts using the button below</string>
    <!--
    <string name="no_contacts" context="When an user wants to share a folder but has not any contact yet">There are not contacts in the account. Please add them on the Contacts screen</string>
	-->
    <string name="contacts_explorer_list_empty_text" context="Add new contacts before sharing.">Add a new contact to share</string>

    <string name="error_not_enough_free_space" context="Error message">Not enough free space on your device</string>

    <string name="option_link_without_key" context="This is button text on the Get Link dialog. This lets the user get a public file/folder link without the decryption key e.g. https://mega.nz/#!Qo12lSpT.">Link without key</string>
    <string name="option_decryption_key" context="Alert Dialog to get link">Decryption key</string>

    <!--
    <string name="download_failed" context="Error message">Download failed</string>
    -->
    <!--
	<string name="download_downloaded" context="notification message. Example: 1 file downloaded">downloaded</string>
    -->
    <!--
	<string name="download_downloading" context="Title header on the download page while the file is downloading.">Downloading</string>
	-->
    <!--
	<string name="text_downloading" context="Text located in each fragment when a download is in progress">Transferring</string>
	-->
    <string name="download_preparing_files" context="Alert shown when some content is sharing with chats and they are processing">Preparing files</string>

    <plurals name="download_began">
        <item context="Message when a download starts. Singular 1 file" quantity="one">Download has started</item>
        <item context="Message when many downloads start. Plural more than 1 file. Placeholder is for include the number of downloads in runtime." quantity="other">%1$d downloads have started</item>
    </plurals>

    <plurals name="download_finish">
        <item context="Message when a download finishes. Singular 1 file" quantity="one">Download has finished</item>
        <item context="Message when many downloads finish. Plural more than 1 file. Placeholder is for include the number of downloads in runtime." quantity="other">%1$d downloads have finished</item>
    </plurals>

    <plurals name="upload_began">
        <item context="Message when a upload starts. Singular 1 file" quantity="one">Upload has started</item>
        <item context="Message when many uploads start. Plural more than 1 file. Placeholder is for include the number of uploads in runtime." quantity="other">%1$d uploads have started</item>
    </plurals>

    <plurals name="upload_finish">
        <item context="Message when a download finishes. Singular 1 file" quantity="one">Upload has finished</item>
        <item context="Message when many downloads finish. Plural more than 1 file. Placeholder is for include the number of uploads in runtime." quantity="other">%1$d uploads have finished</item>
    </plurals>

    <plurals name="empty_folders">
        <item context="Warning shown when it tries to download an empty folder. Singular" quantity="one">Folder is empty.</item>
        <item context="Warning shown when it tries to download some empty folders. Plural" quantity="other">Folders are empty.</item>
    </plurals>
    <!--
    <string name="download_cancel_downloading" context="Confirmation text when attempting to cancel the download">Do you want to cancel the download?</string>
    -->
    <string name="download_touch_to_cancel" context="Hint how to cancel the download">Touch to cancel</string>
    <string name="download_touch_to_show" context="Hint how to cancel the download">View transfers</string>
    <string name="error_file_size_greater_than_4gb" context="Warning message">Most devices can’t download files greater than 4GB. Your download will probably fail</string>
    <string name="intent_not_available" context="message when trying to open a downloaded file but there isn’t any app that open that file. Example: a user downloads a pdf but doesn’t have any app to read a pdf">There isn’t any available app to execute this file on your device</string>

    <string name="context_share_image" context="to share an image using Facebook, Whatsapp, etc">Share image using</string>
    <string name="context_get_link" context="create a link of a file and send it using an app from the device">Share link</string>
    <string name="context_delete_link" context="Delete a link label">Delete link</string>
    <string name="context_get_link_menu" context="Item menu option upon right click on one or multiple files.">Get Link</string>

    <!--<string name="context_manage_link_menu" context="Item menu option upon right click on one or multiple files.">Get link</string>-->

    <string name="context_leave_menu" context="Item menu option upon right click on one or multiple files.">Leave</string>
    <string name="alert_leave_share" context="Title alert before leaving a share.">Leave share</string>
    <string name="context_clean_shares_menu" context="Item menu option upon right click on one or multiple files.">Remove share</string>
    <string name="context_remove_link_menu" context="Item menu option upon right click on one or multiple files.">Remove link</string>
    <string name="context_remove_link_warning_text" context="Warning that appears prior to remove a link of a file. Singular.">This link will not be publicly available anymore.</string>
    <plurals name="remove_links_warning_text">
        <item context="Warning that appears prior to remove a link of a file. Singular." quantity="one">This link will not be publicly available anymore.</item>
        <item context="Warning that appears prior to remove links of files. Plural." quantity="other">These links will not be publicly available anymore.</item>
    </plurals>
    <string name="context_rename" context="Item menu option upon right click on one or multiple files.">Rename</string>
    <string name="context_open_link_title" context="Item menu option upon right click on one or multiple files.">Open link</string>
    <string name="context_open_link" context="Item menu option upon right click on one or multiple files.">Open</string>
    <string name="context_renaming" context="while renaming a file or folder">Renaming</string>
    <string name="context_preparing_provider" context="while file provider is downloading a file">Preparing file</string>
    <string name="context_download" context="Item menu option upon right click on one or multiple files.">Download</string>

    <!--
    <string name="download_folder" context="Item menu option upon right click on one or multiple files.">Download folder</string>
    -->
    <!--
    <string name="import_folder" context="Item menu option upon right click on one or multiple files.">Import folder</string>
    -->
    <string name="context_move" context="Item menu option upon right click on one or multiple files.">Move</string>
    <string name="context_moving" context="while moving a file or folder">Moving</string>
    <!--
    <string name="context_sharing" context="while sharing a folder">Sharing folder</string>
    -->
    <string name="context_copy" context="Item menu option upon right click on one or multiple files.">Copy</string>
    <string name="context_upload" context="Item menu option upon right click on one or multiple files.">Upload</string>
    <string name="context_copying" context="while copying a file or folder">Copying</string>
    <!--
    <string name="context_creating_link" context="status text">Creating link</string>
    -->
    <!--
    <string name="context_moving_to_trash" context="status text">Moving to Rubbish Bin</string>
    -->
    <string name="context_move_to_trash" context="menu item">Move to Rubbish Bin</string>
    <string name="context_delete_from_mega" context="menu item">Remove from MEGA</string>
    <string name="context_new_folder_name" context="Input field description in the create folder dialog.">Folder Name</string>
    <string name="context_new_contact_name" context="when adding a new contact. in the dialog">Contact email</string>
    <string name="context_creating_folder" context="status dialog when performing the action">Creating folder</string>
    <!--
    <string name="context_adding_contact" context="Adding a new relationship (contact)">Adding contact</string>
    -->
    <string name="context_download_to" context="Menu item">Save to</string>
    <string name="context_clear_rubbish" context="Menu option title">Clear Rubbish Bin</string>
    <string name="clear_rubbish_confirmation" context="Ask for confirmation before removing all the elements of the rubbish bin">You are about to permanently remove all items from your Rubbish Bin.</string>

    <!--<string name="context_send_link" context="get the link and send it">Send link</string>-->

    <string name="context_send" context="send cancel subscriptions dialog">Send</string>
    <string name="context_send_file_inbox" context="send the file to inbox">Send to contact</string>
    <!--
    <string name="context_copy_link" context="get the link and copy it">Copy link</string>
    -->
    <string name="context_remove" context="Menu option to delete one or multiple selected items.">Remove</string>
    <string name="context_delete_offline" context="Menu option to delete selected items of the offline state">Remove from Offline</string>
    <string name="context_share_folder" context="menu item">Share folder</string>
    <string name="context_send_file" context="menu item">Send file to chat</string>
    <string name="context_send_contact" context="menu item">Share contact to chat</string>
    <string name="context_view_shared_folders" context="open a shared folder">View shared folders</string>
    <string name="context_sharing_folder" context="Item menu option upon clicking on one or multiple files.">Sharing</string>
    <string name="manage_share" context="Menu option to manage a shared folder.">Manage share</string>
    <!--
    <string name="remove_all_sharing" context="status text">Removing all sharing contacts</string>
    -->
    <!--
    <string name="leave_incoming_share" context="status text">Leaving shared folder</string>
    -->
    <!--
    <string name="context_camera_folder" context="The location of where the user has the photos/videos stored.">Camera folder</string>
    -->
    <!--
    <string name="context_mega_contacts" context="when sharing a folder, the user can choose a contact from MEGA">MEGA Contacts</string>
    -->
    <!--
    <string name="context_phone_contacts" context="when sharing a folder, the user chan choose a contact from the device">Phone Contacts</string>
    -->
    <string name="context_delete" context="menu item">Delete</string>
    <!--
    <string name="context_more" context="menu item">More</string>
    -->
    <!--
    <string name="context_contact_added" context="success message when adding a contact">Contact added</string>
    -->
    <string name="context_contact_invitation_deleted" context="success message when removing a contact request">Request deleted</string>
    <string name="context_contact_invitation_resent" context="success message when reinvite a contact">Request resent</string>
    <string name="context_contact_request_sent" context="success message when sending a contact request">Request successfully sent to %s. The status can be consulted in the Sent Requests tab.</string>

    <string name="context_contact_removed" context="success message when removing a contact">Contact removed</string>
    <string name="context_contact_not_removed" context="error message">Error. Contact not removed</string>
    <string name="context_permissions_changed" context="success message when chaning the permissionss">Permissions changed</string>
    <string name="context_permissions_not_changed" context="error message">Error. Permissions not changed</string>
    <string name="context_folder_already_exists" context="message when trying to create a folder that already exists">Folder already exists</string>
    <string name="context_contact_already_exists" context="message when trying to create a invite a contact already that is already added">%s is already a contact</string>
    <string name="context_send_no_permission" context="message when trying to send a file without full access">You do not have permission to send this file</string>
    <string name="context_folder_created" context="success message when creating a folder">Folder created</string>
    <string name="context_folder_no_created" context="error message when creating a folder">Error. Folder not created</string>
    <string name="context_correctly_renamed" context="success message when renaming a node">Renamed successfully</string>
    <string name="context_no_renamed" context="error message">Error. Not renamed</string>
    <string name="context_correctly_copied" context="success message when copying a node">Copied successfully</string>
    <!--
    <string name="context_correctly_sent" context="success message when sending a file">File sent</string>
    -->
    <!--
    <string name="context_no_sent" context="error message when sending a file">Error. File not sent</string>
    -->
    <string name="context_correctly_sent_node" context="success message when sending a node to Inbox">Sent to Inbox</string>
    <string name="context_no_sent_node" context="error message when sending a node to Inbox">Error. Not sent to Inbox</string>
    <string name="context_no_copied" context="error message">Error. Not copied</string>
    <string name="context_no_destination_folder" context="message that appears when a user tries to move/copy/upload a file but doesn’t choose a destination folder">Please choose a destination folder</string>
    <string name="context_correctly_moved" context="success message when moving a node">Moved successfully</string>
    <string name="number_correctly_moved" context="success message when moving a node">%d items moved successfully.</string>
    <string name="number_incorrectly_moved" context="success message when moving a node">%d items were not moved successfully</string>
    <string name="context_correctly_moved_to_rubbish" context="success message when moving a node">Moved to the Rubbish Bin successfully</string>
    <string name="number_correctly_moved_to_rubbish" context="success message when moving a node">%d items moved to the Rubbish Bin successfully</string>
    <string name="number_incorrectly_moved_to_rubbish" context="success message when moving a node">&#160;and %d items were not sent successfully</string>
    <string name="context_no_moved" context="error message">Error. Not moved</string>
    <string name="context_correctly_shared" context="success message when sharing a folder">Shared successfully</string>
    <string name="context_no_shared_number" context="error message when sharing a folder">Error. %d shares were not completed</string>
    <string name="context_correctly_shared_removed" context="success message when sharing a folder">Remove shares successfully</string>
    <string name="context_no_shared_number_removed" context="error message when sharing a folder">Error. %d process of removing shares is not completed</string>
    <string name="context_no_shared" context="error message">Error. Not shared</string>
    <string name="context_no_removed_shared" context="error message">Error. Share failed to remove</string>
    <string name="context_remove_sharing" context="success message when removing a sharing">Folder sharing removed</string>
    <string name="context_no_link" context="error message">Link creation failed</string>
    <string name="context_correctly_removed" context="success message when removing a node from MEGA">Deleted successfully</string>
    <string name="context_no_removed" context="error message">Error. Deletion failed</string>
    <string name="number_correctly_removed" context="success message when moving a node">%d items removed successfully from MEGA</string>
    <string name="number_no_removed" context="error message when moving a node">%d items are not removed successfully</string>
    <string name="number_correctly_leaved" context="Success message when left shared folders">%d folders left successfully.</string>
    <string name="share_left" context="Message shown when a share has been left">Share left</string>
    <string name="number_no_leaved" context="error message when moving a node">%d folders were not left successfully</string>
    <string name="number_correctly_sent" context="success message when sending multiple files">File sent to %d contacts successfully</string>
    <string name="number_no_sent" context="error message when sending multiple files">File was not sent to %d contacts</string>
    <string name="number_correctly_sent_multifile" context="success message when sending multiple files">%d files sent successfully</string>
    <string name="number_no_sent_multifile" context="error message when sending multiple files">%d files failed to send</string>
    <string name="number_correctly_copied" context="success message when sending multiple files">%d items copied successfully</string>
    <string name="number_no_copied" context="error message when sending multiple files">%d items were not copied</string>
    <string name="number_contact_removed" context="success message when removing several contacts">%d contacts removed successfully</string>
    <string name="number_contact_not_removed" context="error message when removing several contacts">%d contacts were not removed</string>
    <string name="number_contact_file_shared_correctly" context="success message when sharing a file with multiple contacts">Folder shared with %d contacts successfully</string>
    <string name="number_contact_file_not_shared_" context="error message when sharing a file with multiple contacts">File can not be shared with %d contacts</string>
    <string name="number_correctly_shared" context="success message when sharing multiple files">%d folders shared successfully</string>
    <string name="number_no_shared" context="error message when sharing multiple files">%d folders were not shared</string>
    <string name="context_correctly_copied_contact" context="success message when sending a file to a contact">Successfully sent to:</string>
    <string name="context_correctly_removed_sharing_contacts" context="success message when removing all the contacts of a shared folder">The folder is no longer shared</string>
    <string name="context_no_removed_sharing_contacts" context="error message when removing all the contacts of a shared folder">Error, the folder is still shared with another contact</string>
    <string name="context_select_one_file" context="option available for just one file">Select just one file</string>
    <string name="rubbish_bin_emptied" context="success message when emptying the RB">Rubbish Bin emptied successfully</string>
    <string name="rubbish_bin_no_emptied" context="error message when emptying the RB">Error. The Rubbish Bin has not been emptied</string>

    <string name="dialog_cancel_subscriptions" context="dialog cancel subscriptions">You are about to cancel your MEGA subscription. Please let us know if there is anything we can do to help change your mind.</string>
    <string name="hint_cancel_subscriptions" context="hint cancel subscriptions dialog">Type feedback here</string>
    <string name="send_cancel_subscriptions" context="send cancel subscriptions dialog">Send</string>
    <!--
    <string name="title_cancel_subscriptions" context="title cancel subscriptions dialog">Cancel Subscription</string>
    -->
    <string name="confirmation_cancel_subscriptions" context="confirmation cancel subscriptions dialog">Thank you for your feedback! Are you sure you want to cancel your MEGA subscription?</string>
    <string name="reason_cancel_subscriptions" context="provide a reason to cancel subscriptions dialog">Your subscription has not been cancelled. Please provide a reason for your cancellation</string>
    <string name="message_user_purchased_subscription" context="welcome message after user brought subscription. placeholder 1: subscription type (Lite/Pro1 etc), placeholder 2: renewal interval (monthly/yearly)">Thank you for subscribing to %1$s %2$s!</string>
    <string name="message_user_purchased_subscription_down_grade" context="Pop up message shows when user purchased a lower level of subscription">Your new subscription will take effect once the current one expires, the new price will be charged at that time.</string>
    <string name="message_user_payment_pending" context="Pop up message shows when user purchased a subscription with a payment method that can not be processed in real time, e.g. voucher">Your subscription will take effect once the payment is processed by Google.</string>
    <string name="subscription_type_monthly" context="">Monthly</string>
    <string name="subscription_type_yearly" context="">Yearly</string>

    <string name="context_node_private" context="success message after removing the public link of a folder">The folder is now private</string>

    <string name="context_share_correctly_removed" context="success message after removing a share of a folder. a contact has no access to the folder now">Share removed</string>


    <string name="menu_new_folder" context="Menu option to create a new folder in the file manager.">New folder</string>
    <string name="menu_add_contact" context="Menu option to add a contact to your contact list.">Add contact</string>
    <string name="menu_add_contact_and_share" context="Menu option to add a contact to your contact list.">Add contact and share</string>
    <!--
    <string name="menu_download_from_link" context="Text that is displayed in the dialog to download a MEGA link inside the app">Download from MEGA link</string>
    -->

    <string name="alert_decryption_key" context="Title of the alert to introduce the decryption key">Decryption Key</string>
    <string name="message_decryption_key" context="Message of the alert to introduce the decryption key">Please enter the decryption key for the link</string>
    <string name="invalid_decryption_key" context="error message shown on the decryption key dialog if the key typed in was wrong">Invalid decryption key</string>

    <string name="upload_to_image" context="upload to. Then choose an Image file">Image</string>
    <string name="upload_to_audio" context="upload to. Then choose an Audio file">Audio</string>
    <string name="upload_to_video" context="Title of the button in the contact info screen to start a video call">Video</string>
    <!--
    <string name="upload_to_other" context="upload to. Then choose a file which is not an Image, an Audio or a Video">Other File</string>
    -->
    <string name="upload_to_filesystem" context="upload to. Then choose to browse the file system to choose a file">Pick from File System</string>
    <string name="upload_to_filesystem_from" context="upload to. Then choose to browse the file system to choose a file">Pick from</string>
    <!--
    <string name="upload_select_file_type" context="title of the dialog for choosing if a user wants to upload an image, an audio, a video or a file from the system">Select file type</string>
    -->
    <!--
    <string name="upload_uploading" context="status text">Uploading</string>
    -->
    <!--
    <string name="upload_touch_to_cancel" context="hint to how to cancel the upload (by touching the notification)">Touch to cancel upload</string>
    -->
    <!--
    <string name="upload_failed" context="error message">Upload failed</string>
    -->
    <string name="upload_uploaded" context="Label for the current uploaded size of a file. For example, 3 files, 50KB uploaded">uploaded</string>
    <!--
    <string name="upload_cancel_uploading" context="Confirmation text for cancelling an upload">Do you want to cancel the upload?</string>
    -->
    <string name="upload_prepare" context="Status text at the beginning of an upload, Status text at the beginning of an upload for 1 file">Processing file</string>
    <plurals name="upload_prepare">
        <item context="Status text at the beginning of an upload, Status text at the beginning of an upload for 1 file" quantity="one">Processing file</item>
        <item context="Status text at the beginning of an upload, Status text at the beginning of an upload for 2 or more files" quantity="other">Processing files</item>
    </plurals>
    <string name="error_temporary_unavaible" context="error message when downloading a file">Resource temporarily not available, please try again later</string>
    <string name="upload_can_not_open" context="Error message when the selected file cannot be opened">Cannot open selected file</string>
    <string name="unzipping_process" context="when a zip file is downloaded and clicked, the app unzips the file. This is the status text while unzipping the file">Unzipping file</string>

    <string name="error_io_problem" context="error message while browsing the local filesystem">File system problem</string>
    <string name="general_error" context="error message while browsing the local filesystem">Error happened when executing the action</string>

    <string name="full_screen_image_viewer_label" context="title of the image gallery">Image viewer</string>

    <!--
    <string name="manager_download_from_link_incorrect" context="Error message when the user entered an incorrect MEGA link format for importing">Incorrect link format</string>
    -->

    <!--
    <string name="my_account_activity" context="Title of the screen where the user account information is shown">Account</string>
    -->
    <!--
    <string name="my_account_total_space" context="Headline for the amount of total storage space">Storage Space</string>
    -->
    <!--
    <string name="my_account_free_space" context="Headline for the amount of storage space is remaining">Free Space</string>
    -->
    <string name="my_account_used_space" context="Headline for the amount of storage space is used">Used Space</string>
    <string name="my_account_change_password" context="menu item">Change password</string>
    <!--
    <string name="warning_out_space" context="Warning in Cloud drive when the user is runningut of space">You\'re running out of space!\n Do you want to upgrade your account?</string>
    -->
    <string name="overquota_alert_text" context="Dialog text overquota error">You have exceeded your storage limit. Would you like to upgrade your account?</string>

    <!--
    <string name="op_not_allowed" context="Dialod text overquota error">Operation not allowed</string>
    -->
    <string name="my_account_last_session" context="when did the last session happen">Last session</string>
    <string name="my_account_connections" context="header for the social connections, showing the number of contacts the user has">Connections</string>

    <string name="my_account_changing_password" context="message displayed while the app is changing the password">Changing password</string>
    <string name="my_account_change_password_oldPassword" context="when changing the password, the first edittext is to enter the current password">Current password</string>
    <string name="my_account_change_password_newPassword1" context="when changing the password">New password</string>
    <string name="my_account_change_password_newPassword2" context="when changing the password">Confirm new password</string>
    <!--
    <string name="my_account_change_password_error" context="Error message when the user attempts to change his password (two potential reasons in one error message).">Incorrect current password or the new passwords you provided do not match. Please try again</string>
    -->
    <!--
    <string name="my_account_change_password_error_2" context="Error message when the user attempts to change his password (two potential reasons in one error message).">Incorrect current password. Please try again</string>
    -->
    <!--
    <string name="my_account_change_password_OK" context="Success text">Password changed successfully</string>
    -->
    <string name="my_account_change_password_dont_match" context="when changing the password or creating the account, the password is required twice and check that both times are the same">Password doesn’t match</string>

    <!--
    <string name="upgrade_activity" context="title of the Upgrade screen">PRO Membership</string>
    -->
    <string name="upgrade_select_pricing" context="title of the selection of the pro account wanted">Select membership</string>
    <string name="select_membership_1" context="the user has to decide the way of payment">Monthly or annually recurring</string>

    <!--<string name="select_membership_2" context="button to go to Google Play">Google Play subscription</string>-->

    <string name="no_available_payment_method" context="choose the payment method option when no method is available">At this moment, no method of payment is available for this plan</string>

    <string name="upgrade_per_month" context="button to decide monthly payment. The asterisk is needed">Monthly*</string>
    <string name="upgrade_per_year" context="button to decide annually payment. The asterisk is needed">Annually*</string>

    <string name="file_properties_get_link" context="the user can get the link and it’s copied to the clipboard">The link has been copied to the clipboard</string>
    <!--
    <string name="file_properties_remove_link" context="the user can remove the public link">The link has been removed</string>
    -->

    <string name="full_image_viewer_not_preview" context="before sharing an image, the preview has to be downloaded">The preview has not been downloaded yet. Please wait</string>
    <string name="not_load_preview_low_memory" context="due to device is low on memory, cannot load an image preview temporarily">The preview is not able to load due to insufficient memory available. Please try again later.</string>

    <string name="log_out_warning" context="alert when clicking a newsignup link being logged">Please log out before creating the account</string>

    <!--
    <string name="import_correct" context="success message after import a file">Imported successfully</string>
    -->

    <string name="transfers_empty" context="message shown in the screen when there are not any active transfer">No active transfers</string>
    <!--
    <string name="transfers_pause" context="File uploading or downloading has been paused (until the user continues at a later stage)">All transfers are paused</string>
    -->
    <string name="menu_pause_transfers" context="menu item">Pause transfers</string>
    <!--
    <string name="menu_restart_transfers" context="menu item">Restart transfers</string>
    -->
    <string name="menu_cancel_all_transfers" context="menu item">Cancel all transfers</string>

    <string name="menu_take_picture" context="Option of the sliding panel to change the avatar by taking a new picture">Take picture</string>

    <string name="ask_for_display_over_title" context="Dialog title, to explain why MEGA needs the ’display over other apps’ permission (Android 10)">Allow notifications for incoming MEGA calls</string>
    <string name="ask_for_display_over_msg" context="Dialog message, to explain why MEGA needs the ’display over other apps’ permission (Android 10)">MEGA needs your authorization to allow the call interface to pop up from the background.</string>
    <string name="ask_for_display_over_explain" context="Prompt text shows when the user doesn’t want to make MEGA grant the ’display over other apps’ permission for now (Android 10)">Don’t worry, you can still manually grant permissions from your device’s settings.</string>

    <string name="cam_sync_wifi" context="the options of how to upload, but in an array. needed for the settings, how to upload the camera images. only when Wi-Fi connected">Wi-Fi only</string>
    <string name="cam_sync_data" context="the options of how to upload, but in an array. needed for the settings, how to upload the camera images. when Wi-Fi connected and using data plan">Wi-Fi or mobile data</string>
    <string name="cam_sync_syncing" context="The upload of the user’s photos orvideos from their specified album is in progress.">Camera Uploads in progress</string>
    <string name="cam_sync_cancel_sync" context="confirmation question for cancelling the camera uploads">Do you want to stop Camera Uploads?</string>
    <!--
    <string name="settings_camera_notif_error_no_folder" context="Error message when an unavailable destination folder was selected">Destination folder is unavailable</string>
    -->
    <string name="settings_camera_notif_title" context="title of the notification when camera upload is enabled">Uploading files of media folders</string>
	<string name="settings_camera_notif_checking_title" context="title of the notification when camera upload is checking files">Checking for files to be uploaded</string>
	<string name="settings_camera_notif_initializing_title" context="title of the notification when camera upload is initializing">Initializing Camera Uploads</string>
	<string name="camera_notif_primary_local_unavailable" context="title of the notification when camera upload’s primary local folder is unavailable.">Camera Uploads have been disabled. Your local folder is unavailable.</string>
	<string name="camera_notif_secondary_local_unavailable" context="title of the notification when camera upload’s secondary local folder is unavailable.">Media Uploads have been disabled. Your local folder is unavailable.</string>

    <!--
    <string name="settings_camera_notif_error" context="notification error">Camera Uploads problem</string>
    -->
    <string name="settings_camera_notif_complete" context="notification camera uploads complete">Camera uploads complete</string>
    <string name="settings_features" context="settings of the Features section">Features</string>

    <string name="settings_storage" context="label of storage in upgrade/choose account page, it is being used with a variable, e.g. for LITE user it will show ‘200GB Storage’.">Storage</string>
    <string name="settings_pin_lock" context="Settings of the Passcode">Passcode Lock</string>
	<string name="settings_camera_upload_charging_helper_label" context="Helper text to explain why we have this `Require me to plug in` setting, placeholder - 100 to 1000 in MB">Video compression consumes a lot of power; MEGA will require you to be actively charging your device if the videos to be compressed are larger than %s.</string>
	<string name="settings_camera_upload_include_gps_helper_label" context="Helper text to explain the things to note if enable the feature of including GPS info">If enabled, you will upload information about where your pictures were taken, so be careful when sharing them.</string>

    <string name="settings_advanced_features" context="Settings category title for cache and offline files">Advanced</string>
    <string name="settings_advanced_features_cache" context="Settings preference title for cache">Clear Cache</string>
    <string name="settings_advanced_features_offline" context="Settings preference title for offline files">Clear Offline Files</string>

    <string name="settings_auto_play_label" context="description of switch ‘Open file when download is completed’">Open file when downloaded</string>
    <string name="settings_advanced_features_cancel_account" context="Settings preference title for canceling the account">Cancel your account</string>
    <string name="settings_delete_account" context="Settings preference title for delete account">Delete account</string>

    <string name="settings_advanced_features_size" context="Size of files in offline or cache folders">Currently using %s</string>
    <string name="settings_advanced_features_calculating" context="Calculating Size of files in offline or cache folders">Calculating</string>

    <string name="settings_storage_download_location" context="title of the setting to set the default download location">Default download location</string>
    <string name="settings_storage_ask_me_always" context="Whether to always ask the user each time.">Always ask for download location</string>
    <string name="settings_storage_advanced_devices" context="Whether to enable the storage in advanced devices">Display advanced devices (external SD)</string>
    <string name="add_phone_number_label" context="Label of button on account page that ask user to add their phone number">Add phone number</string>
    <string name="verify_account_title" context="enter verification code page title">Verify your account</string>
    <string name="verify_account_helper_locked" context="Text to explain to user why to verify phone number (account suspended use case)">Your account has been locked temporarily due to potential abuse. Please verify your phone number to unlock your account.</string>
    <string name="general_country_label" context="Hint text of the country edittext for billing purposes">Country</string>
    <string name="sms_region_label" context="Hint text of the region edittext for choosing dial code.">Region</string>
	<string name="verify_account_phone_number_placeholder" context="place holder for enter mobile number field">Your phone number</string>
    <string name="general_back_button" context="Button label - go to previous page">Back</string>
    <string name="verify_account_not_now_button" context="button label - quite sms verification use case">Not now</string>
    <string name="general_confirm_button" context="Button label - confirm some action">Confirm</string>
	<string name="verify_account_invalid_country_code" context="On “add phone number” page, an error message will be shown if user click next button without select country code.">Please select a region code</string>
    <string name="verify_account_not_loading_country_code" context="On “Add phone number” page, a toast error message will be shown if the country code cannot be fetched from back end.">Region codes could not be fetched.</string>
	<string name="verify_account_invalid_phone_number" context="error message if user click next button without enter a valid phone number">Please supply a valid phone number.</string>
	<string name="verify_account_enter_txt_label" context="Label tell user to enter received txt to below input boxes">Please enter the verification code sent to</string>
	<string name="verify_account_enter_code_title" context="enter verification code page title">Verify your account</string>
	<string name="verify_account_incorrect_code" context="error message that will show to user when user entered invalid verification code">Wrong code. Please try again or resend.</string>
	<string name="verify_account_resend_label" context="text message to remind user to resend verification code">You didn’t receive a code?</string>
    <string name="general_resend_button" context="Button to resend the create account email to a new email address in case the previous email address was misspelled">Resend</string>
    <string name="verify_account_error_phone_number_register" context="error message that will show to user when host detected that the mobile number has been registered already">This number is already associated with a MEGA account.</string>
    <string name="verify_account_error_reach_limit" context="error message that will show to user when user reached the sms verification daily limit">You have reached the daily limit</string>
    <string name="verify_account_error_wrong_code" context="error message that will show to user when user reached the sms verification daily limit">The verification code doesn’t match.</string>
    <string name="verify_account_error_code_verified" context="error message that will show to user when code has been verified">The code has been verified</string>
    <string name="verify_account_error_invalid_code" context="error message that will show to user when user entered invalid verification code">Wrong code. Please try again or resend.</string>
    <string name="verify_account_successfully" context="verify phone number successfully">Your phone number has been verified successfully</string>

    <string-array name="settings_storage_download_location_array">
        <item context="if the user has an internal and an external SD card, it has to be set on the settings screen, internal storage option">Internal storage</item>
        <item context="if the user has an internal and an external SD card, it has to be set on the settings screen, external storage option">External storage</item>
    </string-array>

    <string name="internal_storage_label" context="If the user has an internal storage and an external SD card, it has to be set on the settings screen, internal storage option">Internal storage</string>
    <string name="external_storage_label" context="If the user has an internal storage and an external SD card, it has to be set on the settings screen, external storage option">External storage</string>

    <string-array name="add_contact_array">
        <item context="title of the dialog shown when sending or sharing a folder">Write the user’s email</item>
        <item context="choose the way the new user’s email is inserted, import from phone option">Import from device</item>
    </string-array>

    <string name="settings_camera_upload_on" context="settings option">Enable Camera Uploads</string>
    <string name="settings_camera_upload_turn_on" context="settings option">Turn on Camera Uploads</string>
    <string name="settings_camera_upload_off" context="settings option">Disable Camera Uploads</string>
    <string name="settings_camera_upload_how_to_upload" context="settings option. How to upload the camera images: via Wi-Fi only or via Wi-Fi and data plan">How to upload</string>

    <string name="settings_secondary_upload_on" context="The Secondary Media uploads allows to create a second Camera Folder synchronization. Enabling it would imply to choose a new local folder and then, a new destination folder in MEGA. This is the text that appears in the settings option to enable the second synchronization.">Enable Secondary Media uploads</string>
    <string name="settings_secondary_upload_off" context="The Secondary Media uploads allows to create a second Camera Folder synchronization. Disabling it would imply that the current second sync won’t be running anymore. This is the text that appears in the settings option to disable the second synchronization.">Disable Secondary Media uploads</string>

    <string name="settings_empty_folder" context="Title of shared folder explorer to choose a folder to perform an action">Choose folder</string>

    <string-array name="settings_camera_upload_how_to_entries">
        <item context="the options of how to upload, but in an array. needed for the settings, how to upload the camera images. when Wi-Fi connected and using data plan">Wi-Fi or mobile data</item>
        <item context="the options of how to upload, but in an array. needed for the settings, how to upload the camera images. only when Wi-Fi connected">Wi-Fi only</item>
    </string-array>
    <string name="settings_camera_upload_what_to_upload" context="What kind of files are going to be uploaded: images, videos or both">File Upload</string>

    <string-array name="settings_camera_upload_file_upload_entries">
        <item context="what kind of file are going to be uploaded. Needed for the settings summary">Photos only</item>
        <item context="what kind of file are going to be uploaded. Needed for the settings summary">Videos only</item>
        <item context="what kind of file are going to be uploaded. Needed for the settings summary">Photos and videos</item>
    </string-array>

    <string name="settings_camera_upload_charging" context="Option to choose that the camera sync will only be enable when the device is charging">Only when charging</string>
    <string name="settings_camera_upload_include_gps" context="Title of ‘Include location tags’ setting option. Once enabled, Camera Uploads will include the location info from pictures those are being uploaded">Include location tags</string>
    <string name="settings_camera_upload_require_plug_in" context="Option to choose that the video compression will only be enable when the device is charging">Require me to actively charge my device</string>
    <string name="settings_keep_file_names" context="Option to choose that the camera sync will maintain the local file names when uploading">Keep file names as in the device</string>

    <string name="settings_local_camera_upload_folder" context="The location of where the user photos or videos are stored in the device.">Local Camera folder</string>
    <string name="settings_mega_camera_upload_folder" context="The location of where the user photos or videos are stored in MEGA.">MEGA Camera Uploads folder</string>

    <string name="settings_local_secondary_folder" context="The location of where the user photos or videos of the secondary sync are stored in the device.">Local Secondary folder</string>
    <string name="settings_mega_secondary_folder" context="The location of where the user photos or videos of the secondary sync are stored in MEGA.">MEGA Secondary folder</string>

    <string name="settings_camera_upload_only_photos" context="what kind of file are going to be uploaded. Needed for the settings summary">Photos only</string>
    <string name="settings_camera_upload_only_videos" context="what kind of file are going to be uploaded. Needed for the settings summary">Videos only</string>
    <string name="settings_camera_upload_photos_and_videos" context="what kind of file are going to be uploaded. Needed for the settings summary">Photos and videos</string>

    <string name="settings_pin_lock_code_not_set" context="status text when no custom photo sync folder has been set">Not set</string>
    <string name="settings_pin_lock_switch" context="Settings of the Passcode">Passcode Lock</string>
    <string name="settings_change_passcode" context="Settings option to change Passcode.">Change Passcode</string>

    <string name="pin_lock_enter" context="Button after the Passcode code input field">Enter</string>
    <string name="pin_lock_alert" context="error message when not typing the Passcode code correctly">Your local files will be deleted and you will be logged out after 10 failed attempts</string>
    <string name="pin_lock_incorrect" context="error message when not typing the Passcode code correctly">Incorrect code</string>
    <plurals name="pin_lock_incorrect_alert">
        <item context="Error message when not typing the Passcode correctly and only have 1 attempt left." quantity="one">Wrong Passcode, please try again. You have 1 attempt left</item>
        <item context="Error message when not typing the Passcode correctly and have several attempts left. The placeholder is to display the number of attempts left in runtime." quantity="other">Wrong Passcode, please try again. You have %2d attempts left</item>
    </plurals>
    <string name="pin_lock_not_match" context="Error message when not typing the Passcode correctly (two times)">Passcodes don’t match</string>
    <string name="unlock_pin_title" context="Title of the screen to unlock screen with Passcode">Enter your Passcode</string>
    <string name="unlock_pin_title_2" context="Title of the screen to unlock screen with Passcode in second round">Re-Enter your Passcode</string>
    <string name="reset_pin_title" context="Title of the screen to unlock screen with Passcode">Enter your new Passcode</string>
    <string name="reset_pin_title_2" context="Title of the screen to unlock screen with Passcode in second round">Re-Enter your new Passcode</string>
    <string name="incorrect_pin_activity" context="Text of the screen after 10 attemps with a wrong Passcode" formatted="false">All your local data will be deleted and you will be logged out in %1d seconds</string>

    <string name="settings_about" context="Caption of a title, in the context of “About MEGA” or “About us”">About</string>
    <string name="settings_about_privacy_policy" context="App means “Application”">Privacy Policy</string>
    <string name="settings_about_terms_of_service" context="">Terms of Service</string>
    <string name="settings_about_gdpr" context="setting menu that links to the GDPR terms">Data Protection Regulation</string>
    <string name="settings_about_app_version" context="App means “Application”">App version</string>
    <string name="settings_about_sdk_version" context="Title of the label where the SDK version is shown">MEGA SDK Version</string>
    <string name="settings_about_karere_version" context="Title of the label where the MEGAchat SDK version is shown">MEGAchat SDK Version</string>
    <string name="settings_about_code_link_title" context="Link to the public code of the app">View source code</string>

    <string name="january">January</string>
    <string name="february">February</string>
    <string name="march">March</string>
    <string name="april">April</string>
    <string name="may">May</string>
    <string name="june">June</string>
    <string name="july">July</string>
    <string name="august">August</string>
    <string name="september">September</string>
    <string name="october">October</string>
    <string name="november">November</string>
    <string name="december">December</string>

    <string name="zip_browser_activity" context="title of the screen that shows the ZIP files">ZIP Browser</string>

    <!--
    <string name="new_account" context="in login screen to create a new account">Create account now!</string>
    -->

    <string name="my_account_title" context="title of the My Account screen">Account Type</string>
    <string name="renews_on" context="title of the Expiration Date">Renews on&#160;</string>
    <string name="expires_on" context="title of the Expiration Date">Expires on&#160;</string>
    <string name="free_account">Free</string>

    <!--
    <string name="free_storage" context="Not translate">50 GB</string>
    -->
    <!--
    <string name="free_bandwidth" context="Free bandwich account details">Limited</string>
    -->

    <string name="camera_uploads_created" context="info message shown to the user when the Camera Uploads folder has been created">Camera Uploads folder created</string>

    <!--
    <string name="ZIP_download_permission" context="A compressed file will be downloaded and decompressed.">The ZIP file will be downloaded and unzipped</string>
    -->
    <!--
    <string name="ZIP_unzip_permission" context="A compressed file will be decompressed.">The ZIP file will be unzipped </string>
    -->

    <string name="sortby_owner_mail" context="category in sort by action">Owner’s Email</string>
    <string name="sortby_name" context="category in sort by action">Name</string>
    <string name="sortby_name_ascending" context="sort files alphabetically ascending">Ascending</string>
    <string name="sortby_name_descending" context="sort files alphabetically descending">Descending</string>

    <string name="sortby_date" context="category in sort by action">Date</string>
    <string name="sortby_creation_date" context="category in sort by action">Creation Date</string>
    <string name="sortby_modification_date" context="category in sort by action">Modification Date</string>
    <string name="sortby_link_creation_date" context="category in sort by action">Link creation date</string>
    <string name="sortby_date_newest" context="sort files by date newest first">Newest</string>
    <string name="sortby_date_oldest" context="sort files by date oldest first">Oldest</string>

    <string name="sortby_size" context="category in sort by action">Size</string>
    <string name="sortby_size_largest_first" context="sort files by size largest first">Largest</string>
    <string name="sortby_size_smallest_first" context="sort files by size smallest first">Smallest</string>

    <string name="sortby_type" context="Title of sort by media type options">Media type</string>
    <string name="sortby_type_photo_first" context="sort option, sort media files by photos first">Photos</string>
    <string name="sortby_type_video_first" context="sort option, sort media files by videos first">Videos</string>

    <string name="sort_by_newest_date" context="sort files by date newest first">Newest date</string>
    <string name="sort_by_oldest_date" context="sort files by date oldest first">Oldest date</string>
    <string name="sort_by_largest_size" context="sort files by date newest first">Largest size</string>
    <string name="sort_by_smallest_size" context="sort files by date oldest first">Smallest size</string>

    <string name="per_month" context="in payments, for example: 4.99€ per month">per month</string>
    <string name="per_year" context="in payments, for example: 49.99€ per year">per year</string>

    <string name="billing_details" context="Contextual text in the beginning of the Credit Card Payment">Enter your billing details:</string>
    <string name="address1_cc" context="Hint text of the address1 edittext, which is the first line (of two) of the address">Address 1</string>
    <string name="address2_cc" context="Hint text of the address2 edittext, which is the second line (of two) of the address">Address 2 (optional)</string>
    <string name="city_cc" context="Hint text of the city edittext for billing purposes">City</string>
    <string name="state_cc" context="Hint text of the state or province edittext for billing purposes">State/Province</string>
    <string name="country_cc" context="Hint text of the country edittext for billing purposes">Country</string>
    <string name="postal_code_cc" context="Hint text of the postal code edittext for billing purposes">Postal code</string>

    <string name="payment_details" context="Contextual text in the beginning of the Credit Card Payment">Enter your payment details:</string>
    <string name="first_name_cc" context="Hint text of the first name of the credit card edittext for payment purposes">First name</string>
    <string name="last_name_cc" context="Hint text of the last name of the credit card edittext for payment purposes">Last name</string>
    <string name="credit_card_number_cc" context="Hint text of the credit card number edittext for payment purposes">Credit Card Number</string>
    <string name="month_cc" context="Hint text of the expiration month of the credit card for payment purposes">Month</string>
    <string name="year_cc" context="Hint text of the expiration year of the credit card for payment purposes">Year</string>
    <string name="cvv_cc" context="Hint text of the CVV edittext for payment purposes">CVV</string>

    <string name="proceed_cc" context="Text of the button which proceeds the payment">Proceed</string>

    <string name="account_successfully_upgraded" context="Message shown when the payment of an upgrade has been correct">Account successfully upgraded!</string>
    <string name="account_error_upgraded" context="Message shown when the payment of an upgrade has not been correct">The operation failed. Your credit card has not been charged</string>
    <string name="credit_card_information_error" context="Message shown when the credit card information is not correct">The credit card information was not correct. The credit card will not be charged</string>
    <!--
    <string name="not_upgrade_is_possible" context="Message shown when the user wants to upgrade an account that cannot be upgraded">Your account cannot be upgraded from the app. Please contact support@mega.nz to upgrade your account</string>
    -->

    <string name="pin_lock_type" context="Title to choose the type of Passcode">Passcode Type</string>
    <string name="four_pin_lock" context="Passcode with 4 digits">4 digit Passcode</string>
    <string name="six_pin_lock" context="Passcode with 6 digits">6 digit Passcode</string>
    <string name="AN_pin_lock" context="Passcode alphanumeric">Alphanumeric Passcode</string>

    <string name="settings_enable_logs" context="Confirmation message when enabling logs in the app">Logs are now enabled</string>
    <string name="settings_disable_logs" context="Confirmation message when disabling logs in the app">Logs are now disabled</string>
    <string name="error_unable_to_setup_cloud_folder" context="Snackbar error message triggered by host error when user is trying to setup MEGA Camera Uploads folder in settings page">Unable to setup MEGA Camera Uploads folder</string>
    <string name="logs_not_enabled_permissions" context="Message displayed when the user denies the required permissions during the logs activation">Logs have not been enabled because you denied the required permissions</string>

    <string name="search_open_location" context="Option in the sliding panel to open the folder which contains the file selected after performing a search">Open location</string>
    <string name="servers_busy" context="message when a temporary error on logging in is due to SDK is waiting for the server to complete a request due to an API lock">This process is taking longer than expected. Please wait.</string>

    <string name="my_account_free" context="Label in My Account section to show user account type">Free Account</string>
    <string name="my_account_prolite" context="Label in My Account section to show user account type">Pro Lite Account</string>
    <string name="my_account_pro1" context="Label in My Account section to show user account type">Pro I Account</string>
    <string name="my_account_pro2" context="Label in My Account section to show user account type">Pro II Account</string>
    <string name="my_account_pro3" context="Label in My Account section to show user account type">Pro III Account</string>

    <string name="my_account_prolite_feedback_email" context="Type of account info added to the feedback email sent to support">Pro Lite Account</string>

    <string name="backup_title" context="">Backup your Recovery Key</string>
    <string name="backup_subtitle" context="Subtitle of the screen to backup the master key">Your password unlocks your Recovery Key</string>

    <string name="backup_first_paragraph" context="First paragraph of the screen to backup the master key">Your data is only readable through a chain of decryption operations that begins with your master encryption key, which we store encrypted with your password. This means that if you lose your password, your Recovery Key can no longer be decrypted, and you can no longer decrypt your data.</string>
    <string name="backup_second_paragraph" context="Summary of the preference Recovery key on Settings section">Exporting the Recovery Key and keeping it in a secure location enables you to set a new password without data loss.</string>
    <string name="backup_third_paragraph" context="Third paragraph of the screen to backup the master key">An external attacker cannot gain access to your account with just your key. A password reset requires both the key and access to your email.</string>
    <string name="backup_action" context="Sentence to inform the user the available actions in the screen to backup the master key">Copy the Recovery Key to clipboard or save it as text file</string>

    <string name="save_action" context="Action of a button to save something">Save</string>
    <string name="copy_MK_confirmation" context="Alert message when the master key has been successfully copied to the ClipBoard">The Recovery Key has been successfully copied</string>

    <string name="change_pass" context="Button to change the password">Change</string>

    <string name="general_positive_button" context="Positive button to perform a general action">YES</string>
    <string name="general_negative_button" context="Negative button to perform a general action">NO</string>

    <string name="forgot_pass_menu" context="Option of the overflow menu to show the screen info to reset the password">Forgot password?</string>
    <string name="forgot_pass" context="Button in the Login screen to reset the password">Forgot your password?</string>
    <string name="forgot_pass_first_paragraph" context="First paragraph of the screen when the password has been forgotten">If you have a backup of your Recovery Key, you can reset your password by selecting YES. No data will be lost.</string>
    <string name="forgot_pass_second_paragraph" context="Second paragraph of the screen when the password has been forgotten">You can still export your Recovery Key now if you have an active MEGA session in another browser on this or any other computer. If you don’t, you can no longer decrypt your existing account, but you can start a new one under the same email address by selecting NO.</string>
    <!--
    <string name="forgot_pass_second_paragraph_logged_in" context="Second paragraph of the screen when the password has been forgotten and the user is still logged in">If you don\&apos;t, you can still export your recovery key now in this MEGA session. Please, go back and backup your recovery key.</string>
    -->

    <string name="forgot_pass_action" context="Sentence to ask to the user if he has the master key in the screen when the password has been forgotten">Do you have a backup of your Recovery Key?</string>

    <string name="title_alert_reset_with_MK" context="Title of the alert message to ask for the link to reset the pass with the MK">Great!</string>
    <string name="edit_text_insert_mail" context="Hint of the text where the user can write his e-mail">email goes here</string>
    <string name="text_alert_reset_with_MK" context="Text of the alert message to ask for the link to reset the pass with the MK">Please enter your email address below. You will receive a recovery link that will allow you to submit your Recovery Key and reset your password.</string>

    <string name="edit_text_insert_mk" context="Hint of the text when the user can write his master key">Your Recovery Key goes here</string>

    <string name="edit_text_insert_pass" context="Hint of the text where the user can write his password">password goes here</string>
    <string name="delete_account_text_last_step" context="Text shown in the last alert dialog to confirm the cancellation of an account">This is the last step to cancel your account. You will permanently lose all the data stored in the cloud. Please enter your password below.</string>

    <string name="email_verification_title" context="Title of the alert dialog to inform the user that have to check the email">Email verification</string>
    <string name="email_verification_text" context="Text of the alert dialog to inform the user that have to check the email">Please check your email to proceed.</string>
    <string name="general_text_error" context="Text to inform the user when an error occurs">An error occurred, please try again.</string>


    <string name="alert_not_logged_in" context="Alert to inform the user that have to be logged in to perform the action">You must be logged in to perform this action.</string>
    <string name="change_email_not_logged_in" context="Error message when a user attempts to change their email without an active login session.">You need to be logged in to complete your email change. Please log in again with your current email address and then click on your confirmation link again.</string>
    <string name="email_changed" context="Text displayed to inform that the email was successfully changed. Please keep the placeholder, it will be replaced with the new email address.">Congratulations, your new email address for this MEGA account is: %1$s</string>
    <string name="invalid_string" context="Error when the user leaves empty the password field">Incorrect</string>

    <string name="invalid_input" context="Text of the toast when the user enters invalid text which is neither a valid phone number nor a valid email">Invalid input</string>
    <string name="invalid_email_title" context="Title of the alert dialog when the user tries to recover the pass of a non existing account">Invalid email address</string>
    <string name="invalid_email_text" context="Title of the alert dialog when the user tries to recover the pass of a non existing account">Please check the email address and try again.</string>
    <!--
    <string name="alert_not_logged_out" context="Alert to inform the user that have to be logged out to perform the action">You must be logged out to perform this action.</string>
    -->

    <string name="title_dialog_insert_MK" context="Title of the dialog to write MK after opening the recovery link">Password reset</string>
    <string name="text_dialog_insert_MK" context="Text of the dialog to write MK after opening the recovery link">Please enter your Recovery Key below</string>

    <string name="pass_changed_alert" context="Text of the alert when the pass has been correctly changed">Password changed!</string>

    <string name="park_account_dialog_title" context="Title of the dialog to park an account">Park account</string>
    <string name="park_account_button" context="Button to park an account">Park</string>
    <string name="park_account_title" context="Title of the screen to park an account">Oops!</string>
    <string name="park_account_first_paragraph" context="First paragraph of the screen to park an account">Due to our end-to-end encryption paradigm, you will not be able to access your data without either your password or a backup of your Recovery Key.</string>
    <string name="park_account_second_paragraph" context="Second paragraph of the screen to park an account">You can park your existing account and start a fresh one under the same email address. Your data will be retained for at least 60 days. In case that you recall your parked account’s password, please contact support&#64;mega.nz</string>

    <string name="dialog_park_account" context="Text of the dialog message to ask for the link to park the account">Please enter your email address below. You will receive a recovery link that will allow you to park your account.</string>
    <string name="park_account_text_last_step" context="Text shown in the last alert dialog to park an account">This is the last step to park your account, please enter your new password. Your data will be retained for at least 60 days. If you recall your parked account’s password, please contact support&#64;mega.nz</string>

    <string name="title_enter_new_password" context="Title of the screen to write the new password after opening the recovery link">Enter new password</string>
    <string name="recovery_link_expired" context="Message when the user tries to open a recovery pass link and it has expired">This recovery link has expired, please try again.</string>

    <string name="text_reset_pass_logged_in" context="Text of the alert after opening the recovery link to reset pass being logged.">Your Recovery Key will be used to reset your password. Please enter your new password.</string>
    <string name="email_verification_text_change_pass" context="Text of the alert dialog to inform the user that have to check the email after clicking the option forgot pass">You will receive a recovery link that will allow you to reset your password.</string>

    <string name="my_account_upgrade_pro" context="Button to upgrade the account to PRO account in My Account Section">Upgrade</string>
    <string name="my_account_upgrade_pro_panel" context="Button to upgrade the account to PRO account in the panel that appears randomly">Upgrade now</string>
    <string name="get_pro_account" context="Message to promote PRO accounts">Improve your cloud capacity![A]Get more space &amp; transfer quota with a PRO account!</string>
    <string name="toast_master_key" context="success message when the MasterKey file has been downloaded">The Recovery Key has been backed up into: %1s.[A]While the file remains in this path, you will find it at the Saved for Offline Section.[A]Note: It will be deleted if you log out, please store it in a safe place.</string>

    <!--
    <string name="next_ime_action" context="Action to pass focus to the next field in a form">Next</string>
    -->

    <string name="mail_already_used" context="Error shown when the user tries to change his mail to one that is already used">Error. This email address is already in use.</string>

    <string name="mail_changed_confirm_requested" context="Error shown when the user tries to change his mail while the user has already requested a confirmation link for that email address">You have already requested a confirmation link for that email address.</string>

    <string name="mail_same_as_old" context="Error shown when the user tries to change his mail while the email is the same as the old">The new and the old email must not match</string>
    <string name="change_mail_text_last_step" context="Text shown in the last alert dialog to change the email associated to an account">This is the last step to change your email. Please enter your password below.</string>
    <string name="change_mail_title_last_step" context="Title of the alert dialog to change the email associated to an account">Change email</string>

    <!--
    <string name="success_changing_user_mail" context="Message when the user email has been changed successfully">Your email has been correctly updated.</string>
    -->

    <string name="title_new_warning_out_space" context="Iitle of the warning when the user is running out of space">You’re running out of space!</string>
    <string name="new_warning_out_space" context="Text of the warning when the user is running out of space">Take full advantage of your MEGA account by upgrading to Pro.</string>

    <string name="title_options_avatar_panel" context="Iitle of sliding panel to choose the option to edit the profile picture">Edit profile picture</string>
    <string name="take_photo_avatar_panel" context="Option of the sliding panel to change the avatar by taking a new picture">Take picture</string>
    <string name="choose_photo_avatar_panel" context="Option of the sliding panel to change the avatar by choosing an existing picture">Choose picture</string>
    <string name="delete_avatar_panel" context="Option of the sliding panel to delete the existing avatar">Delete picture</string>

    <string name="incorrect_MK" context="Alert when the user introduces his MK to reset pass incorrectly">The key you supplied does not match this account. Please make sure you use the correct Recovery Key and try again.</string>
    <string name="incorrect_MK_title" context="Title of the alert when the user introduces his MK to reset pass incorrectly">Invalid Recovery Key</string>

    <string name="option_full_link" context="Alert Dialog to get link">Link with key</string>

    <string name="recovering_info" context="Message shown meanwhile the app is waiting for a request">Getting info&#8230;</string>

    <string name="email_verification_text_change_mail" context="Text of the alert dialog to inform the user that have to check the email to validate his new email">Your new email address needs to be validated. Please check your email to proceed.</string>

    <string name="confirmation_delete_avatar" context="Confirmation before deleting the avatar of the user’s profile">Delete your profile picture?</string>
    <string name="title_edit_profile_info" context="Title of the Dialog to edit the profile attributes of the user’s account">Edit</string>

    <string name="title_set_expiry_date" context="Alert Dialog to get link">Set expiry date</string>
    <string name="title_set_password_protection" context="Title of the dialog to get link with password">Set password protection</string>
    <string name="subtitle_set_expiry_date" context="Subtitle of the dialog to get link">(PRO ONLY)</string>
    <string name="set_password_protection_dialog" context="Alert Dialog to get link with password">Set password</string>
    <string name="hint_set_password_protection_dialog" context="Hint of the dialog to get link with password">Enter password</string>
    <string name="hint_confirm_password_protection_dialog" context="Hint of the confirmation dialog to get link with password">Confirm password</string>
    <string name="link_request_status" context="Status text at the beginning of getting a link">Processing&#8230;</string>

    <string name="edit_link_option" context="Option of the sliding panel to edit the link of a node">Manage link</string>

    <string name="old_password_provided_incorrect" context="Error alert dialog shown when changing the password the user provides an incorrect password">The current password you have provided is incorrect.</string>

    <string name="number_correctly_reinvite_contact_request" context="success message when reinviting multiple contacts">%d reinvite requests sent successfully.</string>

    <string name="number_correctly_delete_contact_request" context="success message when reinviting multiple contacts">%d requests deleted successfully.</string>
    <string name="number_no_delete_contact_request" context="error message when reinviting multiple contacts">%1$d requests successfully deleted but %2$d requests were not deleted.</string>

    <string name="confirmation_delete_contact_request" context="confirmation message before removing a contact request.">Do you want to remove the invitation request to %s?</string>
    <string name="confirmation_remove_multiple_contact_request" context="confirmation message before removing mutiple contact request">Do you want to remove these %d invitation requests?</string>

    <string name="number_correctly_invitation_reply_sent" context="success message when replying to multiple received request">%d request replies sent.</string>
    <string name="number_incorrectly_invitation_reply_sent" context="error message when replying to multiple received request">%1$d request replies successfully sent but %2$d were not sent.</string>

    <plurals name="general_num_request">
        <item context="referring to a invitation request in the Contacts section" quantity="one">request</item>
        <item context="referring to a invitation request in the Contacts section" quantity="other">requests</item>
    </plurals>

    <plurals name="confirmation_remove_outgoing_shares">
        <item context="Confirmation before removing the outgoing shares of a folder" quantity="one">The folder is shared with %1$d contact. Remove share?</item>
        <item context="Confirmation before removing the outgoing shares of a folder" quantity="other">The folder is shared with %1$d contacts. Remove all shares?</item>
    </plurals>

    <string name="error_incorrect_email_or_password" context="Error message when the credentials to login are incorrect.">Invalid email and/or password. Please try again.</string>
    <string name="error_account_suspended" context="Error message when trying to login and the account is suspended.">Your account has been suspended due to Terms of Service violations. Please contact support&#64;mega.nz</string>
    <string name="too_many_attempts_login" context="Error message when to many attempts to login.">Too many failed attempts to log in, please wait for an hour.</string>
    <string name="account_not_validated_login" context="Error message when trying to login to an account not validated.">This account has not been validated yet. Please check your email.</string>

    <string name="general_error_folder_not_found" context="Error message shown when opening a folder link which doesn’t exist">Folder link unavailable</string>
    <string name="folder_link_unavaible_ToS_violation" context="Error message shown when opening a folder link which has been removed due to ToS/AUP violation">The folder link has been removed because of a ToS/AUP violation.</string>

    <string name="general_error_file_not_found" context="Error message shown when opening a file link which doesn’t exist">File link unavailable</string>
    <string name="file_link_unavaible_ToS_violation" context="Error message shown when opening a file link which has been removed due to ToS/AUP violation">The file link has been removed because of a ToS/AUP violation.</string>

    <string name="link_broken" context="Error message shown when opening a folder link or file link which has been corrupt or deformed">This URL is corrupt or deformed. The link you are trying to access does not exist.</string>

    <string name="confirm_email_text" context="Title of the screen after creating the account. That screen asks the user to confirm the account by checking the email">Awaiting email confirmation</string>
    <string name="confirm_email_explanation" context="Text below the title that explains the user should check the email and click the link to confirm the account">Please check your email and click the link to confirm your account.</string>

    <plurals name="general_num_items">
        <item context="Singular of items which contains a folder. 1 item" quantity="one">item</item>
        <item context="Plural of items which contains a folder. 2 items" quantity="other">items</item>
    </plurals>

    <string name="file_link_unavaible_delete_account" context="Error message shown when opening a file or folder link which account has been removed due to ToS/AUP violation">The associated user account has been terminated due to multiple violations of our Terms of Service.</string>

    <string name="general_error_invalid_decryption_key" context="Error message shown after login into a folder link with an invalid decryption key">The provided decryption key for the folder link is invalid.</string>

    <string name="my_account_my_credentials" context="Title of the label in the my account section. It shows the credentials of the current user so it can be used to be verified by other contacts">My credentials</string>
    <string name="limited_bandwith" context="Word to indicate the limited bandwidth of the free accounts">Limited</string>

    <string name="section_chat" context="Item of the navigation title for the chat section">Chat</string>
    <string name="section_chat_with_notification" context="Item of the navigation title for the chat section when there is any unread message">Chat [A](%1$d)[/A]</string>

    <string name="tab_archive_chat" context="Confirmation button of the dialog to archive a chat">Archive</string>

    <!--
    <string name="tab_recent_chat" context="Title of the recent chats tab. Capital letters">RECENT</string>
    -->

    <!--
    <string name="archive_chat_empty" context="Message shown when the user has no archived chats">No archived conversations</string>
    -->

    <!--
    <string name="get_started_button" context="Button to start using the chat">Get started</string>
    -->

    <string name="recent_chat_empty_invite" context="Message shown when the user has no recent chats">Invite your friends to join you on Chat and enjoy our encrypted platform with privacy and security.</string>

    <!--
    <string name="videocall_title" context="Title shown in the list of main chat screen for a videocall">Video call</string>
    -->

    <!--
    <plurals name="general_minutes">
        <item context="Singular of minutes. 1 minute" quantity="one">minute</item>
        <item context="Plural of minutes. 2 minute" quantity="other">minutes</item>
    </plurals>
    -->

    <!--
    <plurals name="general_hours">
        <item context="Singular of hours. 1 hour" quantity="one">hour</item>
        <item context="Plural of hours. 2 hours" quantity="other">hours</item>
    </plurals>
    -->

    <!--
    <plurals name="general_seconds">
        <item context="Singular of seconds. 1 second" quantity="one">second</item>
        <item context="Plural of seconds. 2 second" quantity="other">seconds</item>
    </plurals>
    -->

    <string name="initial_hour" context="Initial of the word hour to show the duration of a video or audio call">h</string>
    <string name="initial_minute" context="Initial of the word minute to show the duration of a video or audio call">m</string>
    <string name="initial_second" context="Initial of the word second to show the duration of a video or audio call">s</string>

    <!--
    <string name="videocall_item" context="Info shown about the last action in a chat is a videocall">Video call</string>
    -->

    <string name="selected_items" context="Title shown when multiselection is enable in chat tabs">%d selected</string>

    <string name="remove_contact_shared_folder" context="Message to confirm if the user wants to delete a contact from a shared folder">The contact %s will be removed from the shared folder.</string>
    <string name="remove_multiple_contacts_shared_folder" context="Message to confirm if the user wants to delete a multiple contacts from a shared folder">%d contacts will be removed from the shared folder.</string>

    <string name="number_correctly_removed_from_shared" context="success message when removing a contact from a shared folder">%d contacts removed successfully from the shared folder</string>
    <string name="number_incorrectly_removed_from_shared" context="success message when removing a contact from a shared folder">%d contacts were not successfully removed</string>

    <string name="number_permission_correctly_changed_from_shared" context="success message when changing permissions of contacts for a shared folder, place holder: number of contacts effected">Successfully updated permissions for %d contacts</string>
    <string name="number_permission_incorrectly_changed_from_shared" context="success message when changing permissions of contacts for a shared folder, place holder: number of contacts effected">Failed to update permissions for %d contacts</string>

    <string name="contacts_list_empty_text_loading" context="Message shown while the contact list from the device is being read and then shown to the user">Loading contacts from the phone&#8230;</string>

    <string name="number_correctly_invite_contact_request" context="success message when reinviting multiple contacts">%d invite requests sent successfully.</string>
    <string name="number_no_invite_contact_request" context="error message when reinviting multiple contacts">%1$d invite requests successfully sent but %2$d requests were not sent.</string>

    <string name="chat_me_text_bracket" context="Word next to own user’s message in chat screen">%1s (Me)</string>
    <string name="type_message_hint" context="Hint shown in the field to write a message in the chat screen">Type a message</string>

    <string name="general_mute" context="button">Mute</string>
    <string name="general_unmute" context="button">Unmute</string>
    <string name="title_dialog_mute_chat_notifications" context="Title of the dialogue to mute the general chat notifications.">Do not disturb</string>
    <string name="subtitle_dialog_mute_chat_notifications" context="Subtitle of the dialogue to mute the general chat notifications.">Mute chat notifications for</string>

    <string name="title_dialog_mute_chatroom_notifications" context="Title of the dialogue to mute the notifications of a specific chat.">Mute notifications</string>
    <string name="mute_chat_notification_option_on" context="Label for the setting option that indicates the general notifications are enabled.">On</string>

    <string name="mute_chatroom_notification_option_off" context="Label for the dialog box option to mute a chat. This option will indicate that notifications for that chat are enabled.">Off</string>
    <string name="mute_chatroom_notification_option_until_tomorrow_morning" context="Label for the dialog box option to mute a chat. This option will indicate that chat notifications will be disabled until tomorrow at 8 a.m.">Until tomorrow morning</string>
    <string name="mute_chatroom_notification_option_until_this_morning" context="Label for the dialog box option to mute a chat. This option will indicate that chat notifications will be disabled until today at 8 a.m.">Until this morning</string>
    <string name="mute_chatroom_notification_option_forever" context="Label for the dialog box option to mute a chat. This option will indicate that chat notifications will be disabled until turn it off again.">Until I turn them back on</string>

    <string name="success_muting_a_chat_for_specific_time" context="Message when a chat has been silenced, for a specific time, successfully. For example: Chat notifications will be muted for 1 hour">Chat notifications will be muted for %s</string>
    <string name="success_muting_a_chat_until_this_morning" context="Message when a chat has been muted, until this morning, successfully. For example: “Chat notifications will be muted until 8:00”">Chat notifications will be muted until %1$s</string>
    <string name="success_muting_a_chat_until_tomorrow_morning" context="Message when a chat has been muted, until tomorrow morning, successfully. For example: Chat notifications will be muted until tomorrow at 8">Chat notifications will be muted until %1$s at %2$s</string>
    <string name="notifications_are_already_muted" context="Message when select the option Do not disturb but the notifications are already muted">Chat notifications are muted</string>

    <string name="success_unmuting_a_chat" context="Message when a chat has been unmuted successfully.">Chat notifications enabled</string>
    <string name="chat_notifications_muted_today" context="String that appears when we show the date until which a specific chat is silenced, this date is on the same day.">Mute until %1$s</string>

    <string name="title_properties_chat_contact_notifications" context="Title of the section to enable notifications in the Contact Properties screen">Notifications</string>
    <string name="title_properties_chat_contact_message_sound" context="Title of the section to choose the sound of incoming messages in the Contact Properties screen">Message sound</string>
    <string name="title_properties_chat_clear_chat" context="Title of the section to clear the chat content in the Contact Properties screen">Clear chat</string>
    <string name="title_properties_chat_share_contact" context="Title of the section to share the contact in the Contact Properties screen">Share contact</string>

    <string name="call_ringtone_title" context="Title of the screen to select the ringtone of the calls">Call ringtone</string>
    <string name="notification_sound_title" context="Title of the screen to select the sound of the notifications">Notification sound</string>

    <string name="general_clear" context="Button to clear the chat history">Clear</string>
    <!--
    <string name="login_initializing_chat" context="After login, initializing chat">Initializing chat</string>
    -->

    <string name="clear_history_success" context="Message show when the history of a chat has been successfully deleted">Chat history has been cleared</string>
    <string name="clear_history_error" context="Message show when the history of a chat hasn’t been successfully deleted">An error has occured. The chat history has not been successfully cleared.</string>

    <string name="add_participants_menu_item" context="Menu item to add participants to a chat">Add participants</string>
    <string name="remove_participant_menu_item" context="Menu item to remove a participants from a chat">Remove participant</string>

    <string name="mega_info_empty_screen" context="Message about MEGA when there are no message in the chat screen">Protects your chat with end-to-end (user controlled) encryption, providing essential safety assurances:</string>
    <string name="mega_authenticity_empty_screen" context="Message about MEGA when there are no message in the chat screen">The system ensures that the data received is truly from the specified sender, and its content has not been manipulated during transit.</string>
    <string name="mega_confidentiality_empty_screen" context="Message about MEGA when there are no message in the chat screen">Only the author and intended recipients are able to decipher and read the content.</string>

    <string name="title_mega_info_empty_screen" context="Message about MEGA when there are no message in the chat screen">MEGA</string>
    <string name="title_mega_authenticity_empty_screen" context="Message about MEGA when there are no message in the chat screen">Authenticity</string>
    <string name="title_mega_confidentiality_empty_screen" context="Message about MEGA when there are no message in the chat screen">Confidentiality</string>

    <string name="error_not_logged_with_correct_account" context="Error message shown when opening a cancel link with an account that not corresponds to the link">This link is not related to this account. Please log in with the correct account.</string>
    <string name="cancel_link_expired" context="Message when the user tries to open a cancel link and it has expired">This cancel link has expired, please try again.</string>

    <string name="no_results_found" context="Text shown after searching and no results found">No results were found</string>

    <string name="offline_status" context="the options of what to upload in an array. Needed for the settings, the options of what to upload.">Offline</string>
    <string name="online_status" context="the options of what to upload in an array. Needed for the settings, the options of what to upload.">Online</string>
    <string name="away_status" context="the options of what to upload in an array. Needed for the settings, the options of what to upload.">Away</string>
    <string name="busy_status" context="the options of what to upload in an array. Needed for the settings, the options of what to upload.">Busy</string>
    <string name="invalid_status" context="Info label about the status of the user">No connection</string>

    <string name="text_deleted_message" context="Text shown when a message has been deleted in the chat">This message has been deleted</string>
    <string name="text_deleted_message_by" context="Text shown when a message has been deleted in the chat">[A]This message has been deleted by [/A][B]%1$s[/B]</string>

    <string name="confirmation_delete_several_messages" context="Confirmation before deleting messages">Remove messages?</string>
    <string name="confirmation_delete_one_message" context="Confirmation before deleting one message">Remove message?</string>

    <!--
    <string name="text_cleared_history" context="Text shown when a user cleared the history of a chat"><![CDATA[<font color=\'#060000\'>%1$s</font> <font color=\'#868686\'> cleared the chat history</font>]]></string>
    -->

    <string name="group_chat_label" context="Label for the sliding panel of a group chat">Group chat</string>
    <string name="group_chat_info_label" context="Label for the option of the sliding panel to show the info of a chat group">Group info</string>
    <string name="group_chat_start_conversation_label" context="Label for the option of the sliding panel to start a one to one chat">Start conversation</string>
    <string name="group_chat_edit_profile_label" context="Label for the option of the sliding panel to edit the profile">Edit profile</string>
    <string name="title_properties_chat_leave_chat" context="Title of the section to leave a group content in the Contact Properties screen">Leave Group</string>
    <string name="participants_chat_label" context="Label for participants of a group chat">Participants</string>

    <string name="confirmation_remove_chat_contact" context="Text of the confirm dialog shown when it wants to remove a contact from a chat">Remove %s from this chat?</string>

    <string name="observer_permission_label_participants_panel" context="Refers to access rights for a file folder.">Read-only</string>
    <!--
    <string name="member_permission_label_participants_panel" context="Label to show the participant permission in the options panel of the group info screen">Member</string>
    -->
    <string name="standard_permission_label_participants_panel" context="Label to show the participant permission in the options panel of the group info screen">Standard</string>
    <string name="administrator_permission_label_participants_panel" context="Label to show the participant permission in the options panel of the group info screen">Moderator</string>

    <string name="edited_message_text" context="Text appended to a edited message.">(edited)</string>
    <string name="change_title_option" context="Option in menu to change title of a chat group.">Change title</string>

    <string name="confirmation_leave_group_chat" context="confirmation message before leaving a group chat">If you leave, you will no longer have access to read or send messages.</string>
    <string name="title_confirmation_leave_group_chat" context="title confirmation message before leaving a group chat">Leave group chat?</string>

    <string name="add_participant_error_already_exists" context="Message show when a participant hasn’t been successfully invited to a group chat">The participant is already included in this group chat</string>

    <string name="number_correctly_add_participant" context="success message when inviting multiple contacts to a group chat">%d participants were successfully invited</string>
    <string name="number_no_add_participant_request" context="error message when inviting multiple contacts to a group chat">%1$d participants were successfully invited but %2$d participants were not invited.</string>

    <string name="message_permissions_changed" context="chat message when the permissions for a user has been changed">[A]%1$s[/A][B] was changed to [/B][C]%2$s[/C][D] by [/D][E]%3$s[/E]</string>
    <string name="message_add_participant" context="chat message when a participant was added to a group chat" formatted="false">[A]%1$s[/A][B] joined the group chat by invitation from [/B][C]%2$s[/C]</string>
    <string name="message_remove_participant" context="chat message when a participant was removed from a group chat">[A]%1$s[/A][B] was removed from group chat by [/B][C]%2$s[/C]</string>

    <string name="change_title_messages" context="Message shown when a participant change the title of a group chat.">[A]%1$s[/A][B] changed the group chat name to [/B][C]“%2$s”[/C]</string>

    <string name="message_participant_left_group_chat" context="chat message when a participant left a group chat">[A]%1$s[/A][B] left the group chat[/B]</string>

    <string name="manual_retry_alert" context="chat message alert when the message have to been manually">Message not sent. Tap for options</string>
    <string name="manual_resume_alert" context="Chat alert of an attachment message when the upload is in progress but the queue of transfers is paused.">Transfers paused. Tap to resume.</string>
    <!--
    <string name="settings_chat_summary_online" context="summary of the status online in settings">You can chat, share files and make calls with your contacts.</string>
    -->
    <!--
    <string name="settings_chat_summary_invisible" context="summary of the status invisible in settings">You can interact with your contacts but you will appear offline for them.</string>
    -->
    <!--
    <string name="settings_chat_summary_offline" context="summary of the status invisible in settings">You will appear offline to your contacts and you will not be able to chat with them.</string>
    -->

    <!--
    <string name="changing_status_to_online_success" context="message shown when the status of the user successfully changed to online">You\'re now online</string>
    -->
    <!--
    <string name="changing_status_to_invisible_success" context="message shown when the status of the user successfully changed to invisible">You\'re now away</string>
    -->

    <!--
    <string name="changing_status_to_offline_success" context="message shown when the status of the user successfully changed to offline">You\'re now offline</string>
    -->
    <!--
    <string name="changing_status_to_busy_success" context="message shown when the status of the user successfully changed to offline">You\'re now busy</string>
    -->
    <string name="changing_status_error" context="message shown when the status of the user coudn’t be changed">Error. Your status has not been changed</string>
    <string name="leave_chat_error" context="message shown when a user couldn’t leave chat">An error occurred when leaving the chat</string>
    <string name="create_chat_error" context="message shown when a chat has not been created">An error occurred when creating the chat</string>

    <string name="settings_chat_vibration" context="settings of the chat to choose the status">Vibration</string>

    <!--
    <string name="list_message_deleted" context="Text show in list of chats when the last message has been deleted">Message deleted</string>
    -->
    <string name="sms_logout" context="Button text shown on SMS verification page, if the user wants to logout current suspended account and login with another account, user can press this button to logout">[A]Logout[/A] to use MEGA with another account</string>
    <string name="confirm_logout_from_sms_verification" context="On SMS verification page, if the user presses the logout button, a dialog with this text will show to ask for user’s confirmation.">Are you sure that you want to log out of the current account?</string>
    <string name="non_format_text_deleted_message_by" context="Text shown when a message has been deleted in the chat">This message has been deleted by %1$s</string>
    <string name="history_cleared_message" context="Text shown when the chat history has been successfully deleted.">Chat history has been cleared</string>
    <string name="non_format_history_cleared_by" context="Text shown when the chat history was cleared by someone">Chat history cleared by %1$s</string>

    <!--
    <string name="non_format_text_cleared_history" context="Text shown when a user cleared the history of a chat">%1$s cleared the chat history</string>
    -->
    <string name="non_format_message_permissions_changed" context="chat message when the permissions for a user has been changed">%1$s was changed to %2$s by %3$s</string>
    <string name="non_format_message_add_participant" context="chat message when a participant was added to a group chat" formatted="false">%1$s was added to this group chat by invitation from %2$s</string>
    <string name="non_format_message_remove_participant" context="chat message when a participant was removed from a group chat">%1$s was removed from group chat by %2$s</string>

    <string name="non_format_change_title_messages" context="Message shown when a participant change the title of a group chat.">%1$s changed the group chat name to “%2$s”</string>

    <string name="non_format_message_participant_left_group_chat" context="chat message when a participant left a group chat">%1$s left the group chat</string>

    <string name="messages_copied_clipboard" context="success alert when the user copy some messages to the clipboard">Copied to the clipboard</string>

    <string name="chat_error_open_title" context="Title of the error dialog when opening a chat">Chat Error!</string>
    <string name="chat_error_open_message" context="Message of the error dialog when opening a chat">The chat could not be opened successfully</string>

    <string name="menu_choose_contact" context="Menu option to add a contact to your contact list.">Choose contact</string>

    <plurals name="general_selection_num_contacts">
        <item context="referring to a contact in the contact list of the user" quantity="one">%1$d contact</item>
        <item context="Title of the contact list" quantity="other">%1$d contacts</item>
    </plurals>

    <string name="error_sharing_folder" context="Message shown when the folder sharing process fails">Error sharing the folder. Please try again.</string>

    <plurals name="confirmation_remove_contact">
        <item context="confirmation message before removing a contact, Singular" quantity="one">All data associated with the selected contact will be permanently lost.</item>
        <item context="confirmation message before removing a contact, Plural" quantity="other">All data associated with the selected contacts will be permanently lost.</item>
    </plurals>

    <plurals name="title_confirmation_remove_contact">
        <item context="title of confirmation alert before removing a contact, Singular" quantity="one">Remove contact?</item>
        <item context="title of confirmation alert before removing a contact, Plural" quantity="other">Remove contacts?</item>
    </plurals>

    <!--
    <string name="chat_connection_error" context="error shown when the connection to the chat fails">Chat connection error</string>
    -->

    <string name="message_option_retry" context="option shown when a message could not be sent">Retry</string>

    <string name="title_message_not_sent_options" context="title of the menu for a non sent message">Message not sent</string>
    <string name="title_message_uploading_options" context="title of the menu for an uploading message with attachment">Uploading attachment</string>

    <string name="no_conversation_history" context="message shown when a chat has no messages">No conversation history</string>

    <plurals name="user_typing">
        <item context="title of confirmation alert before removing a contact, Singular" quantity="one">%1$s [A]is typing&#8230;[/A]</item>
        <item context="title of confirmation alert before removing a contact, Plural" quantity="other">%1$s [A]are typing&#8230;[/A]</item>
    </plurals>


    <string name="more_users_typing" context="text that appear when there are more than 2 people writing at that time in a chat. For example User1, user2 and more are typing&#8230;">%1$s [A]and more are typing&#8230;[/A]</string>
    <string name="label_more" context="More button in contact info page">More</string>
    <string name="label_close" context="Text button">Close</string>
    <string name="tab_my_account_general" context="Title of the general tab in My Account Section">General</string>
    <string name="tab_my_account_storage" context="label of storage in upgrade/choose account page, it is being used with a variable, e.g. for LITE user it will show ‘200GB Storage’.">Storage</string>
    <string name="label_storage_upgrade_account" context="label of storage in upgrade/choose account page, it is being used with a variable, e.g. for LITE user it will show ‘200GB Storage’.">Storage</string>
    <string name="label_transfer_quota_upgrade_account" context="Title of the section about the transfer quota in the storage tab in My Account Section">Transfer quota</string>
    <string name="label_transfer_quota_achievements" context="Title of the section about the transfer quota in the storage tab in My Account Section">Transfer quota</string>

    <string name="account_plan" context="Title of the section about the plan in the storage tab in My Account Section">Plan</string>
    <string name="storage_space" context="Title of the section about the storage space in the storage tab in My Account Section">Storage space</string>
    <string name="transfer_quota" context="Title of the section about the transfer quota in the storage tab in My Account Section">Transfer quota</string>

    <string name="available_space" context="Label in section the storage tab in My Account Section">Available</string>
    <string name="not_available" context="Label in section the storage tab in My Account Section when no info info is received">not available</string>

    <string name="no_bylling_cycle" context="Label in section the storage tab when the account is Free">No billing cycle</string>

    <string name="my_account_of_string" context="String to show the transfer quota and the used space in My Account section">%1$s [A]of %2$s[/A]</string>

    <string name="confirmation_delete_from_save_for_offline" context="Confirmation message before removing something from the Offline section.">Remove from Offline?</string>

    <string name="set_status_option_label" context="Label for the option of action menu to change the chat status">Set status</string>
    <string name="general_dismiss" context="Answer for confirmation dialog.">Dismiss</string>
    <string name="general_not_available" context="Label for any ‘Not available’ button, link, text, title, etc. - (String as short as possible).">Not available</string>

    <string name="context_invitacion_reply_accepted" context="Accepted request invitacion alert">Invitation accepted</string>
    <string name="context_invitacion_reply_declined" context="Declined request invitacion alert">Invitation declined</string>
    <string name="context_invitacion_reply_ignored" context="Ignored request invitacion alert">Invitation ignored</string>

    <string name="error_message_unrecognizable" context="Content of a normal message that cannot be recognized">Message unrecognizable</string>

    <string name="settings_autoaway_title" context="Title of the settings section to configure the autoaway of chat presence">Auto-away</string>
    <string name="settings_autoaway_subtitle" context="Subtitle of the settings section to configure the autoaway of chat presence">Show me away after an inactivity of</string>
    <string name="settings_autoaway_value" context="Value in the settings section of the autoaway chat presence">%1d minutes</string>

    <string name="settings_persistence_title" context="Title of the settings section to configure the status persistence of chat presence">Status persistence</string>
    <string name="settings_persistence_subtitle" context="Subtitle of the settings section to configure the status persistence of chat presence">Maintain my chosen status appearance even when I have no connected devices</string>

    <string name="title_dialog_set_autoaway_value" context="Title of the dialog to set the value of the auto away preference">Set time limit</string>
    <string name="button_set" context="Button to set a value">Set</string>
    <string name="hint_minutes" context="Button to set a value">minutes</string>

    <!--
    <string name="autoaway_disabled" context="Word to indicated the autoaway is disabled">Disabled</string>
    -->

    <string-array name="settings_status_entries">
        <item context="the options of what to upload in an array. Needed for the settings, the options of what to upload.">Online</item>
        <item context="the options of what to upload in an array. Needed for the settings, the options of what to upload.">Away</item>
        <item context="the options of what to upload in an array. Needed for the settings, the options of what to upload.">Busy</item>
        <item context="the options of what to upload in an array. Needed for the settings, the options of what to upload.">Offline</item>
    </string-array>

    <string name="offline_empty_folder" context="Text that indicates that a the offline section is currently empty">No files Saved for Offline</string>

    <string name="general_enable" context="Positive confirmation to enable logs">Enable</string>
    <string name="general_allow" context="Positive confirmation to allow MEGA to read contacts book.">Allow</string>
    <string name="enable_log_text_dialog" context="Dialog to confirm the action of enabling logs">Logs can contain information related to your account</string>

    <string name="confirmation_to_reconnect" context="Dialog to confirm the reconnect action">Network connection recovered. Connect to MEGA?</string>
    <string name="loading_status" context="Message shown meanwhile the app is waiting for a the chat status">Loading status&#8230;</string>

    <string name="error_editing_message" context="Error when a message cannot be edited">This message cannot be edited</string>

    <plurals name="text_number_transfers">
        <item context="Label to show the number of transfers in progress, Singular" quantity="one">%1$d of %2$d file</item>
        <item context="Label to show the number of transfers in progress, Plural" quantity="other">%1$d of %2$d files</item>
    </plurals>

    <string name="label_process_finishing" contest="Progress text shown when user stop upload/download and the app is waiting for async response">Process is finishing&#8230;</string>
    <string name="option_to_transfer_manager" context="positive button on dialog to view a contact" formatted="false">View</string>
    <string name="option_to_pause_transfers" context="Label of the modal bottom sheet to pause all transfers">Pause all transfers</string>
    <string name="option_to_resume_transfers" context="Label of the modal bottom sheet to resume all transfers">Resume all transfers</string>
    <string name="option_to_clear_transfers" context="Label of the modal bottom sheet to clear completed transfers">Clear all transfers</string>
    <string name="option_to_retry_transfers" context="Label indicating action to retry failed or cancelled transfers">Retry all transfers</string>
    <string name="menu_pause_individual_transfer" context="Dialog to confirm the action of pausing one transfer">Pause transfer?</string>
    <string name="menu_resume_individual_transfer" context="Dialog to confirm the action of restarting one transfer">Resume transfer?</string>
    <string name="button_resume_individual_transfer" context="Button to confirm the action of restarting one transfer">Resume</string>

    <string name="confirmation_to_clear_completed_transfers" context="Dialog to confirm before removing completed transfers">Clear completed transfers?</string>

    <string name="title_tab_in_progress_transfers" context="Title of the tab section for transfers in progress">In progress</string>
    <string name="title_tab_completed_transfers" context="Title of the tab section for completed transfers">Completed</string>

    <string name="transfer_paused" context="Text shown in playlist subtitle item when a file is reproducing but it is paused">Paused</string>
    <string name="transfer_queued" context="Possible state of a transfer">Queued</string>
    <string name="transfer_completing" context="Possible state of a transfer. When the transfer is finishing">Completing</string>
    <string name="transfer_retrying" context="Possible state of a transfer. When the transfer is retrying">Retrying</string>
    <string name="transfer_cancelled" context="Possible state of a transfer. When the transfer was cancelled">Cancelled</string>
    <!--
    <string name="transfer_canceled" context="Possible state of a transfer">Canceled</string>
    -->
    <string name="transfer_unknown" context="Possible state of a transfer">Unknown</string>

    <string name="paused_transfers_title" context="Title of the panel where the progress of the transfers is shown">Paused transfers</string>

    <string name="completed_transfers_empty" context="message shown in the screen when there are not any active transfer">No completed transfers</string>

    <!--
    <string name="message_transfers_completed" context="Message shown when the pending transfers are completed">Transfers finished</string>
    -->

    <plurals name="upload_service_notification">
        <item context="Text of the notification shown when the upload service is running, Singular" quantity="one">Uploading %1$d of %2$d file</item>
        <item context="Text of the notification shown when the upload service is running, Plural" quantity="other">Uploading %1$d of %2$d files</item>
    </plurals>

    <plurals name="upload_service_paused_notification">
        <item context="Text of the notification shown when the upload service is paused, Singular" quantity="one">Uploading %1$d of %2$d file (paused)</item>
        <item context="Text of the notification shown when the upload service is running, Plural" quantity="other">Uploading %1$d of %2$d files (paused)</item>
    </plurals>

    <plurals name="folder_upload_service_notification">
        <item context="Text of the notification shown when the folder upload service is running, Text of the notification shown when the folder upload service is running - singular e.g. Uploading 1 of 1 folder" quantity="one">Uploading %1$d of %2$d folder</item>
        <item context="Text of the notification shown when the folder upload service is running, Text of the notification shown when the folder upload service is running - plural e.g. Uploading 1 of 2 folders" quantity="other">Uploading %1$d of %2$d folders</item>
    </plurals>

    <plurals name="folder_upload_service_paused_notification">
        <item context="Text of the notification shown when the folder upload service is running, Text of the notification shown when the folder upload service is running - singular e.g. Uploading 1 of 1 folder" quantity="one">Uploading %1$d of %2$d folder (paused)</item>
        <item context="Text of the notification shown when the folder upload service is running, Text of the notification shown when the folder upload service is running - plural e.g. Uploading 1 of 2 folders" quantity="other">Uploading %1$d of %2$d folders (paused)</item>
    </plurals>

    <plurals name="upload_service_final_notification">
        <item context="Text of the notification shown when the upload service has finished, Singular" quantity="one">Uploaded %1$d file</item>
        <item context="Text of the notification shown when the upload service has finished, Plural" quantity="other">Uploaded %1$d files</item>
    </plurals>

    <plurals name="folder_upload_service_final_notification">
        <item context="Text of the notification shown when the folder upload service has finished, Text of the notification shown when the folder upload service has finished - singular e.g. Uploaded 1 folder" quantity="one">Uploaded %1$d folder</item>
        <item context="Text of the notification shown when the folder upload service has finished, Text of the notification shown when the folder upload service has finished - plural  e.g. Uploaded 2 folders" quantity="other">Uploaded %1$d folders</item>
    </plurals>

    <string name="general_total_size" context="label for the total file size of multiple files and/or folders (no need to put the colon punctuation in the translation)" formatted="false">Total size: %1$s</string>

    <plurals name="upload_service_failed">
        <item context="Text of the notification shown when the upload service has finished with any transfer error, Singular" quantity="one">%1$d file not uploaded</item>
        <item context="Text of the notification shown when the upload service has finished with any transfer error, Plural" quantity="other">%1$d files not uploaded</item>
    </plurals>

    <plurals name="copied_service_upload">
        <item context="Text of the notification shown when the upload service has finished with any copied file instead uploaded, Singular" quantity="one">%1$d file copied</item>
        <item context="Text of the notification shown when the upload service has finished with any copied file instead uploaded, Plural" quantity="other">%1$d files copied</item>
    </plurals>

    <plurals name="already_downloaded_service">
        <item context="Text of the notification shown when the download service do not download because the file is already on the device, Singular" quantity="one">%1$d file previously downloaded</item>
        <item context="Text of the notification shown when the download service do not download because the file is already on the device, Plural" quantity="other">%1$d files previously downloaded</item>
    </plurals>

    <plurals name="download_service_final_notification">
        <item context="Text of the notification shown when the download service has finished, Singular" quantity="one">Downloaded %1$d file</item>
        <item context="Text of the notification shown when the download service has finished, Plural" quantity="other">Downloaded %1$d files</item>
    </plurals>

    <plurals name="download_service_final_notification_with_details">
        <item context="Text of the notification shown when the download service has finished with any error, Singular" quantity="one">Downloaded %1$d of %2$d file</item>
        <item context="Text of the notification shown when the download service has finished with any error, Plural" quantity="other">Downloaded %1$d of %2$d files</item>
    </plurals>

    <plurals name="download_service_failed">
        <item context="Text of the notification shown when the download service has finished with any transfer error, Singular" quantity="one">%1$d file not downloaded</item>
        <item context="Text of the notification shown when the download service has finished with any transfer error, Plural" quantity="other">%1$d files not downloaded</item>
    </plurals>

    <plurals name="download_service_notification">
        <item context="Text of the notification shown when the download service is running, Singular" quantity="one">Downloading %1$d of %2$d file</item>
        <item context="Text of the notification shown when the download service is running, Plural" quantity="other">Downloading %1$d of %2$d files</item>
    </plurals>

    <plurals name="download_service_paused_notification">
        <item context="Text of the notification shown when the download service is paused, Singular" quantity="one">Downloading %1$d of %2$d file (paused)</item>
        <item context="Text of the notification shown when the download service is paused, Plural" quantity="other">Downloading %1$d of %2$d files (paused)</item>
    </plurals>

    <string name="title_depleted_transfer_overquota" context="Title of the alert when the transfer quota is exceeded.">Insufficient transfer quota</string>
    <string name="current_text_depleted_transfer_overquota" context="Text of the alert when the transfer quota is depleted. The placeholder indicates the time left for the transfer quota to be reset. For instance: 30m 45s">Your queued download exceeds the current transfer quota available for your IP address and has therefore been interrupted. Upgrade your account or wait %s to continue.</string>
    <string name="text_depleted_transfer_overquota" context="Text of the alert when the transfer quota is depleted. The placeholder indicates the time left for the transfer quota to be reset. For instance: 30m 45s">The transfer quota for this IP address has been exceeded. Upgrade your account or wait %s to continue your download.</string>
    <string name="plans_depleted_transfer_overquota" context="Button to show plans in the alert when the transfer quota is depleted">See our plans</string>
    <string name="continue_without_account_transfer_overquota" context="Button option of the alert when the transfer quota is depleted">Continue without account</string>

    <plurals name="new_general_num_files">
        <item context="this is used for example when downloading 1 file or 2 files, Singular of file. 1 file" quantity="one">%1$d file</item>
        <item context="this is used for example when downloading 1 file or 2 files, Plural of file. 2 files" quantity="other">%1$d files</item>
    </plurals>

    <string name="general_view" context="Menu option">View files</string>
    <string name="add_to_cloud" context="Menu option to choose to add file or folders to Cloud Drive">Import</string>
    <string name="save_for_offline" context="Menu option to choose save to Offline section">Save for offline</string>
    <string name="add_to_cloud_node_chat" context="Menu option to choose to add file to Cloud Drive in the chat">Add to Cloud Drive</string>

    <string name="general_view_contacts" context="Menu option">View contacts</string>

    <string name="import_success_message" context="Menu option">Succesfully added to Cloud Drive</string>
    <string name="import_success_error" context="Menu option">Error. Not added to Cloud Drive</string>

    <string name="chat_connecting" context="Label in login screen to inform about the chat initialization proccess">Connecting&#8230;</string>

    <string name="context_contact_already_invited" context="message when trying to invite a contact with a pending request">%s was already invited. Consult your pending requests.</string>

    <string name="confirm_email_misspelled" context="Hint text explaining that you can change the email and resend the create account link to the new email address">If you have misspelt your email address, correct it and click [A]Resend[A].</string>
    <string name="confirm_email_misspelled_resend" context="Button to resend the create account email to a new email address in case the previous email address was misspelled">Resend</string>
    <string name="confirm_email_misspelled_email_sent" context="Text shown after the confirmation email has been sent to the new email address">Email sent</string>

    <string name="copyright_alert_title" context="text_copyright_alert_title">Copyright warning to all users</string>
    <string name="copyright_alert_first_paragraph" context="text_copyright_alert_first_paragraph">MEGA respects the copyrights of others and requires that users of the MEGA cloud service comply with the laws of copyright.</string>
    <string name="copyright_alert_second_paragraph" context="text_copyright_alert_second_paragraph">You are strictly prohibited from using the MEGA cloud service to infringe copyrights. You may not upload, download, store, share, display, stream, distribute, email, link to, transmit or otherwise make available any files, data or content that infringes any copyright or other proprietary rights of any person or entity.</string>
    <string name="copyright_alert_agree_button" context="text of the Agree button">Agree</string>
    <string name="copyright_alert_disagree_button" context="text of the Disagree button">Disagree</string>

    <string name="download_show_info" context="Hint how to cancel the download">Show info</string>

    <plurals name="context_link_removal_error">
        <item context="Error message when removing public links of nodes. Singular." quantity="one">Link removal failed. Please try again later.</item>
        <item context="Error message when removing public links of nodes. Plural." quantity="other">Failed to remove some links. Please try again later.</item>
    </plurals>
    <plurals name="context_link_export_error">
        <item context="Error message when create public links of nodes. Singular." quantity="one">Link creation failed. Please try again later.</item>
        <item context="Error message when creating public links of nodes. Plural." quantity="other">Failed to create some links. Please try again later.</item>
    </plurals>
    <plurals name="context_link_removal_success">
        <item context="Message when a public links was removed successfully. Singular." quantity="one">Link removed successfully.</item>
        <item context="Message when some public links were removed successfully. Plural." quantity="other">Links removed successfully.</item>
    </plurals>
    <string name="context_link_action_error" context="error message">Link action failed. Please try again later.</string>

    <string name="title_write_user_email" context="title of the dialog shown when sending or sharing a folder">Write the user’s email</string>

    <string name="activity_title_files_attached" context="title of the screen to see the details of several node attachments">Files attached</string>
    <string name="activity_title_contacts_attached" context="title of the screen to see the details of several contact attachments">Contacts attached</string>

    <string name="alert_user_is_not_contact">The user is not a contact</string>

    <string name="camera_uploads_cellular_connection">Use cellular connection</string>
    <string name="camera_uploads_upload_videos">Upload Videos</string>

    <string name="success_changing_user_avatar" context="Message when an user avatar has been changed successfully">Profile picture updated</string>
    <string name="error_changing_user_avatar_image_not_available" context="Message when an error ocurred when changing an user avatar">Error. Selected image does not exist</string>
    <string name="error_changing_user_avatar" context="Message when an error ocurred when changing an user avatar">Error when changing the profile picture</string>
    <string name="success_deleting_user_avatar" context="Message when an user avatar has been deleted successfully">Profile picture deleted</string>
    <string name="error_deleting_user_avatar" context="Message when an error ocurred when deleting an user avatar">Error when deleting the profile picture</string>

    <string name="error_changing_user_attributes" context="Message when an error ocurred when changing an user attribute">An error occurred when changing the name</string>
    <string name="success_changing_user_attributes" context="Message when an user attribute has been changed successfully">Your name has been successfully updated</string>

    <string name="add_participant_success" context="Message show when a participant has been successfully invited to a group chat">Participant added</string>
    <string name="add_participant_error" context="Message show when a participant hasn’t been successfully invited to a group chat">Error. Participant not added</string>

    <string name="remove_participant_success" context="Message show when a participant has been successfully removed from a group chat">Participant removed</string>
    <string name="remove_participant_error" context="Message show when a participant hasn’t been successfully removed from a group chat">Error. Participant not removed</string>

    <string name="no_files_selected_warning">No files selected</string>

    <string name="attachment_upload_panel_from_cloud">From Cloud Drive</string>
    <string name="attachment_upload_panel_contact">Contact</string>
    <string name="attachment_upload_panel_photo">From device</string>

    <string name="delete_account" context="Button and title of dialog shown when the user wants to delete permanently his account">Cancel Account</string>
    <string name="delete_account_text" context="Text shown in the alert dialog to confirm the cancellation of an account">If you cancel your account you will not be able to access your account data, your MEGA contacts or conversations.\nYou will not be able to undo this action.</string>
    <string name="delete_button" context="menu item">Delete</string>

    <string name="file_properties_info_info_file">Info</string>
    <string name="file_properties_info_size" context="Refers to the size of a file.">Total size</string>
    <string name="file_properties_info_content" context="header of a status field for what content a user has shared to you">Contains</string>
    <string name="file_properties_shared_folder_public_link_name">Link</string>

    <string name="file_properties_shared_folder_full_access" context="Refers to access rights for a file folder.">Full access</string>
    <string name="file_properties_shared_folder_read_only" context="Refers to access rights for a file folder.">Read-only</string>
    <string name="file_properties_shared_folder_read_write" context="Refers to access rights for a file folder. (with the &amp; needed. Don’t use the symbol itself. Use &amp;)">Read and write</string>

    <string name="attachment_uploading_state_paused" context="State of an attachment message when the upload is in progress but the queue of transfers is paused.">Transfers paused</string>
    <string name="attachment_uploading_state_uploading">Uploading&#8230;</string>
    <string name="attachment_uploading_state_error">Error. Not sent.</string>

    <string name="already_downloaded_multiple" context="When a multiple download is started, some of the files could have already been downloaded before. This message shows the number of files that has already been downloaded and the number of files pending">%d files already downloaded.</string>
    <string name="pending_multiple" context="When a multiple download is started, some of the files could have already been downloaded before. This message shows the number of files that are pending in plural. placeholder: number of files">%d files pending.</string>

    <string name="contact_is_me">No options available, you have selected yourself</string>

    <string name="confirmation_delete_one_attachment" context="Confirmation before deleting one attachment">Remove attachment?</string>

    <string name="general_view_with_revoke" context="Menu option" formatted="false">View files (%1$d deleted)</string>

    <string name="success_attaching_node_from_cloud" context="Success message when the attachment has been sent to a chat">File sent to %1$s</string>
    <string name="success_attaching_node_from_cloud_chats" context="Success message when the attachment has been sent to a many chats">File sent to %1$d chats</string>
    <string name="error_attaching_node_from_cloud" context="Error message when the attachment cannot be sent">Error. The file has not been sent</string>
    <string name="error_attaching_node_from_cloud_chats" context="Error message when the attachment cannot be sent to any of the selected chats">Error. The file has not been sent to any of the selected chats</string>
    <string name="error_revoking_node" context="Error message when the attachment cannot be revoked">Error. The attachment has not been removed</string>

    <string name="settings_set_up_automatic_uploads" context="settings option">Set up automatic uploads</string>

    <string name="settings_chat_silent_sound_not" context="settings option for chat notification">Silent</string>

    <string name="messages_chat_notification" context="messages string in chat notification">messages</string>
    <string name="incoming_folder_notification" context="part of the string in incoming shared folder notification">from</string>
    <string name="title_incoming_folder_notification" context="title of incoming shared folder notification">New shared folder</string>
    <string name="title_contact_request_notification" context="title of the notification for a new incoming contact request">New contact request</string>
    <string name="title_properties_chat_clear" context="Title of the section to clear the chat content in the Contact Properties screen">Clear chat history</string>

    <string name="title_properties_remove_contact" context="Title of the section to remove contact in the Contact Properties screen">Remove contact</string>

    <string name="title_properties_chat_notifications_contact" context="Title of the section to enable notifications in the Contact Properties screen">Chat notifications</string>
    <string name="history_cleared_by" context="Text shown when the chat history was cleared by someone">[A]%1$s[/A][B] cleared the chat history[/B]</string>

    <string name="number_messages_chat_notification" context="Notification title to show the number of unread chats, unread messages" formatted="false">%1$d unread chats</string>

    <string name="context_permissions_changing_folder" context="Item menu option upon clicking on one or multiple files.">Changing permissions</string>
    <string name="context_removing_contact_folder" context="Item menu option upon clicking on one or multiple files.">Removing contact from shared folder</string>

    <string name="confirmation_move_to_rubbish" context="confirmation message before removing a file">Move to Rubbish Bin?</string>
    <string name="confirmation_move_cu_folder_to_rubbish" context="confirmation message before removing CU folder">Are you sure you want to move this folder to the Rubbish Bin? This will disable Camera Uploads.</string>
    <string name="confirmation_move_mu_folder_to_rubbish" context="Confirmation message before removing MU folder">Are you sure you want to move this folder to the Rubbish Bin? This will disable Secondary Media Uploads.</string>
    <string name="confirmation_move_to_rubbish_plural" context="confirmation message before removing a file">Move to Rubbish Bin?</string>
    <string name="confirmation_delete_from_mega" context="confirmation message before removing a file">Delete from MEGA?</string>
    <string name="attachment_uploading_state" context="label to indicate the state of an upload in chat">Uploading&#8230;</string>

    <string name="title_properties_contact_notifications_for_chat" context="Title of the section to enable notifications in the Contact Properties screen">Chat notifications</string>

    <string name="achievements_title" context="title of the section for achievements">Achievements</string>
    <string name="achievements_subtitle" context="subtitle of the section for achievements">Invite friends and get rewards</string>

    <string name="figures_achievements_text_referrals" context="title of the introduction for the achievements screen">Get %1$s of storage and %2$s of transfers for each referral</string>

    <string name="figures_achievements_text" context="sentence to detail the figures of storage and transfer quota related to each achievement">Get %1$s of storage and %2$s of transfers</string>

    <string name="unlocked_rewards_title" context="title of the section for unlocked rewards">Unlocked rewards</string>

    <string name="unlocked_storage_title" context="title of the section for unlocked storage quota">Storage Quota</string>

    <string name="title_referral_bonuses" context="title of the section for referral bonuses in achivements section (maximum 24 chars)">Referral Bonuses</string>
    <string name="title_install_app" context="title of the section for install a mobile app in achivements section (maximum 24 chars)">Install a mobile app</string>
    <string name="title_add_phone" context="Title of the section for add phone number in achivements section (maximum 24 chars)">Add a mobile phone</string>
    <string name="title_regitration" context="title of the section for install megasync in achivements section (maximum 24 chars)">Registration bonus</string>
    <string name="title_install_desktop" context="title of the section for install a mobile app bonuses in achivements section (maximum 24 chars)">Install MEGA desktop app</string>
    <string name="title_base_quota" context="title of the section for base quota in achivements section">Account Base Quota</string>
    <string name="camera_uploads_empty" context="Text that indicates that no pictures have been uploaded to the Camera Uploads section">No files in Camera Uploads</string>
    <string name="general_num_days_left" context="indicates the number of days left related to a achievement">%1$d d left</string>
    <string name="expired_label" context="State to indicate something has expired (achivements of business status account for instance)">Expired</string>

    <string name="setting_title_use_https_only" context="title of the advanced setting to choose the use of https">Don’t use HTTP</string>
    <string name="setting_subtitle_use_https_only" context="subtitle of the advanced setting to choose the use of https">Enable this option only if your transfers don’t start. In normal circumstances HTTP is satisfactory as all transfers are already encrypted.</string>

    <string name="title_achievement_invite_friends" context="title of screen to invite friends and get an achievement">How it works</string>
    <string name="first_paragraph_achievement_invite_friends" context="first paragraph of screen to invite friends and get an achievement">Invite your friends to create a free MEGA account and install our mobile app. For every successful signup and app install you receive bonus storage and transfer quota.</string>
    <string name="second_paragraph_achievement_invite_friends" context="second paragraph of screen to invite friends and get an achievement">You will not receive credit for inviting someone who has used MEGA previously and you will not be notified about such a rejection. Invited contacts must install the MEGA mobile app or MEGA desktop app on their devices.</string>

    <string name="card_title_invite_friends" context="explanation of screen to invite friends and get an achievement">Select contacts from your phone contact list or enter multiple email addresses.</string>

    <string name="title_confirmation_invite_friends" context="title of the dialog to confirm the contact request">Invite friends to MEGA</string>
    <string name="subtitle_confirmation_invite_friends" context="Text shown when the user sends a contact invitation">Invite Sent</string>
    <string name="paragraph_confirmation_invite_friends" context="paragraph of the dialog to confirm the contact request">Encourage your friends to register and install a MEGA app. As long as your friend uses the same email address as you’ve entered, you will receive your transfer quota reward.</string>

    <string name="invalid_email_to_invite" context="Error shown when the user writes a email with an incorrect format">Email is malformed</string>

    <string name="paragraph_info_achievement_install_desktop" context="info paragraph about the achievement install megasync">When you install MEGAsync you get %1$s of complimentary storage space plus %2$s of transfer quota, both valid for 180 days. MEGA desktop app is available for Windows, macOS and most Linux distros.</string>
    <string name="paragraph_info_achievement_install_mobile_app" context="info paragraph about the achievement install mobile app">When you install our mobile app you get %1$s of complimentary storage space plus %2$s of transfer quota, both valid for 180 days. We provide mobiles apps for iOS, Android and Windows Phone.</string>
    <string name="paragraph_info_achievement_add_phone" context="info paragraph about the achievement ‘add phone number’. Placeholder 1: bonus storage space e.g. 20GB. Placeholder 2: bonus transfer quota e.g. 50GB">When you verify your phone number you get %1$s of complimentary storage space plus %2$s of transfer quota, both valid for 180 days.</string>

    <string name="result_paragraph_info_achievement_install_desktop" context="info paragraph about the completed achievement install megasync">You have received %1$s storage space and %2$s transfer quota for installing our MEGA desktop app.</string>
    <string name="result_paragraph_info_achievement_install_mobile_app" context="info paragraph about the completed achievement install mobile app">You have received %1$s storage space and %2$s transfer quota for installing our mobile app.</string>
    <string name="result_paragraph_info_achievement_add_phone" context="info paragraph about the completed achievement of ‘add phone number’. Placeholder 1: bonus storage space e.g. 20GB. Placeholder 2: bonus transfer quota e.g. 50GB">You have received %1$s storage space and %2$s transfer quota for verifying your phone number.</string>
    <string name="result_paragraph_info_achievement_registration" context="info paragraph about the completed achievement registration">You have received %1$s storage space as your free registration bonus.</string>

    <string name="expiration_date_for_achievements" context="info paragraph about the completed achievement registration">Bonus expires in %1$d days</string>

    <plurals name="context_share_folders">
        <item context="menu item" quantity="one">Share folder</item>
        <item context="menu items" quantity="other">Share folders</item>
    </plurals>

    <plurals name="confirmation_leave_share_folder">
        <item context="Confirmation message before leaving an incoming shared folder" quantity="one">If you leave the folder, you will not be able to see it again.</item>
        <item context="confirmation message before leaving some incoming shared folders" quantity="other">If you leave these folders, you will not be able to see them again.</item>
    </plurals>

    <string name="no_folders_shared" context="Info of a contact if there is no folders shared with him">No folders shared</string>

    <string name="settings_help" context="Menu item">Help</string>
    <string name="settings_help_preference" context="Settings preference title for send feedback">Send Feedback</string>
    <string name="setting_feedback_subject" context="mail subject">Android feedback</string>
    <string name="setting_feedback_body" context="mail body">Please write your feedback here:</string>
    <string name="settings_feedback_body_device_model" context="mail body">Device model</string>
    <string name="settings_feedback_body_android_version" context="mail body">Android version</string>

    <string name="dialog_title_new_file" context="Title of the dialog to create a new file by inserting the name">New file</string>
    <string name="context_new_file_name" context="Input field description in the create file dialog.">File Name</string>

    <string name="dialog_title_new_link" context="Title of the dialog to create a new link by inserting the name">Link name</string>
    <string name="context_new_link_name" context="Input field description in the create link dialog.">Link URL</string>

    <string name="new_file_subject_when_uploading" context="Title of the field subject when a new file is created to upload">SUBJECT</string>
    <string name="new_file_content_when_uploading" context="Title of the field content when a new file is created to upload">CONTENT</string>
    <string name="new_file_email_when_uploading" context="Title of the field email when a new contact is created to upload">EMAIL</string>

    <string name="forward_menu_item" context="Item of a menu to forward a message chat to another chatroom">Forward</string>

    <string name="general_attach" context="name of the button to attach file from MEGA to another app">Attach</string>

    <string name="type_contact" context="when add or share a file with a new contact, it can type by name or mail">Contact’s name or email</string>

    <string name="max_add_contact" context="when add or share a file with a new contact, message displayed to warn that the maximum number has been reached">No more contacts can be added at this time</string>

    <string name="old_and_new_passwords_equals" context="when changing the password , the old password and new password are equals">The new password cannot be the same as the old password</string>

    <string name="action_search_by_date" context="Menu item">Search by date</string>
    <string name="general_apply" context="title of a button to apply search by date">Apply</string>ç
    <string name="general_search_month" context="title of a button to apply search by month">Last month</string>
    <string name="general_search_year" context="title of a button to apply search by year">Last year</string>

    <string name="label_set_day" context="title of a Search by date tag">Set day</string>
    <string name="snackbar_search_by_date" context="the user can’t choose this date">Date required is not valid</string>

    <string name="invalid_characters" context="Error when the user writes a character not allowed">Characters not allowed</string>

    <string name="audio_play" context="Label shown when audio file is playing">Audio File</string>

    <string name="corrupt_pdf_dialog_text" context="when open PDF Viewer, the pdf that it try to open is damaged or does not exist">Error. The pdf file is corrupted or does not exist.</string>

    <string name="user_account_feedback" context="Label to include info of the user email in the feedback form">User account</string>

    <string name="save_to_mega" context="Label shown in MEGA pdf-viewer when it open a PDF save in smartphone storage">Save to my \nCloud Drive</string>

    <string name="chat_already_exists" context="Error message when creating a chat one to one with a contact that already has a chat">The chat already exists</string>

    <string name="not_download" context="before sharing a file, has to be downloaded">The file has not been downloaded yet</string>

    <string name="not_permited_add_email_to_invite" context="Error shown when a user is starting a chat or adding new participants in a group chat and writes a contact mail that has not added">Only MEGA contacts can be added</string>

    <string name="invalid_connection_state" context="Info label about the connectivity state of the chat">Reconnecting to chat</string>

    <string name="call_error" context="Message show when a call cannot be established">Error. The call cannot be established</string>

    <string name="title_evaluate_the_app_panel" context="Title of dialog to evaluate the app">Are you happy with this app?</string>
    <string name="rate_the_app_panel" context="Label to show rate the app">Yes, rate the app</string>
    <string name="send_feedback_panel" context="Label to show send feedback">No, send feedback</string>

    <string name="link_advanced_options" context="title of the section advanced options on the get link screen">Advanced options</string>
    <string name="download_requires_permission" context="Message to show when users deny to permit the permissions to read and write on external storage on setting default download location">MEGA needs your permission to download files</string>
    <string name="old_sdcard_unavailable" context="Default download location is on old sd card, but currently the user installed a new SD card, need user to reset download location.">The old SD card is not available, please set a new download location.</string>
    <string name="title_select_download_location" context="Dialog title to ask download to internal storage or external storage.">Choose download location</string>

    <string name="no_contacts_permissions" context="Title of the section to invite contacts if the user has denied the contacts permmissions">No contact permissions granted</string>

    <string name="choose_qr_option_panel" context="Option of the sliding panel to go to QR code section">My QR code</string>
    <string name="section_qr_code" context="Title of the screen that shows the options to the QR code">QR Code</string>
    <string name="action_reset_qr" context="Option in menu of section  My QR code to reset the QR code">Reset QR code</string>
    <string name="action_delete_qr" context="Option in menu of section  My QR code to delete the QR code">Delete QR code</string>
    <string name="save_cloud_drive" context="Option shown in QR code bottom sheet dialog to save QR code in Cloud Drive">To Cloud Drive</string>
    <string name="save_file_system" context="Option shown in QR code bottom sheet dialog to save QR code in File System">To File System</string>
    <string name="section_my_code" context="Title of QR code section">My Code</string>
    <string name="section_scan_code" context="Title of QR code scan section">Scan Code</string>
    <string name="settings_qrcode_autoaccept" context="Title of QR code settings that permits or not contacts that scan my QR code will be automatically added to my contact list">Auto-Accept</string>
    <string name="setting_subtitle_qrcode_autoccept" context="Subtitle of QR code settings auto-accept">MEGA users who scan your QR code will be automatically added to your contact list.</string>
    <string name="setting_subtitle_qrcode_reset" context="Subtitle of QR code settings that reset the code">Previous QR code will no longer be valid</string>
    <string name="qrcode_link_copied" context="Text shown when it has been copied the QR code link">Link copied to the clipboard</string>
    <string name="qrcode_reset_successfully" context="Text shown when it has been reseted the QR code successfully">QR code successfully reset</string>
    <string name="qrcode_delete_successfully" context="Text shown when it has been deleted the QR code successfully">QR code successfully deleted</string>
    <string name="qrcode_reset_not_successfully" context="Text shown when it has not been reseted the QR code successfully">QR code not reset due to an error. Please try again.</string>
    <string name="qrcode_delete_not_successfully" context="Text shown when it has not been delete the QR code successfully">QR code not deleted due to an error. Please try again.</string>
    <string name="invite_sent" context="Title of dialog shown when a contact request has been sent with QR code">Invite sent</string>
    <string name="invite_sent_text" context="Text of dialog shown when a contact request has been sent with QR code">The user %s has been invited and will appear in your contact list once accepted.</string>
    <string name="invite_sent_text_multi" context="Text of dialog shown when multiple contacts request has been sent">The users have been invited and will appear in your contact list once accepted.</string>
    <string name="error_share_qr" context="Text shown when it tries to share the QR and occurs an error to process the action">An error occurred while trying to share the QR file. Perhaps the file does not exist. Please try again later.</string>
    <string name="error_upload_qr" context="Text shown when it tries to upload to Cloud Drive the QR and occurs an error to process the action">An error occurred while trying to upload the QR file. Perhaps the file does not exist. Please try again later.</string>
    <string name="error_download_qr" context="Text shown when it tries to download to File System the QR and occurs an error to process the action">An error occurred while trying to download the QR file. Perhaps the file does not exist. Please try again later.</string>
    <string name="success_download_qr" context="Text shown when it tries to download to File System the QR and the action has success">The QR Code has been downloaded successfully to %s</string>
    <string name="invite_not_sent" context="Title of dialog shown when a contact request has not been sent with QR code">Invite not sent</string>
    <string name="invite_not_sent_text" context="Text of dialog shown when a contact request has not been sent with QR code">The QR code or contact link is invalid. Please try to scan a valid code or to open a valid link.</string>
    <string name="invite_not_sent_text_already_contact" context="Text of dialog shown when a contact request has not been sent with QR code because of is already a contact">The invitation has not been sent. %s is already in your contacts list.</string>
    <string name="invite_not_sent_text_error" context="Text of dialog shown when a contact request has not been sent with QR code because of some error">The invitation has not been sent. An error occurred processing it.</string>
    <string name="generatin_qr" context="Text of alert dialog informing that the qr is generating">Generating QR Code&#8230;</string>
    <string name="menu_item_scan_code" context="Title of QR code scan menu item">Scan QR code</string>
    <string name="button_copy_link" context="get the contact link and copy it">Copy link</string>
    <string name="button_create_qr" context="Create QR code">Create QR code</string>
    <string name="qrcode_create_successfully" context="Text shown when it has been created the QR code successfully">QR code successfully created</string>
    <string name="qrcode_scan_help" context="Text shown in QR code scan fragment to help and guide the user in the action">Line up the QR code to scan it with your device’s camera</string>
    <string name="contact_view" context="positive button on dialog to view a contact">View</string>


    <string name="external_play" context="Item menu option to reproduce audio or video in external reproductors">Open with</string>

    <string name="context_share" context="to share a file using Facebook, Whatsapp, etc">Share using</string>

    <string name="error_enable_chat_before_login" context="Message shown if the user choose enable button and he is not logged in">Please log in before enabling the chat</string>

    <string name="label_set_period" context="title of a tag to search for a specific period within the search by date option in Camera upload">Set period</string>

    <string name="context_empty_chat_recent" context="Text of the empty screen when there are not chat conversations">[B]Invite friends to [/B][A]Chat[/A][B] and enjoy our encrypted platform with privacy and security.[/B]</string>

    <string name="context_empty_camera_uploads" context="Text of the empty screen when there are not elements in Camera Uploads">[B]No media on [/B][A]Camera Uploads[/A][B].[/B]</string>
    <string name="context_empty_rubbish_bin" context="Text of the empty screen when there are not elements in the Rubbish Bin">[B]Empty [/B][A]Rubbish Bin[/A][B].[/B]</string>

    <string name="context_empty_inbox" context="Text of the empty screen when there are not elements in  Inbox">[B]No files in your [/B][A]Inbox[/A][B].[/B]</string>
    <string name="context_empty_cloud_drive" context="Text of the empty screen when there are not elements in Cloud Drive">[B]No files in your [/B][A]Cloud Drive[/A][B].[/B]</string>
    <string name="context_empty_offline" context="Text of the empty screen when there are not elements in Saved for Offline">[B]No files [/B][A]Offline[/A][B][/B]</string>
    <string name="context_empty_contacts" context="Text of the empty screen when there are not contacts. No dot at the end because is for an empty state. The format placeholders are to showing it in different colors.">[B]No [/B][A]Contacts[/A]</string>

    <string name="recent_chat_empty" context="Message shown when the user has no chats">[A]No[/A] [B]Conversations[/B]</string>
    <string name="recent_chat_loading_conversations" context="Message shown when the chat is section is loading the conversations">[A]Loading[/A] [B]Conversations&#8230;[/B]</string>

    <string name="context_empty_incoming" context="Text of the empty screen when there are not elements in Incoming">[B]No [/B][A]Incoming Shared folders[/A][B].[/B]</string>
    <string name="context_empty_outgoing" context="Text of the empty screen when there are not elements in Outgoing">[B]No [/B][A]Outgoing Shared folders[/A][B].[/B]</string>
    <string name="context_empty_links" context="Text of the empty screen when there are not elements in Links. Please, keep the place holders to format the string">[B]No [/B][A]Public Links[/A][B][/B]</string>

    <string name="tab_sent_requests" context="Title of the sent requests tab. Capital letters">Sent requests</string>
    <string name="tab_received_requests" context="Title of the received requests tab. Capital letters">Received requests</string>
    <string name="overquota_alert_title" context="Title dialog overquota error">Storage quota exceeded</string>

    <string name="invalid_link" context="error message shown when an account confirmation link or reset password link is invalid for unknown reasons">Invalid link, please ask for a new valid link</string>
    <string name="invalid_link_password" context="error message shown on the link password dialog if the password typed in was wrong">Invalid link password</string>

    <string name="open_link_not_valid_link" context="Error message shown when user tries to open a not valid MEGA link">The link you are trying to open is not a valid MEGA link.</string>

    <string name="processing_link" context="Message shown when a link is being processing">Processing link&#8230;</string>

    <string name="passwd_weak" context="Message shown when it is creating an acount and it is been introduced a very weak or weak password">Your password is easily guessed. Try making your password longer. Combine uppercase and lowercase letters. Add special characters. Do not use names or dictionary words.</string>
    <string name="passwd_medium" context="Message shown when it is creating an acount and it is been introduced a medium password">Your password is good enough to proceed, but it is recommended to strengthen your password further.</string>
    <string name="passwd_good" context="Message shown when it is creating an acount and it is been introduced a good password">This password will withstand most typical brute-force attacks. Please ensure that you will remember it.</string>
    <string name="passwd_strong" context="Message shown when it is creating an acount and it is been introduced a strong password">This password will withstand most sophisticated brute-force attacks. Please ensure that you will remember it.</string>
    <string name="pass_very_weak" context="Password very weak">Very weak</string>
    <string name="pass_weak" context="Password weak">Weak</string>
    <string name="pass_medium" context="Password medium">Medium</string>
    <string name="pass_good" context="Password good">Good</string>
    <string name="pass_strong" context="Password strong">Strong</string>

    <string name="title_notification_call_in_progress" context="Text displayed in several parts when there is a call in progress (notification, recent chats list, etc).">Call in progress</string>
    <string name="action_notification_call_in_progress" context="Subtitle of the notification shown on the action bar when there is a call in progress">Click to go back to the call</string>
    <string name="button_notification_call_in_progress" context="Button in the notification shown on the action bar when there is a call in progress">Return to the call</string>

    <string name="contacts_mega" context="When it lists contacts of MEGA, the title of list’s header">On MEGA</string>
    <string name="contacts_phone" context="When it lists contacts of phone, the title of list’s header">Phone contacts</string>

    <string name="account_suspended_multiple_breaches_ToS" context="Message error shown when trying to log in on an account has been suspended due to multiple breaches of Terms of Service">Your account has been suspended due to multiple breaches of MEGA’s Terms of Service. Please check your email inbox.</string>
    <string name="account_suspended_breache_ToS" context="Message error shown when trying to log in on an account has been suspended due to breach of Terms of Service">Your account was terminated due to a breach of MEGA’s Terms of Service, such as abuse of rights of others; sharing and/or importing illegal data; or system abuse.</string>

    <string name="file_storage_loading" context="In a chat conversation when you try to send device’s images but images are still loading">Loading files</string>
    <string name="file_storage_empty_folder" context="In a chat conversation when you try to send device’s images but there aren’t available images">No files</string>
    <string name="label_file_size_byte" context="Size in bytes. The placeholder is for the size value, please adjust the position based on linguistics">%s B</string>
    <string name="label_file_size_kilo_byte" context="Size in kilobytes. The placeholder is for the size value, please adjust the position based on linguistics">%s KB</string>
    <string name="label_file_size_mega_byte" context="Size in megabytes. The placeholder is for the size value, please adjust the position based on linguistics">%s MB</string>
    <string name="label_file_size_giga_byte" context="Size in gigabytes. The placeholder is for the size value, please adjust the position based on linguistics">%s GB</string>
    <string name="label_file_size_tera_byte" context="Size in terabytes. The placeholder is for the size value, please adjust the position based on linguistics">%s TB</string>
    <string name="label_file_speed_byte" context="Speed in bytes. The placeholder is for the speed value, please adjust the position based on linguistics">%s B/s</string>
    <string name="label_file_speed_kilo_byte" context="Speed in kilobytes. The placeholder is for the speed value, please adjust the position based on linguistics">%s KB/s</string>
    <string name="label_file_speed_mega_byte" context="Speed in megabytes. The placeholder is for the speed value, please adjust the position based on linguistics">%s MB/s</string>
    <string name="label_file_speed_giga_byte" context="Speed in gigabytes. The placeholder is for the speed value, please adjust the position based on linguistics">%s GB/s</string>
    <string name="label_file_speed_tera_byte" context="Speed in terabytes. The placeholder is for the speed value, please adjust the position based on linguistics">%s TB/s</string>
    <string name="label_mega_byte" context="Size in megabytes.">MB</string>

    <plurals name="number_of_versions" formatted="false">
        <item context="Number of versions of a file shown on the screen info of the file, version item" quantity="one">%1$d version</item>
        <item context="Number of versions of a file shown on the screen info of the file, version items" quantity="other">%1$d versions</item>
    </plurals>

    <string name="title_section_versions" context="Title of the section Versions for files">Versions</string>

    <string name="header_current_section_item" context="Header of the item to show the current version of a file in a list">Current version</string>
    <plurals name="header_previous_section_item">
        <item context="Header of the item to show the previous versions of a file in a list, file item" quantity="one">Previous version</item>
        <item context="" quantity="other">Previous versions</item>
    </plurals>

    <string name="general_revert" context="option menu to revert a file version">Revert</string>
    <string name="menu_item_clear_versions" context="option menu to clear all the previous versions">Clear previous versions</string>
    <plurals name="title_dialog_delete_version">
        <item context="Title of the dialog to confirm that a version os going to be deleted, version item" quantity="one">Delete version?</item>
        <item context="Title of the dialog to confirm that a version os going to be deleted, version items" quantity="other">Delete versions?</item>
    </plurals>

    <string name="content_dialog_delete_version" context="Content of the dialog to confirm that a version is going to be deleted">This version will be permanently removed.</string>
    <string name="content_dialog_delete_multiple_version" context="Content of the dialog to confirm that several versions are going to be deleted">These %d versions will be permanently removed.</string>

    <string name="chat_upload_title_notification" context="Title of the notification shown when a file is uploading to a chat">Chat uploading</string>

    <string name="settings_chat_upload_quality" context="Label for the option on setting to set up the quality of multimedia files uploaded to the chat">Chat video quality</string>
    <string name="settings_video_upload_quality" context="Label for the option on setting to set up the quality of video files to be uploaded">Video Quality</string>
    <string name="on_refuse_storage_permission" context="Text shown when the user refuses to permit the storage permission when enable camera upload">Camera Uploads needs to access your photos and other media on your device. Please go to the settings page and grant permission.</string>
    <string-array name="settings_chat_upload_quality_entries">
        <item context="the options for the option on setting to set up the quality of multimedia files uploaded to the chat, the options of origin quality multimedia file to upload.">Original quality</item>
        <item context="the options for the option on setting to set up the quality of multimedia files uploaded to the chat, the options of medium quality multimedia file to  upload.">Medium quality</item>
    </string-array>

    <string name="missed_call_notification_title" context="Title of the notification for a missed call">Missed call</string>
    <string name="file_properties_info_location" cotext="Refers to a location of file">Location</string>

    <string name="file_properties_folder_current_versions" cotext="Title of the label to show the size of the current files inside a folder">Current versions</string>
    <string name="file_properties_folder_previous_versions" cotext="Title of the label to show the size of the versioned files inside a folder">Previous versions</string>

    <plurals name="number_of_versions_inside_folder" formatted="false">
        <item context="Number of versioned files inside a folder shown on the screen info of the folder, version item" quantity="one">%1$d versioned file</item>
        <item context="Number of versioned files inside a folder shown on the screen info of the folder, version items" quantity="other">%1$d versioned files</item>
    </plurals>

    <string name="messages_forwarded_success" context="Confirmation message after forwarding one or several messages, version items">Messages forwarded</string>
    <string name="messages_forwarded_error" context="Error message after forwarding one or several messages to several chats">Error. Not correctly forwarded</string>
    <plurals name="messages_forwarded_partial_error" formatted="false">
        <item context="Error message if any of the forwarded messages fails, message item" quantity="one">Error. %1$d message not successfully forwarded</item>
        <item context="Error message if any of the forwarded messages fails, message items" quantity="other">Error. %1$d messages not successfully forwarded</item>
    </plurals>
    <plurals name="messages_forwarded_error_not_available" formatted="false">
        <item context="Error non existing resource after forwarding one or several messages to several chats, message item" quantity="one">Error. The resource is no longer available</item>
        <item context="Error non existing resource after forwarding one or several messages to several chats, message items" quantity="other">Error. The resources are no longer available</item>
    </plurals>

    <string name="turn_on_notifications_title" context="The title of fragment Turn on Notifications">Turn on Notifications</string>
    <string name="turn_on_notifications_subtitle" context="The subtitle of fragment Turn on Notifications">This way, you will see new messages\non your Android phone instantly.</string>
    <string name="turn_on_notifications_first_step" context="First step to turn on notifications">Open Android device [A]Settings[/A]</string>
    <string name="turn_on_notifications_second_step" context="Second step to turn on notifications">Open [A]Apps &amp; notifications[/A]</string>
    <string name="turn_on_notifications_third_step" context="Third step to turn on notifications">Select [A]MEGA[/A]</string>
    <string name="turn_on_notifications_fourth_step" context="Fourth step to turn on notifications">Open [A]App notifications[/A]</string>
    <string name="turn_on_notifications_fifth_step" context="Fifth step to turn on notifications">Switch to On and select your preferences</string>

    <plurals name="files_send_to_chat_success">
        <item context="Alert message after sending to chat one or several messages to several chats, version item" quantity="one">File sent</item>
        <item context="Alert message after sending to chat one or several messages to several chats, version items" quantity="other">Files sent</item>
    </plurals>
    <string name="files_send_to_chat_error" context="Error message after sending to chat one or several messages to several chats">Error. Not correctly sent</string>

    <string name="context_send_file_to_chat" context="menu option to send a file to a chat">Send to chat</string>

    <string name="remember_pwd_dialog_title" context="Title of the dialog ‘Do you remember your password?’">Do you remember your password?</string>
    <string name="remember_pwd_dialog_text_logout" context="Text of the dialog ‘Recovery Key exported’ when the user wants logout">You are about to log out, please test your password to ensure you remember it.\nIf you lose your password, you will lose access to your MEGA data.</string>
    <string name="remember_pwd_dialog_text" context="Text of the dialog ‘Do you remember your password?’">Please test your password to ensure you remember it. If you lose your password, you will lose access to your MEGA data.</string>
    <string name="general_do_not_show" context="Dialog option that permits user do not show it again">Do not show again</string>
    <string name="remember_pwd_dialog_button_test" context="Button of the dialog ‘Do you remember your password?’ that permits user test his password">Test password</string>
    <string name="test_pwd_title" context="Title of the activity that permits user test his password">Test your password</string>
    <string name="test_pwd_accepted" context="Message shown to the user when is testing her password and it is correct">Password accepted</string>
    <string name="test_pwd_wrong" context="Message shown to the user when is testing her password and it is wrong">Wrong password.\nBackup your Recovery Key as soon as possible!</string>
    <string name="recovery_key_exported_dialog_text_logout" context="Text of the dialog ‘Recovery Key exported’ when the user wants logout">You are about to log out, please test your password to ensure you remember it.\nIf you lose your password, you will lose access to your MEGA data.</string>
    <string name="option_copy_to_clipboard" context="Option that permits user copy to clipboard">Copy to clipboard</string>
    <string name="option_export_recovery_key" context="Option that permits user export his recovery key">Export Recovery Key</string>
    <string name="proceed_to_logout" context="Option that permits user logout">Proceed to logout</string>
    <string name="recovery_key_bottom_sheet" context="Title of the preference Recovery key on Settings section">Recovery Key</string>
    <string name="option_save_on_filesystem" context="Option that permits user save on File System">Save on File System</string>
    <string name="message_copied_to_clipboard" context="Message shown when something has been copied to clipboard">Copied to clipboard</string>

    <string name="message_jump_latest" context="text of the label to show that you have messages unread in the chat conversation">Jump to latest</string>
    <string name="message_new_messages" context="text of the label to show that you have new messages in the chat conversation">New messages</string>

    <string name="notification_subtitle_incoming" context="Title of the notification shown on the action bar when there is a incoming call">Incoming call</string>
    <string name="notification_incoming_action" context="Text for the notification action to launch the incoming call page">Go to the call</string>
    <string name="notification_enable_display" context="Text asking to go to system setting to enable allow display over other apps (needed for calls in Android 10)">MEGA background pop-ups are disabled.\nTap to change the settings.</string>

    <plurals name="number_unread_messages">
        <item context="Subtitle to show the number of unread messages on a chat, unread message" quantity="one">%1$s unread message</item>
        <item context="Subtitle to show the number of unread messages on a chat, unread messages" quantity="other">%1$s unread messages</item>
    </plurals>

    <plurals name="plural_number_messages_chat_notification">
        <item context="Notification title to show the number of unread chats, unread message" quantity="one">%1$d unread chat</item>
        <item context="Notification title to show the number of unread chats, unread messages" quantity="other">%1$d unread chats</item>
    </plurals>

    <string name="chat_loading_messages" context="Message shown when a chat is opened and the messages are being recovered">[A]Loading[/A] [B]Messages&#8230;[/B]</string>

    <string name="general_error_internal_node_not_found" context="Error message shown when opening a file link which doesn’t exist">File or folder not found. Are you logged in with a different account in your browser? You can only access files or folders from the account you are currently logged in with in the app</string>


    <string name="context_loop_video" context="menu option to loop video or audio file">Loop</string>

    <string name="settings_security_options_title" context="Title of the category Security options on Settings section">Security</string>
    <string name="settings_recovery_key_title" context="Title of the preference Recovery key on Settings section">Backup Recovery Key</string>
    <string name="settings_recovery_key_summary" context="Summary of the preference Recovery key on Settings section">Exporting the Recovery Key and keeping it in a secure location enables you to set a new password without data loss.</string>

    <string name="login_connectivity_issues" context="message when a temporary error on logging in is due to connectivity issues">Unable to reach MEGA. Please check your connectivity or try again later.</string>
    <string name="login_servers_busy" context="message when a temporary error on logging in is due to servers busy">Servers are too busy. Please wait.</string>
    <string name="login_API_lock" context="message when a temporary error on logging in is due to SDK is waiting for the server to complete a request due to an API lock">This process is taking longer than expected. Please wait.</string>
    <string name="login_API_rate" context="message when a temporary error on logging in is due to SDK is waiting for the server to complete a request due to a rate limit">Too many requests. Please wait.</string>
    <string name="login_in_progress" context="Message when previous login is being cancelled">Cancelling login process. Please wait&#8230;</string>

    <string name="unsupported_file_type" context="when open audio video player, the file that it try to open is not supported">Unsupported file type.</string>
    <string name="corrupt_video_dialog_text" context="when open audio video player, the file that it try to open is damaged or does not exist">Error. The file is corrupted or does not exist.</string>


    <string name="section_playlist" context="Title of the screen Playlist">Playlist</string>
    <string name="playlist_state_playing" context="Text shown in playlist subtitle item when a file is reproducing">Now playing&#8230;</string>
    <string name="playlist_state_paused" context="Text shown in playlist subtitle item when a file is reproducing but it is paused">Paused</string>

    <string name="context_option_print" context="Menu option to print the recovery key from Offline section">Print</string>

    <string name="save_MK_confirmation" context="Message when the recovery key has been successfully saved on the filesystem">The Recovery Key has been successfully saved</string>

    <string name="pending_outshare_indicator" context="label to indicate that a share is still pending on outgoing shares of a node">(Pending)</string>

    <string name="option_enable_chat_rich_preview" context="Title of the dialog to disable the rich links previews on chat">Rich URL Previews</string>

    <string name="button_always_rich_links" context="Button to allow the rich links previews on chat">Always Allow</string>
    <string name="button_not_now_rich_links" context="Button do not allow now the rich links previews on chat">Not Now</string>
    <string name="button_never_rich_links" context="Button do not allow the rich links previews on chat">Never</string>

    <string name="title_enable_rich_links" context="Title of the dialog to enable the rich links previews on chat">Enable rich URL previews</string>

    <string name="text_enable_rich_links" context="Text of the dialog to enable the rich links previews on chat">Enhance the MEGAchat experience. URL content will be retrieved without end-to-end encryption.</string>

    <string name="subtitle_mega_rich_link_no_key" context="Subtitle of a MEGA rich link without the decryption key">Tap to enter the Decryption Key</string>

    <string name="error_password" context="when the user tries to creates a MEGA account or tries to change his password and the password strength is very weak">Please enter a stronger password</string>

    <string name="title_acceptance_contact_request_notification" context="title of the notification for an acceptance of a contact request">New contact</string>
    <string name="title_storage_usage" context="title of usage storage section in Storage">Storage Usage</string>

    <plurals name="plural_number_contact_request_notification">
        <item context="Notification title to show the number of incoming contact request, contact request" quantity="one">%1$d pending contact request</item>
        <item context="Notification title to show the number of incoming contact request, contact requests" quantity="other">%1$d pending contact requests</item>
    </plurals>

    <string name="title_new_contact_request_notification" context="title of the notification for a new incoming contact request">New contact request</string>

    <string name="type_message_hint_with_title" context="Hint shown in the field to write a message in the chat screen (chat with customized title)">Write message to “%s”&#8230;</string>
    <string name="transfers_empty_new" context="message shown in the screen when there are not any active transfer">[B]No active[/B][A] Transfers[/A][B].[/B]</string>
    <string name="completed_transfers_empty_new" context="message shown in the screen when there are not any active transfer">[B]No completed[/B][A] Transfers[/A][B].[/B]</string>
    <string name="file_browser_empty_folder_new" context="Text that indicates that a folder is currently empty">[B]Empty[/B][A] Folder[/A][B].[/B]</string>

    <string name="type_message_hint_with_customized_title" context="Hint shown in the field to write a message in the chat screen (chat with customized title)">Write message to “%s”&#8230;</string>
    <string name="type_message_hint_with_default_title" context="Hint shown in the field to write a message in the chat screen (chat with default title)">Write message to %s&#8230;</string>

    <string name="settings_2fa" context="Title of setting Two-Factor Authentication">Two-Factor Authentication</string>
    <string name="setting_subtitle_2fa" context="Subtitle of setting Two-Factor Authentication when the preference is disabled">Two-Factor Authentication is a second layer of security for your account.</string>
    <string name="title_2fa" context="Title of the screen Two-Factor Authentication">Why do you need two-factor authentication?</string>
    <string name="two_factor_authentication_explain">Two-factor authentication is a second layer of security for your account. Which means that even if someone knows your password they cannot access it, without also having access to the six digit code only you have access to.</string>
    <string name="button_setup_2fa" context="Button that permits user begin with the process of enable Two-Factor Authentication">Begin Setup</string>
    <string name="explain_qr_seed_2fa_1" context="Text that explain how to do with Two-Factor Authentication QR">Scan or copy the seed to your Authenticator App.</string>
    <string name="explain_qr_seed_2fa_2" context="Text that explain how to do with Two-Factor Authentication seed">Be sure to backup this seed to a safe place in case you lose your device.</string>
    <string name="explain_confirm_2fa" context="Text that explain how to confirm Two-Factor Authentication">Please enter the 6-digit code generated by your Authenticator App.</string>
    <string name="general_verify" context="Text button">Verify</string>
    <string name="general_next" context="Text button">Next</string>
    <string name="qr_seed_text_error" context="Text of the alert dialog to inform the user when an error occurs when try to enable seed or QR of Two-Factor Authentication">An error occurred generating the seed or QR code, please try again.</string>
    <string name="title_2fa_enabled" context="Title of the screen shown when the user enabled correctly Two-Factor Authentication">Two-Factor Authentication Enabled</string>
    <string name="description_2fa_enabled" context="Description of the screen shown when the user enabled correctly Two-Factor Authentication">Next time you login to your account you will be asked to enter a 6-digit code provided by your Authenticator App.</string>
    <string name="recommendation_2fa_enabled">If you lose access to your account after enabling 2FA and you have not backed up your Recovery Key, MEGA can\'t help you gain access to it again.\n<b>Backup your Recovery Key</b></string>
    <string name="pin_error_2fa" context="Error shown when a user tries to enable Two-Factor Authentication and introduce an invalid code">Invalid code</string>
    <string name="lost_your_authenticator_device" context="Title of screen Lost authenticator decive">Lost your Authenticator device?</string>
    <string name="login_verification" context="Title of screen Login verification with Two-Factor Authentication">Login Verification</string>
    <string name="change_password_verification" context="Title of screen Change password verification with Two-Factor Authentication">Two-Factor Authentication\nChange password</string>
    <string name="cancel_account_verification" context="Title of screen Cancel account verification with Two-Factor Authentication">Two-Factor Authentication\nCancel account</string>
    <string name="change_mail_verification" context="Title of screen Change mail verification with Two-Factor Authentication">Two-Factor Authentication\nChange email</string>
    <string name="disable_2fa_verification" context="Title of screen Disable Two-Factor Authentication">Disable Two-Factor Authentication</string>
    <string name="title_lost_authenticator_device" context="Title of screen Lost authenticator decive">Lost your Authenticator device?</string>
    <string name="error_disable_2fa" context="When the user tries to disable Two-Factor Authentication and some error ocurr in the process">An error occurred trying to disable Two-Factor Authentication. Please try again.</string>
    <string name="error_enable_2fa" context="When the user tries to enable Two-Factor Authentication and some error ocurr in the process">An error occurred trying to enable Two-Factor Authentication. Please try again.</string>
    <string name="title_enable_2fa" context="Title of the dialog shown when a new account is created to suggest user enable Two-Factor Authentication">Enable Two-Factor Authentication</string>
    <string name="label_2fa_disabled" context="Label shown when it disables the Two-Factor Authentication">Two-Factor Authentication Disabled</string>
    <string name="open_app_button" context="Text of the button which action is to show the authentication apps">Open in</string>
    <string name="intent_not_available_2fa" context="message when trying to open a link that contains the seed to enable Two-Factor Authentication but there isn’t any app that open it">There isn’t any available app to enable Two-Factor Authentication on your device</string>
    <string name="general_close" context="Text button">Close</string>

    <string name="backup_rk_2fa_end" context="Label shown when Two-Factor Authentication has been enabled to alert user that has to back up his Recovery Key before finish the process">Export your Recovery Key to finish</string>
    <string name="no_authentication_apps_title" context="Title of dialog shown when it tries to open an authentication app and there is no installed">Authenticator App</string>
    <string name="open_play_store_2fa" context="Message shown to ask user if wants to open Google Play to install some authenticator app">Would you want to open Google Play to install an Authenticator App?</string>
    <string name="play_store_label" context="Label Play Store">Play Store</string>
    <string name="text_2fa_help" context="Text shown in an alert explaining how to continue to enable Two-Factor Authentication">You need an authenticator app to enable 2FA on MEGA. You can download and install the Google Authenticator, Duo Mobile, Authy or Microsoft Authenticator app for your phone or tablet.</string>


    <string name="number_correctly_imported_from_chat" context="success message when importing multiple files from">%d files shared successfully</string>
    <string name="number_no_imported_from_chat" context="error message when importing multiple files from chat">%d files were not shared</string>
    <string name="preview_content" context="button’s text to open a full screen image">Preview Content</string>

    <string name="no_network_connection_on_play_file" context="message shown when the user clicks on media file chat message, there is no network connection and the file is not been downloaded">The streaming can not be executed and the file has not been downloaded</string>
    <string name="error_fail_to_open_file_no_network" context="message shown when the user open a file, there is no network connection and the file is not been downloaded">We were not able to open the file due to no network connection.</string>
    <string name="file_already_exists" context="message when trying to save for offline a file that already exists">File already exists in Saved for Offline</string>

    <plurals name="error_forwarding_messages">
        <item context="Error message if forwarding a message failed, one message" quantity="one">Message not forwarded</item>
        <item context="Error message if forwarding a message failed, many messages" quantity="other">Messages not forwarded</item>
    </plurals>

    <string name="title_confirmation_disable_rich_links" context="Title of the dialog to disable the rich links previews on chat">Rich URL Previews</string>
    <string name="text_confirmation_disable_rich_links" context="Text of the dialog to disable the rich links previews on chat">You are disabling rich URL previews permanently. You can re-enable rich URL previews in your settings. Do you want to proceed?</string>

    <string name="call_missed_messages" context="Message shown when a call ends.">[A]Missed call[/A]</string>
    <string name="call_rejected_messages" context="Message shown when a call ends.">[A]Call was rejected[/A]</string>
    <string name="call_cancelled_messages" context="Message shown when a call ends.">[A]Call was cancelled[/A]</string>
    <string name="call_failed_messages" context="Message shown when a call ends.">[A]Call failed[/A]</string>
    <string name="call_not_answered_messages" context="Message shown when a call ends.">[A]Call was not answered[/A]</string>

    <string name="contact_email" context="Indicates that can type a contact email">Contact’s email</string>
    <string name="contact_not_added" context="When it tries to add a contact in a list an is already added">You have already added this contact.</string>

    <string name="error_message_invalid_format" context="Content of a normal message that cannot be recognized">Invalid message format</string>
    <string name="error_message_invalid_signature" context="Content of a normal message that cannot be recognized">Invalid message signature</string>

    <string name="error_streaming" context="When the user tries to reproduce a file through streaming and ocurred an error creating it">An error occurred trying to create the stream</string>

    <string name="context_restore" context="Menu option to restore an item from the Rubbish bin">Restore</string>

    <string name="context_correctly_node_restored" context="success message when a node was restore from Rubbish bin">Restored to %s</string>
    <string name="context_no_restored" context="error message when a node was restore from Rubbish bin">Error. Not restored</string>

    <string name="context_send_message" context="menu item from contact section to send a message to a contact">Send Message</string>

    <plurals name="plural_contact_sent_to_chats">
        <item context="Message shown when a contact is successfully sent to several chats, one contact" quantity="one">Contact sent to chats successfully</item>
        <item context="Message shown when a contact is successfully sent to several chats, more contacts" quantity="other">Contacts sent to chats successfully</item>
    </plurals>

    <string name="error_MEGAdrop_not_supported" context="Error message on opening a MEGAdrop folder link">MEGAdrop folders are not supported yet</string>

    <string name="pre_overquota_alert_text" context="Pre overquota error dialog when trying to copy or import a file">This action cannot be completed as it would take you over your current storage limit. Would you like to upgrade your account?</string>

    <string name="archived_chats_title_section" context="Title of the section Archived chats">Archived chats</string>

    <string name="archived_chats_show_option" context="Text of the option to show the arhived chat, it shows the number of archived chats">Archived chats (%d)</string>

    <string name="archive_chat_option" context="Title of the option on the chat list to archive a chat">Archive Chat</string>
    <string name="unarchive_chat_option" context="Title of the option on the chat list to unarchive a chat">Unarchive Chat</string>

    <string name="general_archive" context="Confirmation button of the dialog to archive a chat">Archive</string>
    <string name="general_unarchive" context="Confirmation button of the dialog to unarchive a chat">Unarchive</string>

    <string name="success_archive_chat" context="Message shown when a chat is successfully archived, it shows the name of the chat">%s chat was archived.</string>
    <string name="error_archive_chat" context="Error message shown when a chat has not be archived, it shows the name of the chat">Error. %s chat was not archived.</string>

    <string name="success_unarchive_chat" context="Message shown when a chat is successfully unarchived, it shows the name of the chat">%s chat was unarchived.</string>
    <string name="error_unarchive_chat" context="Error message shown when a chat has not be unarchived, it shows the name of the chat">Error. %s chat was not able to be unarchived.</string>

    <string name="archived_chats_empty" context="Message shown when the user has no archived chats">[A]No[/A] [B]Archived Chats[/B]</string>

    <string name="inactive_chat" context="Subtitle of chat screen when the chat is inactive">Inactive chat</string>
    <string name="archived_chat" context="Subtitle of chat screen when the chat is archived">Archived chat</string>

    <string name="number_incorrectly_restored_from_rubbish" context="error message when restoring several nodes from rubbish">%d items were not restored successfully</string>
    <string name="number_correctly_restored_from_rubbish" context="success message when restoring several nodes from rubbish">%d items restored successfully</string>

    <string name="join_call_layout" context="Title of the layout to join a group call from the chat screen">Tap to join the call</string>

    <string name="invite_contacts" context="Label shown when the user wants to add contacts into his MEGA account">Invite contacts</string>
    <string name="share_with" cotext="Label shown when the user wants to share something with other contacts">Share with</string>
    <string name="contacts_list_empty_text_loading_share" context="Message shown while the contact list from the device and from MEGA is being read and then shown to the user">Loading contacts&#8230;</string>
    <string name="title_new_group" context="Title of the screen New Group">New Group</string>
    <string name="subtitle_new_group" context="Subtitle of the screen New Group">Type group name</string>
    <string name="hint_type_group" context="Hint of edittext shown when it is creating a new group to guide user to type the name of the group">Name your group</string>
    <string name="confirmation_delete_contact" context="Text of the confirm dialog shown when it wants to remove a contact from a chat">Remove %s from this chat?</string>

    <string name="settings_file_management_file_versions_title" context="Settings preference title to show file versions info of the account">File versions</string>
    <string name="settings_file_management_file_versions_subtitle" context="Settings preference subtitle to show file versions info of the account">%1$d file versions, taking a total of %2$s</string>

    <string name="settings_file_management_category" context="Title of the section File management on Settings section">File Management</string>

    <string name="settings_file_management_delete_versions" context="Option in Settings to delete all the versions of the account">Delete all older versions of my files</string>
    <string name="settings_file_management_subtitle_delete_versions" context="subtitle of the option in Settings to delete all the versions of the account">All current files will remain. Only historic versions of your files will be deleted.</string>

    <string name="text_confirmation_dialog_delete_versions" context="Text of the dialog to delete all the file versions of the account">You are about to delete the version histories of all files. Any file version shared to you from a contact will need to be deleted by them.\n\nPlease note that the current files will not be deleted.</string>

    <string name="success_delete_versions" context="success message when deleting all the versions of the account">File versions deleted successfully</string>
    <string name="error_delete_versions" context="error message when deleting all the versions of the account">An error occurred while trying to delete all previous versions of your files, please try again later.</string>

    <string name="settings_enable_file_versioning_title" context="Title of the option to enable or disable file versioning on Settings section">File Versioning</string>
    <string name="settings_enable_file_versioning_subtitle" context="Subtitle of the option to enable or disable file versioning on Settings section">Enable or disable file versioning for your entire account.\nDisabling file versioning does not prevent your contacts from creating new versions in shared folders.</string>
    <string name="choose_chat" context="section title to select a chat to send a file">Choose chat</string>

    <string name="type_mail" context="Hint shown to guide user on activity add contacts">Tap, enter name or email</string>

    <string name="confirmation_invite_contact" context="Text of the confirm dialog shown when it wants to add a contact from a QR scaned">Add %s to your contacts?</string>
    <string name="confirmation_not_invite_contact" context="Text of the confirm dialog shown when it wants to add a contact from a QR scaned and is already added before">You have already added the contact %s.</string>
    <string name="confirmation_invite_contact_already_added" context="Text of the confirm dialog shown when it wants to add a contact from a QR scaned and is already added before">You have already added the contact %s.</string>
    <string name="confirmation_share_contact" context="Text of the confirm dialog shown when it wants to add a contact from a QR scaned">Share with %s?</string>
    <string name="new_group_chat_label" context="Text button for init a group chat">New group chat</string>
    <string name="send_contacts" context="Label shown when the user wants to add contacts into a chat conversation">Send contacts</string>

    <string name="title_alert_logged_out" context="Title of the alert when the account have been logged out from another client">Logged out</string>
    <string name="account_confirmed" context="Text shown to indicate user that his account has already been confirmed">Your account has been activated. Please log in.</string>
    <string name="confirm_account" context="Text shown to indicate user that his account should be confirmed typing his password">Please enter your password to confirm your account</string>

    <string name="error_own_email_as_contact" context="Error shown if a user tries to add their own email address as a contact">There’s no need to add your own email address</string>

    <string name="invalid_code" context="Error shown when a user tries to enable Two-Factor Authentication and introduce an invalid code">Invalid code</string>

    <string name="text_almost_full_warning" context="Text of the dialog shown when the storage of a FREE account is almost full">Cloud Drive is almost full. Upgrade to Pro and get up to %1$s of storage and %2$s of transfer quota.</string>
    <string name="text_almost_full_warning_pro_account" context="Text of the dialog shown when the storage of a PRO I or II account is almost full">Cloud Drive is almost full. Upgrade now and get up to %1$s of storage and %2$s of transfer quota.</string>
    <string name="text_almost_full_warning_pro3_account" context="Text of the dialog shown when the storage of a PRO III account is almost full">Cloud Drive is almost full. If you need more storage please contact MEGA support to get a custom plan.</string>
    <string name="text_storage_full_warning" context="Text of the dialog shown when the storage of a FREE account is full">Cloud Drive is full. Upgrade to Pro and get up to %1$s of storage and %2$s of transfer quota.</string>
    <string name="text_storage_full_warning_pro_account" context="Text of the dialog shown when the storage of a PRO I or II account is full">Cloud Drive is full. Upgrade now and get up to %1$s of storage and %2$s of transfer quota.</string>
    <string name="text_storage_full_warning_pro3_account" context="Text of the dialog shown when the storage of a PRO III account is full">Cloud Drive is full. If you need more storage please contact MEGA support to get a custom plan.</string>
    <string name="button_plans_almost_full_warning" context="Button of the dialog shown when the storage is almost full to see the available PRO plans">See plans</string>
    <string name="button_custom_almost_full_warning" context="Button of the dialog shown when the storage is almost full to custom a plan">Custom plan</string>
    <string name="button_bonus_almost_full_warning" context="Button of the dialog shown when the storage is almost full to get bonus">Get Bonus</string>

    <string name="title_mail_upgrade_plan" context="Mail title to upgrade to a custom plan">Upgrade to a custom plan</string>
    <string name="subject_mail_upgrade_plan" context="Mail subject to upgrade to a custom plan">Ask us how you can upgrade to a custom plan:</string>

    <string name="word_me" context="Used in chat list screen to indicate in a chat list item that the message was sent by me, followed by the message">Me:</string>

    <string name="call_button" context="Title of the button in the contact info screen to start an audio call">Call</string>
    <string name="message_button" context="Title of the button in the contact info screen to send a message">Message</string>
    <string name="video_button" context="Title of the button in the contact info screen to start a video call">Video</string>

    <string name="title_chat_explorer" context="Title of chat explorer to send a link or file to a chat">Send to&#8230;</string>
    <string name="title_cloud_explorer" context="Title of cloud explorer to upload a link or file">Upload to&#8230;</string>

    <string name="contact_info_button_more" context="More button in contact info page">More</string>

    <plurals name="plural_select_file">
        <item context="one file" quantity="one">Choose File</item>
        <item context="Section title to select a file to perform an action, more files" quantity="other">Choose Files</item>
    </plurals>

    <string name="title_confirm_send_invitation" context="Title of confirmation dialog of sending invitation to a contact">Invite %1$s?</string>

    <string name="title_share_folder_explorer" context="Title of shared folder explorer to choose a folder to perform an action">Choose folder</string>

    <string name="login_warning_abort_transfers" context="Popup message shown if an user try to login while there is still living transfer">All transfers will be cancelled, do you want to log in?</string>
    <string name="logout_warning_abort_transfers" context="Popup message shown if an user try to login while there is still living transfer">All transfers will be cancelled, do you want to log out?</string>

    <string name="subtitle_read_only_permissions" context="Label to explain the read only participant permission in the options panel of the group info screen">Read only</string>

    <string name="used_space" context="Label shown the total space and the used space in an account">[A]%1$s [/A][B]of %2$s used[/B]</string>

    <string name="staging_api_url_title" context="title of the alert dialog when the user is changing the API URL to staging">Change to a test server?</string>
    <string name="staging_api_url_text" context="Text of the alert dialog when the user is changing the API URL to staging">Are you sure you want to change to a test server? Your account may suffer irrecoverable problems.</string>

    <string name="title_confirmation_open_camera_on_chat" context="Title of the confirmation dialog to open the camera app and lose the relay of the local camera on the in progress call">Open camera?</string>
    <string name="confirmation_open_camera_on_chat" context="Text of the confirmation dialog to open the camera app and lose the relay of the local camera on the in progress call">If you open the camera, your video transmission will be paused in the current call.</string>

    <string name="notification_chat_undefined_title" context="Title of the notification when there is unknown activity on the Chat">Chat activity</string>
    <string name="notification_chat_undefined_content" context="Content of the notification when there is unknown activity on the Chat">You may have new messages</string>
    <string name="retrieving_message_title" context="When app is retrieving push message">Retrieving message</string>

    <string name="settings_rb_scheduler_enable_title" context="Title of Rubbish bin scheduler option in settings to enable or disable the functionality">Rubbish Bin Clearing Scheduler</string>
    <string name="settings_rb_scheduler_enable_subtitle" context="Subtitle of Rubbish bin scheduler option in settings to enable or disable the functionality in free accounts">The Rubbish Bin is cleared for you automatically.</string>

    <string name="settings_rb_scheduler_enable_period_PRO" context="Title of Rubbish bin scheduler option in settings to enable or disable the functionality in PRO accounts">The minimum period is 7 days.</string>
    <string name="settings_rb_scheduler_enable_period_FREE" context="Title of Rubbish bin scheduler option in settings to enable or disable the functionality in PRO accounts">The minimum period is 7 days and your maximum period is 30 days.</string>
    <string name="settings_compression_queue_subtitle" context="Sub title of compression queue notification option in settings indicating the size limits. Please keep the placeholders because are to show the size limits including units in runtime. For example: The minimum size is 100MB and the maximum size is 1000MB.">The minimum size is %1$s and the maximum size is %2$s.</string>

    <string name="settings_rb_scheduler_select_days_title" context="Title of Rubbish bin scheduler option in settings to set up the number of days of the rubbish bin scheduler">Remove files older than</string>
    <string name="settings_rb_scheduler_select_days_subtitle" context="Time in days (plural). The placeholder is for the time value, please adjust the position based on linguistics">%d days</string>
	<string name="settings_video_compression_queue_size_popup_title" context="Title of popup that userd to set compression queue size (in MB) in settings">Notify me when size is larger than</string>

    <string name="settings_video_compression_queue_size_title" context="Title of compression queue size option in settings">If videos to compress are larger than</string>

    <string name="settings_rb_scheduler_alert_disabling" context="Text of the alert when a FREE user tries to disable the RB scheduler">To disable the Rubbish Bin Clearing Scheduler or set a longer retention period, you need to subscribe to a PRO plan.</string>

    <string name="hint_days" context="Hint of the field to write the days of the rubbish bin scheduler">days</string>
    <string name="get_chat_link_option" context="Title of the option to generate a public chat link">Get chat link</string>
    <string name="manage_chat_link_option" context="Title of the option to manage a public chat link">Manage chat link</string>

    <string name="make_chat_private_option" context="Title of the option to make a public chat private">Enable Encrypted Key Rotation</string>
    <string name="private_chat" context="Title of the view to inform that a chat is private">Encrypted Key Rotation enabled</string>
    <string name="make_chat_private_option_text" context="Text of the dialog to change a public chat to private (enable encrypted key rotation)">Key rotation is slightly more secure, but does not allow you to create a chat link and new participants will not see past messages.</string>
    <string name="make_chat_private_not_available_text" context="Text of the option to change a public chat to private (enable encrypted key rotation)">Key rotation is disabled for conversations with more than 100 participants.</string>
    <string name="warning_make_chat_private" context="Warning show to the user when tries to make private a public chat and the chat has more than 100 participants">Unable to convert this chat to private because the participants limit has been exceeded.</string>

    <string name="message_created_chat_link" context="Text shown when a moderator of a chat create a chat link. Please keep the placeholder because is to show the moderator’s name in runtime.">[A]%1$s[/A][B] created a chat link.[/B]</string>
    <string name="message_deleted_chat_link" context="Text shown when a moderator of a chat delete a chat link. Please keep the placeholder because is to show the moderator’s name in runtime.">[A]%1$s[/A][B] removed the chat link.[/B]</string>

    <string name="action_delete_link" context="Title of the option to delete a chat link">Delete chat link</string>

    <string name="title_alert_chat_link_error" context="Title of the alert when a chat link is invalid">Chat link</string>
    <string name="confirmation_close_sessions_text" context="Text of the dialog to confirm after closing all other sessions">This will log you out on all other active sessions except the current one.</string>
    <string name="confirmation_close_sessions_title" context="Title of the dialog to confirm after closing all other sessions">Do you want to close all other sessions?</string>

    <string name="number_of_participants" context="Subtitle chat screen for groups with permissions and not archived, Plural of participant. 2 participants">%d participants</string>

    <string name="action_join" context="Label of the button to join a chat by a chat link">Join</string>

    <string name="observers_chat_label" context="Label for observers of a group chat">Observers</string>

    <string name="error_chat_link" context="Message on the title of the chat screen if there were any error loading the chat link">Error loading the chat link.</string>

    <string name="error_chat_link_init_error" context="Message on the title of the chat screen if there were any error loading the chat link without logging">Error initialising chat when loading the chat link.</string>

    <string name="alert_already_participant_chat_link" context="Message on the alert to preview a chat link if the user is already a participant">You are already participating in this chat.</string>

    <string name="alert_invalid_preview" context="Message on the alert to close a chat preview if the link is invalid">This chat preview is no longer available. If you leave the preview, you won’t be able to reopen it.</string>

    <string name="message_set_chat_private" context="Text shown when a moderator changes the chat to private. Please keep the placeholder because is to show the moderator’s name in runtime.">[A]%1$s[/A][B] enabled encrypted key rotation.[/B]</string>

    <string name="invalid_chat_link" context="error message shown when a chat link is invalid">This conversation is no longer available</string>
    <string name="invalid_chat_link_args" context="error message shown when a chat link is not well formed">Invalid chat link</string>

    <string name="ekr_label" context="When it is creating a new group chat, this option permits to establish it private or public">Encrypted Key Rotation</string>
    <string name="ekr_explanation" context="Text of the dialog to change a public chat to private (enable encrypted key rotation)">Key rotation is slightly more secure, but does not allow you to create a chat link and new participants will not see past messages.</string>

    <string name="subtitle_chat_message_enabled_ERK" context="Text of the dialog to change a public chat to private (enable encrypted key rotation)">Key rotation is slightly more secure, but does not allow you to create a chat link and new participants will not see past messages.</string>
    <string name="action_open_chat_link" context="Menu item">Open chat link</string>

    <string name="invite_not_sent_already_sent" context="Message shown when a contact request has not been sent because the invitation has been sent before">The invitation to contact %s has been sent before and can be consulted in the Sent Requests tab.</string>

    <string name="save_qr_cloud_drive" context="Label shown to indicate the QR is saving in Cloud Drive">Saving %s in Cloud Drive&#8230;</string>

    <string name="general_folders" context="General label for folders">Folders</string>
    <string name="general_files" context="General label for files">Files</string>
    <string name="general_save_to_device" context="Item menu option upon right click on one or multiple files">Save to device</string>

    <string name="title_upload_explorer" context="Title of cloud explorer to upload a file">Upload to MEGA</string>
    <string name="choose_destionation" context="Label choose destination">Choose destination</string>
    <string name="general_show_more" context="Label that indicates show more items">Show More</string>
    <string name="general_show_less" context="Label that indicates show less items">Show Less</string>

    <string name="notification_new_contact_request" context="Subtitle of the historic notification for a new contact request">[A]%s [/A][B]sent you a contact request.[/B]</string>
    <string name="notification_new_contact" context="Subtitle of the historic notification for a new contact">[A]%s [/A][B]is now a contact.[/B]</string>
    <string name="notification_new_shared_folder" context="Subtitle of the historic notification for a new shared folder">[B]New shared folder from [/B][A]%s.[/A]</string>

    <string name="notification_reminder_contact_request" context="Subtitle of the historic notification for a reminder new contact request">[A]Reminder: [/A][B]%s [/B][C]sent you a contact request.[/C]</string>

    <string name="title_contact_request_notification_cancelled" context="Title of the historic notification for a contact request cancelled">Contact request cancelled</string>
    <string name="subtitle_contact_request_notification_cancelled" context="Subtitle of the historic notification for contact request cancelled">[A]%s [/A][B]cancelled the contact request.[/B]</string>

    <string name="title_contact_notification_deleted" context="Title of the historic notification when an user deletes you as contact">Contact deleted</string>
    <string name="subtitle_contact_notification_deleted" context="Subtitle of the historic notification when an user deletes you as contact">[A]%s [/A][B]deleted you as a contact.[/B]</string>

    <string name="title_contact_notification_blocked" context="Title of the historic notification when an user blocks you as contact">Contact blocked</string>
    <string name="subtitle_contact_notification_blocked" context="Subtitle of the historic notification when an user blocks you as contact">[A]%s [/A][B]blocked you as a contact.[/B]</string>

    <string name="section_notification_with_unread" context="Item of the navigation title for the notification section when there is any unread">Notifications [A](%1$d)[/A]</string>
    <string name="section_notification_user_with_nickname" context="Text shown in the notifications section. When a contact has nickname, nickname (email) will be shown">[A]%1$s (%2$s)[/A]</string>

    <string name="title_account_notification_deleted" context="Title of the historic notification for an account deleted">Account deleted</string>
    <string name="subtitle_account_notification_deleted" context="Subtitle of the historic notification for an account deleted">[B]The account [/B][A]%s[/A][B] has been deleted.[/B]</string>

    <string name="subtitle_file_takedown_notification" context="Subtitle of file takedown historic notification">[A]Your publicly shared file [/A][B]%s[/B][C] has been taken down.[/C]</string>
    <string name="subtitle_folder_takedown_notification" context="Subtitle of folder takedown historic notification">[A]Your publicly shared folder [/A][B]%s[/B][C] has been taken down.[/C]</string>

    <string name="message_file_takedown_pop_out_notification" context="Popup notification text on mouse-over of taken down file.">This file has been the subject of a takedown notice.</string>
    <string name="message_folder_takedown_pop_out_notification" context="Popup notification text on mouse-over taken down folder.">This folder has been the subject of a takedown notice.</string>
    <string name="dispute_takendown_file" context="option to dispute taken down file or folder">Dispute Takedown</string>
    <string name="error_download_takendown_node" context="Error shown when download a file that has violated ToS/AUP.">Not accessible due to ToS/AUP violation</string>
    <plurals name="alert_taken_down_files">
        <item context="Alert shown when one file was not downloaded due to ToS/AUP violation, Singular of taken down file. 1 file" quantity="one">%d file was not downloaded due to ToS/AUP violation.</item>
        <item context="Alert shown when some files were not downloaded due to ToS/AUP violation, Plural of taken down files. 2 files" quantity="other">%d files were not downloaded due to ToS/AUP violation.</item>
    </plurals>

    <string name="subtitle_file_takedown_reinstated_notification" context="Subtitle of a file takedown reinstated historic notification">[A]Your publicly shared file [/A][B]%s[/B][C] has been reinstated.[/C]</string>
    <string name="subtitle_folder_takedown_reinstated_notification" context="Subtitle of a folder takedown reinstated historic notification">[A]Your publicly shared folder [/A][B]%s[/B][C] has been reinstated.[/C]</string>

    <string name="title_outgoing_contact_request" context="Title of the historic notification for outgoing contact requests">Sent request</string>
    <string name="title_incoming_contact_request" context="Title of the historic notification for incoming contact requests">Received request</string>

    <string name="subtitle_outgoing_contact_request_denied" context="Subtitle of the historic notification for contact request denied">[A]%s [/A][B]denied your contact request.[/B]</string>
    <string name="subtitle_outgoing_contact_request_accepted" context="Subtitle of the historic notification for contact request accepted">[A]%s [/A][B]accepted your contact request.[/B]</string>

    <string name="notification_deleted_shared_folder" context="Subtitle of the historic notification for deleted shared folders (one or many)">[B]Access to folders shared by [/B][A]%s[/A][B] were removed.[/B]</string>
    <string name="notification_left_shared_folder" context="Subtitle of the historic notification when a contact leaves a shared folder">[A]%s[/A][B] has left a shared folder.[/B]</string>
    <string name="notification_left_shared_folder_with_name" context="Subtitle of the historic notification when a contact leaves a shared folder and the name of the folder is known">[A]%1$s[/A][B] has left the shared folder [/B][A]%2$s.[/A]</string>

    <string name="subtitle_incoming_contact_request_ignored" context="Subtitle of the historic notification for incoming contact request ignored">[B]Contact request from [/B][A]%s [/A][B]was ignored[/B]</string>
    <string name="subtitle_incoming_contact_request_accepted" context="Subtitle of the historic notification for incoming contact request accepted">[B]Contact request from [/B][A]%s [/A][B]was accepted[/B]</string>
    <string name="subtitle_incoming_contact_request_denied" context="Subtitle of the historic notification for incoming contact request declined">[B]Contact request from [/B][A]%s [/A][B]was declined[/B]</string>

    <string name="type_of_my_account" context="Subtitle of the Upgrade account section">Your current account is [A]%s[/A]</string>
    <string name="footnote_achievements" context="Footnote to clarify the storage space is subject to the achievement program">Subject to your participation in our achievements program.</string>
    <string name="select_payment_method" context="after choosing one PRO plan, the user have to choose the payment method: credit card, fortumo, etc">Select payment method</string>

    <string name="billing_period_title" context="title of billing period">Billing period</string>
    <string name="billed_one_off_month" context="Option of one-off (month) billing. Placeholder: purchase price.">[A]One-off (month)[/A] %s</string>
    <string name="billed_one_off_year" context="Option of one-off (year) billing. Placeholder: purchase price.">[A]One-off (year)[/A] %s</string>
    <string name="billed_monthly_text" context="Option of monthly billing period. Placeholder: purchase price">[A]Monthly[/A] %s/month</string>
    <string name="billed_yearly_text" context="Option of yearly billing period. Placeholder: purchase price">[A]Yearly[/A] %s/year</string>
    <string name="button_cancel" context="dialog option cancel in alert dialog">Cancel</string>
    <string name="button_continue" context="dialog option continue in alert dialog">Continue</string>

    <string name="payment_method_google_wallet" context="one of the payment methods">[A]Google Pay[/A] (subscription)</string>
    <string name="payment_method_credit_card" context="one of the payment methods">[A]Credit Card[/A] (subscription)</string>
    <string name="payment_method_fortumo" context="one of the payment methods">[A]Mobile Carrier[/A] (one-off)</string>
    <string name="payment_method_centili" context="one of the payment methods">[A]Mobile Carrier[/A] (one-off)</string>

    <string name="new_label_notification_item" context="Capital letters. Text of the label of a new historic notifications">NEW</string>
    <string name="label_custom_plan" context="When user is on PRO 3 plan, we will display an extra label to notify user that they can still contact support to have a customised plan.">To upgrade your current subscription, please contact support for a [A]custom plan[/A].</string>

    <string name="context_new_file_name_hint" context="Input field description in the create file dialog.">file name</string>
    <string name="option_enable_last_green_chat" context="Option in Settings section to enable the last active connection in chat">Show Last seen&#8230;</string>
    <string name="subtitle_option_enable_last_green_chat" context="Subtitle of the option in Settings section to enable the last active connection in chat">Allow your contacts to see the last time you were active on MEGA.</string>

    <string name="title_out_of_space" context="title of notification when device is out of storage during camera upload">Not enough storage space</string>
    <string name="message_out_of_space" context="message will be shown when there is not enough space to perform camera upload.">Not enough storage space to perform video compression.</string>
    <string name="title_compression_size_over_limit" context="the title of the notification that displays when compression larger than setting">Video compression size is too large</string>
    <string name="message_compression_size_over_limit" context="the content message of the notification that displays when compression larger than setting, placeholder: size in MB">The total size of the videos to compress exceeds %s, please put your device on charge to continue.</string>
    <string name="message_keep_device_name" context="Message displayed when the user changes the ‘Keep file names as in the device’ setting">This setting will take effect the next time Camera Uploads runs</string>
    <string name="message_compress_video" context="Notification message when compressing video to show the compressed percentage. Please, keep the placeholder because it is for adding the percentage value at runtime.">%s has been compressed</string>
    <string name="title_compress_video" context="notification title when compressing video">Compressing Videos %1$d/%2$d</string>
    <string name="error_invalid_folder_selected" context="error message pops up when user selected an invalid folder for camera upload">Invalid folder selected</string>

    <plurals name="num_files_with_parameter">
        <item context="on the section notifications indicates the number of files added to a shared folder, Singular of file. 1 file" quantity="one">%d file</item>
        <item context="on the section notifications indicates the number of files added to a shared folder, Plural of file. 2 files" quantity="other">%d files</item>
    </plurals>

    <plurals name="num_folders_with_parameter">
        <item context="on the section notifications indicates the number of folder added to a shared folder, Singular of folder/directory. 1 folder" quantity="one">%d folder</item>
        <item context="on the section notifications indicates the number of folder added to a shared folder, Plural of folder/directory. 2 folders" quantity="other">%d folders</item>
    </plurals>

    <string name="subtitle_notification_added_folders_and_files" context="Subtitle of the historic notification for new additions inside an existing shared folder. Placeholders are: email who added the folders or files, number of folders added, number of files added">[A]%1$s[/A][B] added %2$s and %3$s[/B]</string>

    <plurals name="subtitle_notification_added_files">
        <item context="Subtitle of the historic notification for new additions inside an existing shared folder, Singular of file. 1 file" quantity="one">[A]%1$s [/A][B]added %2$d file.[/B]</item>
        <item context="Subtitle of the historic notification for new additions inside an existing shared folder, Plural of file. 2 files" quantity="other">[A]%1$s [/A][B]added %2$d files.[/B]</item>
    </plurals>

    <plurals name="subtitle_notification_deleted_items">
        <item context="Subtitle of the historic notification for deletions inside an existing shared folder, Singular of item. 1 item" quantity="one">[A]%1$s [/A][B]deleted %2$d item.[/B]</item>
        <item context="Subtitle of the historic notification for deletions inside an existing shared folder, Plural of item. 2 items" quantity="other">[A]%1$s [/A][B]deleted %2$d items.[/B]</item>
    </plurals>

    <plurals name="subtitle_notification_added_folders">
        <item context="Subtitle of the historic notification for new additions inside an existing shared folder, Singular of folder. 1 folder" quantity="one">[A]%1$s [/A][B]added %2$d folder.[/B]</item>
        <item context="Subtitle of the historic notification for new additions inside an existing shared folder, Plural of folder. 2 folders" quantity="other">[A]%1$s [/A][B]added %2$d folders.[/B]</item>
    </plurals>

    <plurals name="subtitle_of_group_chat">
        <item context="Subtitle chat screen for groups with permissions and not archived, Singular of participant. 1 participant" quantity="one">%d participant</item>
        <item context="Subtitle chat screen for groups with permissions and not archived, Plural of participant. 2 participants" quantity="other">%d participants</item>
    </plurals>

    <string name="custom_subtitle_of_group_chat" context="">%1$s and %2$d more</string>

    <string name="message_error_set_title_get_link" context="Error when the user tries to get a public chat link for a chat with the default title">Before you can generate a link for this chat, you need to set a description:</string>

    <string name="chat_link_copied_clipboard" context="success alert when the user copy a chat link to the clipboard">Chat link copied to the clipboard</string>

    <string name="type_month" context="Label to show the price of each plan in the upgrade account section">[A]From[/A] %s / [A]month[/A] *</string>
    <string name="type_business_month" context="Label to show the price of business plan in the upgrade account section">[A]From[/A] %s per user/[A]month[/A] *</string>
    <string name="upgrade_comment" context="the meaning of the asterisk in monthly* and annually* payment">* Recurring subscription can be cancelled any time before the renewal date.</string>
    <string name="call_started_messages" context="Message shown when a call starts.">Call Started</string>

    <string name="ssl_error_dialog_title" context="Title of the dialog to inform about a SSL error">SSL key error</string>
    <string name="ssl_error_dialog_text" context="Text of the dialog to inform about a SSL error">MEGA is unable to connect securely through SSL. You might be on public Wi-Fi with additional requirements.</string>

    <string name="context_empty_notifications" context="Text of the empty screen for the notifications section">[B]No [/B][A]Notifications[/A][B].[/B]</string>

    <string name="general_setup_mega" context="Permissions screen title">Setup MEGA</string>
    <string name="setup_mega_explanation" context="Permissions screen explanation">MEGA needs access to your photos, media and files so you are able to share them with friends, exchange encrypted messages and make secure calls.</string>
    <string name="allow_acces_media_title" cotext="Title of the screen asking permissions for files">Allow access to photos, media and files.</string>
    <string name="allow_acces_media_subtitle" context="Subtitle of the screen asking permissions for files">To share photos, media and files MEGA needs your permission.</string>
    <string name="allow_acces_camera_title" cotext="Title of the screen asking permissions for camera">Enable camera</string>
    <string name="allow_acces_camera_subtitle" context="Subtitle of the screen asking permissions for camera">Allow access to your camera to scan documents, take pictures and make video calls.</string>
    <string name="allow_acces_calls_title" cotext="Title of the screen asking permissions for microphone and write in log calls">Enable calls</string>
    <string name="allow_acces_contact_title" cotext="Title of the screen asking permissions for contacts">Enable Access to Your Address Book</string>
    <string name="allow_acces_contact_subtitle" context="Subtitle of the screen asking permissions for contacts">Easily discover contacts from your address book on MEGA.</string>
    <string name="allow_access_contact_explanation" context="Explanation under the subtitle of asking permissions for contacts to explain that MEGA will never use the address book data for any other purpose">MEGA will not use this data for any other purpose and will never interact with your contacts without your consent.</string>
    <string name="allow_acces_calls_subtitle_microphone" context="Subtitle of the screen asking permissions for microphone">Allow access to your microphone to make encrypted calls.</string>
    <string name="general_enable_access" context="General enable access">Allow Access</string>
    <string name="title_chat_shared_files_info" context="Title of the option on chat info screen to list all the files sent to the chat">Shared Files</string>

    <string name="error_message_already_sent" context="Error mesage when trying to remove an uploading attachment that has already finished">Attachment already sent</string>

    <string name="group_call_ended_message" context="Message shown when a group call ends.">[A]Group call ended[/A][C]. Duration: [/C]</string>
    <string name="call_ended_message" context="Message to indicate a call has ended and indicate the call duration.">[A]Call ended[/A][C]. Duration: [/C]</string>
    <plurals name="plural_call_ended_messages_hours">
        <item context="Message that shows the hours of a call when it ends, one hour" quantity="one">[B]%1$s hour[/B]</item>
        <item context="Message that shows the hours of a call when it ends, more hours" quantity="other">[B]%1$s hours[/B]</item>
    </plurals>
    <plurals name="plural_call_ended_messages_minutes">
        <item context="Message that shows the minutes of a call when it ends, one minute" quantity="one">[B]%1$s minute[/B]</item>
        <item context="Message that shows the minutes of a call when it ends, more minutes" quantity="other">[B]%1$s minutes[/B]</item>
    </plurals>
    <plurals name="plural_call_ended_messages_seconds">
        <item context="Message that shows the seconds of a call when it ends, one second" quantity="one">[B]%1$d second[/B]</item>
        <item context="Message that shows the seconds of a call when it ends, more seconds" quantity="other">[B]%1$d seconds[/B]</item>
    </plurals>
    <string name="call_ended_no_duration_message" context="Message to indicate a call has ended without indicate the call duration.">[A]Call ended[/A]</string>
    <string name="group_call_ended_no_duration_message" context="Message to indicate a group call has ended without indicate the call duration.">[A]Group call ended[/A]</string>

    <string name="last_seen_today" context="String that appears when we show the last activity of a contact, when the last activity was today. For example: Last seen today 11:34a.m.">[A]Last seen [/A]today %1$s</string>
    <string name="last_seen_long_time_ago" context="String that appears when we show the last activity of a contact, but it’s been a long time ago that we don’t see any activity from that user">[A]Last seen [/A]a long time ago</string>
    <string name="last_seen_general" context="String that appears when we show the last activity of a contact, when the last activity was before today. For example: Last seen March 14th,2018 11:34a.m.">[A]Last seen [/A]%1$s %2$s</string>

    <string name="label_today" context="label today">Today</string>
    <string name="label_yesterday" context="label yesterday">Yesterday</string>
    <string name="label_tomorrow" context="label tomorrow">Tomorrow</string>

    <string name="context_empty_shared_files" context="Text of the empty screen for the chat shared files">[B]No [/B][A]Shared Files[/A][B].[/B]</string>

    <string name="contact_joined_the_call" context="Text to indicate that a contact has joined a group call">%1$s joined the call</string>
    <string name="contact_left_the_call" context="Text to indicate that a contact has left a group call">%1$s left the call</string>

    <string name="call_error_too_many_participants_start" context="Warning show when a call cannot start because there are too many participants in the group chat">You are not allowed to start a call because the participants limit has been exceeded.</string>
    <string name="call_error_too_many_participants" context="Message show when a call cannot be established because there are too many participants in the group call">You are not allowed to join this call as it has reached the maximum number of participants.</string>
    <string name="call_error_too_many_participants_join" context="Message show when a call cannot be established because there are too many participants in the group">You are not allowed to join this call as the group has reached the maximum number of participants in the chat.</string>
    <string name="call_error_too_many_video" context="Message show when a user cannot activate the video in a group call because the max number of videos has been reached">You are not allowed to enable video as this call has reached the maximum number of participants using video.</string>
    <string name="call_error_call_on_hold" context="Message show when a user cannot put the call on hold">You are not allowed to put the call on hold.</string>

    <string name="error_open_file_with" context="Error message shown when a file cannot be opened by other app using the open with option menu">Error. The file cannot be opened.</string>
    <string name="incoming_call_starting" context="Subtitle of the call screen when a incoming call is just starting">Incoming call&#8230;</string>
    <string name="outgoing_call_starting" context="Subtitle of the call screen when a outgoing call is just starting">Calling&#8230;</string>

    <string name="error_meta_message_invalid" context="Content of a invalid meta message">Message contains invalid metadata</string>

    <string name="title_activity_maps" context="Title of the activity that sends a location">Send Location</string>
    <string name="current_location_label" context="Label layout on maps activity that permits send current location">Send your current location</string>
    <string name="current_location_landscape_label" context="Label layout on maps activity that permits send current location. Placeholder is the current location">Send your current location: [A]%1$s[/A]</string>
    <string name="nearby_places_label" context="Label layout on maps activity indicating nearby places">Nearby places</string>
    <string name="explanation_send_location" context="Message shown in a dialog explaining the consequences of accesing the location">This location will be opened using a third party maps provider outside the end-to-end encrypted MEGA platform.</string>
    <string name="title_marker_maps" context="Title of the location marker set by the user">Send This Location</string>
    <string name="no_places_found" context="Label shown when after a maps search and no places were found">No places were found</string>
    <string name="gps_disabled" context="Title of the dialog shown when the location is disabled">The GPS is disabled</string>
    <string name="open_location_settings" context="Text of the dialog shown when the location is disabled for open location settings">Would you like to open the location settings?</string>

    <string name="second_row_info_item_shared_file_chat" context="Info shown in the subtitle of each row of the shared files to chat: sender name . date">%1$s . %2$s</string>

    <string name="on_permanently_denied" context="After the user ticketed ’Don’t ask again’ on permission request dialog and denied, tell the user, he/she can still grant MEGA the permission in system settings.">You still can grant MEGA permissions in your device’s settings</string>
    <string name="explanation_for_contacts_permission" context="Explain why MEGA needs the reading contacts permission when users deny to grant MEGA the permission.">If you allow MEGA to access your address book, you will be able to discover your contacts more easily. MEGA will not use this data for any other purpose and will never interact with your contacts without your consent.</string>

    <plurals name="messages_forwarded_success_plural" formatted="false">
        <item context="Confirmation message after forwarding one or several messages, version item" quantity="one">Message forwarded</item>
        <item context="Confirmation message after forwarding one or several messages, version items" quantity="other">Messages forwarded</item>
    </plurals>

    <string name="title_geolocation_message" context="Title of a chat message that contains geolocation info">Pinned Location</string>
    <string name="attachment_upload_panel_from_device" context="Text of the button to indicate an attachment upload from file system">From File System</string>

    <plurals name="num_files_not_send">
        <item context="Alert shown when a num of files have not been sent because of any error occurs, Singular of file. 1 file" quantity="one">%d file was not sent to %d chats</item>
        <item context="Alert shown when a num of files have not been sent because of any error occurs, Plural of file. 2 files" quantity="other">%d files were not sent to %d chats</item>
    </plurals>

    <plurals name="num_contacts_not_send">
        <item context="Alert shown when a num of contacts have not been sent because of any error occurs, Singular of file. 1 file" quantity="one">%d contact was not sent to %d chats</item>
        <item context="Alert shown when a num of contacts have not been sent because of any error occurs, Plural of file. 2 files" quantity="other">%d contacts were not sent to %d chats</item>
    </plurals>

    <plurals name="num_messages_not_send">
        <item context="Alert shown when a num of messages have not been sent because of any error occurs, Singular of file. 1 file" quantity="one">%d message was not sent to %d chats</item>
        <item context="Alert shown when a num of messages have not been sent because of any error occurs, Plural of file. 2 files" quantity="other">%d messages were not sent to %d chats</item>
    </plurals>

    <plurals name="quantity_of_local_contact">
        <item context="How many local contacts have been on MEGA, Singular of local contact. 1 contact" quantity="one">%d contact found on MEGA</item>
        <item context="How many local contacts have been on MEGA, Plural of local contact. 2 contacts" quantity="other">%d contacts found on MEGA</item>
    </plurals>
    <string name="no_local_contacts_on_mega" context="Label displayed on the top of the chat list if none of user’s phone contacts have a MEGA account. In other case here would appear all the user’s phone contacts that have a MEGA account.">Invite contact now?</string>
    <string name="see_local_contacts_on_mega" context="To see whom in your local contacts has been on MEGA">Discover your contacts on MEGA</string>
    <string name="grant_mega_access_contacts" context="In APP, text used to ask for access to contacts">Grant MEGA access to your address book to discover your contacts on MEGA.</string>
    <string name="get_registered_contacts" context="Getting registered contacts">Loading contacts on MEGA&#8230;</string>


    <string name="content_not_send" context="Alert shown when some content have not been sent because of any error occurs">The content was not sent to %d chats</string>

    <string name="new_group_chat_created" context="Label shown when a new group chat has been created correctly">New group chat created successfully</string>
    <string name="preparing_chats" context="Alert shown when some content is sharing with chats and they are processing">Preparing files</string>
    <string name="sent_as_message" context="Label indicating some content has been sent as message">Sent as a message.</string>
    <string name="error_sent_as_message" context="Error message when the attachment cannot be sent to any of the selected chats">Error. The file has not been sent to any of the selected chats</string>

    <string name="delete_versions" context="Action delete all file versions">Delete previous versions</string>
    <string name="title_delete_version_history" context="Title of the dialog shown when it wants to delete the version history of a file">Delete previous versions?</string>
    <string name="text_delete_version_history" context="Text of the dialog shown when it wants to delete the version history of a file">Please note that the current file will not be deleted.</string>
    <string name="version_history_deleted" context="Alert shown when the version history was deleted correctly">Previous versions deleted.</string>
    <string name="version_history_deleted_erroneously" context="Alert shown when the version history was deleted erroneously">Previous versions not deleted.</string>

    <plurals name="versions_deleted_succesfully" formatted="false">
        <item context="Confirmation message after deleted file versions, version item" quantity="one">%d version deleted successfully</item>
        <item context="Confirmation message after deleted file versions, version items" quantity="other">%d versions deleted successfully</item>
    </plurals>

    <plurals name="versions_not_deleted" formatted="false">
        <item context="Alert shown when some versions are not deleted successfully, version item" quantity="one">%d version not deleted</item>
        <item context="Alert shown when some versions are not deleted successfully, version items" quantity="other">%d versions not deleted</item>
    </plurals>

    <string name="no_contacts_invite" context="Alert shown when the user tries to realize some action in chat and has not contacts">You have no MEGA contacts. Please invite friends from the Contacts section.</string>
    <string name="invite_more" context="Invite button for chat top cell">Invite more</string>

    <string name="title_tour_one" context="Title of first tour screen">You hold the keys</string>
    <string name="content_tour_one" cotext="Content of first tour screen">Security is why we exist, your files are safe with us behind a well oiled encryption machine where only you can access your files.</string>
    <string name="title_tour_two" cotext="Title of second tour screen">Encrypted chat</string>
    <string name="content_tour_two" cotext="Content of second tour screen">Fully encrypted chat with voice and video calls, group messaging and file sharing integration with your Cloud Drive.</string>
    <string name="title_tour_three" cotext="Title of third tour screen">Create your Network</string>
    <string name="content_tour_three" cotext="Content of third tour screen">Add contacts, create a network, collaborate, and make voice and video calls without ever leaving MEGA</string>
    <string name="title_tour_four" cotext="Title of fourth tour screen">Your Photos in the Cloud</string>
    <string name="content_tour_four" cotext="Content of fourth tour screen">Camera Uploads is an essential feature for any mobile device and we have got you covered. Create your account now.</string>

    <string name="title_pdf_password" context="Title of the dialog shown when a pdf required password">Enter your password</string>
    <string name="text_pdf_password" context="Text of the dialog shown when a pdf required password">%s is a password protected PDF document. Please enter the password to open the PDF.</string>
    <string name="error_pdf_password" context="Error of the dialog shown wen a pdf required password and the user types a wrong password">You have entered the wrong password, please try again.</string>
    <string name="error_max_pdf_password" context="Error of the dialog shown wen a pdf required password and the user has been typed three times a wrong password">The password you have entered is not valid.</string>

    <string name="unknownn_file" context="Alert shown when a user tries to open a file from a zip and the file is unknown or has not been possible to unzip correctly">It is not possible to open the file. It is an unknown file type or it has not been possible to unzip the file successfully.</string>

    <string name="not_allow_play_alert" context="Alert shown when exists some call and the user tries to play an audio or video">It is not possible to play media files while there is a call in progress.</string>
    <string name="ongoing_call_messages" context="Text shown in the list of chats when there is a call in progress but I am not on it">Ongoing Call</string>
    <string name="join_call_layout_in_group_call" context="Title of the layout to join a group call from the chat screen. The placeholder indicates the user who initiated the call">%s started a group call. Tap to join.</string>
    <string name="call_in_progress_layout" context="Title of the layout to return to a call">Tap to return to call</string>
    <string name="not_allowed_to_start_call" context="message displayed when you try to start a call but it is not possible because you are already on a call">You are currently on a call</string>

    <string name="message_joined_public_chat_autoinvitation" context="chat message when a participant invites himself to a public chat using a chat link. Please keep the placeholder because is to show the participant’s name in runtime." formatted="false">[A]%1$s[/A][B] joined the group chat.[/B]</string>

    <string name="context_remove_chat_link_warning_text" context="Warning that appears prior to remove a chat link on the group info screen.">This conversation will no longer be accessible through the chat link once it has been removed.</string>
    <string name="context_create_chat_link_warning_text" context="Description text of the dialog to generate a public chat link">Encrypted Key Rotation does not allow you to get a chat link without creating a new group chat.</string>
    <string name="context_create_chat_link_question_text" context="Question of the dialog to generate a public chat link">Do you want to create a new group chat and get a chat link?</string>

    <string name="context_make_private_chat_warning_text" context="Text of the dialog to change a public chat to private (enable encrypted key rotation)">Key rotation is slightly more secure, but does not allow you to create a chat link and new participants will not see past messages.</string>

    <string name="message_joined_successfully" context="Message shown when a user has joined to a public chat successfully">You have joined the chat successfully.</string>

    <string name="wizard_steps_indicator" context="Label that indicates the steps of a wizard">%1$d of %2$d</string>

    <string name="hint_action_search" context="Hint of the Search view">Search&#8230;</string>
    <string name="answer_call_incoming" context="The text of the notification button that is displayed when there is a call in progress, another call is received and answered.">Answer</string>
    <string name="ignore_call_incoming" context="The text of the notification button that is displayed when there is a call in progress, another call is received and ignored.">Ignore</string>
    <string name="muted_contact_micro" context="Subtitle of the call screen when a user muted the current individual call. The placeholder indicates the user who muted the call">%s muted this call</string>
    <string name="muted_own_micro" context="Subtitle of the call screen when I muted the current individual call">Muted</string>
    <string name="call_on_hold" context="Subtitle of the call screen when the call is on hold">Call on hold</string>
    <string name="session_on_hold" context="Subtitle of the call screen when a participant puts the call on hold. The placeholder indicates the user who put the call on hold">%s is on hold</string>
    <string name="hold_and_answer_call_incoming" context="The text of the notification button that is displayed when I receive a individual call and put the current one on hold and answer the other.">Hold and Answer</string>
    <string name="hold_and_join_call_incoming" context="The text of the notification button that is displayed when I receive a group call and put the current one on hold and answer the other.">Hold and Join</string>
    <string name="end_and_answer_call_incoming" context="The text of the notification button that is displayed when I receive a individual call and hang the current one and answer the other.">End and Answer</string>
    <string name="end_and_join_call_incoming" context="The text of the notification button that is displayed when I receive a group call and hand the current one and answer the other.">End and Join</string>

    <string name="copy_already_downloaded" context="when trying to download a file that is already downloaded in the device and has to copy in another path">File already downloaded. Copied to the selected path.</string>

    <string name="title_join_call" context="Title of the dialog shown when you want to join a group call">Join call</string>
    <string name="text_join_call" context="Text of the dialog shown when you want to join a group call">To join this call you have to end your current call.</string>
    <string name="text_join_another_call" context="Text of the dialog shown when you want to join a group call but you are in another active call">To join this call you have to end or hold the current call.</string>

    <string name="hint_enter_chat_link" context="Hint shown in the open chat link alert dialog">Enter chat link</string>

    <string name="hint_paste_link" context="Hint shown in the open link alert dialog">Paste link</string>
    <string name="invalid_file_folder_link" context="Error shown when it tries to open an invalid file or folder link">Invalid file or folder link</string>
    <string name="invalid_file_folder_link_empty" context="Error shown when it tries to open an invalid file or folder link and the text view is empty">Please enter a valid file or folder link</string>
    <string name="invalid_chat_link_empty" context="Error shown when it tries to open an invalid chat link and the text view is empty">Please enter a valid chat link</string>
    <string name="valid_chat_link" context="Error shown when it tries to open a chat link from the Cloud Drive section">You have pasted a chat link.</string>
    <string name="valid_contact_link" context="Error shown when it tries to open a contact link from the Cloud Drive section">You have pasted a contact link.</string>
    <string name="action_open_contact_link" context="Menu item">Open contact link</string>

    <string name="copy_link_explanation" context="Explanation of the dialog shown to share a chat link">People can join your group by using this link.</string>
    <string name="new_chat_link_label" context="Label that indicates the creation of a chat link">New chat link</string>
    <string name="enter_group_name" context="Title of the dialog shown when the user it is creating a chat link and the chat has not title">Enter group name</string>
    <string name="alert_enter_group_name" context="Alert shown when the user it is creating a chat link and the chat has not title">To create a chat link you must name the group.</string>
    <string name="invite_contacts_to_start_chat" context="Text shown when an account doesn’t have any contact added and it’s trying to start a new chat conversation">Invite contacts and start chatting securely with MEGA’s encrypted chat.</string>
    <string name="recent_chat_empty_text" context="Text of the empty screen when there are not chat conversations">Start chatting securely with your contacts using end-to-end encryption</string>

    <string name="invite_contacts_to_start_chat_text_message" context="Text sent to recipients to invite to be contact. Placeholder: contact link url.">Hi! Have secure conversations on MEGA with me and get up to 50 GB free storage. %1$s</string>

    <string name="no_chat_link_available" context="In some cases, a user may try to get the link for a chat room, but if such is not set by an operator - it would say ‘not link available’ and not auto create it.">No chat link available.</string>
    <string name="chat_link_deleted" context="Alert shown when it has been deleted successfully a chat link">Chat link deleted successfully.</string>

    <string name="contact_request_status_accepted" context="The status of pending contact request (ACCEPTED), placeholder is contact request creation time">%1$s (ACCEPTED)</string>
    <string name="contact_request_status_deleted" context="The status of pending contact request (DELETED), placeholder is contact request creation time">%1$s (DELETED)</string>
    <string name="contact_request_status_denied" context="The status of pending contact request (DENIED), placeholder is contact request creation time">%1$s (DENIED)</string>
    <string name="contact_request_status_ignored" context="The status of pending contact request (IGNORED), placeholder is contact request creation time">%1$s (IGNORED)</string>
    <string name="contact_request_status_reminded" context="The status of pending contact request (REMINDED), placeholder is contact request creation time">%1$s (REMINDED)</string>
    <string name="contact_request_status_pending" context="The status of pending contact request (PENDING), placeholder is contact request creation time">%1$s (PENDING)</string>

    <string name="version_restored" context="Message shown when it restored successfully a file version">Version restored successfully.</string>

    <string name="recording_less_than_second" context="Text to inform that to make a recording you have to keep pressed the record button more than one second">Tap and hold to record, release to send.</string>
    <string name="slide_to_cancel" context="label shown when slide to cancel a voice messages">Slide to cancel</string>
    <string name="error_message_voice_clip" context="Error message when trying to play a voice message that it is not available">This voice message is not available</string>

    <string name="invite_contact_chooser_title" context="Title of popup when user click ‘Share’ button on invite contact page">Invite a friend via</string>
    <string name="invite_contact_action_button" context="Action button label">Invite a friend via&#8230;</string>
    <plurals name="file_already_downloaded">
        <item context="When a multiple download is started, some of the files could have already been downloaded before. This message shows the number of files that has already been downloaded in singular. placeholder: number of files" quantity="one">%d file already downloaded.&#160;</item>
        <item context="When a multiple download is started, some of the files could have already been downloaded before. This message shows the number of files that has already been downloaded in plural. placeholder: number of files" quantity="other">%d files already downloaded.&#160;</item>
    </plurals>

    <plurals name="file_pending_download">
        <item context="When a multiple download is started, some of the files could have already been downloaded before. This message shows the number of files that are pending in singular. placeholder: number of files" quantity="one">%d file pending.</item>
        <item context="When a multiple download is started, some of the files could have already been downloaded before. This message shows the number of files that are pending in plural. placeholder: number of files" quantity="other">%d files pending.</item>
    </plurals>

    <string name="login_to_mega" context="Title of the login screen">Log in to MEGA</string>
    <string name="create_account_title" context="Title of the create account screen">Create your MEGA account</string>

    <string name="recents_label" context="Label to reference a recents section">Recents</string>
    <string name="chats_label" context="Label to reference a chats section">Chats</string>

    <string name="context_empty_recents" context="Text of the empty screen when there are not elements in Recents">[B]No files on your [/B][A]Recents[/A]</string>
    <string name="title_bucket" cotext="Title of a recents bucket">%1$s and %2$d more</string>
    <string name="title_media_bucket_only_images" cotext="Title of a media recents bucket that only contains some images">%d Images</string>
    <string name="title_media_bucket_only_videos" cotext="Title of a media recents bucket that only contains some videos">%d Videos</string>
    <string name="title_media_bucket_images_and_videos" cotext="Title of a media recents bucket that contains some images and some videos">%1$d Images and %2$d Videos</string>
    <string name="title_media_bucket_images_and_video" cotext="Title of a media recents bucket that contains some images and a video">%d Images and 1 Video</string>
    <string name="title_media_bucket_image_and_videos" cotext="Title of a media recents bucket that contains an image and some videos">1 Image and %d Videos</string>
    <string name="title_media_bucket_image_and_video" cotext="Title of a media recents bucket that contains an image and a video">1 Image and 1 Video</string>
    <string name="create_action_bucket" context="Label that indicates who uploaded a file into a recents bucket">[A]created by [/A]%s</string>
    <string name="update_action_bucket" context="Label that indicates who updated a file into a recents bucket">[A]updated by [/A]%s</string>
    <string name="bucket_word_me" context="Used in recents list screen to indicate an action done by me">Me</string>

    <string name="sms_add_phone_number_dialog_msg_achievement_user" context="Text to explain the benefits of adding phone number to achievement enabled users. Placeholder 1: bonus storage space e.g. 20GB">Get %1$s free when you add your phone number. This makes it easier for your contacts to find you on MEGA.</string>
    <string name="sms_add_phone_number_dialog_msg_non_achievement_user" context="Text to explain the benefits of adding phone number to non achievement users">Add your phone number to MEGA. This makes it easier for your contacts to find you on MEGA.</string>
    <string name="not_allowed_recording_voice_clip" context="Error message when trying to record a voice message while on a call in progress">It is not possible to record voice messages while there is a call in progress.</string>
    <string name="error_upload_voice_clip" context="Text shown when it tries to upload a voice message and occurs an error to process the action">An error occurred while trying to upload the voice message.</string>

    <string name="title_notification_incoming_call" context="Title of the notification shown on the action bar when there is a incoming call">Incoming call</string>
    <string name="title_notification_incoming_group_call" context="Title of the notification shown on the action bar when there is a incoming group call">Incoming group call</string>
    <string name="title_notification_incoming_individual_video_call" context="Title of the notification shown on the action bar when there is an individual incoming video call">Incoming video call</string>
    <string name="title_notification_incoming_individual_audio_call" context="Title of the notification shown on the action bar when there is an individual incoming audio call">Incoming audio call</string>

    <string name="embed_web_browser_loading_title" context="The title of progress dialog when loading web content">Loading</string>
    <string name="embed_web_browser_loading_message" context="The message of progress dialog when loading web content">Please wait&#8230;</string>

    <string name="account_label" context="Head label to show the business account type">Account type</string>
    <string name="business_label" context="Label in My Account section to show user account type">Business</string>
    <string name="admin_label" context="Business user role">Admin</string>
    <string name="user_label" context="Business user role">User</string>
    <string name="status_label" context="General label to show the status of something or someone">Status</string>
    <string name="active_label" context="State to indicate something is active (business status account for instance)">Active</string>
    <string name="payment_required_label" context="Business account status. Payment is overdue, but the account still active in grace period">Payment required</string>
    <string name="payment_overdue_label" context="Business expired account Overdue payment page header.">Payment overdue</string>
    <string name="business_management_alert" context="Alert shown to an admin user of a business account in My Account section">User management is only available from a desktop web browser.</string>
    <string name="tab_my_account_usage" context="Title of the usage tab in My Account Section">Usage</string>
    <string name="usage_storage_details_label" context="Title of usage storage details section in Storage">Storage usage details</string>
    <string name="overall_usage_label" context="Title of overall usage section in Storage">Overall usage</string>
    <string name="transfer_label" context="Title of transfer section in Storage">Transfer</string>

    <string name="error_remove_business_contact" context="Error shown when a Business account user (sub-user or admin) tries to remove a contact which is part of the same Business account. Please, keep the placeholder, it will be replaced with the name or email of the account, for example: Jane Appleseed or ja&#64;mega.nz">You cannot remove %1$s as a contact because they are part of your Business account.</string>
    <string name="grace_period_admin_alert" context="When logging in during the grace period, the administrator of the Business account will be notified that their payment is overdue, indicating that they need to access MEGA using a desktop browser for more information">There has been a problem with your last payment. Please access MEGA using a desktop browser for more information.</string>
    <string name="expired_business_title" context="A dialog title shown to users when their business account is expired.">Your business account is expired</string>
    <string name="expired_admin_business_text" context="Details shown when a Business account is expired due a payment issue. The account is opened in a view-only mode.">There has been a problem processing your payment. MEGA is limited to view only until this issue has been fixed in a desktop web browser.</string>
    <string name="expired_user_business_text" context="A message which is shown to sub-users of expired business accounts.">Your account is currently [B]suspended[/B]. You can only browse your data.</string>
    <string name="camera_uploads_business_alert" context="Message shown when users with a business account (no administrators of a business account) try to enable the Camera Uploads, to advise them that the administrator do have the ability to view their data.">While MEGA does not have access to your data, your organization administrators do have the ability to control and view the Camera Uploads in your user account</string>
    <string name="general_something_went_wrong_error" context="General label to alert user that somehting went wrong">Something went wrong</string>
    <string name="expired_user_business_text_2" context="A dialog message which is shown to sub-users of expired business accounts.">Contact your business account administrator to resolve the issue and activate your account.</string>
    <string name="business_account_clarification" context="The meaning of the double asterisk in the storage and transfer quota characteristics of the business accounts.">** Will automatically increase, at no additional charge, for genuine business purposes.</string>
    <string name="storage_space_amount" context="Label to indicate amount of space. Placeholder %s is to include the amount of storage (including units). Please, keep [A] and [/A] is to format the string giving it a style, for instance bold style. Keep the ** at the end.">%s [A]Storage[/A] **</string>
    <string name="unlimited_transfer_quota" context="Label to indicate an unlimited transfer quota. Please, keep [A] and [/A] is to format the string giving it a style, for instance bold style.">Unlimited [A]Transfer quota[/A]</string>

    <string name="logout_warning_offline" context="Warning message to alert user about logout in My Account section if has offline files.">When you log out, files from your Offline section will be deleted from your device.</string>
    <string name="logout_warning_transfers" context="Warning message to alert user about logout in My Account section if has transfers in progress.">When you log out, ongoing transfers will be cancelled.</string>
    <string name="logout_warning_offline_and_transfers" context="Warning message to alert user about logout in My Account section if has offline files and transfers in progress.">When you log out, files from your Offline section will be deleted from your device and ongoing transfers will be cancelled.</string>

    <string name="unknown_name_label" context="Label to indicate that a name has not been possible to obtain for some reason">Unknown name</string>

    <string name="title_long" context="Error when renaming a chat title and it is too long">Title too long</string>
    <string name="error_creating_group_and_attaching_file" context="Alert shown to the user when they is trying to create an empty group for attach a file">Please select one or more contacts.</string>

    <string name="contacts_sent" context="Label showing the number of contacts attached in a chat conversation, placeholder is the number of contacts">Sent %s Contacts.</string>

    <string name="my_chat_files_folder" context="Name by default of the folder where the files sent to the chat are stored in the cloud">My chat files</string>
    <string name="error_creating_folder" context="Error shown when it was not possible to create a folder for any reason">Error. The folder %1$s was not created</string>

    <string name="verify_email_label" context="Title of an alert screen indicating the user has to verify their email">Verify your email address</string>
    <string name="account_temporarily_suspended" context="Text informing user that their account has been suspended">Your account has been temporarily locked for your safety.</string>
    <string name="verify_email_and_follow_steps" context="Text informing user has to follow the steps of an email to unlock their account">[A]Please verify your email address[/A] and follow the steps in MEGA’s email to unlock your account.</string>
    <string name="why_am_i_seeing_this" context="Question which takes the user to a help screen">Why am I seeing this?</string>
    <string name="resend_email_label" cotext="Label of a button which action is resend an email">Resend email</string>
    <string name="resend_email_error" cotext="Error shown when the user tries to resend the email to unblock their account before the time needed to permit send it again">Email already sent. Please wait a few minutes before trying again.</string>
    <string name="locked_accounts_label" context="Title of a helping view about locked accounts">Locked Accounts</string>
    <string name="locked_accounts_text_1" cotext="Locked accounts description text by an external data breach. This text is 1 of 2 paragraph of a description">It is possible that you are using the same password for your MEGA account as for other services, and that at least one of these other services has suffered a data breach.</string>
    <string name="locked_accounts_text_2" cotext="Locked accounts description text by bad use of user password. This text is 2 of 2 paragraph of a description">Your password leaked and is now being used by bad actors to log into your accounts, including, but not limited to, your MEGA account.</string>

    <string name="add_nickname" context="Button to add a nickname for a user">Set Nickname</string>
    <string name="edit_nickname" context="Button to update a nickname for a user">Edit Nickname</string>
    <string name="snackbar_nickname_added" context="Label showing that a nickname has been added">Nickname added</string>
    <string name="snackbar_nickname_removed" context="Label showing that a nickname has been added">Nickname removed</string>
    <string name="error_snackbar_nickname_added" context="Label showing that a nickname has not been added">An error occurred while trying to add the nickname</string>
    <string name="nickname_title" context="title of a dialog to edit or remove the nickname">Nickname</string>
    <string name="phonenumber_title" context="Text related to verified phone number. Used as title or cell description.">Phone number</string>

    <string name="reconnecting_message" context="Text shown in a call when it is trying to reconnect after lose the internet connection">Reconnecting</string>
    <string name="connected_message" context="Text shown when the Internet connection is retrieved and there is a call is in progress">You are back.</string>
    <string name="poor_internet_connection_message" context="Text shown in a call when the own internet connection is of low quality">Poor internet connection</string>

    <string name="recording_layout" context="Text is displayed while a voice clip is being recorded">Recording&#8230;</string>
    <string name="create_new_file_action" context="Text shown for the action create new file">Create new file</string>
    <string name="permissions_error_label" context="Error title shown when you are trying to do an action with a file or folder and you don’t have the necessary permissions">Permissions error</string>
    <string name="alert_not_enough_permissions_revert" context="Confirmation dialog shown to user when they try to revert a node in an incoming ReadWrite share.">You do not have the permissions required to revert this file. In order to continue, we can create a new file with the reverted data. Would you like to proceed?</string>
    <string name="version_as_new_file_created" context="Text shown when the creation of a version as a new file was successful">Version was created as a new file successfully.</string>

    <string name="general_date_label" context="Label indicating a date. Keep the placeholder, is to set the date.">on %1$s</string>

    <string name="alert_remove_several_shares" context="Confirmation before removing the outgoing shares of several folders. Please keep the placeholder is to set the number of folders">Are you sure you want to remove all shares from %1$d folders?</string>

    <string name="download_location" context="Download location label">Download location</string>
    <string name="confirmation_download_location" context="Text asking confirmation for download location">Always save to this location?</string>

    <string name="view_in_folder_label" context="Action to show any file in its location">View in folder</string>
    <string name="browse_files_label" context="Title of a screen to browse files">Browse files</string>

    <string name="file_provider_title" context="Title of the File Provider activity">Attach from&#8230;</string>

    <string name="inactive_chat_title" context="Title of an inactive chat. Placeholder is to show the creation date and time">Chat created on %s</string>
    <string name="select_message_title" context="Title of the chat when multi-selection is activated">Select messages</string>

    <string name="storage_root_label" context="Storage root label">Storage root</string>

    <string name="failed_label" context="The label that describes that a transfer failed.">Failed</string>
    <string name="warning_transfer_over_quota" context="Text warning of transfer over quota">Your transfers have been interrupted. Upgrade your account or wait %s to continue.</string>
    <string name="label_transfer_over_quota" context="Label indicating transfer over quota">Transfer over quota</string>
    <string name="label_storage_over_quota" context="Label indicating storage over quota">Storage over quota</string>
    <string name="label_get_more_transfer_quota" context="Label indicating the action ‘upgrate account’ to get more transfer quota">Get more transfer quota</string>
    <string name="warning_folder_not_exists" context="Warning show to the user when a folder does not exist">The folder does not exist.</string>

    <string name="warning_node_not_exists_in_cloud" context="Warning show to the user when a node does not exist in cloud">The file does not exist in the Cloud Drive.</string>

    <string name="over_disk_quota_paywall_header" context="Header text of the Over Disk Quota Paywall warning">Storage Full</string>
    <string name="over_disk_quota_paywall_title" context="Title of the Over Disk Quota Paywall warning">Your data is at risk!</string>
    <plurals name="over_disk_quota_paywall_text">
        <item context="Text of the Over Disk Quota Paywall warning with only one email notification. Placeholders: 1 user email, 2 email notification date, 3 number of files, 4 files size (including units) and 5 required PRO plan" quantity="one">We have contacted you by email to %1$s on %2$s, but you still have %3$s files taking up %4$s in your MEGA account, which requires you to have %5$s.</item>
        <item context="Text of the Over Disk Quota Paywall warning with multiple email notification. Placeholders: 1 user email, 2 and 3 list of email notification dates, 4 number of files, 5 files size (including units) and 6 required PRO plan" quantity="other">We have contacted you by email to %1$s on %2$s and %3$s, but you still have %4$s files taking up %5$s in your MEGA account, which requires you to have %6$s.</item>
    </plurals>
    <string name="over_disk_quota_paywall_text_no_warning_dates_info" context="Text of the Over Disk Quota Paywall warning with no email notification info. Placeholders: 1 user email, 2 number of files, 3 files size (including units) and 4 required PRO plan">We have contacted you by email to %1$s, but you still have %2$s files taking up %3$s in your MEGA account, which requires you to have %4$s.</string>
    <string name="over_disk_quota_paywall_deletion_warning" context="Text of deletion alert of the Over Disk Quota Paywall warning. Placeholder is for include the time left (including units) in MEGA red color">[B]You have [M]%s[/M] left to upgrade[/B]. After that, your data is subject to deletion.</string>
    <string name="over_disk_quota_paywall_deletion_warning_no_data" context="Text of deletion alert of the Over Disk Quota Paywall warning if no data available">[B]You have to upgrade[/B]. Your data is currently subject to deletion.</string>
    <string name="over_disk_quota_paywall_deletion_warning_no_time_left" context="Text of deletion alert of the Over Disk Quota Paywall warning if no time left. “save” here means safeguard, protect, and not write to disk.">[B]You must act immediately to save your data.[/B]</string>

    <plurals name="label_time_in_days_full">
        <item context="Time 1 day (singular). The placeholder is for the time value, please adjust the position based on linguistics" quantity="one">1 day</item>
        <item context="Time in days (plural). The placeholder is for the time value, please adjust the position based on linguistics" quantity="other">%d days</item>
    </plurals>

    <string name="label_time_in_hours" context="Time in hours. The placeholder is for the time value, please adjust the position based on linguistics">%dh</string>
    <string name="label_time_in_minutes" context="Time in minutes. The placeholder is for the time value, please adjust the position based on linguistics">%dm</string>
    <string name="label_time_in_seconds" context="Time in seconds. The placeholder is for the time value, please adjust the position based on linguistics">%ds</string>

    <string name="label_verify_credentials" context="Title for a section on the fingerprint warning dialog. Below it is a button which will allow the user to verify their contact’s fingerprint credentials.">Verify credentials</string>
    <string name="label_not_verified" context="Label to indicate that contact’s credentials are not verified.">Not verified</string>
    <string name="label_verified" context="Action indicating something was verified.">Verified</string>
    <string name="authenticity_credentials_label" context="”Verify user” dialog title">Authenticity Credentials</string>
    <string name="authenticity_credentials_explanation" context="”Verify user” dialog description">This is best done in real life by meeting face to face. If you have another already-verified channel such as verified OTR or PGP, you may also use that.</string>
    <string name="label_your_credentials" context="Label title above your fingerprint credentials.  A credential in this case is a stored piece of information representing your identity">Your Credentials</string>
    <string name="action_reset" context="Button to reset credentials">Reset</string>
    <string name="already_verifying_credentials" context="Warning shown to the user when tries to approve/reset contact credentials and another request of this type is already running.">Updating credentials. Please try again later.</string>

    <string name="joining_label" context="Info message displayed when the user is joining a chat conversation">Joining&#8230;</string>
    <string name="leaving_label" context="Info message displayed when the user is leaving a chat conversation">Leaving&#8230;</string>

    <string name="remove_phone_number" context="Text in the confirmation dialog for removing the associated phone number of current account.">Remove your phone number?</string>
    <string name="remove_phone_number_success" context="Text show in a snackbar when phone has successfully reset.">Your phone number has been removed successfully.</string>
    <string name="remove_phone_number_fail" context="Text show in a snackbar when reset phone number failed.">Your phone number removal failed.</string>

    <string name="search_hint" context="Text hint shown in the global search box which sits on the top of the Homepage screen">Search in MEGA</string>

    <string name="error_reset_account_blocked" context="Alert shown when a user tries to reset an account wich is bloqued.">The account you’re trying to reset is blocked.</string>
    <string name="error_account_blocked" context="Error message when trying to login and the account is blocked">Your account has been blocked. Please contact support&#64;mega.nz</string>
    <string name="error_business_disabled" context="Error message appears to sub-users of a business account when they try to login and they are disabled.">Your account has been disabled by your administrator. Please contact your business account administrator for further details.</string>
    <string name="error_business_removed" context="An error message which appears to sub-users of a business account when they try to login and they are deleted.">Your account has been removed by your administrator. Please contact your business account administrator for further details.</string>

    <string name="option_modify_phone_number" context="Option in bottom sheet dialog for modifying the associated phone number of current account.">Modify</string>
    <string name="title_modify_phone_number" context="Option in bottom sheet dialog for modifying the associated phone number of current account.">Modify phone number</string>
    <string name="title_remove_phone_number" context="Option in bottom sheet dialog for removing the associated phone number of current account.">Remove phone number</string>
    <string name="modify_phone_number_message" context="Message showing to explain what will happen when the operation of">This operation will remove your current phone number and start the process of associating a new phone number with your account.</string>
    <string name="remove_phone_number_message" context="Message for action to remove the registered phone number.">This will remove your associated phone number from your account. If you later choose to add a phone number you will be required to verify it.</string>

    <string name="action_see" context="Text of an action button indicating something was successful and it can checks it by pressing it">See</string>

    <string name="label_contact_credentials" context="“Verify user” dialog description. Please, keep the placeholder, is to set the name of a contact: Joana’s credentials">%s’s credentials</string>

    <string name="category_documents" context="The label under the button of opening all-documents screen">Docs</string>
    <string name="section_documents" context="The label under the button of opening all-documents screen">Documents</string>

    <string name="fab_label_new_chat" context="Label of the floating action button of opening the new chat conversation">New Chat</string>

    <string name="homepage_empty_hint_photos" context="Text that indicates that there's no photo to show">No photos found</string>
    <string name="homepage_empty_hint_documents" context="Text that indicates that there's no document to show">No documents found</string>
    <string name="homepage_empty_hint_audio" context="Text that indicates that there's no audio to show">No audio files found</string>
    <string name="homepage_empty_hint_video" context="Text that indicates that there's no video to show">No videos found</string>

    <string name="search_giphy_title" context="Title of the screen to attach GIFs">Search GIPHY</string>
    <string name="empty_search_giphy" context="Label indicating an empty search of GIFs. The format placeholders are to showing it in different colors.">No [A]GIFs[/A] found</string>
    <string name="end_of_results_giphy" context="Label indicating the end of Giphy list. The format placeholders are to showing it in different colors.">[A]End of[/A] results</string>

    <string name="warning_resume_transfers" context="Title of a dialog to confirm the action of resume all transfers">Resume transfers?</string>
    <string name="option_resume_transfers" context="Option to  resume all transfers">Resume transfers</string>
    <string name="option_cancel_transfer" context="Option to  cancel a transfer">Cancel transfer</string>
    <string name="warning_message_resume_transfers" context="Message of a dialog to confirm the action of resume all transfers">Unpause transfers to proceed with your upload.</string>

    <string name="progress_size_indicator" context="Indicator of the progress in a download/upload. Please, don’t remove the place holders: the first one is to set the percentage, the second one is to set the size of the file. Example 33% of 33.3 MB">%1$d%% of %2$s</string>

    <string name="show_info_chat_msg_enabled" context="Message showing when enable the mode for showing the special information in the chat messages. This action is performed from the settings section, clicking 5 times on the App version option">Enabled special info for chat messages</string>
    <string name="show_info_chat_msg_disabled" context="Message showing when disable the mode for showing the special information in the chat messages.. This action is performed from the settings section, clicking 5 times on the App version option">Disabled special info for chat messages</string>
    <string name="limit_reaction_per_user" context="Shows the error when the limit of reactions per user is reached and the user tries to add one more. Keep the placeholder because is to show limit number in runtime.">You have reached the maximum limit of %d reactions.</string>
    <string name="limit_reaction_per_message" context="Shows the error when the limit of reactions per message is reached and a user tries to add one more. Keep the placeholder because is to show limit number in runtime.">This message has reached the maximum limit of %d reactions.</string>

<<<<<<< HEAD
    <string name="retention_history_changed_by" context="System message displayed to all chat participants when one of them enables retention history">[A]%1$s[/A][B] changed the message clearing time to[/B][A] %2$s[/A][B].[/B]</string>
    <string name="title_properties_clear_chat_history" context="Title of the section to clear the chat content in the Manage chat history screen">Clear all chat history</string>
    <string name="retention_history_disabled" context="System message that is shown to all chat participants upon disabling the Retention history">[A]%1$s[/A][B] disabled message clearing.[/B]</string>
    <string name="subtitle_properties_chat_clear" context="Subtitle of the section to clear the chat content in the Manage chat history screen">This will delete all messages and files shared in this conversation from both parties. This action is irreversible.</string>
    <string name="title_properties_history_retention" context="Title of the history retention option ">History clearing</string>
    <string name="subtitle_properties_history_retention" context="Subtitle of the history retention option when history retention is disabled">Automatically delete messages older than a certain amount of time.</string>
    <string name="history_retention_option_disabled" context="Label for the dialog box option to configure history retention. This option will indicate that history retention option is disabled">Disabled</string>
    <string name="history_retention_option_one_day" context="Label for the dialog box option to configure history retention. This option will indicate that automatically deleted messages older than one day">One day</string>
    <string name="history_retention_option_one_week" context="SLabel for the dialog box option to configure history retention. This option will indicate that automatically deleted messages older than one week">One week</string>
    <string name="history_retention_option_one_month" context="Label for the dialog box option to configure history retention. This option will indicate that automatically deleted messages older than one month">One month</string>
    <string name="history_retention_option_custom" context="Label for the dialog box option to configure history retention. This option will indicate that messages older than a custom date will be deleted">Custom</string>
    <string name="title_properties_manage_chat" context="Title of the Manage chat history screen">Manage chat history</string>
    <string name="subtitle_properties_manage_chat" context="Subtitle of the dialogue to select a retention time">Automatically delete messages older than&#58;</string>
    <string name="confirmation_clear_chat_history" context="Text of the confirmation dialog to clear the chat history from Manage chat history section">Clear the full message history for this conversation&#63;</string>

    <string name="subtitle_properties_manage_chat_label_year" context="Text on the label indicating that the oldest messages of a year will be automatically deleted.">1 year</string>

    <plurals name="retention_time_picker_hours">
        <item context="Picker text to choose custom retention time. This option indicates a hour" quantity="one">hour</item>
        <item context="Picker text to choose custom retention time. This option indicates several hours" quantity="other">hours</item>
    </plurals>

    <plurals name="retention_time_picker_days">
        <item context="Picker text to choose custom retention time. This option indicates a day" quantity="one">day</item>
        <item context="Picker text to choose custom retention time. This option indicates several days" quantity="other">days</item>
    </plurals>

    <plurals name="retention_time_picker_weeks">
        <item context="Picker text to choose custom retention time. This option indicates a week" quantity="one">week</item>
        <item context="Picker text to choose custom retention time. This option indicates several weeks" quantity="other">weeks</item>
    </plurals>

    <plurals name="retention_time_picker_months">
        <item context="Picker text to choose custom retention time. This option indicates a month" quantity="one">month</item>
        <item context="Picker text to choose custom retention time. This option indicates several months" quantity="other">months</item>
    </plurals>

    <plurals name="subtitle_properties_manage_chat_label_hours" formatted="false">
        <item context="Text on the label indicating that the oldest messages of a hour will be automatically deleted." quantity="one">1 hour</item>
        <item context="Text on the label indicating that That the oldest messages of several hours will be automatically deleted." quantity="other">%1$d hours</item>
    </plurals>

    <plurals name="subtitle_properties_manage_chat_label_weeks" formatted="false">
        <item context="Text on the label indicating that the oldest messages of a week will be automatically deleted." quantity="one">1 week</item>
        <item context="Text on the label indicating that That the oldest messages of several weeks will be automatically deleted." quantity="other">%1$d weeks</item>
    </plurals>

    <plurals name="subtitle_properties_manage_chat_label_months" formatted="false">
        <item context="Text on the label indicating that the oldest messages of a month will be automatically deleted." quantity="one">1 month</item>
        <item context="Text on the label indicating that That the oldest messages of several months will be automatically deleted." quantity="other">%1$d months</item>
    </plurals>
=======
    <string name="files_required_permissions_warning" context="Warning show to the user when the app needs permissions to share files and the user has denied them.">MEGA needs your permission in order to share files.</string>

>>>>>>> c88760b8
    <string name="file_properties_favourite" context="Context menu item. Allows user to add file/folder to favourites">Favourite</string>
    <string name="file_properties_unfavourite" context="Context menu item. Allows user to delete file/folder from favourites">Remove favourite</string>
    <string name="file_properties_label" context="Context menu item. Allows to mark file/folder with own color label">Label&#8230;</string>
    <string name="action_remove_label" context="Information text to let’s the user know that they can remove a colour from a folder or file that was already marked.">Remove label</string>
    <string name="title_label" context="Title text to show label selector.">Label</string>
    <string name="label_red" context="A user can mark a folder or file with red colour.">Red</string>
    <string name="label_orange" context="A user can mark a folder or file with orange colour.">Orange</string>
    <string name="label_yellow" context="A user can mark a folder or file with yellow colour.">Yellow</string>
    <string name="label_green" context="A user can mark a folder or file with green colour.">Green</string>
    <string name="label_blue" context="A user can mark a folder or file with blue colour.">Blue</string>
    <string name="label_purple" context="A user can mark a folder or file with purple colour.">Purple</string>
    <string name="label_grey" context="A user can mark a folder or file with grey colour.">Grey</string>
<<<<<<< HEAD


=======
>>>>>>> c88760b8
</resources><|MERGE_RESOLUTION|>--- conflicted
+++ resolved
@@ -2936,7 +2936,6 @@
     <string name="limit_reaction_per_user" context="Shows the error when the limit of reactions per user is reached and the user tries to add one more. Keep the placeholder because is to show limit number in runtime.">You have reached the maximum limit of %d reactions.</string>
     <string name="limit_reaction_per_message" context="Shows the error when the limit of reactions per message is reached and a user tries to add one more. Keep the placeholder because is to show limit number in runtime.">This message has reached the maximum limit of %d reactions.</string>
 
-<<<<<<< HEAD
     <string name="retention_history_changed_by" context="System message displayed to all chat participants when one of them enables retention history">[A]%1$s[/A][B] changed the message clearing time to[/B][A] %2$s[/A][B].[/B]</string>
     <string name="title_properties_clear_chat_history" context="Title of the section to clear the chat content in the Manage chat history screen">Clear all chat history</string>
     <string name="retention_history_disabled" context="System message that is shown to all chat participants upon disabling the Retention history">[A]%1$s[/A][B] disabled message clearing.[/B]</string>
@@ -2988,10 +2987,8 @@
         <item context="Text on the label indicating that the oldest messages of a month will be automatically deleted." quantity="one">1 month</item>
         <item context="Text on the label indicating that That the oldest messages of several months will be automatically deleted." quantity="other">%1$d months</item>
     </plurals>
-=======
     <string name="files_required_permissions_warning" context="Warning show to the user when the app needs permissions to share files and the user has denied them.">MEGA needs your permission in order to share files.</string>
 
->>>>>>> c88760b8
     <string name="file_properties_favourite" context="Context menu item. Allows user to add file/folder to favourites">Favourite</string>
     <string name="file_properties_unfavourite" context="Context menu item. Allows user to delete file/folder from favourites">Remove favourite</string>
     <string name="file_properties_label" context="Context menu item. Allows to mark file/folder with own color label">Label&#8230;</string>
@@ -3004,9 +3001,4 @@
     <string name="label_blue" context="A user can mark a folder or file with blue colour.">Blue</string>
     <string name="label_purple" context="A user can mark a folder or file with purple colour.">Purple</string>
     <string name="label_grey" context="A user can mark a folder or file with grey colour.">Grey</string>
-<<<<<<< HEAD
-
-
-=======
->>>>>>> c88760b8
 </resources>