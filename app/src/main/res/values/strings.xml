--- conflicted
+++ resolved
@@ -2245,7 +2245,6 @@
 
     <string name="context_empty_notifications" context="Text of the empty screen for the notifications section">[B]No [/B][A]Notifications[/A][B].[/B]</string>
 
-<<<<<<< HEAD
     <string name="general_setup_mega" context="Permissions screen title">Setup MEGA</string>
     <string name="setup_mega_explanation" context="Permissions screen explanation">MEGA needs access to your photos, media and files so you can be able to share them with friends, exchange encrypted messages and make secure calls.</string>
     <string name="allow_acces_media_title" cotext="Title of the screen asking permissions for files">Allow acces to photos, media and files</string>
@@ -2255,11 +2254,9 @@
     <string name="allow_acces_calls_title" cotext="Title of the screen asking permissions for microphone and write in log calls">Enable calls</string>
     <string name="allow_acces_calls_subtitle" context="Subtitle of the screen asking permissions for microphone and write in log calls">To make encrypted calls allow access to your microphone and call log.</string>
     <string name="general_enable_access" context="General enable access">Enable access</string>
-=======
     <string name="title_chat_shared_files_info" context="Title of the option on chat info screen to list all the files sent to the chat">Shared files</string>
 
     <string name="error_message_already_sent" context="Error mesage when trying to remove an uploading attachment that has already finished">Attachment already sent</string>
->>>>>>> 69b88004
 
     <string name="call_ended_message" context="Message shown when a call ends.">[A]Call ended[/A][C]. Duration: [/C]</string>
     <plurals name="plural_call_ended_messages_hours" context="Message that shows the hours of a call when it ends">
@@ -2274,8 +2271,6 @@
         <item context="one second" quantity="one">[B]%1$d second[/B]</item>
         <item context="more seconds" quantity="other">[B]%1$d seconds[/B]</item>
     </plurals>
-<<<<<<< HEAD
-=======
 
     <string name="last_seen_today" context="String that appears when we show the last activity of a contact, when the last activity was today. For example: Last seen today 11:34a.m.">Last seen today %1$s</string>
     <string name="last_seen_long_time_ago" context="String that appears when we show the last activity of a contact, but it's been a long time ago that we don't see any activity from that user">Last seen a long time ago</string>
@@ -2297,5 +2292,4 @@
     <string name="error_pdf_password" context="Error of the dialog shown wen a pdf required password and the user types a wrong password">Wrong password. Try again.</string>
     <string name="error_max_pdf_password" context="Error of the dialog shown wen a pdf required password and the user has been typed three times a wrong password">The password is not valid.</string>
 
->>>>>>> 69b88004
 </resources>