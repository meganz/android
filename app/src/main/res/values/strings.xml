--- conflicted
+++ resolved
@@ -2293,26 +2293,7 @@
         <item context="version item" quantity="one">Message forwarded</item>
         <item context="version items" quantity="other">Messages forwarded</item>
     </plurals>
-    
-<<<<<<< HEAD
-    <string name="not_allow_play_alert" context="Alert shown when exists some call and the user tries to play an audio or video">It is not possible to play content while there is a call in progress.</string>
-    <string name="ongoing_call_messages" context="Text shown in the list of chats when there is a call in progress but I am not on it">Ongoing call</string>
-    <string name="join_call_layout_in_group_call" context="Title of the layout to join a group call from the chat screen">%s started a group call. Tap to join.</string>
-    <string name="call_in_progress_layout" context="Title of the layout to return to a call from the chat screen">Tap to return to call </string>
-    <string name="answer_call_incoming" context="The text of the notification button that is displayed when there is a call in progress, another call is received and answered.">END &#38; JOIN</string>
-    <string name="ignore_call_incoming" context="The text of the notification button that is displayed when there is a call in progress, another call is received and ignored.">IGNORED</string>
-
-    <string name="outgoing_audio_call_starting" context="Subtitle of the call screen when a outgoing audio call is just starting in a individual chat">audio calling&#8230;</string>
-    <string name="outgoing_video_call_starting" context="Subtitle of the call screen when a outgoing video call is just starting in a individual chat">video calling&#8230;</string>
-    <string name="muted_contact_micro" context="Subtitle of the call screen when a user muted the current individual call">%s muted this call</string>
-    <string name="muted_own_micro" context="Subtitle of the call screen when I muted the current individual call">Muted</string>
-
-    <string name="text_to_confirmation_open_connected_video_in_call" context="Text of the confirmation dialog to connected the video in the call">Switch to video call?</string>
-    <string name="text_of_button_to_switch" context="Text of button to confirm changing the audio call to video call">Switch</string>
-
-    <string name="title_join_call" context="Title of the dialog shown when you want to join a group call">Join call</string>
-    <string name="text_join_call" context="Text of the dialog shown when you want to join a group call">To join this call you have to end your current call.</string>
-=======
+
     <plurals name="num_files_not_send" context="Alert shown when a num of files have not been sent because of any error occurs">
         <item context="Singular of file. 1 file" quantity="one">%d file was not sent to %d chats</item>
         <item context="Plural of file. 2 files" quantity="other">%d files was not sent to %d chats</item>
@@ -2371,14 +2352,22 @@
 	<string name="not_allow_play_alert" context="Alert shown when exists some call and the user tries to play an audio or video">It is not possible to play media files while there is a call in progress.</string>
 	<string name="ongoing_call_messages" context="Text shown in the list of chats when there is a call in progress but I am not on it">Ongoing Call</string>
 	<string name="join_call_layout_in_group_call" context="Title of the layout to join a group call from the chat screen">%s started a group call. Tap to join.</string>
-	<string name="call_in_progress_layout" context="Title of the layout to return to a call from the chat screen">Tap to return to call %s</string>
-	<string name="call_in_progress_layout_without_time" context="Title of the layout to return to a call from the chat screen">Tap to return to call</string>
-	<string name="answer_call_incoming" context="The text of the notification button that is displayed when there is a call in progress, another call is received and answered.">Answer</string>
-	<string name="ignore_call_incoming" context="The text of the notification button that is displayed when there is a call in progress, another call is received and ignored.">Ignored</string>
 
     <string name="wizard_steps_indicator" context="Label that indicates the steps of a wizard">%d of %d</string>
-
     <string name="hint_action_search" context="Hint of the Search view">Search&#8230;</string>
->>>>>>> 9263e016
-
+
+    <string name="call_in_progress_layout" context="Title of the layout to return to a call from a chat conversation, from the list of chats or from cloud drive section">Tap to return to call </string>
+    <string name="answer_call_incoming" context="The text of the notification button that is displayed when there is a call in progress, another call is received and answered.">END &#38; JOIN</string>
+    <string name="ignore_call_incoming" context="The text of the notification button that is displayed when there is a call in progress, another call is received and ignored.">IGNORED</string>
+
+    <string name="outgoing_audio_call_starting" context="Subtitle of the call screen when a outgoing audio call is just starting in a individual chat">audio calling&#8230;</string>
+    <string name="outgoing_video_call_starting" context="Subtitle of the call screen when a outgoing video call is just starting in a individual chat">video calling&#8230;</string>
+    <string name="muted_contact_micro" context="Subtitle of the call screen when a user muted the current individual call">%s muted this call</string>
+    <string name="muted_own_micro" context="Subtitle of the call screen when I muted the current individual call">Muted</string>
+
+    <string name="text_to_confirmation_open_connected_video_in_call" context="Text of the confirmation dialog to connected the video in the call">Switch to video call?</string>
+    <string name="text_of_button_to_switch" context="Text of button to confirm changing the audio call to video call">Switch</string>
+
+    <string name="title_join_call" context="Title of the dialog shown when you want to join a group call">Join call</string>
+    <string name="text_join_call" context="Text of the dialog shown when you want to join a group call">To join this call you have to end your current call.</string>
 </resources>