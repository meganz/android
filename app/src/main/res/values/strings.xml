<?xml version="1.0" encoding="utf-8"?>
<resources>
    <string name="full_description_text" context="Full description text of the app in the Google Play page of the app">MEGA provides user-controlled encrypted cloud storage and chat through standard web browsers, together with dedicated apps for mobile devices. Unlike other cloud storage providers, your data is encrypted and decrypted by your client devices only and never by us.\n\nUpload your files from your smartphone or tablet then search, store, download, stream, view, share, rename or delete your files any time, from any device, anywhere. Share folders with your contacts and see their updates in real time. The encryption process means we cannot access or reset your password so you MUST remember it (unless you have your Recovery Key backed up) or you will lose access to your stored files.\n\nEnd-to-end user-encrypted MEGA video chat allows for total privacy, and has been available through the browser since 2016. It has been extended to our mobile app, with chat history accessible across multiple devices. Users can also easily add files to a chat from their MEGA Cloud Drive.\n\nMEGA offers a generous 50 GB free storage for all registered users with bonus achievements, and offers paid plans with much higher limits:\n\n\nPRO LITE subscription: 4.99 € per month or 49.99 € per year gives you 400 GB of storage space and 1 TB of transfer quota per month.\nPRO I subscription: 9.99 € per month or 99.99 € per year gives you 2 TB of storage space and 2 TB of transfer quota per month.\nPRO II subscription: 19.99 € per month or 199.99 € per year gives you 8 TB of storage space and 8 TB of transfer quota per month.\nPRO III subscription: 29.99 € per month or 299.99 € per year gives you 16 TB of storage space and 16 TB of transfer quota per month.\n\nSubscriptions are renewed automatically for successive subscription periods of the same duration and at the same price as the initial period chosen. To manage your subscriptions, simply click on the Play Store icon on your mobile device, sign in with your Google ID (if you haven’t already done so) and then click on the MEGA app. You’ll be able to manage your subscription there.\n\nApp Permissions:\nWRITE_EXTERNAL_STORAGE -&gt; Download your files from MEGA to your device and upload files from your device to MEGA\nCAMERA -&gt; Take a picture and upload your photos to MEGA\nREAD_CONTACTS -&gt; Easily add contacts from your device as MEGA contacts\nRECORD_AUDIO and CAPTURE_VIDEO_OUTPUT (mic and camera) -&gt; MEGA provides for end-to-end encrypted audio/video calls\n\n\nTo enhance users’ confidence in the MEGA system, all of the client-side code is published, so interested security researchers can evaluate the encryption process. The code of our mobile app is located on: https://github.com/meganz/android\n\nFor more info, please check our website:\nSee https://mega.nz/terms\n\n\nDesktop - https://mega.nz/</string>

    <!--
    <string name="short_description_text" context="Short description text of the app in the Google Play page of the app">MEGA is Cloud Storage with Powerful Always-On Privacy. 50GB for free</string>
    -->

    <string name="pdf_app_name" context="Name of the MEGA PDF Viewer. Keep uppercase.">MEGA PDF Viewer</string>

    <string name="general_x_of_x" context="Showing progress of elements. Example: 2 of 10.">of</string>
    <string name="general_yes" context="Answer for confirmation dialog.">Yes</string>
    <string name="general_no" context="Answer for confirmation dialog.">No</string>
    <string name="general_cancel" context="dialog option cancel in alert dialog">Cancel</string>
    <string name="general_move_to" context="When moving a file to a location in MEGA. This is the text of the button after selection the destination">Move to</string>
    <string name="general_copy_to" context="When copying a file to a location in MEGA. This is the text of the button after selection the destination">Copy to</string>
    <!--
    <string name="general_import_to" context="When importing a file to a location in MEGA. This is the text of the button after selection the destination">Import to</string>
    -->
    <string name="general_select" context="Selecting a specific location in MEGA. This is the text of the button">Select</string>
    <string name="general_select_to_upload" context="Selecting a specific location in MEGA. This is the text of the button">Select files</string>
    <string name="general_select_to_download" context="Selecting a specific location in MEGA. This is the text of the button">Select folder</string>
    <string name="general_create" context="This is the final button when creating a folder in the dialog where the user inserts the folder name">Create</string>
    <!-- This string is commented in FileStorageActivityLollipop.java
    <string name="general_upload" context="Button text when uploading a file to a previously selected location in MEGA">Upload File</string>
    -->
    <string name="general_download" context="Item menu option upon right click on one or multiple files.">Download</string>
    <string name="general_add" context="button">Add</string>
    <string name="general_move" context="Item menu option upon right click on one or multiple files.">Move</string>
    <string name="general_remove" context="Menu option to delete one or multiple selected items.">Remove</string>
    <string name="general_share" context="button">Share</string>
    <!--
    <string name="general_confirm" context="button">Confirm</string>
    -->
    <string name="general_leave" context="Item menu option upon right click on one or multiple files.">Leave</string>
    <string name="general_decryp" context="button">Decrypt</string>

    <string name="general_export" context="button">Export</string>

    <string name="general_ok" context="Answer for confirmation dialog.">OK</string>
    <string name="general_skip" context="Skip a step of a configuration process.">Skip</string>
    <string name="general_stop" context="Label for a button to stop some process. For example stop the Camera Uploads">Stop</string>

    <string name="general_retry" context="option shown when a message could not be sent">Retry</string>
    <string name="general_open_browser" context="Button to open the default web browser">Open browser</string>
    <!--
    <string name="general_empty" context="Button to delete the contents of the trashbin. Can also be translated as &quot;clear&quot;">Empty</string>
    -->
    <string name="general_loading" context="The title of progress dialog when loading web content">Loading</string>
    <string name="general_importing" context="state while importing the file">Importing</string>
    <string name="general_forwarding" context="state while importing the file">Forwarding</string>
    <string name="general_import" context="Menu option to choose to add file or folders to Cloud Drive">Import</string>
    <string name="general_storage" context="label of storage in upgrade/choose account page, it is being used with a variable, e.g. for LITE user it will show ‘200GB Storage’.">Storage</string>
    <string name="general_bandwidth" context="Text listed before the amount of bandwidth a user gets with a certain package. For example: “8TB Bandwidth”. Can also be translated as data transfer.">Transfer Quota</string>
    <string name="general_subscribe" context="Text placed inside the button the user clicks when upgrading to PRO. Meaning: subscribe to this plan">Subscribe</string>
    <!--
    <string name="general_continue" context="Text placed inside the button the user clicks when clicking into the FREE account. Meaning: Continue to the main screen">Continue</string>
    -->
    <string name="general_error_word" context="It will be followed by the error message">Error</string>
    <string name="general_not_yet_implemented" context="when clicking into a menu whose functionality is not yet implemented">Not yet implemented</string>
    <string name="error_no_selection" context="when any file or folder is selected">No file or folder selected</string>
    <string name="general_already_downloaded" context="when trying to download a file that is already downloaded in the device">Already downloaded</string>
    <string name="general_already_uploaded" context="when trying to upload a file that is already uploaded in the folder">already uploaded</string>
    <string name="general_file_info" context="Label of the option menu. When clicking this button, the app shows the info of the file">File info</string>
    <string name="general_folder_info" context="Label of the option menu. When clicking this button, the app shows the info of the folder">Folder info</string>
    <!--
    <string name="general_menu" context="Title when the left menu is opened">Menu</string>
    -->
    <string name="general_show_info" context="Hint how to cancel the download">Show info</string>

    <string name="error_general_nodes" context="Error getting the root node">Error. Please try again.</string>

    <string name="general_rk" context="File name (without extension) of file exported with the recovery key">MEGA-RECOVERYKEY</string>

    <string name="secondary_media_service_error_local_folder" context="Local folder error in Sync Service. There are two syncs for images and videos. This error appears when the secondary media local folder doesn’t exist">The secondary media folder does not exist, please choose a new folder</string>
    <string name="no_external_SD_card_detected" context="when no external card exists">No external storage detected</string>
    <string name="no_permissions_upload" context="On clicking menu item upload in a incoming shared folder read only">This folder is read only. You do not have permission to upload</string>

    <string name="remove_key_confirmation" context="confirmation message before removing the previously downloaded MasterKey file">You are removing the previously exported Recovery Key file</string>
    <!--
    <string name="export_key_confirmation" context="confirmation message before downloading to the device the MasterKey file">Security warning! This is a high risk operation. Do you want to continue?</string>
    -->

    <!--
    <string name="more_options_overflow" context="title of the menu for more options for each file (rename, share, copy, move, etc)">More options</string>
    -->
    <string name="confirmation_add_contact" context="confirmation message before sending an invitation to a contact">Do you want to send an invitation to %s?</string>
    <!--
    <string name="confirmation_remove_multiple_contacts" context="confirmation message before removing mutiple contacts">Remove these %d contacts?</string>

    <string name="confirmation_move_to_rubbish" context="confirmation message before removing a file">Move to rubbish bin?</string>
    <string name="confirmation_move_to_rubbish_plural" context="confirmation message before removing a file">Move to rubbish bin?</string>

    <string name="confirmation_delete_from_mega" context="confirmation message before removing a file">Delete from MEGA?</string>
    <string name="confirmation_leave_share_folder" context="confirmation message before leaving an incoming shared folder">If you leave the folder, you will not be able to see it again</string>

    <string name="confirmation_alert" context="confirmation message before removing a file">Please confirm</string>
    -->

    <string name="action_logout" context="Button where the user can sign off or logout">Logout</string>
    <string name="action_add" context="Item menu option upon right click on one or multiple files.">Upload</string>
    <string name="action_create_folder" context="Menu item">Create new folder</string>
    <string name="action_open_link" context="Item menu option upon right click on one or multiple files.">Open link</string>
    <!--
    <string name="action_upload" context="Button text when choosing the destination location in MEGA">Upload to</string>
    -->

    <string name="action_settings" context="Menu item">Settings</string>
    <string name="action_search" context="Search button">Search</string>
    <string name="action_search_country" context="Select country page title">Select country</string>
    <string name="action_play" context="Search button">Play</string>
    <string name="action_pause" context="Search button">Pause</string>
    <string name="action_refresh" context="Menu item">Refresh</string>
    <string name="action_sort_by" context="Menu item">Sort by</string>
    <string name="action_help" context="Settings category title for Help">Help</string>
    <string name="action_upgrade_account" context="Change from a free account to paying MEGA">Upgrade account</string>
    <string name="upgrading_account_message" context="Message while proceeding to upgrade the account">Upgrading account</string>
    <string name="action_select_all" context="Menu item to select all the elements of a list">Select all</string>
    <string name="action_unselect_all" context="Menu item to unselect all the elements of a list">Clear selection</string>
    <string name="action_grid" context="Menu item to change from list view to grid view">Thumbnail view</string>
    <string name="action_list" context="Menu item to change from grid view to list view">List view</string>
    <string name="action_export_master_key" context="Menu item to let the user export the MasterKey">Backup Recovery Key</string>
    <string name="action_cancel_subscriptions" context="Menu item to let the user cancel subscriptions">Cancel subscription</string>
    <string name="cancel_subscription_ok" context="success message when the subscription has been canceled correctly">The subscription has been cancelled</string>
    <string name="cancel_subscription_error" context="error message when the subscription has not been canceled successfully">We were unable to cancel your subscription. Please contact support&#64;mega.nz for assistance</string>
    <string name="action_kill_all_sessions" context="Menu item to kill all opened sessions">Close other sessions</string>
    <string name="success_kill_all_sessions" context="Message after kill all opened sessions">The remaining sessions have been closed</string>
    <string name="error_kill_all_sessions" context="Message after kill all opened sessions">Error when closing the opened sessions</string>

    <plurals name="general_num_files">
        <item context="this is used for example when downloading 1 file or 2 files, Singular of file. 1 file" quantity="one">file</item>
        <item context="this is used for example when downloading 1 file or 2 files, Plural of file. 2 files" quantity="other">files</item>
    </plurals>

    <plurals name="general_num_contacts">
        <item context="used for example when a folder is shared with 1 user or 2 users, used for example when a folder is shared with 1 user" quantity="one">contact</item>
        <item context="used for example when a folder is shared with 1 user or 2 users, used for example when a folder is shared with 2 or more users" quantity="other">contacts</item>
    </plurals>

    <plurals name="num_contacts_selected">
        <item context="chat invitation - tool bar subtitle, when users selected single contact. Placeholder - number of contacts selected" quantity="one">%d contact</item>
        <item context="chat invitation - tool bar subtitle, when users selected multiple contacts. Placeholder - number of contacts selected" quantity="other">%d contacts</item>
    </plurals>

    <plurals name="general_num_folders">
        <item context="Singular of folder/directory. 1 folder" quantity="one">folder</item>
        <item context="Plural of folder/directory. 2 folders" quantity="other">folders</item>
    </plurals>

    <plurals name="general_num_shared_folders">
        <item context="Title of the incoming shared folders of a user in singular" quantity="one">shared folder</item>
        <item context="Title of the incoming shared folders of a user in plural." quantity="other">shared folders</item>
    </plurals>

    <!--
    <plurals name="general_num_downloads" context="in the notification. When downloading the notification is like 3 downloads.">
        <item context="Item menu option upon clicking on one or multiple files. Singular" quantity="one">download</item>
        <item context="Item menu option upon clicking on one or multiple files. Plural" quantity="other">downloads</item>
    </plurals>
    -->

    <!--
    <plurals name="general_num_uploads">
        <item context="Transfer type description in the active file transfer panel, can either be upload or download. Singular" quantity="one">upload</item>
        <item context="Transfer type description in the active file transfer panel, can either be upload or download. Plural" quantity="other">uploads</item>
    </plurals>
    -->

    <plurals name="general_num_users">
        <item context="used for example when a folder is shared with 1 user or 2 users, used for example when a folder is shared with 1 user" quantity="one">contact</item>
        <item context="used for example when a folder is shared with 1 user or 2 users, used for example when a folder is shared with 2 or more users" quantity="other">contacts</item>
    </plurals>

    <!--
    <string name="confirmation_required" context="Alert title before download">Confirmation required</string>
    -->
    <string name="alert_larger_file" context="Alert text before download. Please do not modify the %s placeholder as it will be replaced by the size to be donwloaded">%s will be downloaded.</string>
    <string name="alert_no_app" context="Alert text before download">There is no app to open the file %s. Do you want to continue with the download?</string>
    <string name="checkbox_not_show_again" context="Alert checkbox before download">Do not show again</string>

    <string name="confirm_cancel_login" context="Press back while login to cancel current login process.">Are you sure that you want to cancel the current login process?</string>

    <string name="login_text" context="Login button">Login</string>
    <string name="email_text" context="email label">Email</string>
    <string name="password_text" context="password label">Password</string>
    <string name="confirm_password_text" context="Hint of the confirmation dialog to get link with password">Confirm password</string>
    <string name="abc" context="in the password edittext the user can see the password or asterisks. ABC shows the letters of the password">ABC</string>
    <!--
    <string name="dots" context="in the password edittext the user can see the password or asterisks. ··· shows asterisks instead of letters">···</string>
    -->
    <string name="new_to_mega" context="This question applies to users that do not have an account on MEGA yet">New to MEGA?</string>
    <string name="create_account" context="button that allows the user to create an account">Create account</string>
    <string name="error_enter_email" context="when the user tries to log in MEGA without typing the email">Please enter your email address</string>
    <string name="error_invalid_email" context="Title of the alert dialog when the user tries to recover the pass of a non existing account">Invalid email address</string>
    <string name="error_enter_password" context="when the user tries to log in MEGA without typing the password">Please enter your password</string>
    <string name="error_server_connection_problem" context="when the user tries to log in to MEGA without a network connection">No network connection</string>
    <string name="error_server_expired_session" context="when the user tries to log in to MEGA without a valid session">You have been logged out on this device from another location</string>
    <string name="login_generating_key" context="the first step when logging in is calculate the private and public encryption keys">Calculating encryption keys</string>
    <string name="login_connecting_to_server" context="Message displayed while the app is connecting to a MEGA server">Connecting to the server</string>
    <string name="download_updating_filelist" context="Status text when updating the file manager">Updating file list</string>
    <string name="login_confirm_account" context="title of the screen after creating an account when the user has to confirm the password to confirm the account">Confirm account</string>
    <string name="login_querying_signup_link" context="when the user clicks on the link sent by MEGA after creating the account, this message is shown">Checking validation link</string>
    <string name="login_confirming_account" context="Attempting to activate a MEGA account for a user.">Activating account</string>
    <string name="login_preparing_filelist" context="After login, updating the file list, the file list should be processed before showing it to the user">Preparing file list</string>
    <string name="login_before_share" context="when the user tries to share something to MEGA without being logged">Please log in to share with MEGA</string>
    <string name="reg_link_expired" context="This toast message is shown on the login page when an email confirm link is no longer valid.">Your confirmation link is no longer valid. Your account may already be activated or you may have cancelled your registration.</string>
    <!--
    <string name="session_problem" context="if a link to a folder cannot be fetched">Problem of retrieving files from the folder</string>
    -->

    <string name="tour_space_title">MEGA Space</string>
    <string name="tour_speed_title">MEGA Speed</string>
    <string name="tour_privacy_title">MEGA Privacy</string>
    <string name="tour_access_title">MEGA Access</string>
    <string name="tour_space_text">Register now and get 50 GB* of free space</string>
    <string name="tour_speed_text">Uploads are fast. Quickly share files with everyone</string>
    <string name="tour_privacy_text">Keep all your files safe with MEGA’s end-to-end encryption</string>
    <string name="tour_access_text">Get fully encrypted access anywhere, anytime</string>

    <string name="create_account_text" context="button that allows the user to create an account">Create account</string>
<<<<<<< HEAD
    <string name="name_text" context="category in sort by action">Name</string>
=======
    <string name="name_text" context="Name of the user">Name</string>
>>>>>>> c55097b0
    <string name="first_name_text" context="First Name of the user">First Name</string>
    <string name="lastname_text" context="Last name of the user">Last Name</string>
    <string name="tos" context="text placed on the checkbox of acceptation of the Terms of Service">I agree with MEGA’s [A]Terms of Service[/A]</string>
    <string name="top" context="Text placed on the checkbox to make sure user agree that understand the danger of losing password">I understand that [B]if I lose my password, I may lose my data[/B]. Read more about [A]MEGA’s end-to-end encryption[/A].</string>
    <string name="already_account" context="Does the user already have a MEGA account">Already have an account?</string>

    <string name="create_account_no_terms" context="warning dialog">You have to accept our Terms of Service</string>

    <string name="create_account_no_top" context="warning dialog, for user do not tick checkbox of understanding the danger of losing password">You need to agree that you understand the danger of losing your password</string>
    <string name="error_enter_username" context="Warning message when the first name is a required field to submit a form. For example during the create account process.">Please enter your first name</string>
    <string name="error_enter_userlastname" context="Warning dialog">Please enter your last name.</string>
    <string name="error_short_password" context="when creating the account">Password is too short</string>
    <string name="error_passwords_dont_match" context="when creating the account">Passwords do not match</string>
    <string name="error_email_registered" contect="when creating the account">This email address has already registered an account with MEGA</string>

    <!--
    <string name="create_account_confirm_title" context="Title that is shown when e-mail confirmation is still required for the account">Confirmation required</string>
    -->
    <!--
    <string name="create_account_confirm" context="">Please check your e-mail and click the link to login and confirm your account</string>
    -->
    <string name="create_account_creating_account">Connecting to the server: Creating account</string>

    <!--<string name="cancel_transfer_title">Delete Transfer</string>
    -->
    <string name="cancel_transfer_confirmation">Delete this transfer?</string>
    <string name="cancel_all_transfer_confirmation">Delete all transfers?</string>

    <string name="section_cloud_drive" context="The name of every users root drive in the cloud of MEGA.">Cloud Drive</string>
    <string name="section_recents" context="Label to reference a recents section">Recents</string>
    <string name="section_secondary_media_uploads" context="title of the screen where the secondary media images are uploaded">Media uploads</string>
    <string name="section_inbox" context="Section name for the “Messages” section.Preferably one word. There is little space for this word.">Inbox</string>
    <string name="section_saved_for_offline" context="title of the screen that shows the files saved for offline in the device">Saved for Offline</string>
    <string name="section_saved_for_offline_new" context="the options of what to upload in an array. Needed for the settings, the options of what to upload.">Offline</string>
    <!--
    <string name="section_shared_with_me" context="title of the screen that shows all the folders that the user shares with other users and viceversa">Shared with me</string>
    -->
    <string name="section_shared_items" context="title of the screen that shows all the shared items">Shared folders</string>
    <string name="section_rubbish_bin" context="The title of the trash bin in the tree of the file manager.">Rubbish Bin</string>
    <string name="section_contacts" context="Section name for the “Contacts” section.Preferably one word. There is little space for this word.">Contacts</string>

    <string name="section_contacts_with_notification" context="Item of the navigation title for the contacts section when there is any pending incoming request">Contacts [A](%1$d)[/A]</string>
    <string name="sent_requests_empty" context="the user has not sent any contact request to other users">[B]No [/B][A]sent requests[/A][B].[/B]</string>
    <string name="received_requests_empty" context="the user has not received any contact request from other users">[B]No [/B][A]received requests[/A][B].[/B]</string>
    <string name="section_transfers" context="Title for the file transfer screen (with the up &amp; download)">Transfers</string>

    <string name="section_account" context="Section name for the &amp;ldquo;My Account&amp;rdquo; section.Preferably one or two words. There is little space for this.">My Account</string>
    <string name="section_photo_sync" context="title of the screen where the camera images are uploaded">Camera uploads</string>
    <!--
    <string name="used_space" context="Used space &quot;5MB of 100MB&quot;.">%1$s of %2$s</string>
    -->
    <string name="tab_incoming_shares" context="Capital letters. Incoming shared folders. The title of a tab">Incoming</string>
    <string name="tab_outgoing_shares" context="Capital letters. Outgoing shared folders. The title of a tab">Outgoing</string>

    <string name="title_incoming_shares_explorer" context="Label for any &amp;lsquo;Incoming shares&amp;rsquo; button, link, text, title, etc. - (String as short as possible).">Incoming Shares</string>
    <string name="title_incoming_shares_with_explorer" context="Title of the share with file explorer">Incoming shares with</string>
    <!--
    <string name="choose_folder_explorer" context="Title of the button in Incoming Shares tabs">Choose folder</string>
    -->

    <string name="file_browser_empty_cloud_drive" context="message when there are no files in the Cloud drive">No files in your Cloud Drive</string>
    <!--
    <string name="file_browser_empty_rubbish_bin" context="option to empty rubbish bin">Empty Rubbish Bin</string>
    -->
    <string name="file_browser_empty_folder" context="Text that indicates that a folder is currently empty">Empty Folder</string>

    <string name="choose_account_fragment" context="Title of the fragment Choose Account">CHOOSE ACCOUNT</string>

    <!--
    <string name="file_properties_activity" context="Menu item to show the properties dialog of files and or folders.">Properties</string>
    -->
    <string name="file_properties_available_offline" context="The file are available “offline” (without a network Wi-Fi mobile data connection)">Available offline</string>
    <!--
    <string name="file_properties_available_offline_on" context="Button state when a file can be saved for offline.(Capital letters)">ON</string>
    -->
    <!--
    <string name="file_properties_available_offline_off" context="Button state when a file is already saved for offline. (Capital letters)">OFF</string>
    -->
    <string name="file_properties_info_size_file" context="category in sort by action">Size</string>
    <string name="file_properties_info_last_modified" context="When the file/folder was last modified">Last modified</string>
    <string name="file_properties_info_added" context="when was the file added in MEGA">Added</string>
    <!--
    <string name="file_properties_shared_folder_private_folder" context="the folder is private. A public user can\'t access the folder">No public link</string>
    -->
    <string name="file_properties_shared_folder_public_link" context="the label when a folder can be accesed by public users">Public link</string>

    <string name="file_properties_shared_folder_permissions" context="Item menu option upon clicking on a file folder. Refers to the permissions of a file folder in the file manager.">Permissions</string>
    <string name="dialog_select_permissions" context="Title of the dialog to choose permissions when sharing.">Share Permissions</string>
    <string name="file_properties_shared_folder_change_permissions" context="menu item">Change permissions</string>
    <string name="file_properties_shared_folder_select_contact" context="when listing all the contacts that shares a folder">Shared with</string>
    <string name="file_properties_send_file_select_contact" context="send a file to a MEGA user">Send to</string>
    <string name="file_properties_owner" context="shows the owner of an incoming shared folder">Owner</string>
    <string name="contact_invite" context="positive button on dialog to invite a contact">Invite</string>
    <string name="contact_reinvite" context="option to reinvite a contact">Reinvite</string>
    <string name="contact_ignore" context="The text of the notification button that is displayed when there is a call in progress, another call is received and ignored.">Ignore</string>
    <string name="contact_decline" context="option to decline a contact invitation">Decline</string>
    <string name="contact_accept" context="option to accept a contact invitation">Accept</string>
    <string name="contact_properties_activity" context="title of the contact properties screen">Contact Info</string>
    <!--
    <string name="contact_file_list_activity" context="header of a status field for what content a user has shared to you">Content</string>
    -->
    <string name="contacts_list_empty_text" context="Adding new relationships (contacts) using the actions.">Add new contacts using the button below</string>
    <!--
    <string name="no_contacts" context="When an user wants to share a folder but has not any contact yet">There are not contacts in the account. Please add them on the Contacts screen</string>
	-->
    <string name="contacts_explorer_list_empty_text" context="Add new contacts before sharing.">Add a new contact to share</string>

    <string name="error_not_enough_free_space" context="Error message">Not enough free space on your device</string>

    <string name="option_link_without_key" context="This is button text on the Get Link dialog. This lets the user get a public file/folder link without the decryption key e.g. https://mega.nz/#!Qo12lSpT.">Link without key</string>
    <string name="option_decryption_key" context="Alert Dialog to get link">Decryption key</string>

    <!--
    <string name="download_failed" context="Error message">Download failed</string>
    -->
    <!--
	<string name="download_downloaded" context="notification message. Example: 1 file downloaded">downloaded</string>
    -->
    <!--
	<string name="download_downloading" context="Title header on the download page while the file is downloading.">Downloading</string>
	-->
    <!--
	<string name="text_downloading" context="Text located in each fragment when a download is in progress">Transferring</string>
	-->
    <string name="download_preparing_files" context="Alert shown when some content is sharing with chats and they are processing">Preparing files</string>

    <plurals name="download_began">
        <item context="Message when a download starts. Singular 1 file" quantity="one">Download has started</item>
        <item context="Message when many downloads start. Plural more than 1 file. Placeholder is for include the number of downloads in runtime." quantity="other">%1$d downloads have started</item>
    </plurals>

    <plurals name="download_finish">
        <item context="Message when a download finishes. Singular 1 file" quantity="one">Download has finished</item>
        <item context="Message when many downloads finish. Plural more than 1 file. Placeholder is for include the number of downloads in runtime." quantity="other">%1$d downloads have finished</item>
    </plurals>

    <plurals name="upload_began">
        <item context="Message when a upload starts. Singular 1 file" quantity="one">Upload has started</item>
        <item context="Message when many uploads start. Plural more than 1 file. Placeholder is for include the number of uploads in runtime." quantity="other">%1$d uploads have started</item>
    </plurals>

    <plurals name="upload_finish">
        <item context="Message when a download finishes. Singular 1 file" quantity="one">Upload has finished</item>
        <item context="Message when many downloads finish. Plural more than 1 file. Placeholder is for include the number of uploads in runtime." quantity="other">%1$d uploads have finished</item>
    </plurals>
    <!--
    <string name="download_cancel_downloading" context="Confirmation text when attempting to cancel the download">Do you want to cancel the download?</string>
    -->
    <string name="download_touch_to_cancel" context="Hint how to cancel the download">Touch to cancel</string>
    <string name="download_touch_to_show" context="Hint how to cancel the download">View transfers</string>
    <string name="error_file_size_greater_than_4gb" context="Warning message">Most devices can’t download files greater than 4GB. Your download will probably fail</string>
    <string name="intent_not_available" context="message when trying to open a downloaded file but there isn’t any app that open that file. Example: a user downloads a pdf but doesn’t have any app to read a pdf">There isn’t any available app to execute this file on your device</string>

    <string name="context_share_image" context="to share an image using Facebook, Whatsapp, etc">Share image using</string>
    <string name="context_get_link" context="create a link of a file and send it using an app from the device">Share link</string>
    <string name="context_get_link_menu" context="Item menu option upon right click on one or multiple files.">Get link</string>

    <!--<string name="context_manage_link_menu" context="Item menu option upon right click on one or multiple files.">Get link</string>-->

    <string name="context_leave_menu" context="Item menu option upon right click on one or multiple files.">Leave</string>
    <string name="alert_leave_share" context="Title alert before leaving a share.">Leave share</string>
    <string name="context_clean_shares_menu" context="Item menu option upon right click on one or multiple files.">Remove share</string>
    <string name="context_remove_link_menu" context="Item menu option upon right click on one or multiple files.">Remove link</string>
    <string name="context_remove_link_warning_text" context="Warning that appears prior to remove a link of a file.">This link will not be publicly available anymore.</string>
    <string name="context_rename" context="Item menu option upon right click on one or multiple files.">Rename</string>
    <string name="context_open_link_title" context="Item menu option upon right click on one or multiple files.">Open link</string>
    <string name="context_open_link" context="Item menu option upon right click on one or multiple files.">Open</string>
    <string name="context_renaming" context="while renaming a file or folder">Renaming</string>
    <string name="context_preparing_provider" context="while file provider is downloading a file">Preparing file</string>
    <string name="context_download" context="Item menu option upon right click on one or multiple files.">Download</string>

    <!--
    <string name="download_folder" context="Item menu option upon right click on one or multiple files.">Download folder</string>
    -->
    <!--
    <string name="import_folder" context="Item menu option upon right click on one or multiple files.">Import folder</string>
    -->
    <string name="context_move" context="Item menu option upon right click on one or multiple files.">Move</string>
    <string name="context_moving" context="while moving a file or folder">Moving</string>
    <!--
    <string name="context_sharing" context="while sharing a folder">Sharing folder</string>
    -->
    <string name="context_copy" context="Item menu option upon right click on one or multiple files.">Copy</string>
    <string name="context_upload" context="Item menu option upon right click on one or multiple files.">Upload</string>
    <string name="context_copying" context="while copying a file or folder">Copying</string>
    <!--
    <string name="context_creating_link" context="status text">Creating link</string>
    -->
    <!--
    <string name="context_moving_to_trash" context="status text">Moving to Rubbish Bin</string>
    -->
    <string name="context_move_to_trash" context="menu item">Move to Rubbish Bin</string>
    <string name="context_delete_from_mega" context="menu item">Remove from MEGA</string>
    <string name="context_new_folder_name" context="Input field description in the create folder dialog.">Folder Name</string>
    <string name="context_new_contact_name" context="when adding a new contact. in the dialog">Contact email</string>
    <string name="context_creating_folder" context="status dialog when performing the action">Creating folder</string>
    <!--
    <string name="context_adding_contact" context="Adding a new relationship (contact)">Adding contact</string>
    -->
    <string name="context_download_to" context="Menu item">Save to</string>
    <string name="context_clear_rubbish" context="Menu option title">Clear Rubbish Bin</string>
    <string name="clear_rubbish_confirmation" context="Ask for confirmation before removing all the elements of the rubbish bin">You are about to permanently remove all items from your Rubbish Bin.</string>

    <!--<string name="context_send_link" context="get the link and send it">Send link</string>-->

    <string name="context_send" context="send cancel subscriptions dialog">Send</string>
    <string name="context_send_file_inbox" context="send the file to inbox">Send to contact</string>
    <!--
    <string name="context_copy_link" context="get the link and copy it">Copy link</string>
    -->
    <string name="context_remove" context="Menu option to delete one or multiple selected items.">Remove</string>
    <string name="context_delete_offline" context="Menu option to delete selected items of the offline state">Remove from Offline</string>
    <string name="context_share_folder" context="menu item">Share folder</string>
    <string name="context_send_file" context="menu item">Send file to chat</string>
    <string name="context_send_contact" context="menu item">Share contact to chat</string>
    <string name="context_view_shared_folders" context="open a shared folder">View shared folders</string>
    <string name="context_sharing_folder" context="Item menu option upon clicking on one or multiple files.">Sharing</string>
    <!--
    <string name="remove_all_sharing" context="status text">Removing all sharing contacts</string>
    -->
    <!--
    <string name="leave_incoming_share" context="status text">Leaving shared folder</string>
    -->
    <!--
    <string name="context_camera_folder" context="The location of where the user has the photos/videos stored.">Camera folder</string>
    -->
    <!--
    <string name="context_mega_contacts" context="when sharing a folder, the user can choose a contact from MEGA">MEGA Contacts</string>
    -->
    <!--
    <string name="context_phone_contacts" context="when sharing a folder, the user chan choose a contact from the device">Phone Contacts</string>
    -->
    <string name="context_delete" context="Button in My Account section to confirm the account deletion">Delete</string>
    <!--
    <string name="context_more" context="menu item">More</string>
    -->
    <!--
    <string name="context_contact_added" context="success message when adding a contact">Contact added</string>
    -->
    <string name="context_contact_invitation_deleted" context="success message when removing a contact request">Request deleted</string>
    <string name="context_contact_invitation_resent" context="success message when reinvite a contact">Request resent</string>
    <string name="context_contact_request_sent" context="success message when sending a contact request">Request successfully sent to %s. The status can be consulted in the Sent Requests tab.</string>

    <string name="context_contact_removed" context="success message when removing a contact">Contact removed</string>
    <string name="context_contact_not_removed" context="error message">Error. Contact not removed</string>
    <string name="context_permissions_changed" context="success message when chaning the permissionss">Permissions changed</string>
    <string name="context_permissions_not_changed" context="error message">Error. Permissions not changed</string>
    <string name="context_folder_already_exists" context="message when trying to create a folder that already exists">Folder already exists</string>
    <string name="context_contact_already_exists" context="message when trying to create a invite a contact already that is already added">%s is already a contact</string>
    <string name="context_send_no_permission" context="message when trying to send a file without full access">You do not have permission to send this file</string>
    <string name="context_folder_created" context="success message when creating a folder">Folder created</string>
    <string name="context_folder_no_created" context="error message when creating a folder">Error. Folder not created</string>
    <string name="context_correctly_renamed" context="success message when renaming a node">Renamed successfully</string>
    <string name="context_no_renamed" context="error message">Error. Not renamed</string>
    <string name="context_correctly_copied" context="success message when copying a node">Copied successfully</string>
    <!--
    <string name="context_correctly_sent" context="success message when sending a file">File sent</string>
    -->
    <!--
    <string name="context_no_sent" context="error message when sending a file">Error. File not sent</string>
    -->
    <string name="context_correctly_sent_node" context="success message when sending a node to Inbox">Sent to Inbox</string>
    <string name="context_no_sent_node" context="error message when sending a node to Inbox">Error. Not sent to Inbox</string>
    <string name="context_no_copied" context="error message">Error. Not copied</string>
    <string name="context_no_destination_folder" context="message that appears when a user tries to move/copy/upload a file but doesn’t choose a destination folder">Please choose a destination folder</string>
    <string name="context_correctly_moved" context="success message when moving a node">Moved successfully</string>
    <string name="number_correctly_moved" context="success message when moving a node">%d items moved successfully</string>
    <string name="number_incorrectly_moved" context="success message when moving a node">%d items were not moved successfully</string>
    <string name="context_correctly_moved_to_rubbish" context="success message when moving a node">Moved to the Rubbish Bin successfully</string>
    <string name="number_correctly_moved_to_rubbish" context="success message when moving a node">%d items moved to the Rubbish Bin successfully</string>
    <string name="number_incorrectly_moved_to_rubbish" context="success message when moving a node">&#160;and %d items were not sent successfully</string>
    <string name="context_no_moved" context="error message">Error. Not moved</string>
    <string name="context_correctly_shared" context="success message when sharing a folder">Shared successfully</string>
    <string name="context_no_shared_number" context="error message when sharing a folder">Error. %d shares were not completed</string>
    <string name="context_correctly_shared_removed" context="success message when sharing a folder">Remove shares successfully</string>
    <string name="context_no_shared_number_removed" context="error message when sharing a folder">Error. %d process of removing shares is not completed</string>
    <string name="context_no_shared" context="error message">Error. Not shared</string>
    <string name="context_no_removed_shared" context="error message">Error. Share failed to remove</string>
    <string name="context_remove_sharing" context="success message when removing a sharing">Folder sharing removed</string>
    <string name="context_no_link" context="error message">Link creation failed</string>
    <string name="context_correctly_removed" context="success message when removing a node from MEGA">Deleted successfully</string>
    <string name="context_no_removed" context="error message">Error. Deletion failed</string>
    <string name="number_correctly_removed" context="success message when moving a node">%d items removed successfully from MEGA</string>
    <string name="number_no_removed" context="error message when moving a node">%d items are not removed successfully</string>
    <string name="number_correctly_leaved" context="success message when moving a node">%d folders left successfully</string>
    <string name="number_no_leaved" context="error message when moving a node">%d folders were not left successfully</string>
    <string name="number_correctly_sent" context="success message when sending multiple files">File sent to %d contacts successfully</string>
    <string name="number_no_sent" context="error message when sending multiple files">File was not sent to %d contacts</string>
    <string name="number_correctly_sent_multifile" context="success message when sending multiple files">%d files sent successfully</string>
    <string name="number_no_sent_multifile" context="error message when sending multiple files">%d files failed to send</string>
    <string name="number_correctly_copied" context="success message when sending multiple files">%d items copied successfully</string>
    <string name="number_no_copied" context="error message when sending multiple files">%d items were not copied</string>
    <string name="number_contact_removed" context="success message when removing several contacts">%d contacts removed successfully</string>
    <string name="number_contact_not_removed" context="error message when removing several contacts">%d contacts were not removed</string>
    <string name="number_contact_file_shared_correctly" context="success message when sharing a file with multiple contacts">Folder shared with %d contacts successfully</string>
    <string name="number_contact_file_not_shared_" context="error message when sharing a file with multiple contacts">File can not be shared with %d contacts</string>
    <string name="number_correctly_shared" context="success message when sharing multiple files">%d folders shared successfully</string>
    <string name="number_no_shared" context="error message when sharing multiple files">%d folders were not shared</string>
    <string name="context_correctly_copied_contact" context="success message when sending a file to a contact">Successfully sent to:</string>
    <string name="context_correctly_removed_sharing_contacts" context="success message when removing all the contacts of a shared folder">The folder is no longer shared</string>
    <string name="context_no_removed_sharing_contacts" context="error message when removing all the contacts of a shared folder">Error, the folder is still shared with another contact</string>
    <string name="context_select_one_file" context="option available for just one file">Select just one file</string>
    <string name="rubbish_bin_emptied" context="success message when emptying the RB">Rubbish Bin emptied successfully</string>
    <string name="rubbish_bin_no_emptied" context="error message when emptying the RB">Error. The Rubbish Bin has not been emptied</string>

    <string name="dialog_cancel_subscriptions" context="dialog cancel subscriptions">You are about to cancel your MEGA subscription. Please let us know if there is anything we can do to help change your mind.</string>
    <string name="hint_cancel_subscriptions" context="hint cancel subscriptions dialog">Type feedback here</string>
    <string name="send_cancel_subscriptions" context="send cancel subscriptions dialog">Send</string>
    <!--
    <string name="title_cancel_subscriptions" context="title cancel subscriptions dialog">Cancel Subscription</string>
    -->
    <string name="confirmation_cancel_subscriptions" context="confirmation cancel subscriptions dialog">Thank you for your feedback! Are you sure you want to cancel your MEGA subscription?</string>
    <string name="reason_cancel_subscriptions" context="provide a reason to cancel subscriptions dialog">Your subscription has not been cancelled. Please provide a reason for your cancellation</string>
    <string name="message_user_purchased_subscription" context="welcome message after user brought subscription. placeholder 1: subscription type (Lite/Pro1 etc), placeholder 2: renewal interval (monthly/yearly)">Thank you for subscribing to %1$s %2$s!</string>
    <string name="message_user_purchased_subscription_down_grade" context="Pop up message shows when user purchased a lower level of subscription">New subscription takes effect when the old one expires, and the new price will be charged at the same time.</string>
    <string name="message_user_payment_pending" context="Pop up message shows when user purchased a subscription with a payment method that can not be processed in real time, e.g. voucher">Subscription will take effect when payment get processed by Google.</string>
    <string name="subscription_type_monthly" context="">Monthly</string>
    <string name="subscription_type_yearly" context="">Yearly</string>

    <string name="context_node_private" context="success message after removing the public link of a folder">The folder is now private</string>

    <string name="context_share_correctly_removed" context="success message after removing a share of a folder. a contact has no access to the folder now">Share removed</string>


    <string name="menu_new_folder" context="Menu option to create a new folder in the file manager.">New folder</string>
    <string name="menu_add_contact" context="Menu option to add a contact to your contact list.">Add contact</string>
    <string name="menu_add_contact_and_share" context="Menu option to add a contact to your contact list.">Add contact and share</string>
    <!--
    <string name="menu_download_from_link" context="Text that is displayed in the dialog to download a MEGA link inside the app">Download from MEGA link</string>
    -->

    <string name="alert_decryption_key" context="Title of the alert to introduce the decryption key">Decryption Key</string>
    <string name="message_decryption_key" context="Message of the alert to introduce the decryption key">Please enter the decryption key for the link</string>

    <string name="upload_to_image" context="upload to. Then choose an Image file">Image</string>
    <string name="upload_to_audio" context="upload to. Then choose an Audio file">Audio</string>
    <string name="upload_to_video" context="Title of the button in the contact info screen to start a video call">Video</string>
    <!--
    <string name="upload_to_other" context="upload to. Then choose a file which is not an Image, an Audio or a Video">Other File</string>
    -->
    <string name="upload_to_filesystem" context="upload to. Then choose to browse the file system to choose a file">Pick from File System</string>
    <string name="upload_to_filesystem_from" context="upload to. Then choose to browse the file system to choose a file">Pick from</string>
    <!--
    <string name="upload_select_file_type" context="title of the dialog for choosing if a user wants to upload an image, an audio, a video or a file from the system">Select file type</string>
    -->
    <!--
    <string name="upload_uploading" context="status text">Uploading</string>
    -->
    <!--
    <string name="upload_touch_to_cancel" context="hint to how to cancel the upload (by touching the notification)">Touch to cancel upload</string>
    -->
    <!--
    <string name="upload_failed" context="error message">Upload failed</string>
    -->
    <string name="upload_uploaded" context="Label for the current uploaded size of a file. For example, 3 files, 50KB uploaded">uploaded</string>
    <!--
    <string name="upload_cancel_uploading" context="Confirmation text for cancelling an upload">Do you want to cancel the upload?</string>
    -->
    <string name="upload_prepare" context="Status text at the beginning of an upload, Status text at the beginning of an upload for 1 file">Processing file</string>
    <plurals name="upload_prepare">
        <item context="Status text at the beginning of an upload, Status text at the beginning of an upload for 1 file" quantity="one">Processing file</item>
        <item context="Status text at the beginning of an upload, Status text at the beginning of an upload for 2 or more files" quantity="other">Processing files</item>
    </plurals>
    <string name="error_temporary_unavaible" context="error message when downloading a file">Resource temporarily not available, please try again later</string>
    <string name="upload_can_not_open" context="Error message when the selected file cannot be opened">Cannot open selected file</string>
    <string name="unzipping_process" context="when a zip file is downloaded and clicked, the app unzips the file. This is the status text while unzipping the file">Unzipping file</string>

    <string name="error_io_problem" context="error message while browsing the local filesystem">Filesystem problem</string>
    <string name="general_error" context="error message while browsing the local filesystem">Error happened when executing the action</string>

    <string name="full_screen_image_viewer_label" context="title of the image gallery">Image viewer</string>

    <!--
    <string name="manager_download_from_link_incorrect" context="Error message when the user entered an incorrect MEGA link format for importing">Incorrect link format</string>
    -->

    <!--
    <string name="my_account_activity" context="Title of the screen where the user account information is shown">Account</string>
    -->
    <!--
    <string name="my_account_total_space" context="Headline for the amount of total storage space">Storage Space</string>
    -->
    <!--
    <string name="my_account_free_space" context="Headline for the amount of storage space is remaining">Free Space</string>
    -->
    <string name="my_account_used_space" context="Headline for the amount of storage space is used">Used Space</string>
    <string name="my_account_change_password" context="menu item">Change password</string>
    <!--
    <string name="warning_out_space" context="Warning in Cloud drive when the user is runningut of space">You\'re running out of space!\n Do you want to upgrade your account?</string>
    -->
    <!--<string name="overquota_alert_title" context="Title dialog overquota error">Storage over quota</string>-->
    <string name="overquota_alert_text" context="Dialog text overquota error">You have exceeded your storage limit. Would you like to upgrade your account?</string>

    <!--
    <string name="op_not_allowed" context="Dialod text overquota error">Operation not allowed</string>
    -->
    <string name="my_account_last_session" context="when did the last session happen">Last session</string>
    <string name="my_account_connections" context="header for the social connections, showing the number of contacts the user has">Connections</string>

    <string name="my_account_changing_password" context="message displayed while the app is changing the password">Changing password</string>
    <string name="my_account_change_password_oldPassword" context="when changing the password, the first edittext is to enter the current password">Current password</string>
    <string name="my_account_change_password_newPassword1" context="when changing the password">New password</string>
    <string name="my_account_change_password_newPassword2" context="when changing the password">Confirm new password</string>
    <!--
    <string name="my_account_change_password_error" context="Error message when the user attempts to change his password (two potential reasons in one error message).">Incorrect current password or the new passwords you provided do not match. Please try again</string>
    -->
    <!--
    <string name="my_account_change_password_error_2" context="Error message when the user attempts to change his password (two potential reasons in one error message).">Incorrect current password. Please try again</string>
    -->
    <!--
    <string name="my_account_change_password_OK" context="Success text">Password changed successfully</string>
    -->
    <string name="my_account_change_password_dont_match" context="when changing the password or creating the account, the password is required twice and check that both times are the same">Password doesn’t match</string>

    <!--
    <string name="upgrade_activity" context="title of the Upgrade screen">PRO Membership</string>
    -->
    <string name="upgrade_select_pricing" context="title of the selection of the pro account wanted">Select membership</string>
    <string name="select_membership_1" context="the user has to decide the way of payment">Monthly or annually recurring</string>

    <!--<string name="select_membership_2" context="button to go to Google Play">Google Play subscription</string>-->

    <string name="no_available_payment_method" context="choose the payment method option when no method is available">At this moment, no method of payment is available for this plan</string>

    <string name="upgrade_per_month" context="button to decide monthly payment. The asterisk is needed">Monthly*</string>
    <string name="upgrade_per_year" context="button to decide annually payment. The asterisk is needed">Annually*</string>

    <string name="file_properties_get_link" context="the user can get the link and it’s copied to the clipboard">The link has been copied to the clipboard</string>
    <!--
    <string name="file_properties_remove_link" context="the user can remove the public link">The link has been removed</string>
    -->

    <string name="full_image_viewer_not_preview" context="before sharing an image, the preview has to be downloaded">The preview has not been downloaded yet. Please wait</string>
    <string name="not_load_preview_low_memory" context="due to device is low on memory, cannot load an image preview temporarily">The preview is not able to load due to insufficient memory available. Please try again later.</string>

    <string name="log_out_warning" context="alert when clicking a newsignup link being logged">Please log out before creating the account</string>

    <!--
    <string name="import_correct" context="success message after import a file">Imported successfully</string>
    -->

    <string name="transfers_empty" context="message shown in the screen when there are not any active transfer">No active transfers</string>
    <!--
    <string name="transfers_pause" context="File uploading or downloading has been paused (until the user continues at a later stage)">All transfers are paused</string>
    -->
    <string name="menu_pause_transfers" context="menu item">Pause transfers</string>
    <!--
    <string name="menu_restart_transfers" context="menu item">Restart transfers</string>
    -->
    <string name="menu_cancel_all_transfers" context="menu item">Delete all transfers</string>

    <string name="menu_take_picture" context="Option of the sliding panel to change the avatar by taking a new picture">Take picture</string>

    <string name="ask_for_display_over_title" context="Dialog title, to explain why MEGA needs the ’display over other apps’ permission (Android 10)">Allow notifications for incoming MEGA calls</string>
    <string name="ask_for_display_over_msg" context="Dialog message, to explain why MEGA needs the ’display over other apps’ permission (Android 10)">MEGA needs your authorization to allow the call interface to pop up from the background.</string>
    <string name="ask_for_display_over_explain" context="Prompt text shows when the user doesn’t want to make MEGA grant the ’display over other apps’ permission for now (Android 10)">Don’t worry, you can still manually set up on your device’s settings.</string>

    <string name="cam_sync_wifi" context="the options of how to upload, but in an array. needed for the settings, how to upload the camera images. only when Wi-Fi connected">Wi-Fi only</string>
    <string name="cam_sync_data" context="the options of how to upload, but in an array. needed for the settings, how to upload the camera images. when Wi-Fi connected and using data plan">Wi-Fi or mobile data</string>
    <string name="cam_sync_syncing" context="The upload of the user’s photos orvideos from their specified album is in progress.">Camera Uploads in progress</string>
    <string name="cam_sync_cancel_sync" context="confirmation question for cancelling the camera uploads">Do you want to stop Camera Uploads?</string>
    <!--
    <string name="settings_camera_notif_error_no_folder" context="Error message when an unavailable destination folder was selected">Destination folder is unavailable</string>
    -->
    <string name="settings_camera_notif_title" context="title of the notification when camera upload is enabled">Uploading files of media folders</string>
	<string name="settings_camera_notif_checking_title" context="title of the notification when camera upload is checking files">Checking for files to be uploaded</string>
	<string name="settings_camera_notif_initializing_title" context="title of the notification when camera upload is initializing">Initializing Camera Uploads</string>
    <!--
    <string name="settings_camera_notif_error" context="notification error">Camera Uploads problem</string>
    -->
    <string name="settings_camera_notif_complete" context="notification camera uploads complete">Camera uploads complete</string>

    <string name="settings_storage" context="label of storage in upgrade/choose account page, it is being used with a variable, e.g. for LITE user it will show ‘200GB Storage’.">Storage</string>
    <string name="settings_pin_lock" context="settings of the pin lock">PIN Lock</string>
	<string name="settings_camera_upload_charging_helper_label" context="Helper text to explain why we have this `Require me to plug in` setting, placeholder - 100 to 1000 in MB">Video compression consumes a lot of power; MEGA will require you to be actively charging your device if the videos to be compressed are larger than %s.</string>
	<string name="settings_camera_upload_include_gps_helper_label" context="Helper text to explain the things to note if enable the feature of including GPS info">If enabled, you will upload information about where your pictures were taken, so be careful when sharing them.</string>

    <string name="settings_advanced_features" context="Settings category title for cache and offline files">Advanced</string>
    <string name="settings_advanced_features_cache" context="Settings preference title for cache">Clear Cache</string>
    <string name="settings_advanced_features_offline" context="Settings preference title for offline files">Clear Offline Files</string>

    <string name="settings_auto_play_label" context="description of switch ‘Open file when download is completed’">Open file when downloaded</string>
    <string name="settings_advanced_features_cancel_account" context="Settings preference title for canceling the account">Cancel your account</string>

    <string name="settings_advanced_features_size" context="Size of files in offline or cache folders">Currently using %s</string>
    <string name="settings_advanced_features_calculating" context="Calculating Size of files in offline or cache folders">Calculating</string>

    <string name="settings_storage_download_location" context="title of the setting to set the default download location">Default download location</string>
    <string name="settings_storage_ask_me_always" context="Whether to always ask the user each time.">Always ask for download location</string>
    <string name="settings_storage_advanced_devices" context="Whether to enable the storage in advanced devices">Display advanced devices (external SD)</string>
	<string name="add_phone_number_label" context="Label of button on account page that ask user to add their phone number">Add phone number</string>
	<string name="verify_account_title" context="enter verification code page title">Verify your account</string>
	<string name="verify_account_helper_locked" context="Text to explain to user why to verify phone number (account suspended use case)">Your account has been locked temporarily due to potential abuse. Please verify your phone number to unlock your account.</string>
    <string name="general_country_label" context="Hint text of the country edittext for billing purposes">Country</string>
	<string name="verify_account_phone_number_placeholder" context="place holder for enter mobile number field">Your phone number</string>
    <string name="general_back_button" context="Button label - go to previous page">Back</string>
	<string name="verify_account_not_now_button" context="button label - quite sms verification use case">Not now</string>
    <string name="general_confirm_button" context="Button label - confirm some action">Confirm</string>
	<string name="verify_account_invalid_country_code" context="On “add phone number” page, an error message will be shown if user click next button without select country code.">Please select a country code</string>
    <string name="verify_account_not_loading_country_code" context="On “Add phone number” page, a toast error message will be shown if the country code cannot be fetched from back end.">Country codes could not be fetched.</string>
	<string name="verify_account_invalid_phone_number" context="error message if user click next button without enter a valid phone number">Please supply a valid phone number.</string>
	<string name="verify_account_enter_txt_label" context="Label tell user to enter received txt to below input boxes">Please enter the verification code sent to</string>
	<string name="verify_account_enter_code_title" context="enter verification code page title">Verify your account</string>
	<string name="verify_account_incorrect_code" context="error message that will show to user when user entered invalid verification code">Wrong code. Please try again or resend.</string>
	<string name="verify_account_resend_label" context="text message to remind user to resend verification code">You didn’t receive a code?</string>
    <string name="general_resend_button" context="Button to resend the create account email to a new email address in case the previous email address was misspelled">Resend</string>
	<string name="verify_account_error_phone_number_register" context="error message that will show to user when host detected that the mobile number has been registered already">This number is already associated with a MEGA account.</string>
	<string name="verify_account_error_reach_limit" context="error message that will show to user when user reached the sms verification daily limit">You have reached the daily limit</string>
	<string name="verify_account_error_wrong_code" context="error message that will show to user when user reached the sms verification daily limit">The verification code doesn’t match.</string>
	<string name="verify_account_error_code_verified" context="error message that will show to user when code has been verified">The code has been verified</string>
	<string name="verify_account_error_invalid_code" context="error message that will show to user when user entered invalid verification code">Wrong code. Please try again or resend.</string>
	<string name="verify_account_successfully" context="verify phone number successfully">Your phone number has been verified successfully</string>

    <string-array name="settings_storage_download_location_array">
        <item context="if the user has an internal and an external SD card, it has to be set on the settings screen, internal storage option">Internal storage</item>
        <item context="if the user has an internal and an external SD card, it has to be set on the settings screen, external storage option">External storage</item>
    </string-array>

    <string-array name="add_contact_array">
        <item context="title of the dialog shown when sending or sharing a folder">Write the user’s email</item>
        <item context="choose the way the new user’s email is inserted, import from phone option">Import from device</item>
    </string-array>

    <string name="settings_camera_upload_on" context="settings option">Enable Camera Uploads</string>
    <string name="settings_camera_upload_turn_on" context="settings option">Turn on Camera Uploads</string>
    <string name="settings_camera_upload_off" context="settings option">Disable Camera Uploads</string>
    <string name="settings_camera_upload_how_to_upload" context="settings option. How to upload the camera images: via Wi-Fi only or via Wi-Fi and data plan">How to upload</string>

    <string name="settings_secondary_upload_on" context="The Secondary Media uploads allows to create a second Camera Folder synchronization. Enabling it would imply to choose a new local folder and then, a new destination folder in MEGA. This is the text that appears in the settings option to enable the second synchronization.">Enable Secondary Media uploads</string>
    <string name="settings_secondary_upload_off" context="The Secondary Media uploads allows to create a second Camera Folder synchronization. Disabling it would imply that the current second sync won’t be running anymore. This is the text that appears in the settings option to disable the second synchronization.">Disable Secondary Media uploads</string>

    <string name="settings_empty_folder" context="Title of shared folder explorer to choose a folder to perform an action">Choose folder</string>

    <string-array name="settings_camera_upload_how_to_entries">
        <item context="the options of how to upload, but in an array. needed for the settings, how to upload the camera images. when Wi-Fi connected and using data plan">Wi-Fi or mobile data</item>
        <item context="the options of how to upload, but in an array. needed for the settings, how to upload the camera images. only when Wi-Fi connected">Wi-Fi only</item>
    </string-array>

    <string name="settings_camera_upload_what_to_upload" context="What kind of files are going to be uploaded: images, videos or both">File Upload</string>

    <string-array name="settings_camera_upload_file_upload_entries">
        <item context="what kind of file are going to be uploaded. Needed for the settings summary">Photos only</item>
        <item context="what kind of file are going to be uploaded. Needed for the settings summary">Videos only</item>
        <item context="what kind of file are going to be uploaded. Needed for the settings summary">Photos and videos</item>
    </string-array>

    <string name="settings_camera_upload_charging" context="Option to choose that the camera sync will only be enable when the device is charging">Only when charging</string>
    <string name="settings_camera_upload_include_gps" context="Title of ‘Include location tags’ setting option. Once enabled, Camera Uploads will include the location info from pictures those are being uploaded">Include location tags</string>
    <string name="settings_camera_upload_require_plug_in" context="Option to choose that the video compression will only be enable when the device is charging">Require me to actively charge my device</string>
    <string name="settings_keep_file_names" context="Option to choose that the camera sync will maintain the local file names when uploading">Keep file names as in the device</string>

    <string name="settings_local_camera_upload_folder" context="The location of where the user photos or videos are stored in the device.">Local Camera folder</string>
    <string name="settings_mega_camera_upload_folder" context="The location of where the user photos or videos are stored in MEGA.">MEGA Camera Uploads folder</string>

    <string name="settings_local_secondary_folder" context="The location of where the user photos or videos of the secondary sync are stored in the device.">Local Secondary folder</string>
    <string name="settings_mega_secondary_folder" context="The location of where the user photos or videos of the secondary sync are stored in MEGA.">MEGA Secondary folder</string>

    <string name="settings_camera_upload_only_photos" context="what kind of file are going to be uploaded. Needed for the settings summary">Photos only</string>
    <string name="settings_camera_upload_only_videos" context="what kind of file are going to be uploaded. Needed for the settings summary">Videos only</string>
    <string name="settings_camera_upload_photos_and_videos" context="what kind of file are going to be uploaded. Needed for the settings summary">Photos and videos</string>

    <!--
    <string name="settings_pin_lock_on" context="settings of the pin lock">Enable PIN Lock</string>
    -->
    <!--
    <string name="settings_pin_lock_off" context="settings of the pin lock">Disable PIN Lock</string>
    -->
    <!--
    <string name="settings_pin_lock_code" context="settings of the pin lock">PIN Code</string>
    -->
    <string name="settings_pin_lock_code_not_set" context="status text when no custom photo sync folder has been set">Not set</string>
    <string name="settings_reset_lock_code" context="settings of the pin lock">Reset PIN code</string>
    <string name="settings_pin_lock_switch" context="settings of the pin lock">PIN Lock</string>

    <string name="pin_lock_enter" context="Button after the pin code input field">Enter</string>
    <string name="pin_lock_alert" context="error message when not typing the pin code correctly">Your local files will be deleted and you will be logged out after 10 failed attempts</string>
    <string name="pin_lock_incorrect" context="error message when not typing the pin code correctly">Incorrect code</string>
    <plurals name="pin_lock_incorrect_alert">
        <item context="Error message when not typing the pin code correctly and only have 1 attempt left." quantity="one">Wrong PIN code, please try again. You have 1 attempt left</item>
        <item context="Error message when not typing the pin code correctly and have several attempts left. The placeholder is to display the number of attempts left in runtime." quantity="other">Wrong PIN code, please try again. You have %2d attempts left</item>
    </plurals>
    <string name="pin_lock_not_match" context="error message when not typing the pin code correctly (two times)">PIN Codes don’t match</string>
    <string name="unlock_pin_title" context="title of the screen to unlock screen with pin code">Enter your PIN Code</string>
    <string name="unlock_pin_title_2" context="title of the screen to unlock screen with pin code in second round">Re-Enter your PIN Code</string>
    <string name="reset_pin_title" context="title of the screen to unlock screen with pin code">Enter your new PIN Code</string>
    <string name="reset_pin_title_2" context="title of the screen to unlock screen with pin code in second round">Re-Enter your new PIN Code</string>
    <string name="incorrect_pin_activity" context="text of the screen after 10 attemps with a wrong PIN" formatted="false">All your local data will be deleted and you will be logged out in %1d seconds</string>

    <string name="settings_about" context="Caption of a title, in the context of “About MEGA” or “About us”">About</string>
    <string name="settings_about_privacy_policy" context="App means “Application”">Privacy Policy</string>
    <string name="settings_about_terms_of_service" context="">Terms of Service</string>
    <string name="settings_about_gdpr" context="setting menu that links to the GDPR terms">Data Protection Regulation</string>
    <string name="settings_about_app_version" context="App means “Application”">App version</string>
    <string name="settings_about_sdk_version" context="Title of the label where the SDK version is shown">MEGA SDK version</string>
    <string name="settings_about_karere_version" context="Title of the label where the MEGAchat SDK version is shown">MEGAchat SDK version</string>
    <string name="settings_about_code_link_title" context="Link to the public code of the app">View source code</string>

    <string name="january">January</string>
    <string name="february">February</string>
    <string name="march">March</string>
    <string name="april">April</string>
    <string name="may">May</string>
    <string name="june">June</string>
    <string name="july">July</string>
    <string name="august">August</string>
    <string name="september">September</string>
    <string name="october">October</string>
    <string name="november">November</string>
    <string name="december">December</string>

    <string name="zip_browser_activity" context="title of the screen that shows the ZIP files">ZIP Browser</string>

    <!--
    <string name="new_account" context="in login screen to create a new account">Create account now!</string>
    -->

    <string name="my_account_title" context="title of the My Account screen">Account Type</string>
    <string name="renews_on" context="title of the Expiration Date">Renews on&#160;</string>
    <string name="expires_on" context="title of the Expiration Date">Expires on&#160;</string>
    <string name="free_account">Free</string>

    <!--
    <string name="free_storage" context="Not translate">50 GB</string>
    -->
    <!--
    <string name="free_bandwidth" context="Free bandwich account details">Limited</string>
    -->

    <string name="camera_uploads_created" context="info message shown to the user when the Camera Uploads folder has been created">Camera Uploads folder created</string>

    <!--
    <string name="ZIP_download_permission" context="A compressed file will be downloaded and decompressed.">The ZIP file will be downloaded and unzipped</string>
    -->
    <!--
    <string name="ZIP_unzip_permission" context="A compressed file will be decompressed.">The ZIP file will be unzipped </string>
    -->

    <string name="sortby_owner_mail" context="category in sort by action">Owner’s Email</string>
    <string name="sortby_name" context="category in sort by action">Name</string>
    <string name="sortby_name_ascending" context="sort files alphabetically ascending">Ascending</string>
    <string name="sortby_name_descending" context="sort files alphabetically descending">Descending</string>

    <string name="sortby_date" context="category in sort by action">Date</string>
    <string name="sortby_creation_date" context="category in sort by action">Creation Date</string>
    <string name="sortby_modification_date" context="category in sort by action">Modification Date</string>
    <string name="sortby_date_newest" context="sort files by date newest first">Newest</string>
    <string name="sortby_date_oldest" context="sort files by date oldest first">Oldest</string>

    <string name="sortby_size" context="category in sort by action">Size</string>
    <string name="sortby_size_largest_first" context="sort files by size largest first">Largest</string>
    <string name="sortby_size_smallest_first" context="sort files by size smallest first">Smallest</string>

    <string name="sortby_type" context="Title of sort by media type options">Media type</string>
    <string name="sortby_type_photo_first" context="sort option, sort media files by photos first">Photos</string>
    <string name="sortby_type_video_first" context="sort option, sort media files by videos first">Videos</string>

    <string name="per_month" context="in payments, for example: 4.99€ per month">per month</string>
    <string name="per_year" context="in payments, for example: 49.99€ per year">per year</string>

    <string name="billing_details" context="Contextual text in the beginning of the Credit Card Payment">Enter your billing details:</string>
    <string name="address1_cc" context="Hint text of the address1 edittext, which is the first line (of two) of the address">Address 1</string>
    <string name="address2_cc" context="Hint text of the address2 edittext, which is the second line (of two) of the address">Address 2 (optional)</string>
    <string name="city_cc" context="Hint text of the city edittext for billing purposes">City</string>
    <string name="state_cc" context="Hint text of the state or province edittext for billing purposes">State / Province</string>
    <string name="country_cc" context="Hint text of the country edittext for billing purposes">Country</string>
    <string name="postal_code_cc" context="Hint text of the postal code edittext for billing purposes">Postal code</string>

    <string name="payment_details" context="Contextual text in the beginning of the Credit Card Payment">Enter your payment details:</string>
    <string name="first_name_cc" context="Hint text of the first name of the credit card edittext for payment purposes">First name</string>
    <string name="last_name_cc" context="Hint text of the last name of the credit card edittext for payment purposes">Last name</string>
    <string name="credit_card_number_cc" context="Hint text of the credit card number edittext for payment purposes">Credit Card Number</string>
    <string name="month_cc" context="Hint text of the expiration month of the credit card for payment purposes">Month</string>
    <string name="year_cc" context="Hint text of the expiration year of the credit card for payment purposes">Year</string>
    <string name="cvv_cc" context="Hint text of the CVV edittext for payment purposes">CVV</string>

    <string name="proceed_cc" context="Text of the button which proceeds the payment">Proceed</string>

    <string name="account_successfully_upgraded" context="Message shown when the payment of an upgrade has been correct">Account successfully upgraded!</string>
    <string name="account_error_upgraded" context="Message shown when the payment of an upgrade has not been correct">The operation failed. Your credit card has not been charged</string>
    <string name="credit_card_information_error" context="Message shown when the credit card information is not correct">The credit card information was not correct. The credit card will not be charged</string>
    <!--
    <string name="not_upgrade_is_possible" context="Message shown when the user wants to upgrade an account that cannot be upgraded">Your account cannot be upgraded from the app. Please contact support@mega.nz to upgrade your account</string>
    -->

    <string name="pin_lock_type" context="title to choose the type of PIN code">PIN Code Type</string>
    <string name="four_pin_lock" context="PIN with 4 digits">4 digit PIN</string>
    <string name="six_pin_lock" context="PIN with 6 digits">6 digit PIN</string>
    <string name="AN_pin_lock" context="PIN alphanumeric">Alphanumeric PIN</string>

    <string name="settings_enable_logs" context="Confirmation message when enabling logs in the app">Logs are now enabled</string>
    <string name="settings_disable_logs" context="Confirmation message when disabling logs in the app">Logs are now disabled</string>

    <string name="search_open_location" context="Option in the sliding panel to open the folder which contains the file selected after performing a search">Open location</string>
    <string name="servers_busy" context="message when a temporary error on logging in is due to SDK is waiting for the server to complete a request due to an API lock">This process is taking longer than expected. Please wait.</string>

    <string name="my_account_free" context="Label in My Account section to show user account type">Free Account</string>
    <string name="my_account_prolite" context="Label in My Account section to show user account type">Lite Account</string>
    <string name="my_account_pro1" context="Label in My Account section to show user account type">PRO I Account</string>
    <string name="my_account_pro2" context="Label in My Account section to show user account type">PRO II Account</string>
    <string name="my_account_pro3" context="Label in My Account section to show user account type">PRO III Account</string>

    <string name="my_account_prolite_feedback_email" context="Type of account info added to the feedback email sent to support">PRO Lite Account</string>

    <string name="backup_title" context="">Backup your Recovery Key</string>
    <string name="backup_subtitle" context="Subtitle of the screen to backup the master key">Your password unlocks your Recovery Key</string>

    <string name="backup_first_paragraph" context="First paragraph of the screen to backup the master key">Your data is only readable through a chain of decryption operations that begins with your master encryption key, which we store encrypted with your password. This means that if you lose your password, your Recovery Key can no longer be decrypted, and you can no longer decrypt your data.</string>
    <string name="backup_second_paragraph" context="Summary of the preference Recovery key on Settings section">Exporting the Recovery Key and keeping it in a secure location enables you to set a new password without data loss.</string>
    <string name="backup_third_paragraph" context="Third paragraph of the screen to backup the master key">An external attacker cannot gain access to your account with just your key. A password reset requires both the key and access to your email.</string>
    <string name="backup_action" context="Sentence to inform the user the available actions in the screen to backup the master key">Copy the Recovery Key to clipboard or save it as text file</string>

    <string name="save_action" context="Action of a button to save something">Save</string>
    <string name="copy_MK_confirmation" context="Alert message when the master key has been successfully copied to the ClipBoard">The Recovery Key has been successfully copied</string>

    <string name="change_pass" context="Button to change the password">Change</string>

    <string name="general_positive_button" context="Positive button to perform a general action">YES</string>
    <string name="general_negative_button" context="Negative button to perform a general action">NO</string>

    <string name="forgot_pass_menu" context="Option of the overflow menu to show the screen info to reset the password">Forgot password?</string>
    <string name="forgot_pass" context="Button in the Login screen to reset the password">Forgot your password?</string>
    <string name="forgot_pass_first_paragraph" context="First paragraph of the screen when the password has been forgotten">If you have a backup of your Recovery Key, you can reset your password by selecting YES. No data will be lost.</string>
    <string name="forgot_pass_second_paragraph" context="Second paragraph of the screen when the password has been forgotten">You can still export your Recovery Key now if you have an active MEGA session in another browser on this or any other computer. If you don’t, you can no longer decrypt your existing account, but you can start a new one under the same email address by selecting NO.</string>
    <!--
    <string name="forgot_pass_second_paragraph_logged_in" context="Second paragraph of the screen when the password has been forgotten and the user is still logged in">If you don\&apos;t, you can still export your recovery key now in this MEGA session. Please, go back and backup your recovery key.</string>
    -->

    <string name="forgot_pass_action" context="Sentence to ask to the user if he has the master key in the screen when the password has been forgotten">Do you have a backup of your Recovery Key?</string>

    <string name="title_alert_reset_with_MK" context="Title of the alert message to ask for the link to reset the pass with the MK">Great!</string>
    <string name="edit_text_insert_mail" context="Hint of the text where the user can write his e-mail">email goes here</string>
    <string name="text_alert_reset_with_MK" context="Text of the alert message to ask for the link to reset the pass with the MK">Please enter your email address below. You will receive a recovery link that will allow you to submit your Recovery Key and reset your password.</string>

    <string name="edit_text_insert_mk" context="Hint of the text when the user can write his master key">Your Recovery Key goes here</string>

    <string name="edit_text_insert_pass" context="Hint of the text where the user can write his password">password goes here</string>
    <string name="delete_account_text_last_step" context="Text shown in the last alert dialog to confirm the cancellation of an account">This is the last step to cancel your account. You will permanently lose all the data stored in the cloud. Please enter your password below.</string>

    <string name="email_verification_title" context="Title of the alert dialog to inform the user that have to check the email">Email verification</string>
    <string name="email_verification_text" context="Text of the alert dialog to inform the user that have to check the email">Please check your email to proceed.</string>
    <string name="general_text_error" context="Text to inform the user when an error occurs">An error occurred, please try again.</string>


    <string name="alert_not_logged_in" context="Alert to inform the user that have to be logged in to perform the action">You must be logged in to perform this action.</string>
    <string name="change_email_not_logged_in" context="Error message when a user attempts to change their email without an active login session.">You need to be logged in to complete your email change. Please log in again with your current email address and then click on your confirmation link again.</string>
    <string name="email_changed" context="Text displayed to inform that the email was successfully changed. Please keep the placeholder, it will be replaced with the new email address.">Congratulations, your new email address for this MEGA account is: %1$s</string>
    <string name="invalid_string" context="Error when the user leaves empty the password field">Incorrect</string>

    <string name="invalid_input" context="Text of the toast when the user enters invalid text which is neither a valid phone number nor a valid email">Invalid input</string>
    <string name="invalid_email_title" context="Title of the alert dialog when the user tries to recover the pass of a non existing account">Invalid email address</string>
    <string name="invalid_email_text" context="Title of the alert dialog when the user tries to recover the pass of a non existing account">Please check the email address and try again.</string>
    <!--
    <string name="alert_not_logged_out" context="Alert to inform the user that have to be logged out to perform the action">You must be logged out to perform this action.</string>
    -->

    <string name="title_dialog_insert_MK" context="Title of the dialog to write MK after opening the recovery link">Password reset</string>
    <string name="text_dialog_insert_MK" context="Text of the dialog to write MK after opening the recovery link">Please enter your Recovery Key below</string>

    <string name="pass_changed_alert" context="Text of the alert when the pass has been correctly changed">Password changed!</string>

    <string name="park_account_dialog_title" context="Title of the dialog to park an account">Park account</string>
    <string name="park_account_button" context="Button to park an account">Park</string>
    <string name="park_account_title" context="Title of the screen to park an account">Oops!</string>
    <string name="park_account_first_paragraph" context="First paragraph of the screen to park an account">Due to our end-to-end encryption paradigm, you will not be able to access your data without either your password or a backup of your Recovery Key.</string>
    <string name="park_account_second_paragraph" context="Second paragraph of the screen to park an account">You can park your existing account and start a fresh one under the same email address. Your data will be retained for at least 60 days. In case that you recall your parked account’s password, please contact support&#64;mega.nz</string>

    <string name="dialog_park_account" context="Text of the dialog message to ask for the link to park the account">Please enter your email address below. You will receive a recovery link that will allow you to park your account.</string>
    <string name="park_account_text_last_step" context="Text shown in the last alert dialog to park an account">This is the last step to park your account, please enter your new password. Your data will be retained for at least 60 days. If you recall your parked account’s password, please contact support&#64;mega.nz</string>

    <string name="title_enter_new_password" context="Title of the screen to write the new password after opening the recovery link">Enter new password</string>
    <string name="recovery_link_expired" context="Message when the user tries to open a recovery pass link and it has expired">This recovery link has expired, please try again.</string>

    <string name="text_reset_pass_logged_in" context="Text of the alert after opening the recovery link to reset pass being logged.">Your Recovery Key will be used to reset your password. Please enter your new password.</string>
    <string name="email_verification_text_change_pass" context="Text of the alert dialog to inform the user that have to check the email after clicking the option forgot pass">You will receive a recovery link that will allow you to reset your password.</string>

    <string name="my_account_upgrade_pro" context="Button to upgrade the account to PRO account in My Account Section">Upgrade</string>
    <string name="my_account_upgrade_pro_panel" context="Button to upgrade the account to PRO account in the panel that appears randomly">Upgrade now</string>
    <string name="get_pro_account" context="Message to promote PRO accounts">Improve your cloud capacity![A]Get more space &amp; transfer quota with a PRO account!</string>
    <string name="toast_master_key" context="success message when the MasterKey file has been downloaded">The Recovery Key has been backed up into: %1s.[A]While the file remains in this path, you will find it at the Saved for Offline Section.[A]Note: It will be deleted if you log out, please store it in a safe place.</string>

    <!--
    <string name="next_ime_action" context="Action to pass focus to the next field in a form">Next</string>
    -->

    <string name="mail_already_used" context="Error shown when the user tries to change his mail to one that is already used">Error. This email address is already in use.</string>

    <string name="mail_changed_confirm_requested" context="Error shown when the user tries to change his mail while the user has already requested a confirmation link for that email address">You have already requested a confirmation link for that email address.</string>

    <string name="mail_same_as_old" context="Error shown when the user tries to change his mail while the email is the same as the old">The new and the old email must not match</string>
    <string name="change_mail_text_last_step" context="Text shown in the last alert dialog to change the email associated to an account">This is the last step to change your email. Please enter your password below.</string>
    <string name="change_mail_title_last_step" context="Title of the alert dialog to change the email associated to an account">Change email</string>

    <!--
    <string name="success_changing_user_mail" context="Message when the user email has been changed successfully">Your email has been correctly updated.</string>
    -->

    <string name="title_new_warning_out_space" context="Iitle of the warning when the user is running out of space">You’re running out of space!</string>
    <string name="new_warning_out_space" context="Text of the warning when the user is running out of space">Take full advantage of your MEGA account by upgrading to PRO.</string>

    <string name="title_options_avatar_panel" context="Iitle of sliding panel to choose the option to edit the profile picture">Edit profile picture</string>
    <string name="take_photo_avatar_panel" context="Option of the sliding panel to change the avatar by taking a new picture">Take picture</string>
    <string name="choose_photo_avatar_panel" context="Option of the sliding panel to change the avatar by choosing an existing picture">Choose picture</string>
    <string name="delete_avatar_panel" context="Option of the sliding panel to delete the existing avatar">Delete picture</string>

    <string name="incorrect_MK" context="Alert when the user introduces his MK to reset pass incorrectly">The key you supplied does not match this account. Please make sure you use the correct Recovery Key and try again.</string>
    <string name="incorrect_MK_title" context="Title of the alert when the user introduces his MK to reset pass incorrectly">Invalid Recovery Key</string>

    <string name="option_full_link" context="Alert Dialog to get link">Link with key</string>

    <string name="recovering_info" context="Message shown meanwhile the app is waiting for a request">Getting info&#8230;</string>

    <string name="email_verification_text_change_mail" context="Text of the alert dialog to inform the user that have to check the email to validate his new email">Your new email address needs to be validated. Please check your email to proceed.</string>

    <string name="confirmation_delete_avatar" context="Confirmation before deleting the avatar of the user’s profile">Delete your profile picture?</string>
    <string name="title_edit_profile_info" context="Title of the Dialog to edit the profile attributes of the user’s account">Edit</string>

    <string name="title_set_expiry_date" context="Alert Dialog to get link">Set expiry date</string>
    <string name="title_set_password_protection" context="Title of the dialog to get link with password">Set password protection</string>
    <string name="subtitle_set_expiry_date" context="Subtitle of the dialog to get link">(PRO ONLY)</string>
    <string name="set_password_protection_dialog" context="Alert Dialog to get link with password">Set password</string>
    <string name="hint_set_password_protection_dialog" context="Hint of the dialog to get link with password">Enter password</string>
    <string name="hint_confirm_password_protection_dialog" context="Hint of the confirmation dialog to get link with password">Confirm password</string>
    <string name="link_request_status" context="Status text at the beginning of getting a link">Processing&#8230;</string>

    <string name="edit_link_option" context="Option of the sliding panel to edit the link of a node">Manage link</string>

    <string name="old_password_provided_incorrect" context="Error alert dialog shown when changing the password the user provides an incorrect password">The current password you have provided is incorrect.</string>

    <string name="number_correctly_reinvite_contact_request" context="success message when reinviting multiple contacts">%d reinvite requests sent successfully.</string>

    <string name="number_correctly_delete_contact_request" context="success message when reinviting multiple contacts">%d requests deleted successfully.</string>
    <string name="number_no_delete_contact_request" context="error message when reinviting multiple contacts">%1$d requests successfully deleted but %2$d requests were not deleted.</string>

    <string name="confirmation_delete_contact_request" context="confirmation message before removing a contact request.">Do you want to remove the invitation request to %s?</string>
    <string name="confirmation_remove_multiple_contact_request" context="confirmation message before removing mutiple contact request">Do you want to remove these %d invitation requests?</string>

    <string name="number_correctly_invitation_reply_sent" context="success message when replying to multiple received request">%d request replies sent.</string>
    <string name="number_incorrectly_invitation_reply_sent" context="error message when replying to multiple received request">%1$d request replies successfully sent but %2$d were not sent.</string>

    <plurals name="general_num_request">
        <item context="referring to a invitation request in the Contacts section" quantity="one">request</item>
        <item context="referring to a invitation request in the Contacts section" quantity="other">requests</item>
    </plurals>

    <plurals name="confirmation_remove_outgoing_shares">
        <item context="Confirmation before removing the outgoing shares of a folder" quantity="one">The folder is shared with %1$d contact. Remove share?</item>
        <item context="Confirmation before removing the outgoing shares of a folder" quantity="other">The folder is shared with %1$d contacts. Remove all shares?</item>
    </plurals>

    <string name="error_incorrect_email_or_password" context="Error message when the credentials to login are incorrect.">Invalid email and/or password. Please try again.</string>
    <string name="error_account_suspended" context="Error message when trying to login and the account is suspended.">Your account has been suspended due to Terms of Service violations. Please contact support&#64;mega.nz</string>
    <string name="too_many_attempts_login" context="Error message when to many attempts to login.">Too many failed attempts to login, please wait for an hour.</string>
    <string name="account_not_validated_login" context="Error message when trying to login to an account not validated.">This account has not been validated yet. Please check your email.</string>

    <string name="general_error_folder_not_found" context="Error message shown when opening a folder link which doesn’t exist">Folder link unavailable</string>
    <string name="folder_link_unavaible_ToS_violation" context="Error message shown when opening a folder link which has been removed due to ToS/AUP violation">The folder link has been removed because of a ToS/AUP violation.</string>

    <string name="general_error_file_not_found" context="Error message shown when opening a file link which doesn’t exist">File link unavailable</string>
    <string name="file_link_unavaible_ToS_violation" context="Error message shown when opening a file link which has been removed due to ToS/AUP violation">The file link has been removed because of a ToS/AUP violation.</string>

    <string name="link_broken" context="Error message shown when opening a folder link or file link which has been corrupt or deformed">This URL is corrupt or deformed. The link you are trying to access does not exist.</string>

    <string name="confirm_email_text" context="Title of the screen after creating the account. That screen asks the user to confirm the account by checking the email">Awaiting email confirmation</string>
    <string name="confirm_email_explanation" context="Text below the title that explains the user should check the email and click the link to confirm the account">Please check your email and click the link to confirm your account.</string>

    <plurals name="general_num_items">
        <item context="Singular of items which contains a folder. 1 item" quantity="one">item</item>
        <item context="Plural of items which contains a folder. 2 items" quantity="other">items</item>
    </plurals>

    <string name="file_link_unavaible_delete_account" context="Error message shown when opening a file or folder link which account has been removed due to ToS/AUP violation">The associated user account has been terminated due to multiple violations of our Terms of Service.</string>

    <string name="general_error_invalid_decryption_key" context="Error message shown after login into a folder link with an invalid decryption key">The provided decryption key for the folder link is invalid.</string>

    <string name="my_account_my_credentials" context="Title of the label in the my account section. It shows the credentials of the current user so it can be used to be verified by other contacts">My credentials</string>
    <string name="limited_bandwith" context="Word to indicate the limited bandwidth of the free accounts">Limited</string>

    <string name="section_chat" context="Item of the navigation title for the chat section">Chat</string>
    <string name="section_chat_with_notification" context="Item of the navigation title for the chat section when there is any unread message">Chat [A](%1$d)[/A]</string>

    <string name="tab_archive_chat" context="Confirmation button of the dialog to archive a chat">Archive</string>
    <!--
    <string name="tab_recent_chat" context="Title of the recent chats tab. Capital letters">RECENT</string>
    -->

    <!--
    <string name="archive_chat_empty" context="Message shown when the user has no archived chats">No archived conversations</string>
    -->

    <!--
    <string name="get_started_button" context="Button to start using the chat">Get started</string>
    -->

    <string name="recent_chat_empty_invite" context="Message shown when the user has no recent chats">Invite your friends to join you on Chat and enjoy our encrypted platform with privacy and security.</string>

    <!--
    <string name="videocall_title" context="Title shown in the list of main chat screen for a videocall">Video call</string>
    -->

    <!--
    <plurals name="general_minutes">
        <item context="Singular of minutes. 1 minute" quantity="one">minute</item>
        <item context="Plural of minutes. 2 minute" quantity="other">minutes</item>
    </plurals>
    -->

    <!--
    <plurals name="general_hours">
        <item context="Singular of hours. 1 hour" quantity="one">hour</item>
        <item context="Plural of hours. 2 hours" quantity="other">hours</item>
    </plurals>
    -->

    <!--
    <plurals name="general_seconds">
        <item context="Singular of seconds. 1 second" quantity="one">second</item>
        <item context="Plural of seconds. 2 second" quantity="other">seconds</item>
    </plurals>
    -->

    <string name="initial_hour" context="Initial of the word hour to show the duration of a video or audio call">h</string>
    <string name="initial_minute" context="Initial of the word minute to show the duration of a video or audio call">m</string>
    <string name="initial_second" context="Initial of the word second to show the duration of a video or audio call">s</string>

    <!--
    <string name="videocall_item" context="Info shown about the last action in a chat is a videocall">Video call</string>
    -->

    <string name="selected_items" context="Title shown when multiselection is enable in chat tabs">%d selected</string>

    <string name="remove_contact_shared_folder" context="Message to confirm if the user wants to delete a contact from a shared folder">The contact %s will be removed from the shared folder.</string>
    <string name="remove_multiple_contacts_shared_folder" context="Message to confirm if the user wants to delete a multiple contacts from a shared folder">%d contacts will be removed from the shared folder.</string>

    <string name="number_correctly_removed_from_shared" context="success message when removing a contact from a shared folder">%d contacts removed successfully from the shared folder</string>
    <string name="number_incorrectly_removed_from_shared" context="success message when removing a contact from a shared folder">%d contacts were not successfully removed</string>

	<string name="number_permission_correctly_changed_from_shared" context="success message when changing permissions of contacts for a shared folder, place holder: number of contacts effected">Successfully updated permissions for %d contacts</string>
	<string name="number_permission_incorrectly_changed_from_shared" context="success message when changing permissions of contacts for a shared folder, place holder: number of contacts effected">Failed to update permissions for %d contacts</string>

    <string name="contacts_list_empty_text_loading" context="Message shown while the contact list from the device is being read and then shown to the user">Loading contacts from the phone&#8230;</string>

    <string name="number_correctly_invite_contact_request" context="success message when reinviting multiple contacts">%d invite requests sent successfully.</string>
    <string name="number_no_invite_contact_request" context="error message when reinviting multiple contacts">%1$d invite requests successfully sent but %2$d requests were not sent.</string>

    <string name="chat_me_text_bracket" context="Word next to own user’s message in chat screen">%1s (Me)</string>
    <string name="type_message_hint" context="Hint shown in the field to write a message in the chat screen">Type a message</string>

    <string name="general_mute" context="button">Mute</string>
    <string name="general_unmute" context="button">Unmute</string>

    <string name="title_properties_chat_contact_notifications" context="Title of the section to enable notifications in the Contact Properties screen">Notifications</string>
    <string name="title_properties_chat_contact_message_sound" context="Title of the section to choose the sound of incoming messages in the Contact Properties screen">Message sound</string>
    <string name="title_properties_chat_clear_chat" context="Title of the section to clear the chat content in the Contact Properties screen">Clear chat</string>
    <string name="title_properties_chat_share_contact" context="Title of the section to share the contact in the Contact Properties screen">Share contact</string>

    <string name="call_ringtone_title" context="Title of the screen to select the ringtone of the calls">Call ringtone</string>
    <string name="notification_sound_title" context="Title of the screen to select the sound of the notifications">Notification sound</string>

    <string name="confirmation_clear_chat" context="Text of the confirmation dialog to clear the chat history">After cleared, neither %s nor you will be able to see messages of this chat.</string>

    <string name="general_clear" context="Button to clear the chat history">Clear</string>
    <!--
    <string name="login_initializing_chat" context="After login, initializing chat">Initializing chat</string>
    -->

    <string name="clear_history_success" context="Message show when the history of a chat has been successfully deleted">The history of the chat has been cleared</string>
    <string name="clear_history_error" context="Message show when the history of a chat hasn’t been successfully deleted">Error. The history of the chat has not been cleared successfully</string>

    <string name="add_participants_menu_item" context="Menu item to add participants to a chat">Add participants</string>
    <string name="remove_participant_menu_item" context="Menu item to remove a participants from a chat">Remove participant</string>

    <string name="mega_info_empty_screen" context="Message about MEGA when there are no message in the chat screen">Protects your chat with end-to-end (user controlled) encryption, providing essential safety assurances:</string>
    <string name="mega_authenticity_empty_screen" context="Message about MEGA when there are no message in the chat screen">The system ensures that the data received is truly from the specified sender, and its content has not been manipulated during transit.</string>
    <string name="mega_confidentiality_empty_screen" context="Message about MEGA when there are no message in the chat screen">Only the author and intended recipients are able to decipher and read the content.</string>

    <string name="title_mega_info_empty_screen" context="Message about MEGA when there are no message in the chat screen">MEGA</string>
    <string name="title_mega_authenticity_empty_screen" context="Message about MEGA when there are no message in the chat screen">Authenticity</string>
    <string name="title_mega_confidentiality_empty_screen" context="Message about MEGA when there are no message in the chat screen">Confidentiality</string>

    <string name="error_not_logged_with_correct_account" context="Error message shown when opening a cancel link with an account that not corresponds to the link">This link is not related to this account. Please log in with the correct account.</string>
    <string name="cancel_link_expired" context="Message when the user tries to open a cancel link and it has expired">This cancel link has expired, please try again.</string>

    <string name="no_results_found" context="Text shown after searching and no results found">No results were found</string>

    <string name="offline_status" context="the options of what to upload in an array. Needed for the settings, the options of what to upload.">Offline</string>
    <string name="online_status" context="the options of what to upload in an array. Needed for the settings, the options of what to upload.">Online</string>
    <string name="away_status" context="the options of what to upload in an array. Needed for the settings, the options of what to upload.">Away</string>
    <string name="busy_status" context="the options of what to upload in an array. Needed for the settings, the options of what to upload.">Busy</string>
    <string name="invalid_status" context="Info label about the status of the user">No connection</string>

    <string name="text_deleted_message" context="Text shown when a message has been deleted in the chat">This message has been deleted</string>
    <string name="text_deleted_message_by" context="Text shown when a message has been deleted in the chat">[A]This message has been deleted by [/A][B]%1$s[/B]</string>

    <string name="confirmation_delete_several_messages" context="Confirmation before deleting messages">Remove messages?</string>
    <string name="confirmation_delete_one_message" context="Confirmation before deleting one message">Remove message?</string>

    <!--
    <string name="text_cleared_history" context="Text shown when a user cleared the history of a chat"><![CDATA[<font color=\'#060000\'>%1$s</font> <font color=\'#868686\'> cleared the chat history</font>]]></string>
    -->

    <string name="group_chat_label" context="Label for the sliding panel of a group chat">Group chat</string>
    <string name="group_chat_info_label" context="Label for the option of the sliding panel to show the info of a chat group">Group info</string>
    <string name="group_chat_start_conversation_label" context="Label for the option of the sliding panel to start a one to one chat">Start conversation</string>
    <string name="group_chat_edit_profile_label" context="Label for the option of the sliding panel to edit the profile">Edit profile</string>
    <string name="title_properties_chat_leave_chat" context="Title of the section to leave a group content in the Contact Properties screen">Leave Group</string>
    <string name="participants_chat_label" context="Label for participants of a group chat">Participants</string>

    <string name="confirmation_remove_chat_contact" context="Text of the confirm dialog shown when it wants to remove a contact from a chat">Remove %s from this chat?</string>

    <string name="observer_permission_label_participants_panel" context="Refers to access rights for a file folder.">Read-only</string>
    <!--
    <string name="member_permission_label_participants_panel" context="Label to show the participant permission in the options panel of the group info screen">Member</string>
    -->
    <string name="standard_permission_label_participants_panel" context="Label to show the participant permission in the options panel of the group info screen">Standard</string>
    <string name="administrator_permission_label_participants_panel" context="Label to show the participant permission in the options panel of the group info screen">Moderator</string>

    <string name="edited_message_text" context="Text appended to a edited message.">(edited)</string>
    <string name="change_title_option" context="Option in menu to change title of a chat group.">Change title</string>

    <string name="confirmation_leave_group_chat" context="confirmation message before leaving a group chat">If you leave, you will no longer have access to read or send messages.</string>
    <string name="title_confirmation_leave_group_chat" context="title confirmation message before leaving a group chat">Leave group chat?</string>

    <string name="confirmation_clear_group_chat" context="Text of the confirmation dialog to clear a group chat history">All messages and media in this conversation will be cleared.</string>
    <string name="title_confirmation_clear_group_chat" context="Title of the confirmation dialog to clear a group chat history">Clear history?</string>


    <string name="add_participant_error_already_exists" context="Message show when a participant hasn’t been successfully invited to a group chat">The participant is already included in this group chat</string>

    <string name="number_correctly_add_participant" context="success message when inviting multiple contacts to a group chat">%d participants were successfully invited</string>
    <string name="number_no_add_participant_request" context="error message when inviting multiple contacts to a group chat">%1$d participants were successfully invited but %2$d participants were not invited.</string>

    <string name="message_permissions_changed" context="chat message when the permissions for a user has been changed">[A]%1$s[/A][B] was changed to [/B][C]%2$s[/C][D] by [/D][E]%3$s[/E]</string>
    <string name="message_add_participant" formatted="false" context="chat message when a participant was added to a group chat">[A]%1$s[/A][B] joined the group chat by invitation from [/B][C]%2$s[/C]</string>
    <string name="message_remove_participant" context="chat message when a participant was removed from a group chat">[A]%1$s[/A][B] was removed from group chat by [/B][C]%2$s[/C]</string>

    <string name="change_title_messages" context="Message shown when a participant change the title of a group chat.">[A]%1$s[/A][B] changed the group chat name to [/B][C]“%2$s”[/C]</string>

    <string name="message_participant_left_group_chat" context="chat message when a participant left a group chat">[A]%1$s[/A][B] left the group chat[/B]</string>

    <string name="manual_retry_alert" context="chat message alert when the message have to been manually">Message not sent. Tap for options</string>
    <!--
    <string name="settings_chat_summary_online" context="summary of the status online in settings">You can chat, share files and make calls with your contacts.</string>
    -->
    <!--
    <string name="settings_chat_summary_invisible" context="summary of the status invisible in settings">You can interact with your contacts but you will appear offline for them.</string>
    -->
    <!--
    <string name="settings_chat_summary_offline" context="summary of the status invisible in settings">You will appear offline to your contacts and you will not be able to chat with them.</string>
    -->

    <!--
    <string name="changing_status_to_online_success" context="message shown when the status of the user successfully changed to online">You\'re now online</string>
    -->
    <!--
    <string name="changing_status_to_invisible_success" context="message shown when the status of the user successfully changed to invisible">You\'re now away</string>
    -->

    <!--
    <string name="changing_status_to_offline_success" context="message shown when the status of the user successfully changed to offline">You\'re now offline</string>
    -->
    <!--
    <string name="changing_status_to_busy_success" context="message shown when the status of the user successfully changed to offline">You\'re now busy</string>
    -->
    <string name="changing_status_error" context="message shown when the status of the user coudn’t be changed">Error. Your status has not been changed</string>
    <string name="leave_chat_error" context="message shown when a user couldn’t leave chat">An error occurred when leaving the chat</string>
    <string name="create_chat_error" context="message shown when a chat has not been created">An error occurred when creating the chat</string>

    <string name="settings_chat_vibration" context="settings of the chat to choose the status">Vibration</string>

    <!--
    <string name="list_message_deleted" context="Text show in list of chats when the last message has been deleted">Message deleted</string>
    -->
    <string name="sms_logout" context="Button text shown on SMS verification page, if the user wants to logout current suspended account and login with another account, user can press this button to logout">[A]Logout[/A] to use MEGA with another account</string>
    <string name="confirm_logout_from_sms_verification" context="On SMS verification page, if the user presses the logout button, a dialog with this text will show to ask for user’s confirmation.">Are you sure that you want to log out of the current account?</string>
    <string name="non_format_text_deleted_message_by" context="Text shown when a message has been deleted in the chat">This message has been deleted by %1$s</string>
    <string name="history_cleared_message" context="Text shown when the chat history was cleared by me">Chat history was cleared</string>
    <string name="non_format_history_cleared_by" context="Text shown when the chat history was cleared by someone">Chat history cleared by %1$s</string>

    <!--
    <string name="non_format_text_cleared_history" context="Text shown when a user cleared the history of a chat">%1$s cleared the chat history</string>
    -->
    <string name="non_format_message_permissions_changed" context="chat message when the permissions for a user has been changed">%1$s was changed to %2$s by %3$s</string>
    <string name="non_format_message_add_participant" formatted="false" context="chat message when a participant was added to a group chat">%1$s was added to this group chat by invitation from %2$s</string>
    <string name="non_format_message_remove_participant" context="chat message when a participant was removed from a group chat">%1$s was removed from group chat by %2$s</string>

    <string name="non_format_change_title_messages" context="Message shown when a participant change the title of a group chat.">%1$s changed the group chat name to “%2$s”</string>

    <string name="non_format_message_participant_left_group_chat" context="chat message when a participant left a group chat">%1$s left the group chat</string>

    <string name="messages_copied_clipboard" context="success alert when the user copy some messages to the clipboard">Copied to the clipboard</string>

    <string name="chat_error_open_title" context="Title of the error dialog when opening a chat">Chat Error!</string>
    <string name="chat_error_open_message" context="Message of the error dialog when opening a chat">The chat could not be opened successfully</string>

    <string name="menu_choose_contact" context="Menu option to add a contact to your contact list.">Choose contact</string>

    <plurals name="general_selection_num_contacts">
        <item context="referring to a contact in the contact list of the user" quantity="one">%1$d contact</item>
        <item context="Title of the contact list" quantity="other">%1$d contacts</item>
    </plurals>

    <string name="error_sharing_folder" context="Message shown when the folder sharing process fails">Error sharing the folder. Please try again.</string>

    <plurals name="confirmation_remove_contact">
        <item context="confirmation message before removing a contact, Singular" quantity="one">All data associated with the selected contact will be permanently lost.</item>
        <item context="confirmation message before removing a contact, Plural" quantity="other">All data associated with the selected contacts will be permanently lost.</item>
    </plurals>

    <plurals name="title_confirmation_remove_contact">
        <item context="title of confirmation alert before removing a contact, Singular" quantity="one">Remove contact?</item>
        <item context="title of confirmation alert before removing a contact, Plural" quantity="other">Remove contacts?</item>
    </plurals>

    <!--
    <string name="chat_connection_error" context="error shown when the connection to the chat fails">Chat connection error</string>
    -->

    <string name="message_option_retry" context="option shown when a message could not be sent">Retry</string>

    <string name="title_message_not_sent_options" context="title of the menu for a non sent message">Message not sent</string>
    <string name="title_message_uploading_options" context="title of the menu for an uploading message with attachment">Uploading attachment</string>

    <string name="no_conversation_history" context="message shown when a chat has no messages">No conversation history</string>

    <plurals name="user_typing">
        <item context="title of confirmation alert before removing a contact, Singular" quantity="one">%1$s [A]is typing&#8230;[/A]</item>
        <item context="title of confirmation alert before removing a contact, Plural" quantity="other">%1$s [A]are typing&#8230;[/A]</item>
    </plurals>


    <string name="more_users_typing" context="text that appear when there are more than 2 people writing at that time in a chat. For example User1, user2 and more are typing&#8230;">%1$s [A]and more are typing&#8230;[/A]</string>
    <string name="label_more" context="More button in contact info page">More</string>
    <string name="label_close" context="Text button">Close</string>
    <string name="tab_my_account_general" context="Title of the general tab in My Account Section">General</string>
    <string name="tab_my_account_storage" context="label of storage in upgrade/choose account page, it is being used with a variable, e.g. for LITE user it will show ‘200GB Storage’.">Storage</string>
    <string name="label_storage_upgrade_account" context="label of storage in upgrade/choose account page, it is being used with a variable, e.g. for LITE user it will show ‘200GB Storage’.">Storage</string>
    <string name="label_transfer_quota_upgrade_account" context="Title of the section about the transfer quota in the storage tab in My Account Section">Transfer quota</string>
    <string name="label_transfer_quota_achievements" context="Title of the section about the transfer quota in the storage tab in My Account Section">Transfer quota</string>

    <string name="account_plan" context="Title of the section about the plan in the storage tab in My Account Section">Plan</string>
    <string name="storage_space" context="Title of the section about the storage space in the storage tab in My Account Section">Storage space</string>
    <string name="transfer_quota" context="Title of the section about the transfer quota in the storage tab in My Account Section">Transfer quota</string>

    <string name="available_space" context="Label in section the storage tab in My Account Section">Available</string>
    <string name="not_available" context="Label in section the storage tab in My Account Section when no info info is received">not available</string>

    <string name="no_bylling_cycle" context="Label in section the storage tab when the account is Free">No billing cycle</string>

    <string name="my_account_of_string" context="String to show the transfer quota and the used space in My Account section">%1$s [A]of %2$s[/A]</string>

    <string name="confirmation_delete_from_save_for_offline" context="confirmation message before removing a something for the Save for offline section">Remove from Save for Offline?</string>

    <string name="set_status_option_label" context="Label for the option of action menu to change the chat status">Set status</string>
    <string name="general_dismiss" context="Answer for confirmation dialog.">Dismiss</string>
    <string name="general_not_available" context="Label for any ‘Not available’ button, link, text, title, etc. - (String as short as possible).">Not available</string>

    <string name="context_invitacion_reply_accepted" context="Accepted request invitacion alert">Invitation accepted</string>
    <string name="context_invitacion_reply_declined" context="Declined request invitacion alert">Invitation declined</string>
    <string name="context_invitacion_reply_ignored" context="Ignored request invitacion alert">Invitation ignored</string>

    <string name="error_message_unrecognizable" context="Content of a normal message that cannot be recognized">Message unrecognizable</string>

    <string name="settings_autoaway_title" context="Title of the settings section to configure the autoaway of chat presence">Auto-away</string>
    <string name="settings_autoaway_subtitle" context="Subtitle of the settings section to configure the autoaway of chat presence">Show me away after an inactivity of</string>
    <string name="settings_autoaway_value" context="Value in the settings section of the autoaway chat presence">%1d minutes</string>

    <string name="settings_persistence_title" context="Title of the settings section to configure the status persistence of chat presence">Status persistence</string>
    <string name="settings_persistence_subtitle" context="Subtitle of the settings section to configure the status persistence of chat presence">Maintain my chosen status appearance even when I have no connected devices</string>

    <string name="title_dialog_set_autoaway_value" context="Title of the dialog to set the value of the auto away preference">Set time limit</string>
    <string name="button_set" context="Button to set a value">Set</string>
    <string name="hint_minutes" context="Button to set a value">minutes</string>

    <!--
    <string name="autoaway_disabled" context="Word to indicated the autoaway is disabled">Disabled</string>
    -->

    <string-array name="settings_status_entries">
        <item context="the options of what to upload in an array. Needed for the settings, the options of what to upload.">Online</item>
        <item context="the options of what to upload in an array. Needed for the settings, the options of what to upload.">Away</item>
        <item context="the options of what to upload in an array. Needed for the settings, the options of what to upload.">Busy</item>
        <item context="the options of what to upload in an array. Needed for the settings, the options of what to upload.">Offline</item>
    </string-array>

    <string name="offline_empty_folder" context="Text that indicates that a the offline section is currently empty">No files Saved for Offline</string>

    <string name="general_enable" context="Positive confirmation to enable logs">Enable</string>
    <string name="general_allow" context="Positive confirmation to allow MEGA to read contacts book.">Allow</string>
    <string name="enable_log_text_dialog" context="Dialog to confirm the action of enabling logs">Logs can contain information related to your account</string>

    <string name="confirmation_to_reconnect" context="Dialog to confirm the reconnect action">Network connection recovered. Connect to MEGA?</string>
    <string name="loading_status" context="Message shown meanwhile the app is waiting for a the chat status">Loading status&#8230;</string>

    <string name="error_editing_message" context="Error when a message cannot be edited">This message cannot be edited</string>

    <plurals name="text_number_transfers">
        <item context="Label to show the number of transfers in progress, Singular" quantity="one">%1$d of %2$d file</item>
        <item context="Label to show the number of transfers in progress, Plural" quantity="other">%1$d of %2$d files</item>
    </plurals>

	<string name="label_process_finishing" contest="Progress text shown when user stop upload/download and the app is waiting for async response">Process is finishing&#8230;</string>
    <string name="option_to_transfer_manager" context="positive button on dialog to view a contact" formatted="false">View</string>
    <string name="option_to_pause_transfers" context="Label of the modal bottom sheet to pause all transfers">Pause all transfers</string>
    <string name="option_to_resume_transfers" context="Label of the modal bottom sheet to resume all transfers">Resume all transfers</string>
    <string name="option_to_clear_transfers" context="Label of the modal bottom sheet to clear completed transfers">Clear completed</string>
    <string name="menu_pause_individual_transfer" context="Dialog to confirm the action of pausing one transfer">Pause transfer?</string>
    <string name="menu_resume_individual_transfer" context="Dialog to confirm the action of restarting one transfer">Resume transfer?</string>
    <string name="button_resume_individual_transfer" context="Button to confirm the action of restarting one transfer">Resume</string>

    <string name="confirmation_to_clear_completed_transfers" context="Dialog to confirm before removing completed transfers">Clear completed transfers?</string>

    <string name="title_tab_in_progress_transfers" context="Title of the tab section for transfers in progress">In progress</string>
    <string name="title_tab_completed_transfers" context="Title of the tab section for completed transfers">Completed</string>

    <string name="transfer_paused" context="Text shown in playlist subtitle item when a file is reproducing but it is paused">Paused</string>
    <string name="transfer_queued" context="Possible state of a transfer">Queued</string>
    <!--
    <string name="transfer_canceled" context="Possible state of a transfer">Canceled</string>
    -->
    <string name="transfer_unknown" context="Possible state of a transfer">Unknown</string>

    <string name="paused_transfers_title" context="Title of the panel where the progress of the transfers is shown">Paused transfers</string>

    <string name="completed_transfers_empty" context="message shown in the screen when there are not any active transfer">No completed transfers</string>

    <!--
    <string name="message_transfers_completed" context="Message shown when the pending transfers are completed">Transfers finished</string>
    -->

    <plurals name="upload_service_notification">
        <item context="Text of the notification shown when the upload service is running, Singular" quantity="one">Uploading %1$d of %2$d file</item>
        <item context="Text of the notification shown when the upload service is running, Plural" quantity="other">Uploading %1$d of %2$d files</item>
    </plurals>

    <plurals name="upload_service_paused_notification">
        <item context="Text of the notification shown when the upload service is paused, Singular" quantity="one">Uploading %1$d of %2$d file (paused)</item>
        <item context="Text of the notification shown when the upload service is running, Plural" quantity="other">Uploading %1$d of %2$d files (paused)</item>
    </plurals>

	<plurals name="folder_upload_service_notification">
		<item context="Text of the notification shown when the folder upload service is running, Text of the notification shown when the folder upload service is running - singular e.g. Uploading 1 of 1 folder" quantity="one">Uploading %1$d of %2$d folder</item>
		<item context="Text of the notification shown when the folder upload service is running, Text of the notification shown when the folder upload service is running - plural e.g. Uploading 1 of 2 folders" quantity="other">Uploading %1$d of %2$d folders</item>
	</plurals>

    <plurals name="folder_upload_service_paused_notification">
        <item context="Text of the notification shown when the folder upload service is running, Text of the notification shown when the folder upload service is running - singular e.g. Uploading 1 of 1 folder" quantity="one">Uploading %1$d of %2$d folder (paused)</item>
        <item context="Text of the notification shown when the folder upload service is running, Text of the notification shown when the folder upload service is running - plural e.g. Uploading 1 of 2 folders" quantity="other">Uploading %1$d of %2$d folders (paused)</item>
    </plurals>

    <plurals name="upload_service_final_notification">
        <item context="Text of the notification shown when the upload service has finished, Singular" quantity="one">Uploaded %1$d file</item>
        <item context="Text of the notification shown when the upload service has finished, Plural" quantity="other">Uploaded %1$d files</item>
    </plurals>

	<plurals name="folder_upload_service_final_notification">
		<item context="Text of the notification shown when the folder upload service has finished, Text of the notification shown when the folder upload service has finished - singular e.g. Uploaded 1 folder" quantity="one">Uploaded %1$d folder</item>
		<item context="Text of the notification shown when the folder upload service has finished, Text of the notification shown when the folder upload service has finished - plural  e.g. Uploaded 2 folders" quantity="other">Uploaded %1$d folders</item>
	</plurals>

    <string name="general_total_size" context="label for the total file size of multiple files and/or folders (no need to put the colon punctuation in the translation)" formatted="false">Total size: %1$s</string>

    <plurals name="upload_service_failed">
        <item context="Text of the notification shown when the upload service has finished with any transfer error, Singular" quantity="one">%1$d file not uploaded</item>
        <item context="Text of the notification shown when the upload service has finished with any transfer error, Plural" quantity="other">%1$d files not uploaded</item>
    </plurals>

    <plurals name="copied_service_upload">
        <item context="Text of the notification shown when the upload service has finished with any copied file instead uploaded, Singular" quantity="one">%1$d file copied</item>
        <item context="Text of the notification shown when the upload service has finished with any copied file instead uploaded, Plural" quantity="other">%1$d files copied</item>
    </plurals>

    <plurals name="already_downloaded_service">
        <item context="Text of the notification shown when the download service do not download because the file is already on the device, Singular" quantity="one">%1$d file previously downloaded</item>
        <item context="Text of the notification shown when the download service do not download because the file is already on the device, Plural" quantity="other">%1$d files previously downloaded</item>
    </plurals>

    <plurals name="download_service_final_notification">
        <item context="Text of the notification shown when the download service has finished, Singular" quantity="one">Downloaded %1$d file</item>
        <item context="Text of the notification shown when the download service has finished, Plural" quantity="other">Downloaded %1$d files</item>
    </plurals>

    <plurals name="download_service_final_notification_with_details">
        <item context="Text of the notification shown when the download service has finished with any error, Singular" quantity="one">Downloaded %1$d of %2$d file</item>
        <item context="Text of the notification shown when the download service has finished with any error, Plural" quantity="other">Downloaded %1$d of %2$d files</item>
    </plurals>

    <plurals name="download_service_failed">
        <item context="Text of the notification shown when the download service has finished with any transfer error, Singular" quantity="one">%1$d file not downloaded</item>
        <item context="Text of the notification shown when the download service has finished with any transfer error, Plural" quantity="other">%1$d files not downloaded</item>
    </plurals>

    <plurals name="download_service_notification">
        <item context="Text of the notification shown when the download service is running, Singular" quantity="one">Downloading %1$d of %2$d file</item>
        <item context="Text of the notification shown when the download service is running, Plural" quantity="other">Downloading %1$d of %2$d files</item>
    </plurals>

    <plurals name="download_service_paused_notification">
        <item context="Text of the notification shown when the download service is paused, Singular" quantity="one">Downloading %1$d of %2$d file (paused)</item>
        <item context="Text of the notification shown when the download service is paused, Plural" quantity="other">Downloading %1$d of %2$d files (paused)</item>
    </plurals>

    <string name="title_depleted_transfer_overquota" context="Title of the alert when the transfer quota is depleted">Depleted transfer quota</string>
    <string name="text_depleted_transfer_overquota" context="Text of the alert when the transfer quota is depleted">Your queued transfer exceeds the current transfer quota available for your IP address and may therefore be interrupted.</string>
    <string name="plans_depleted_transfer_overquota" context="Button to show plans in the alert when the transfer quota is depleted">See our plans</string>
    <string name="continue_without_account_transfer_overquota" context="Button option of the alert when the transfer quota is depleted">Continue without account</string>

    <plurals name="new_general_num_files">
        <item context="this is used for example when downloading 1 file or 2 files, Singular of file. 1 file" quantity="one">%1$d file</item>
        <item context="this is used for example when downloading 1 file or 2 files, Plural of file. 2 files" quantity="other">%1$d files</item>
    </plurals>

    <string name="general_view" context="Menu option">View files</string>
    <string name="add_to_cloud" context="Menu option to choose to add file or folders to Cloud Drive">Import</string>
    <string name="save_for_offline" context="Menu option">Save for offline</string>

    <string name="general_view_contacts" context="Menu option">View contacts</string>

    <string name="import_success_message" context="Menu option">Succesfully added to Cloud Drive</string>
    <string name="import_success_error" context="Menu option">Error. Not added to Cloud Drive</string>

    <string name="chat_connecting" context="Label in login screen to inform about the chat initialization proccess">Connecting&#8230;</string>

    <string name="context_contact_already_invited" context="message when trying to invite a contact with a pending request">%s was already invited. Consult your pending requests.</string>

    <string name="confirm_email_misspelled" context="Hint text explaining that you can change the email and resend the create account link to the new email address">If you have misspelt your email address, correct it and click [A]Resend[A].</string>
    <string name="confirm_email_misspelled_resend" context="Button to resend the create account email to a new email address in case the previous email address was misspelled">Resend</string>
    <string name="confirm_email_misspelled_email_sent" context="Text shown after the confirmation email has been sent to the new email address">Email sent</string>

    <string name="copyright_alert_title" context="text_copyright_alert_title">Copyright warning to all users</string>
    <string name="copyright_alert_first_paragraph" context="text_copyright_alert_first_paragraph">MEGA respects the copyrights of others and requires that users of the MEGA cloud service comply with the laws of copyright.</string>
    <string name="copyright_alert_second_paragraph" context="text_copyright_alert_second_paragraph">You are strictly prohibited from using the MEGA cloud service to infringe copyrights. You may not upload, download, store, share, display, stream, distribute, email, link to, transmit or otherwise make available any files, data or content that infringes any copyright or other proprietary rights of any person or entity.</string>
    <string name="copyright_alert_agree_button" context="text of the Agree button">Agree</string>
    <string name="copyright_alert_disagree_button" context="text of the Disagree button">Disagree</string>

    <string name="download_show_info" context="Hint how to cancel the download">Show info</string>

    <string name="context_link_removal_error" context="error message">Link removal failed. Please try again later.</string>
    <string name="context_link_action_error" context="error message">Link action failed. Please try again later.</string>

    <string name="title_write_user_email" context="title of the dialog shown when sending or sharing a folder">Write the user’s email</string>

    <string name="activity_title_files_attached" context="title of the screen to see the details of several node attachments">Files attached</string>
    <string name="activity_title_contacts_attached" context="title of the screen to see the details of several contact attachments">Contacts attached</string>

    <string name="alert_user_is_not_contact">The user is not a contact</string>

    <string name="camera_uploads_cellular_connection">Use cellular connection</string>
    <string name="camera_uploads_upload_videos">Upload Videos</string>

    <string name="success_changing_user_avatar" context="Message when an user avatar has been changed successfully">Profile picture updated</string>
    <string name="error_changing_user_avatar_image_not_available" context="Message when an error ocurred when changing an user avatar">Error. Selected image does not exist</string>
    <string name="error_changing_user_avatar" context="Message when an error ocurred when changing an user avatar">Error when changing the profile picture</string>
    <string name="success_deleting_user_avatar" context="Message when an user avatar has been deleted successfully">Profile picture deleted</string>
    <string name="error_deleting_user_avatar" context="Message when an error ocurred when deleting an user avatar">Error when deleting the profile picture</string>

    <string name="error_changing_user_attributes" context="Message when an error ocurred when changing an user attribute">An error occurred when changing the name</string>
    <string name="success_changing_user_attributes" context="Message when an user attribute has been changed successfully">Your name has been successfully updated</string>

    <string name="add_participant_success" context="Message show when a participant has been successfully invited to a group chat">Participant added</string>
    <string name="add_participant_error" context="Message show when a participant hasn’t been successfully invited to a group chat">Error. Participant not added</string>

    <string name="remove_participant_success" context="Message show when a participant has been successfully removed from a group chat">Participant removed</string>
    <string name="remove_participant_error" context="Message show when a participant hasn’t been successfully removed from a group chat">Error. Participant not removed</string>

    <string name="no_files_selected_warning">No files selected</string>

    <string name="attachment_upload_panel_from_cloud">From Cloud Drive</string>
    <string name="attachment_upload_panel_contact">Contact</string>
    <string name="attachment_upload_panel_photo">From device</string>

    <string name="delete_account" context="Button and title of dialog shown when the user wants to delete permanently his account">Cancel Account</string>
    <string name="delete_account_text" context="Text shown in the alert dialog to confirm the cancellation of an account">If you cancel your account you will not be able to access your account data, your MEGA contacts or conversations.\nYou will not be able to undo this action.</string>
    <string name="delete_button" context="menu item">Delete</string>

    <string name="file_properties_info_info_file">Info</string>
    <string name="file_properties_info_size" context="Refers to the size of a file.">Total size</string>
    <string name="file_properties_info_content" context="header of a status field for what content a user has shared to you">Contains</string>
    <string name="file_properties_shared_folder_public_link_name">Link</string>

    <string name="file_properties_shared_folder_full_access" context="Refers to access rights for a file folder.">Full access</string>
    <string name="file_properties_shared_folder_read_only" context="Refers to access rights for a file folder.">Read-only</string>
    <string name="file_properties_shared_folder_read_write" context="Refers to access rights for a file folder. (with the &amp; needed. Don’t use the symbol itself. Use &amp;)">Read and write</string>

    <string name="attachment_uploading_state_uploading">Uploading&#8230;</string>
    <string name="attachment_uploading_state_error">Error. Not sent.</string>

    <string name="already_downloaded_multiple" context="When a multiple download is started, some of the files could have already been downloaded before. This message shows the number of files that has already been downloaded and the number of files pending">%d files already downloaded.</string>
    <string name="pending_multiple" context="When a multiple download is started, some of the files could have already been downloaded before. This message shows the number of files that are pending in plural. placeholder: number of files">%d files pending.</string>

    <string name="contact_is_me">No options available, you have selected yourself</string>

    <string name="confirmation_delete_one_attachment" context="Confirmation before deleting one attachment">Remove attachment?</string>

    <string name="general_view_with_revoke" formatted="false" context="Menu option">View files (%1$d deleted)</string>

    <string name="success_attaching_node_from_cloud" context="Success message when the attachment has been sent to a chat">File sent to %1$s</string>
    <string name="success_attaching_node_from_cloud_chats" context="Success message when the attachment has been sent to a many chats">File sent to %1$d chats</string>
    <string name="error_attaching_node_from_cloud" context="Error message when the attachment cannot be sent">Error. The file has not been sent</string>
    <string name="error_attaching_node_from_cloud_chats" context="Error message when the attachment cannot be sent to any of the selected chats">Error. The file has not been sent to any of the selected chats</string>
    <string name="error_revoking_node" context="Error message when the attachment cannot be revoked">Error. The attachment has not been removed</string>

    <string name="settings_set_up_automatic_uploads" context="settings option">Set up automatic uploads</string>

    <string name="settings_chat_silent_sound_not" context="settings option for chat notification">Silent</string>

    <string name="messages_chat_notification" context="messages string in chat notification">messages</string>
    <string name="incoming_folder_notification" context="part of the string in incoming shared folder notification">from</string>
    <string name="title_incoming_folder_notification" context="title of incoming shared folder notification">New shared folder</string>
    <string name="title_contact_request_notification" context="title of the notification for a new incoming contact request">New contact request</string>

    <string name="title_properties_chat_clear" context="Title of the section to clear the chat content in the Contact Properties screen">Clear chat history</string>
    <string name="title_properties_remove_contact" context="Title of the section to remove contact in the Contact Properties screen">Remove contact</string>

    <string name="title_properties_chat_notifications_contact" context="Title of the section to enable notifications in the Contact Properties screen">Chat notifications</string>
    <string name="history_cleared_by" context="Text shown when the chat history was cleared by someone">[A]%1$s[/A][B] cleared the chat history[/B]</string>

    <string name="number_messages_chat_notification" formatted="false" context="Notification title to show the number of unread chats, unread messages">%1$d unread chats</string>

    <string name="context_permissions_changing_folder" context="Item menu option upon clicking on one or multiple files.">Changing permissions</string>
    <string name="context_removing_contact_folder" context="Item menu option upon clicking on one or multiple files.">Removing contact from shared folder</string>

    <string name="confirmation_move_to_rubbish" context="confirmation message before removing a file">Move to Rubbish Bin?</string>
    <string name="confirmation_move_to_rubbish_plural" context="confirmation message before removing a file">Move to Rubbish Bin?</string>
    <string name="confirmation_delete_from_mega" context="confirmation message before removing a file">Delete from MEGA?</string>
    <string name="confirmation_leave_share_folder" context="confirmation message before leaving an incoming shared folder">If you leave the folder, you will not be able to see it again.</string>
    <string name="attachment_uploading_state" context="label to indicate the state of an upload in chat">Uploading&#8230;</string>

    <string name="title_properties_contact_notifications_for_chat" context="Title of the section to enable notifications in the Contact Properties screen">Chat notifications</string>

    <string name="achievements_title" context="title of the section for achievements">Achievements</string>
    <string name="achievements_subtitle" context="subtitle of the section for achievements">Invite friends and get rewards</string>

    <string name="figures_achievements_text_referrals" context="title of the introduction for the achievements screen">Get %1$s of storage and %2$s of transfers for each referral</string>

    <string name="figures_achievements_text" context="sentence to detail the figures of storage and transfer quota related to each achievement">Get %1$s of storage and %2$s of transfers</string>

    <string name="unlocked_rewards_title" context="title of the section for unlocked rewards">Unlocked rewards</string>

    <string name="unlocked_storage_title" context="title of the section for unlocked storage quota">Storage Quota</string>

    <string name="title_referral_bonuses" context="title of the section for referral bonuses in achivements section (maximum 24 chars)">Referral Bonuses</string>
    <string name="title_install_app" context="title of the section for install a mobile app in achivements section (maximum 24 chars)">Install a mobile app</string>
    <string name="title_add_phone" context="Title of the section for add phone number in achivements section (maximum 24 chars)">Add mobile phone</string>
    <string name="title_regitration" context="title of the section for install megasync in achivements section (maximum 24 chars)">Registration bonus</string>
    <string name="title_install_desktop" context="title of the section for install a mobile app bonuses in achivements section (maximum 24 chars)">Install MEGA desktop app</string>
    <string name="title_base_quota" context="title of the section for base quota in achivements section">Account Base Quota</string>
    <string name="camera_uploads_empty" context="Text that indicates that no pictures have been uploaded to the Camera Uploads section">No files in Camera Uploads</string>
    <string name="general_num_days_left" context="indicates the number of days left related to a achievement">%1$d d left</string>
    <string name="expired_label" context="State to indicate something has expired (achivements of business status account for instance)">Expired</string>

    <string name="setting_title_use_https_only" context="title of the advanced setting to choose the use of https">Don’t use HTTP</string>
    <string name="setting_subtitle_use_https_only" context="subtitle of the advanced setting to choose the use of https">Enable this option only if your transfers don’t start. In normal circumstances HTTP is satisfactory as all transfers are already encrypted.</string>

    <string name="title_achievement_invite_friends" context="title of screen to invite friends and get an achievement">How it works</string>
    <string name="first_paragraph_achievement_invite_friends" context="first paragraph of screen to invite friends and get an achievement">Invite your friends to create a free MEGA account and install our mobile app. For every successful signup and app install you receive bonus storage and transfer quota.</string>
    <string name="second_paragraph_achievement_invite_friends" context="second paragraph of screen to invite friends and get an achievement">You will not receive credit for inviting someone who has used MEGA previously and you will not be notified about such a rejection. Invited contacts must install the MEGA mobile app or MEGA desktop app on their devices.</string>

    <string name="card_title_invite_friends" context="explanation of screen to invite friends and get an achievement">Select contacts from your phone contact list or enter multiple email addresses.</string>

    <string name="title_confirmation_invite_friends" context="title of the dialog to confirm the contact request">Invite friends to MEGA</string>
    <string name="subtitle_confirmation_invite_friends" context="Text shown when the user sends a contact invitation">Invite Sent</string>
    <string name="paragraph_confirmation_invite_friends" context="paragraph of the dialog to confirm the contact request">Encourage your friends to register and install a MEGA app. As long as your friend uses the same email address as you’ve entered, you will receive your transfer quota reward.</string>

    <string name="invalid_email_to_invite" context="Error shown when the user writes a email with an incorrect format">Email is malformed</string>

    <string name="paragraph_info_achievement_install_desktop" context="info paragraph about the achievement install megasync">When you install MEGAsync you get %1$s of complimentary storage space plus %2$s of transfer quota, both valid for 180 days. MEGA desktop app is available for Windows, macOS and most Linux distros.</string>
    <string name="paragraph_info_achievement_install_mobile_app" context="info paragraph about the achievement install mobile app">When you install our mobile app you get %1$s of complimentary storage space plus %2$s of transfer quota, both valid for 180 days. We provide mobiles apps for iOS, Android and Windows Phone.</string>
    <string name="paragraph_info_achievement_add_phone" context="info paragraph about the achievement ‘add phone number’. Placeholder 1: bonus storage space e.g. 20GB. Placeholder 2: bonus transfer quota e.g. 50GB">When you verify your phone number you get %1$s of complimentary storage space plus %2$s of transfer quota, both valid for 180 days.</string>

    <string name="result_paragraph_info_achievement_install_desktop" context="info paragraph about the completed achievement install megasync">You have received %1$s storage space and %2$s transfer quota for installing our MEGA desktop app.</string>
    <string name="result_paragraph_info_achievement_install_mobile_app" context="info paragraph about the completed achievement install mobile app">You have received %1$s storage space and %2$s transfer quota for installing our mobile app.</string>
    <string name="result_paragraph_info_achievement_add_phone" context="info paragraph about the completed achievement of ‘add phone number’. Placeholder 1: bonus storage space e.g. 20GB. Placeholder 2: bonus transfer quota e.g. 50GB">You have received %1$s storage space and %2$s transfer quota for verifying your phone number.</string>
    <string name="result_paragraph_info_achievement_registration" context="info paragraph about the completed achievement registration">You have received %1$s storage space as your free registration bonus.</string>

    <string name="expiration_date_for_achievements" context="info paragraph about the completed achievement registration">Bonus expires in %1$d days</string>

    <plurals name="context_share_folders">
        <item context="menu item" quantity="one">Share folder</item>
        <item context="menu items" quantity="other">Share folders</item>
    </plurals>

    <string name="no_folders_shared" context="Info of a contact if there is no folders shared with him">No folders shared</string>

    <string name="settings_help" context="Menu item">Help</string>
    <string name="settings_help_preference" context="Settings preference title for send feedback">Send Feedback</string>
    <string name="setting_feedback_subject" context="mail subject">Android feedback</string>
    <string name="setting_feedback_body" context="mail body">Please write your feedback here:</string>
    <string name="settings_feedback_body_device_model" context="mail body">Device model</string>
    <string name="settings_feedback_body_android_version" context="mail body">Android version</string>

    <string name="dialog_title_new_file" context="Title of the dialog to create a new file by inserting the name">New file</string>
    <string name="context_new_file_name" context="Input field description in the create file dialog.">File Name</string>

    <string name="dialog_title_new_link" context="Title of the dialog to create a new link by inserting the name">Link name</string>
    <string name="context_new_link_name" context="Input field description in the create link dialog.">Link URL</string>

    <string name="new_file_subject_when_uploading" context="Title of the field subject when a new file is created to upload">SUBJECT</string>
    <string name="new_file_content_when_uploading" context="Title of the field content when a new file is created to upload">CONTENT</string>
    <string name="new_file_email_when_uploading" context="Title of the field email when a new contact is created to upload">EMAIL</string>

    <string name="forward_menu_item" context="Item of a menu to forward a message chat to another chatroom">Forward</string>

    <string name="general_attach" context="name of the button to attach file from MEGA to another app">Attach</string>

    <string name="type_contact" context="when add or share a file with a new contact, it can type by name or mail">Contact’s name or email</string>

    <string name="max_add_contact" context="when add or share a file with a new contact, message displayed to warn that the maximum number has been reached">No more contacts can be added at this time</string>

    <string name="old_and_new_passwords_equals" context="when changing the password , the old password and new password are equals">The new password cannot be the same as the old password</string>

    <string name="action_search_by_date" context="Menu item">Search by date</string>
    <string name="general_apply" context="title of a button to apply search by date">Apply</string>ç
    <string name="general_search_month" context="title of a button to apply search by month">Last month</string>
    <string name="general_search_year" context="title of a button to apply search by year">Last year</string>

    <string name="label_set_day" context="title of a Search by date tag">Set day</string>
    <string name="snackbar_search_by_date" context="the user can’t choose this date">Date required is not valid</string>

    <string name="invalid_characters" context="Error when the user writes a character not allowed">Characters not allowed</string>

    <string name="audio_play" context="Label shown when audio file is playing">Audio File</string>

    <string name="corrupt_pdf_dialog_text" context="when open PDF Viewer, the pdf that it try to open is damaged or does not exist">Error. The pdf file is corrupted or does not exist.</string>

    <string name="user_account_feedback" context="Label to include info of the user email in the feedback form">User account</string>

    <string name="save_to_mega" context="Label shown in MEGA pdf-viewer when it open a PDF save in smartphone storage">Save to my \nCloud Drive</string>

    <string name="chat_already_exists" context="Error message when creating a chat one to one with a contact that already has a chat">The chat already exists</string>

    <string name="not_download" context="before sharing a file, has to be downloaded">The file has not been downloaded yet</string>

    <string name="not_permited_add_email_to_invite" context="Error shown when a user is starting a chat or adding new participants in a group chat and writes a contact mail that has not added">Only MEGA contacts can be added</string>

    <string name="invalid_connection_state" context="Info label about the connectivity state of an individual chat">Chat disconnected</string>

    <string name="call_error" context="Message show when a call cannot be established">Error. The call cannot be established</string>

    <string name="title_evaluate_the_app_panel" context="Title of dialog to evaluate the app">Are you happy with this app?</string>
    <string name="rate_the_app_panel" context="Label to show rate the app">Yes, rate the app</string>
    <string name="send_feedback_panel" context="Label to show send feedback">No, send feedback</string>

    <string name="link_advanced_options" context="title of the section advanced options on the get link screen">Advanced options</string>
    <string name="download_requires_permission" context="Message to show when users deny to permit the permissions to read and write on external storage on setting default download location">MEGA needs your permission to download files</string>
    <string name="old_sdcard_unavailable" context="Default download location is on old sd card, but currently the user installed a new SD card, need user to reset download location.">Old SD Card is unavailable, please set a new download location.</string>
    <string name="title_select_download_location" context="Dialog title to ask download to internal storage or external storage.">Choose download location</string>

    <string name="no_contacts_permissions" context="Title of the section to invite contacts if the user has denied the contacts permmissions">No contact permissions granted</string>

    <string name="choose_qr_option_panel" context="Option of the sliding panel to go to QR code section">My QR code</string>
    <string name="section_qr_code" context="Title of the screen that shows the options to the QR code">QR Code</string>
    <string name="action_reset_qr" context="Option in menu of section  My QR code to reset the QR code">Reset QR code</string>
    <string name="action_delete_qr" context="Option in menu of section  My QR code to delete the QR code">Delete QR code</string>
    <string name="save_cloud_drive" context="Option shown in QR code bottom sheet dialog to save QR code in Cloud Drive">To Cloud Drive</string>
    <string name="save_file_system" context="Option shown in QR code bottom sheet dialog to save QR code in File System">To File System</string>
    <string name="section_my_code" context="Title of QR code section">My Code</string>
    <string name="section_scan_code" context="Title of QR code scan section">Scan Code</string>
    <string name="settings_qrcode_autoaccept" context="Title of QR code settings that permits or not contacts that scan my QR code will be automatically added to my contact list">Auto-Accept</string>
    <string name="setting_subtitle_qrcode_autoccept" context="Subtitle of QR code settings auto-accept">MEGA users who scan your QR code will be automatically added to your contact list.</string>
    <string name="setting_subtitle_qrcode_reset" context="Subtitle of QR code settings that reset the code">Previous QR code will no longer be valid</string>
    <string name="qrcode_link_copied" context="Text shown when it has been copied the QR code link">Link copied to the clipboard</string>
    <string name="qrcode_reset_successfully" context="Text shown when it has been reseted the QR code successfully">QR code successfully reset</string>
    <string name="qrcode_delete_successfully" context="Text shown when it has been deleted the QR code successfully">QR code successfully deleted</string>
    <string name="qrcode_reset_not_successfully" context="Text shown when it has not been reseted the QR code successfully">QR code not reset due to an error. Please try again.</string>
    <string name="qrcode_delete_not_successfully" context="Text shown when it has not been delete the QR code successfully">QR code not deleted due to an error. Please try again.</string>
    <string name="invite_sent" context="Title of dialog shown when a contact request has been sent with QR code">Invite sent</string>
    <string name="invite_sent_text" context="Text of dialog shown when a contact request has been sent with QR code">The user %s has been invited and will appear in your contact list once accepted.</string>
    <string name="invite_sent_text_multi" context="Text of dialog shown when multiple contacts request has been sent">The users have been invited and will appear in your contact list once accepted.</string>
    <string name="error_share_qr" context="Text shown when it tries to share the QR and occurs an error to process the action">An error occurred while trying to share the QR file. Perhaps the file does not exist. Please try again later.</string>
    <string name="error_upload_qr" context="Text shown when it tries to upload to Cloud Drive the QR and occurs an error to process the action">An error occurred while trying to upload the QR file. Perhaps the file does not exist. Please try again later.</string>
    <string name="error_download_qr" context="Text shown when it tries to download to File System the QR and occurs an error to process the action">An error occurred while trying to download the QR file. Perhaps the file does not exist. Please try again later.</string>
    <string name="success_download_qr" context="Text shown when it tries to download to File System the QR and the action has success">The QR Code has been downloaded successfully to %s</string>
    <string name="invite_not_sent" context="Title of dialog shown when a contact request has not been sent with QR code">Invite not sent</string>
    <string name="invite_not_sent_text" context="Text of dialog shown when a contact request has not been sent with QR code">The QR code or contact link is invalid. Please try to scan a valid code or to open a valid link.</string>
    <string name="invite_not_sent_text_already_contact" context="Text of dialog shown when a contact request has not been sent with QR code because of is already a contact">The invitation has not been sent. %s is already in your contacts list.</string>
    <string name="invite_not_sent_text_error" context="Text of dialog shown when a contact request has not been sent with QR code because of some error">The invitation has not been sent. An error occurred processing it.</string>
    <string name="generatin_qr" context="Text of alert dialog informing that the qr is generating">Generating QR Code&#8230;</string>
    <string name="menu_item_scan_code" context="Title of QR code scan menu item">Scan QR code</string>
    <string name="button_copy_link" context="get the contact link and copy it">Copy link</string>
    <string name="button_create_qr" context="Create QR code">Create QR code</string>
    <string name="qrcode_create_successfully" context="Text shown when it has been created the QR code successfully">QR code successfully created</string>
    <string name="qrcode_scan_help" context="Text shown in QR code scan fragment to help and guide the user in the action">Line up the QR code to scan it with your device’s camera</string>
    <string name="contact_view" context="positive button on dialog to view a contact">View</string>


    <string name="external_play" context="Item menu option to reproduce audio or video in external reproductors">Open with</string>

    <string name="context_share" context="to share a file using Facebook, Whatsapp, etc">Share using</string>

    <string name="error_enable_chat_before_login" context="Message shown if the user choose enable button and he is not logged in">Please log in before enabling the chat</string>

    <string name="label_set_period" context="title of a tag to search for a specific period within the search by date option in Camera upload">Set period</string>

    <string name="context_empty_chat_recent" context="Text of the empty screen when there are not chat conversations">[B]Invite friends to [/B][A]Chat[/A][B] and enjoy our encrypted platform with privacy and security.[/B]</string>

    <string name="context_empty_camera_uploads" context="Text of the empty screen when there are not elements in Camera Uploads">[B]No media on [/B][A]Camera Uploads[/A][B].[/B]</string>
    <string name="context_empty_rubbish_bin" context="Text of the empty screen when there are not elements in the Rubbish Bin">[B]Empty [/B][A]Rubbish Bin[/A][B].[/B]</string>

    <string name="context_empty_inbox" context="Text of the empty screen when there are not elements in  Inbox">[B]No files in your [/B][A]Inbox[/A][B].[/B]</string>
    <string name="context_empty_cloud_drive" context="Text of the empty screen when there are not elements in Cloud Drive">[B]No files in your [/B][A]Cloud Drive[/A][B].[/B]</string>
    <string name="context_empty_offline" context="Text of the empty screen when there are not elements in Saved for Offline">[B]No files [/B][A]Offline[/A][B].[/B]</string>
    <string name="context_empty_contacts" context="Text of the empty screen when there are not contacts">[B]No [/B][A]Contacts[/A]</string>

    <string name="recent_chat_empty" context="Message shown when the user has no chats">[A]No[/A] [B]Conversations[/B]</string>
    <string name="recent_chat_loading_conversations" context="Message shown when the chat is section is loading the conversations">[A]Loading[/A] [B]Conversations&#8230;[/B]</string>

    <string name="context_empty_incoming" context="Text of the empty screen when there are not elements in Incoming">[B]No [/B][A]Incoming Shared folders[/A][B].[/B]</string>
    <string name="context_empty_outgoing" context="Text of the empty screen when there are not elements in Outgoing">[B]No [/B][A]Outgoing Shared folders[/A][B].[/B]</string>

    <string name="tab_sent_requests" context="Title of the sent requests tab. Capital letters">Sent requests</string>
    <string name="tab_received_requests" context="Title of the received requests tab. Capital letters">Received requests</string>
    <string name="overquota_alert_title" context="Title dialog overquota error">Storage quota exceeded</string>

    <string name="invalid_link" context="error message shown when an account confirmation link or reset password link is invalid for unknown reasons">Invalid link, please ask for a new valid link</string>

    <string name="processing_link" context="Message shown when a link is being processing">Processing link&#8230;</string>

    <string name="passwd_weak" context="Message shown when it is creating an acount and it is been introduced a very weak or weak password">Your password is easily guessed. Try making your password longer. Combine uppercase and lowercase letters. Add special characters. Do not use names or dictionary words.</string>
    <string name="passwd_medium" context="Message shown when it is creating an acount and it is been introduced a medium password">Your password is good enough to proceed, but it is recommended to strengthen your password further.</string>
    <string name="passwd_good" context="Message shown when it is creating an acount and it is been introduced a good password">This password will withstand most typical brute-force attacks. Please ensure that you will remember it.</string>
    <string name="passwd_strong" context="Message shown when it is creating an acount and it is been introduced a strong password">This password will withstand most sophisticated brute-force attacks. Please ensure that you will remember it.</string>
    <string name="pass_very_weak" context="Password very weak">Very Weak</string>
    <string name="pass_weak" context="Password weak">Weak</string>
    <string name="pass_medium" context="Password medium">Medium</string>
    <string name="pass_good" context="Password good">Good</string>
    <string name="pass_strong" context="Password strong">Strong</string>

    <string name="title_notification_call_in_progress" context="Text displayed in several parts when there is a call in progress (notification, recent chats list, etc).">Call in progress</string>
    <string name="action_notification_call_in_progress" context="Subtitle of the notification shown on the action bar when there is a call in progress">Click to go back to the call</string>
    <string name="button_notification_call_in_progress" context="Button in the notification shown on the action bar when there is a call in progress">Return to the call</string>

    <string name="contacts_mega" context="When it lists contacts of MEGA, the title of list’s header">On MEGA</string>
    <string name="contacts_phone" context="When it lists contacts of phone, the title of list’s header">Phone contacts</string>

    <string name="account_suspended_multiple_breaches_ToS" context="Message error shown when trying to log in on an account has been suspended due to multiple breaches of Terms of Service">Your account has been suspended due to multiple breaches of MEGA’s Terms of Service. Please check your email inbox.</string>
    <string name="account_suspended_breache_ToS" context="Message error shown when trying to log in on an account has been suspended due to breach of Terms of Service">Your account was terminated due to a breach of MEGA’s Terms of Service, such as abuse of rights of others; sharing and/or importing illegal data; or system abuse.</string>

    <string name="file_storage_empty_folder" context="In a chat conversation when you try to send device’s images but there aren’t available images">No files</string>
    <string name="label_file_size_byte" context="size in byte">B</string>
    <string name="label_file_size_kilo_byte" context="size in kilobyte">KB</string>
    <string name="label_file_size_mega_byte" context="size in megabyte">MB</string>
    <string name="label_file_size_giga_byte" context="size in gigabyte">GB</string>
    <string name="label_file_size_tera_byte" context="size in terabyte">TB</string>

    <plurals name="number_of_versions" formatted="false">
        <item context="Number of versions of a file shown on the screen info of the file, version item" quantity="one">%1$d version</item>
        <item context="Number of versions of a file shown on the screen info of the file, version items" quantity="other">%1$d versions</item>
    </plurals>

    <string name="title_section_versions" context="Title of the section Versions for files">Versions</string>

    <string name="header_current_section_item" context="Header of the item to show the current version of a file in a list">Current version</string>
    <plurals name="header_previous_section_item">
        <item context="Header of the item to show the previous versions of a file in a list, file item" quantity="one">Previous version</item>
        <item context="" quantity="other">Previous versions</item>
    </plurals>

    <string name="general_revert" context="option menu to revert a file version">Revert</string>
    <string name="menu_item_clear_versions" context="option menu to clear all the previous versions">Clear previous versions</string>
    <plurals name="title_dialog_delete_version">
        <item context="Title of the dialog to confirm that a version os going to be deleted, version item" quantity="one">Delete version?</item>
        <item context="Title of the dialog to confirm that a version os going to be deleted, version items" quantity="other">Delete versions?</item>
    </plurals>

    <string name="content_dialog_delete_version" context="Content of the dialog to confirm that a version is going to be deleted">This version will be permanently removed.</string>
    <string name="content_dialog_delete_multiple_version" context="Content of the dialog to confirm that several versions are going to be deleted">These %d versions will be permanently removed.</string>

    <string name="chat_upload_title_notification" context="Title of the notification shown when a file is uploading to a chat">Chat uploading</string>

    <string name="settings_chat_upload_quality" context="Label for the option on setting to set up the quality of multimedia files uploaded to the chat">Chat video quality</string>
	<string name="settings_video_upload_quality" context="Label for the option on setting to set up the quality of video files to be uploaded">Video Quality</string>
    <string name="on_refuse_storage_permission" context="Text shown when the user refuses to permit the storage permission when enable camera upload">Camera Uploads needs to access your photos and other media on your device. Please go to the settings page and grant permission.</string>
    <string-array name="settings_chat_upload_quality_entries">
        <item context="the options for the option on setting to set up the quality of multimedia files uploaded to the chat, the options of origin quality multimedia file to upload.">Original quality</item>
        <item context="the options for the option on setting to set up the quality of multimedia files uploaded to the chat, the options of medium quality multimedia file to  upload.">Medium quality</item>
    </string-array>

    <string name="missed_call_notification_title" context="Title of the notification for a missed call">Missed call</string>
    <string name="file_properties_info_location" cotext="Refers to a location of file">Location</string>

    <string name="file_properties_folder_current_versions" cotext="Title of the label to show the size of the current files inside a folder">Current versions</string>
    <string name="file_properties_folder_previous_versions" cotext="Title of the label to show the size of the versioned files inside a folder">Previous versions</string>

    <plurals name="number_of_versions_inside_folder" formatted="false">
        <item context="Number of versioned files inside a folder shown on the screen info of the folder, version item" quantity="one">%1$d versioned file</item>
        <item context="Number of versioned files inside a folder shown on the screen info of the folder, version items" quantity="other">%1$d versioned files</item>
    </plurals>

    <string name="messages_forwarded_success" context="Confirmation message after forwarding one or several messages, version items">Messages forwarded</string>
    <string name="messages_forwarded_error" context="Error message after forwarding one or several messages to several chats">Error. Not correctly forwarded</string>
    <plurals name="messages_forwarded_partial_error" formatted="false">
        <item context="Error message if any of the forwarded messages fails, message item" quantity="one">Error. %1$d message not successfully forwarded</item>
        <item context="Error message if any of the forwarded messages fails, message items" quantity="other">Error. %1$d messages not successfully forwarded</item>
    </plurals>
    <plurals name="messages_forwarded_error_not_available" formatted="false">
        <item context="Error non existing resource after forwarding one or several messages to several chats, message item" quantity="one">Error. The resource is no longer available</item>
        <item context="Error non existing resource after forwarding one or several messages to several chats, message items" quantity="other">Error. The resources are no longer available</item>
    </plurals>

    <string name="turn_on_notifications_title" context="The title of fragment Turn on Notifications">Turn on Notifications</string>
    <string name="turn_on_notifications_subtitle" context="The subtitle of fragment Turn on Notifications">This way, you will see new messages\non your Android phone instantly.</string>
    <string name="turn_on_notifications_first_step" context="First step to turn on notifications">Open Android device [A]Settings[/A]</string>
    <string name="turn_on_notifications_second_step" context="Second step to turn on notifications">Open [A]Apps &amp; notifications[/A]</string>
    <string name="turn_on_notifications_third_step" context="Third step to turn on notifications">Select [A]MEGA[/A]</string>
    <string name="turn_on_notifications_fourth_step" context="Fourth step to turn on notifications">Open [A]App notifications[/A]</string>
    <string name="turn_on_notifications_fifth_step" context="Fifth step to turn on notifications">Switch to On and select your preferences</string>

    <plurals name="files_send_to_chat_success">
        <item context="Alert message after sending to chat one or several messages to several chats, version item" quantity="one">File sent</item>
        <item context="Alert message after sending to chat one or several messages to several chats, version items" quantity="other">Files sent</item>
    </plurals>
    <string name="files_send_to_chat_error" context="Error message after sending to chat one or several messages to several chats">Error. Not correctly sent</string>

    <string name="context_send_file_to_chat" context="menu option to send a file to a chat">Send to chat</string>

    <string name="remember_pwd_dialog_title" context="Title of the dialog ‘Do you remember your password?’">Do you remember your password?</string>
    <string name="remember_pwd_dialog_text_logout" context="Text of the dialog ‘Recovery Key exported’ when the user wants logout">You are about to logout, please test your password to ensure you remember it.\nIf you lose your password, you will lose access to your MEGA data.</string>
    <string name="remember_pwd_dialog_text" context="Text of the dialog ‘Do you remember your password?’">Please test your password to ensure you remember it. If you lose your password, you will lose access to your MEGA data.</string>
    <string name="general_do_not_show" context="Dialog option that permits user do not show it again">Don’t show me again</string>
    <string name="remember_pwd_dialog_button_test" context="Button of the dialog ‘Do you remember your password?’ that permits user test his password">Test password</string>
    <string name="test_pwd_title" context="Title of the activity that permits user test his password">Test your password</string>
    <string name="test_pwd_accepted" context="Message shown to the user when is testing her password and it is correct">Password accepted</string>
    <string name="test_pwd_wrong" context="Message shown to the user when is testing her password and it is wrong">Wrong password.\nBackup your Recovery Key as soon as possible!</string>
    <string name="recovery_key_exported_dialog_text_logout" context="Text of the dialog ‘Recovery Key exported’ when the user wants logout">You are about to logout, please test your password to ensure you remember it.\nIf you lose your password, you will lose access to your MEGA data.</string>
    <string name="option_copy_to_clipboard" context="Option that permits user copy to clipboard">Copy to clipboard</string>
    <string name="option_export_recovery_key" context="Option that permits user export his recovery key">Export Recovery Key</string>
    <string name="proceed_to_logout" context="Option that permits user logout">Proceed to logout</string>
    <string name="recovery_key_bottom_sheet" context="Title of the preference Recovery key on Settings section">Recovery Key</string>
    <string name="option_save_on_filesystem" context="Option that permits user save on File System">Save on File System</string>
    <string name="message_copied_to_clipboard" context="Message shown when something has been copied to clipboard">Copied to clipboard</string>

    <string name="message_jump_latest" context="text of the label to show that you have messages unread in the chat conversation">Jump to latest</string>
    <string name="message_new_messages" context="text of the label to show that you have new messages in the chat conversation">New messages</string>

    <string name="notification_subtitle_incoming" context="Title of the notification shown on the action bar when there is a incoming call">Incoming call</string>
    <string name="notification_incoming_action" context="Text for the notification action to launch the incoming call page">Go to the call</string>
    <string name="notification_enable_display" context="Text asking to go to system setting to enable allow display over other apps (needed for calls in Android 10)">MEGA background pop-ups are disabled.\nTap to change the settings.</string>

    <plurals name="number_unread_messages">
        <item context="Subtitle to show the number of unread messages on a chat, unread message" quantity="one">%1$s unread message</item>
        <item context="Subtitle to show the number of unread messages on a chat, unread messages" quantity="other">%1$s unread messages</item>
    </plurals>

    <plurals name="plural_number_messages_chat_notification">
        <item context="Notification title to show the number of unread chats, unread message" quantity="one">%1$d unread chat</item>
        <item context="Notification title to show the number of unread chats, unread messages" quantity="other">%1$d unread chats</item>
    </plurals>

    <string name="chat_loading_messages" context="Message shown when a chat is opened and the messages are being recovered">[A]Loading[/A] [B]Messages&#8230;[/B]</string>

    <string name="general_error_internal_node_not_found" context="Error message shown when opening a file link which doesn’t exist">File or folder not found. Are you logged in with a different account in your browser? You can only access files or folders from the account you are currently logged in with in the app</string>


    <string name="context_loop_video" context="menu option to loop video or audio file">Loop</string>

    <string name="settings_security_options_title" context="Title of the category Security options on Settings section">Security options</string>
    <string name="settings_recovery_key_title" context="Title of the preference Recovery key on Settings section">Recovery Key</string>
    <string name="settings_recovery_key_summary" context="Summary of the preference Recovery key on Settings section">Exporting the Recovery Key and keeping it in a secure location enables you to set a new password without data loss.</string>

    <string name="login_connectivity_issues" context="message when a temporary error on logging in is due to connectivity issues">Unable to reach MEGA. Please check your connectivity or try again later.</string>
    <string name="login_servers_busy" context="message when a temporary error on logging in is due to servers busy">Servers are too busy. Please wait.</string>
    <string name="login_API_lock" context="message when a temporary error on logging in is due to SDK is waiting for the server to complete a request due to an API lock">This process is taking longer than expected. Please wait.</string>
    <string name="login_API_rate" context="message when a temporary error on logging in is due to SDK is waiting for the server to complete a request due to a rate limit">Too many requests. Please wait.</string>
    <string name="login_in_progress" context="message when previous login is being canceled">Canceling login process. Please wait&#8230;</string>

    <string name="corrupt_video_dialog_text" context="when open audio video player, the file that it try to open is damaged or does not exist">Error. The file is corrupted or does not exist.</string>


    <string name="section_playlist" context="Title of the screen Playlist">Playlist</string>
    <string name="playlist_state_playing" context="Text shown in playlist subtitle item when a file is reproducing">Now playing&#8230;</string>
    <string name="playlist_state_paused" context="Text shown in playlist subtitle item when a file is reproducing but it is paused">Paused</string>

    <string name="context_option_print" context="Menu option to print the recovery key from Offline section">Print</string>

    <string name="save_MK_confirmation" context="Message when the recovery key has been successfully saved on the filesystem">The Recovery Key has been successfully saved</string>

    <string name="pending_outshare_indicator" context="label to indicate that a share is still pending on outgoing shares of a node">(Pending)</string>

    <string name="option_enable_chat_rich_preview" context="Title of the dialog to disable the rich links previews on chat">Rich URL Previews</string>

    <string name="button_always_rich_links" context="Button to allow the rich links previews on chat">Always Allow</string>
    <string name="button_not_now_rich_links" context="Button do not allow now the rich links previews on chat">Not Now</string>
    <string name="button_never_rich_links" context="Button do not allow the rich links previews on chat">Never</string>

    <string name="title_enable_rich_links" context="Title of the dialog to enable the rich links previews on chat">Enable rich URL previews</string>

    <string name="text_enable_rich_links" context="Text of the dialog to enable the rich links previews on chat">Enhance the MEGAchat experience. URL content will be retrieved without end-to-end encryption.</string>

    <string name="subtitle_mega_rich_link_no_key" context="Subtitle of a MEGA rich link without the decryption key">Tap to enter the Decryption Key</string>

    <string name="error_password" context="when the user tries to creates a MEGA account or tries to change his password and the password strength is very weak">Please enter a stronger password</string>

    <string name="title_acceptance_contact_request_notification" context="title of the notification for an acceptance of a contact request">New contact</string>
    <string name="title_storage_usage" context="title of usage storage section in Storage">Storage Usage</string>

    <plurals name="plural_number_contact_request_notification">
        <item context="Notification title to show the number of incoming contact request, contact request" quantity="one">%1$d pending contact request</item>
        <item context="Notification title to show the number of incoming contact request, contact requests" quantity="other">%1$d pending contact requests</item>
    </plurals>

    <string name="title_new_contact_request_notification" context="title of the notification for a new incoming contact request">New contact request</string>

    <string name="type_message_hint_with_title" context="Hint shown in the field to write a message in the chat screen (chat with customized title)">Write message to “%s”&#8230;</string>
    <string name="transfers_empty_new" context="message shown in the screen when there are not any active transfer">[B]No active[/B][A] Transfers[/A][B].[/B]</string>
    <string name="completed_transfers_empty_new" context="message shown in the screen when there are not any active transfer">[B]No completed[/B][A] Transfers[/A][B].[/B]</string>
    <string name="file_browser_empty_folder_new" context="Text that indicates that a folder is currently empty">[B]Empty[/B][A] Folder[/A][B].[/B]</string>

    <string name="type_message_hint_with_customized_title" context="Hint shown in the field to write a message in the chat screen (chat with customized title)">Write message to “%s”&#8230;</string>
    <string name="type_message_hint_with_default_title" context="Hint shown in the field to write a message in the chat screen (chat with default title)">Write message to %s&#8230;</string>

    <string name="settings_2fa" context="Title of setting Two-Factor Authentication">Two-Factor Authentication</string>
    <string name="setting_subtitle_2fa" context="Subtitle of setting Two-Factor Authentication when the preference is disabled">Two-Factor Authentication is a second layer of security for your account.</string>
    <string name="title_2fa" context="Title of the screen Two-Factor Authentication">Why do you need two-factor authentication?</string>
    <string name="two_factor_authentication_explain">Two-factor authentication is a second layer of security for your account. Which means that even if someone knows your password they cannot access it, without also having access to the six digit code only you have access to.</string>
    <string name="button_setup_2fa" context="Button that permits user begin with the process of enable Two-Factor Authentication">Begin Setup</string>
    <string name="explain_qr_seed_2fa_1" context="Text that explain how to do with Two-Factor Authentication QR">Scan or copy the seed to your Authenticator App.</string>
    <string name="explain_qr_seed_2fa_2" context="Text that explain how to do with Two-Factor Authentication seed">Be sure to backup this seed to a safe place in case you lose your device.</string>
    <string name="explain_confirm_2fa" context="Text that explain how to confirm Two-Factor Authentication">Please enter the 6-digit code generated by your Authenticator App.</string>
    <string name="general_verify" context="Text button">Verify</string>
    <string name="general_next" context="Text button">Next</string>
    <string name="qr_seed_text_error" context="Text of the alert dialog to inform the user when an error occurs when try to enable seed or QR of Two-Factor Authentication">An error occurred generating the seed or QR code, please try again.</string>
    <string name="title_2fa_enabled" context="Title of the screen shown when the user enabled correctly Two-Factor Authentication">Two-Factor Authentication Enabled</string>
    <string name="description_2fa_enabled" context="Description of the screen shown when the user enabled correctly Two-Factor Authentication">Next time you login to your account you will be asked to enter a 6-digit code provided by your Authenticator App.</string>
    <string name="recommendation_2fa_enabled">If you lose access to your account after enabling 2FA and you have not backed up your Recovery Key, MEGA can\'t help you gain access to it again.\n<b>Backup your Recovery Key</b></string>
    <string name="pin_error_2fa" context="Error shown when a user tries to enable Two-Factor Authentication and introduce an invalid code">Invalid code</string>
    <string name="lost_your_authenticator_device" context="Title of screen Lost authenticator decive">Lost your Authenticator device?</string>
    <string name="login_verification" context="Title of screen Login verification with Two-Factor Authentication">Login Verification</string>
    <string name="change_password_verification" context="Title of screen Change password verification with Two-Factor Authentication">Two-Factor Authentication\nChange password</string>
    <string name="cancel_account_verification" context="Title of screen Cancel account verification with Two-Factor Authentication">Two-Factor Authentication\nCancel account</string>
    <string name="change_mail_verification" context="Title of screen Change mail verification with Two-Factor Authentication">Two-Factor Authentication\nChange email</string>
    <string name="disable_2fa_verification" context="Title of screen Disable Two-Factor Authentication">Disable Two-Factor Authentication</string>
    <string name="title_lost_authenticator_device" context="Title of screen Lost authenticator decive">Lost your Authenticator device?</string>
    <string name="error_disable_2fa" context="When the user tries to disable Two-Factor Authentication and some error ocurr in the process">An error occurred trying to disable Two-Factor Authentication. Please try again.</string>
    <string name="error_enable_2fa" context="When the user tries to enable Two-Factor Authentication and some error ocurr in the process">An error occurred trying to enable Two-Factor Authentication. Please try again.</string>
    <string name="title_enable_2fa" context="Title of the dialog shown when a new account is created to suggest user enable Two-Factor Authentication">Enable Two-Factor Authentication</string>
    <string name="label_2fa_disabled" context="Label shown when it disables the Two-Factor Authentication">Two-Factor Authentication Disabled</string>
    <string name="open_app_button" context="Text of the button which action is to show the authentication apps">Open in</string>
    <string name="intent_not_available_2fa" context="message when trying to open a link that contains the seed to enable Two-Factor Authentication but there isn’t any app that open it">There isn’t any available app to enable Two-Factor Authentication on your device</string>
    <string name="general_close" context="Text button">Close</string>

    <string name="backup_rk_2fa_end" context="Label shown when Two-Factor Authentication has been enabled to alert user that has to back up his Recovery Key before finish the process">Export your Recovery Key to finish</string>
    <string name="no_authentication_apps_title" context="Title of dialog shown when it tries to open an authentication app and there is no installed">Authenticator App</string>
    <string name="open_play_store_2fa" context="Message shown to ask user if wants to open Google Play to install some authenticator app">Would you want to open Google Play to install an Authenticator App?</string>
    <string name="play_store_label" context="Label Play Store">Play Store</string>
    <string name="text_2fa_help" context="Text shown in an alert explaining how to continue to enable Two-Factor Authentication">You need an authenticator app to enable 2FA on MEGA. You can download and install the Google Authenticator, Duo Mobile, Authy or Microsoft Authenticator app for your phone or tablet.</string>


    <string name="number_correctly_imported_from_chat" context="success message when importing multiple files from">%d files shared successfully</string>
    <string name="number_no_imported_from_chat" context="error message when importing multiple files from chat">%d files were not shared</string>
    <string name="preview_content" context="button’s text to open a full screen image">Preview Content</string>

    <string name="no_network_connection_on_play_file" context="message shown when the user clicks on media file chat message, there is no network connection and the file is not been downloaded">The streaming can not be executed and the file has not been downloaded</string>
    <string name="file_already_exists" context="message when trying to save for offline a file that already exists">File already exists in Saved for Offline</string>

    <plurals name="error_forwarding_messages">
        <item context="Error message if forwarding a message failed, one message" quantity="one">Message not forwarded</item>
        <item context="Error message if forwarding a message failed, many messages" quantity="other">Messages not forwarded</item>
    </plurals>

    <string name="title_confirmation_disable_rich_links" context="Title of the dialog to disable the rich links previews on chat">Rich URL Previews</string>
    <string name="text_confirmation_disable_rich_links" context="Text of the dialog to disable the rich links previews on chat">You are disabling rich URL previews permanently. You can re-enable rich URL previews in your settings. Do you want to proceed?</string>

    <string name="call_missed_messages" context="Message shown when a call ends.">[A]Missed call[/A]</string>
    <string name="call_rejected_messages" context="Message shown when a call ends.">[A]Call was rejected[/A]</string>
    <string name="call_cancelled_messages" context="Message shown when a call ends.">[A]Call was cancelled[/A]</string>
    <string name="call_failed_messages" context="Message shown when a call ends.">[A]Call failed[/A]</string>
    <string name="call_not_answered_messages" context="Message shown when a call ends.">[A]Call was not answered[/A]</string>

    <string name="contact_email" context="Indicates that can type a contact email">Contact’s email</string>
    <string name="contact_not_added" context="When it tries to add a contact in a list an is already added">You have already added this contact.</string>

    <string name="error_message_invalid_format" context="Content of a normal message that cannot be recognized">Invalid message format</string>
    <string name="error_message_invalid_signature" context="Content of a normal message that cannot be recognized">Invalid message signature</string>

    <string name="error_streaming" context="When the user tries to reproduce a file through streaming and ocurred an error creating it">An error occurred trying to create the stream</string>

    <string name="context_restore" context="Menu option to restore an item from the Rubbish bin">Restore</string>

    <string name="context_correctly_node_restored" context="success message when a node was restore from Rubbish bin">Restored to %s</string>
    <string name="context_no_restored" context="error message when a node was restore from Rubbish bin">Error. Not restored</string>

    <string name="context_send_message" context="menu item from contact section to send a message to a contact">Send Message</string>

    <plurals name="plural_contact_sent_to_chats">
        <item context="Message shown when a contact is successfully sent to several chats, one contact" quantity="one">Contact sent to chats successfully</item>
        <item context="Message shown when a contact is successfully sent to several chats, more contacts" quantity="other">Contacts sent to chats successfully</item>
    </plurals>

    <string name="error_MEGAdrop_not_supported" context="Error message on opening a MEGAdrop folder link">MEGAdrop folders are not supported yet</string>

    <string name="pre_overquota_alert_text" context="Pre overquota error dialog when trying to copy or import a file">This action cannot be completed as it would take you over your current storage limit. Would you like to upgrade your account?</string>

    <string name="archived_chats_title_section" context="Title of the section Archived chats">Archived chats</string>

    <string name="archived_chats_show_option" context="Text of the option to show the arhived chat, it shows the number of archived chats">Archived chats (%d)</string>

    <string name="archive_chat_option" context="Title of the option on the chat list to archive a chat">Archive Chat</string>
    <string name="unarchive_chat_option" context="Title of the option on the chat list to unarchive a chat">Unarchive Chat</string>

    <string name="general_archive" context="Confirmation button of the dialog to archive a chat">Archive</string>
    <string name="general_unarchive" context="Confirmation button of the dialog to unarchive a chat">Unarchive</string>

    <string name="success_archive_chat" context="Message shown when a chat is successfully archived, it shows the name of the chat">%s chat was archived.</string>
    <string name="error_archive_chat" context="Error message shown when a chat has not be archived, it shows the name of the chat">Error. %s chat was not archived.</string>

    <string name="success_unarchive_chat" context="Message shown when a chat is successfully unarchived, it shows the name of the chat">%s chat was unarchived.</string>
    <string name="error_unarchive_chat" context="Error message shown when a chat has not be unarchived, it shows the name of the chat">Error. %s chat was not able to be unarchived.</string>

    <string name="archived_chats_empty" context="Message shown when the user has no archived chats">[A]No[/A] [B]Archived Chats[/B]</string>

    <string name="inactive_chat" context="Subtitle of chat screen when the chat is inactive">Inactive chat</string>
    <string name="archived_chat" context="Subtitle of chat screen when the chat is archived">Archived chat</string>

    <string name="number_incorrectly_restored_from_rubbish" context="error message when restoring several nodes from rubbish">%d items were not restored successfully</string>
    <string name="number_correctly_restored_from_rubbish" context="success message when restoring several nodes from rubbish">%d items restored successfully</string>

    <string name="join_call_layout" context="Title of the layout to join a group call from the chat screen">Tap to join the call</string>

    <string name="invite_contacts" context="Label shown when the user wants to add contacts into his MEGA account">Invite contacts</string>
    <string name="share_with" cotext="Label shown when the user wants to share something with other contacts">Share with</string>
    <string name="contacts_list_empty_text_loading_share" context="Message shown while the contact list from the device and from MEGA is being read and then shown to the user">Loading contacts&#8230;</string>
    <string name="title_new_group" context="Title of the screen New Group">New Group</string>
    <string name="subtitle_new_group" context="Subtitle of the screen New Group">Type group name</string>
    <string name="hint_type_group" context="Hint of edittext shown when it is creating a new group to guide user to type the name of the group">Name your group</string>
    <string name="confirmation_delete_contact" context="Text of the confirm dialog shown when it wants to remove a contact from a chat">Remove %s from this chat?</string>

    <string name="settings_file_management_file_versions_title" context="Settings preference title to show file versions info of the account">File versions</string>
    <string name="settings_file_management_file_versions_subtitle" context="Settings preference subtitle to show file versions info of the account">%1$d file versions, taking a total of %2$s</string>

    <string name="settings_file_management_category" context="Title of the section File management on Settings section">File Management</string>

    <string name="settings_file_management_delete_versions" context="Option in Settings to delete all the versions of the account">Delete all older versions of my files</string>
    <string name="settings_file_management_subtitle_delete_versions" context="subtitle of the option in Settings to delete all the versions of the account">All current files will remain. Only historic versions of your files will be deleted.</string>

    <string name="text_confirmation_dialog_delete_versions" context="Text of the dialog to delete all the file versions of the account">You are about to delete the version histories of all files. Any file version shared to you from a contact will need to be deleted by them.\n\nPlease note that the current files will not be deleted.</string>

    <string name="success_delete_versions" context="success message when deleting all the versions of the account">File versions deleted successfully</string>
    <string name="error_delete_versions" context="error message when deleting all the versions of the account">An error occurred while trying to delete all previous versions of your files, please try again later.</string>

    <string name="settings_enable_file_versioning_title" context="Title of the option to enable or disable file versioning on Settings section">File Versioning</string>
    <string name="settings_enable_file_versioning_subtitle" context="Subtitle of the option to enable or disable file versioning on Settings section">Enable or disable file versioning for your entire account.\nDisabling file versioning does not prevent your contacts from creating new versions in shared folders.</string>
    <string name="choose_chat" context="section title to select a chat to send a file">Choose chat</string>

    <string name="type_mail" context="Hint shown to guide user on activity add contacts">Tap, enter name or email</string>

    <string name="confirmation_invite_contact" context="Text of the confirm dialog shown when it wants to add a contact from a QR scaned">Add %s to your contacts?</string>
    <string name="confirmation_not_invite_contact" context="Text of the confirm dialog shown when it wants to add a contact from a QR scaned and is already added before">You have already added the contact %s.</string>
    <string name="confirmation_invite_contact_already_added" context="Text of the confirm dialog shown when it wants to add a contact from a QR scaned and is already added before">You have already added the contact %s.</string>
    <string name="confirmation_share_contact" context="Text of the confirm dialog shown when it wants to add a contact from a QR scaned">Share with %s?</string>
    <string name="new_group_chat_label" context="Text button for init a group chat">New group chat</string>
    <string name="add_contacts" context="Label shown when the user wants to add contacts into a chat conversation">Add contacts</string>

    <string name="title_alert_logged_out" context="Title of the alert when the account have been logged out from another client">Logged out</string>
    <string name="account_confirmed" context="Text shown to indicate user that his account has already been confirmed">Your account has been activated. Please log in.</string>
    <string name="confirm_account" context="Text shown to indicate user that his account should be confirmed typing his password">Please enter your password to confirm your account</string>

    <string name="error_own_email_as_contact" context="Error shown if a user tries to add their own email address as a contact">There’s no need to add your own email address</string>

    <string name="invalid_code" context="Error shown when a user tries to enable Two-Factor Authentication and introduce an invalid code">Invalid code</string>

    <string name="text_almost_full_warning" context="Text of the dialog shown when the storage of a FREE account is almost full">Cloud Drive is almost full. Upgrade to PRO and get up to %1$s of storage and %2$s of transfer quota.</string>
    <string name="text_almost_full_warning_pro_account" context="Text of the dialog shown when the storage of a PRO I or II account is almost full">Cloud Drive is almost full. Upgrade now and get up to %1$s of storage and %2$s of transfer quota.</string>
    <string name="text_almost_full_warning_pro3_account" context="Text of the dialog shown when the storage of a PRO III account is almost full">Cloud Drive is almost full. If you need more storage please contact MEGA support to get a custom plan.</string>
    <string name="text_storage_full_warning" context="Text of the dialog shown when the storage of a FREE account is full">Cloud Drive is full. Upgrade to PRO and get up to %1$s of storage and %2$s of transfer quota.</string>
    <string name="text_storage_full_warning_pro_account" context="Text of the dialog shown when the storage of a PRO I or II account is full">Cloud Drive is full. Upgrade now and get up to %1$s of storage and %2$s of transfer quota.</string>
    <string name="text_storage_full_warning_pro3_account" context="Text of the dialog shown when the storage of a PRO III account is full">Cloud Drive is full. If you need more storage please contact MEGA support to get a custom plan.</string>
    <string name="button_plans_almost_full_warning" context="Button of the dialog shown when the storage is almost full to see the available PRO plans">See plans</string>
    <string name="button_custom_almost_full_warning" context="Button of the dialog shown when the storage is almost full to custom a plan">Custom plan</string>
    <string name="button_bonus_almost_full_warning" context="Button of the dialog shown when the storage is almost full to get bonus">Get Bonus</string>

    <string name="title_mail_upgrade_plan" context="Mail title to upgrade to a custom plan">Upgrade to a custom plan</string>
    <string name="subject_mail_upgrade_plan" context="Mail subject to upgrade to a custom plan">Ask us how you can upgrade to a custom plan:</string>

    <string name="word_me" context="Used in chat list screen to indicate in a chat list item that the message was sent by me, followed by the message">Me:</string>

    <string name="call_button" context="Title of the button in the contact info screen to start an audio call">Call</string>
    <string name="message_button" context="Title of the button in the contact info screen to send a message">Message</string>
    <string name="video_button" context="Title of the button in the contact info screen to start a video call">Video</string>

    <string name="title_chat_explorer" context="Title of chat explorer to send a link or file to a chat">Send to&#8230;</string>
    <string name="title_cloud_explorer" context="Title of cloud explorer to upload a link or file">Upload to&#8230;</string>

    <string name="contact_info_button_more" context="More button in contact info page">More</string>

    <plurals name="plural_select_file">
        <item context="one file" quantity="one">Choose File</item>
        <item context="Section title to select a file to perform an action, more files" quantity="other">Choose Files</item>
    </plurals>

    <string name="title_confirm_send_invitation" context="Title of confirmation dialog of sending invitation to a contact">Invite %1$s?</string>

    <string name="title_share_folder_explorer" context="Title of shared folder explorer to choose a folder to perform an action">Choose folder</string>

    <string name="login_warning_abort_transfers" context="Popup message shown if an user try to login while there is still living transfer">All transfers will be cancelled, do you want to login?</string>
    <string name="logout_warning_abort_transfers" context="Popup message shown if an user try to login while there is still living transfer">All transfers will be cancelled, do you want to logout?</string>

    <string name="subtitle_read_only_permissions" context="Label to explain the read only participant permission in the options panel of the group info screen">Read only</string>

    <string name="used_space" context="Label shown the total space and the used space in an account">[A]%1$s [/A][B]of %2$s used[/B]</string>

    <string name="staging_api_url_title" context="title of the alert dialog when the user is changing the API URL to staging">Change to a test server?</string>
    <string name="staging_api_url_text" context="text of the alert dialog when the user is changing the API URL to staging">Are you sure you want to change to a test server? Your account may suffer irrecoverable problems</string>

    <string name="title_confirmation_open_camera_on_chat" context="Title of the confirmation dialog to open the camera app and lose the relay of the local camera on the in progress call">Open camera?</string>
    <string name="confirmation_open_camera_on_chat" context="Text of the confirmation dialog to open the camera app and lose the relay of the local camera on the in progress call">If you open the camera, your video transmission will be paused in the current call.</string>

    <string name="notification_chat_undefined_title" context="Title of the notification when there is unknown activity on the Chat">Chat activity</string>
    <string name="notification_chat_undefined_content" context="Content of the notification when there is unknown activity on the Chat">You may have new messages</string>
    <string name="retrieving_message_title" context="When app is retrieving push message">Retrieving message</string>

    <string name="settings_rb_scheduler_enable_title" context="Title of Rubbish bin scheduler option in settings to enable or disable the functionality">Rubbish Bin Clearing Scheduler</string>
    <string name="settings_rb_scheduler_enable_subtitle" context="Subtitle of Rubbish bin scheduler option in settings to enable or disable the functionality in free accounts">The Rubbish Bin is cleared for you automatically.</string>

    <string name="settings_rb_scheduler_enable_period_PRO" context="Title of Rubbish bin scheduler option in settings to enable or disable the functionality in PRO accounts">The minimum period is 7 days.</string>
    <string name="settings_rb_scheduler_enable_period_FREE" context="Title of Rubbish bin scheduler option in settings to enable or disable the functionality in PRO accounts">The minimum period is 7 days and your maximum period is 30 days.</string>
	<string name="settings_compression_queue_subtitle" context="Sub title of compression queue notification option in settings indicating the size limits. Please keep the placeholders because are to show the size limits including units in runtime. For example: The minimum size is 100MB and the maximum size is 1000MB.">The minimum size is %1$s and the maximum size is %2$s.</string>

    <string name="settings_rb_scheduler_select_days_title" context="Title of Rubbish bin scheduler option in settings to set up the number of days of the rubbish bin scheduler">Remove files older than</string>
    <string name="settings_rb_scheduler_select_days_subtitle" context="Subtitle of Rubbish bin scheduler option in settings to show the number of days set up to the rubbish bin scheduler">%d days</string>
	<string name="settings_video_compression_queue_size_popup_title" context="Title of popup that userd to set compression queue size (in MB) in settings">Notify me when size is larger than</string>

	<string name="settings_video_compression_queue_size_title" context="Title of compression queue size option in settings">If videos to compress are larger than</string>

    <string name="settings_rb_scheduler_alert_disabling" context="Text of the alert when a FREE user tries to disable the RB scheduler">To disable the Rubbish Bin Clearing Scheduler or set a longer retention period, you need to subscribe to a PRO plan.</string>

    <string name="hint_days" context="Hint of the field to write the days of the rubbish bin scheduler">days</string>
    <string name="get_chat_link_option" context="Title of the option to generate a public chat link">Get chat link</string>
    <string name="manage_chat_link_option" context="Title of the option to manage a public chat link">Manage chat link</string>

    <string name="make_chat_private_option" context="Title of the option to make a public chat private">Enable Encrypted Key Rotation</string>
    <string name="make_chat_private_option_text" context="Text of the dialog to change a public chat to private (enable encrypted key rotation)">Key rotation is slightly more secure, but does not allow you to create a chat link and new participants will not see past messages.</string>

    <string name="message_created_chat_link" context="Text shown when a moderator of a chat create a chat link. Please keep the placeholder because is to show the moderator’s name in runtime.">[A]%1$s[/A][B] created a chat link.[/B]</string>
    <string name="message_deleted_chat_link" context="Text shown when a moderator of a chat delete a chat link. Please keep the placeholder because is to show the moderator’s name in runtime.">[A]%1$s[/A][B] deleted the chat link.[/B]</string>

    <string name="action_delete_link" context="Title of the option to delete a chat link">Delete chat link</string>

    <string name="title_alert_chat_link_error" context="Title of the alert when a chat link is invalid">Chat link</string>
    <string name="confirmation_close_sessions_text" context="Text of the dialog to confirm after closing all other sessions">This will log you out on all other active sessions except the current one.</string>
    <string name="confirmation_close_sessions_title" context="Title of the dialog to confirm after closing all other sessions">Do you want to close all other sessions?</string>

    <string name="number_of_participants" context="Subtitle chat screen for groups with permissions and not archived, Plural of participant. 2 participants">%d participants</string>

    <string name="action_join" context="Label of the button to join a chat by a chat link">Join</string>

    <string name="observers_chat_label" context="Label for observers of a group chat">Observers</string>

    <string name="error_chat_link" context="Message on the title of the chat screen if there were any error loading the chat link">Error loading the chat link.</string>

    <string name="error_chat_link_init_error" context="Message on the title of the chat screen if there were any error loading the chat link without logging">Error initialising chat when loading the chat link.</string>

    <string name="confirmation_rejoin_chat_link" context="Message on the alert to join a group chat that the user previously was part of">You are trying to preview a chat that you were previously a member of. Do you want to join the chat again?</string>
    <string name="alert_already_participant_chat_link" context="Message on the alert to preview a chat link if the user is already a participant">You are already participating in this chat.</string>

    <string name="alert_invalid_preview" context="Message on the alert to close a chat preview if the link is invalid">This chat preview is no longer available. If you leave the preview, you won’t be able to reopen it.</string>

    <string name="message_set_chat_private" context="Text shown when a moderator changes the chat to private. Please keep the placeholder because is to show the moderator’s name in runtime.">[A]%1$s[/A][B] enabled encrypted key rotation.[/B]</string>

    <string name="invalid_chat_link" context="error message shown when a chat link is invalid">This conversation is no longer available</string>
    <string name="invalid_chat_link_args" context="error message shown when a chat link is not well formed">Invalid chat link</string>

    <string name="ekr_label" context="When it is creating a new group chat, this option permits to establish it private or public">Encrypted Key Rotation</string>
    <string name="ekr_explanation" context="Text of the dialog to change a public chat to private (enable encrypted key rotation)">Key rotation is slightly more secure, but does not allow you to create a chat link and new participants will not see past messages.</string>

    <string name="subtitle_chat_message_enabled_ERK" context="Text of the dialog to change a public chat to private (enable encrypted key rotation)">Key rotation is slightly more secure, but does not allow you to create a chat link and new participants will not see past messages.</string>
    <string name="action_open_chat_link" context="Menu item">Open chat link</string>

    <string name="invite_not_sent_already_sent" context="Message shown when a contact request has not been sent because the invitation has been sent before">The invitation to contact %s has been sent before and can be consulted in the Sent Requests tab.</string>

    <string name="save_qr_cloud_drive" context="Label shown to indicate the QR is saving in Cloud Drive">Saving %s in Cloud Drive&#8230;</string>

    <string name="general_folders" context="General label for folders">Folders</string>
    <string name="general_files" context="General label for files">Files</string>
    <string name="general_save_to_device" context="Item menu option upon right click on one or multiple files">Save to device</string>

    <string name="title_upload_explorer" context="Title of cloud explorer to upload a file">Upload to MEGA</string>
    <string name="choose_destionation" context="Label choose destination">Choose destination</string>
    <string name="general_show_more" context="Label that indicates show more items">Show More</string>
    <string name="general_show_less" context="Label that indicates show less items">Show Less</string>

    <string name="notification_new_contact_request" context="Subtitle of the historic notification for a new contact request">[A]%s [/A][B]sent you a contact request.[/B]</string>
    <string name="notification_new_contact" context="Subtitle of the historic notification for a new contact">[A]%s [/A][B]is now a contact.[/B]</string>
    <string name="notification_new_shared_folder" context="Subtitle of the historic notification for a new shared folder">[B]New shared folder from [/B][A]%s.[/A]</string>

    <string name="notification_reminder_contact_request" context="Subtitle of the historic notification for a reminder new contact request">[A]Reminder: [/A][B]%s [/B][C]sent you a contact request.[/C]</string>

    <string name="title_contact_request_notification_cancelled" context="Title of the historic notification for a contact request cancelled">Contact request cancelled</string>
    <string name="subtitle_contact_request_notification_cancelled" context="Subtitle of the historic notification for contact request cancelled">[A]%s [/A][B]cancelled the contact request.[/B]</string>

    <string name="title_contact_notification_deleted" context="Title of the historic notification when an user deletes you as contact">Contact deleted</string>
    <string name="subtitle_contact_notification_deleted" context="Subtitle of the historic notification when an user deletes you as contact">[A]%s [/A][B]deleted you as a contact.[/B]</string>

    <string name="title_contact_notification_blocked" context="Title of the historic notification when an user blocks you as contact">Contact blocked</string>
    <string name="subtitle_contact_notification_blocked" context="Subtitle of the historic notification when an user blocks you as contact">[A]%s [/A][B]blocked you as a contact.[/B]</string>

    <string name="section_notification_with_unread" context="Item of the navigation title for the notification section when there is any unread">Notifications [A](%1$d)[/A]</string>

    <string name="title_account_notification_deleted" context="Title of the historic notification for an account deleted">Account deleted</string>
    <string name="subtitle_account_notification_deleted" context="Subtitle of the historic notification for an account deleted">[B]The account [/B][A]%s[/A][B] has been deleted.[/B]</string>

    <string name="subtitle_file_takedown_notification" context="Subtitle of file takedown historic notification">[A]Your publicly shared file [/A][B]%s[/B][C] has been taken down.[/C]</string>
    <string name="subtitle_folder_takedown_notification" context="Subtitle of folder takedown historic notification">[A]Your publicly shared folder [/A][B]%s[/B][C] has been taken down.[/C]</string>

    <string name="message_file_takedown_pop_out_notification" context="Popup notification text on mouse-over of taken down file.">This file has been the subject of a takedown notice.</string>
    <string name="message_folder_takedown_pop_out_notification" context="Popup notification text on mouse-over taken down folder.">This folder has been the subject of a takedown notice.</string>
    <string name="dispute_takendown_file" context="option to dispute taken down file or folder">Dispute Takedown</string>
    <string name="error_download_takendown_node" context="Error shown when download a file that has violated ToS/AUP.">Not accessible due to ToS/AUP violation</string>
    <plurals name="alert_taken_down_files">
        <item context="Alert shown when one file was not downloaded due to ToS/AUP violation, Singular of taken down file. 1 file" quantity="one">%d file was not downloaded due to ToS/AUP violation.</item>
        <item context="Alert shown when some files were not downloaded due to ToS/AUP violation, Plural of taken down files. 2 files" quantity="other">%d files were not downloaded due to ToS/AUP violation.</item>
    </plurals>

    <string name="subtitle_file_takedown_reinstated_notification" context="Subtitle of a file takedown reinstated historic notification">[A]Your publicly shared file [/A][B]%s[/B][C] has been reinstated.[/C]</string>
    <string name="subtitle_folder_takedown_reinstated_notification" context="Subtitle of a folder takedown reinstated historic notification">[A]Your publicly shared folder [/A][B]%s[/B][C] has been reinstated.[/C]</string>

    <string name="title_outgoing_contact_request" context="Title of the historic notification for outgoing contact requests">Sent request</string>
    <string name="title_incoming_contact_request" context="Title of the historic notification for incoming contact requests">Received request</string>

    <string name="subtitle_outgoing_contact_request_denied" context="Subtitle of the historic notification for contact request denied">[A]%s [/A][B]denied your contact request.[/B]</string>
    <string name="subtitle_outgoing_contact_request_accepted" context="Subtitle of the historic notification for contact request accepted">[A]%s [/A][B]accepted your contact request.[/B]</string>

    <string name="notification_deleted_shared_folder" context="Subtitle of the historic notification for deleted shared folders (one or many)">[B]Access to folders shared by [/B][A]%s[/A][B] were removed.[/B]</string>
    <string name="notification_left_shared_folder" context="Subtitle of the historic notification when a contact leaves a shared folder">[A]%s[/A][B] has left a shared folder.[/B]</string>
    <string name="notification_left_shared_folder_with_name" context="Subtitle of the historic notification when a contact leaves a shared folder and the name of the folder is known">[A]%1$s[/A][B] has left the shared folder [/B][A]%2$s.[/A]</string>

    <string name="subtitle_incoming_contact_request_ignored" context="Subtitle of the historic notification for incoming contact request ignored">[B]Contact request from [/B][A]%s [/A][B]was ignored[/B]</string>
    <string name="subtitle_incoming_contact_request_accepted" context="Subtitle of the historic notification for incoming contact request accepted">[B]Contact request from [/B][A]%s [/A][B]was accepted[/B]</string>
    <string name="subtitle_incoming_contact_request_denied" context="Subtitle of the historic notification for incoming contact request declined">[B]Contact request from [/B][A]%s [/A][B]was declined[/B]</string>

    <string name="type_of_my_account" context="Subtitle of the Upgrade account section">Your current account is [A]%s[/A]</string>
    <string name="footnote_achievements" context="Footnote to clarify the storage space is subject to the achievement program">Subject to your participation in our achievements program.</string>
    <string name="select_payment_method" context="after choosing one PRO plan, the user have to choose the payment method: credit card, fortumo, etc">Select payment method</string>

    <string name="billing_period_title" context="title of billing period">Billing period</string>
    <string name="billed_one_off_month" context="Option of one-off (month) billing. Placeholder: purchase price.">[A]One-off (month)[/A] %s</string>
    <string name="billed_one_off_year" context="Option of one-off (year) billing. Placeholder: purchase price.">[A]One-off (year)[/A] %s</string>
    <string name="billed_monthly_text" context="Option of monthly billing period. Placeholder: purchase price">[A]Monthly[/A] %s /month</string>
    <string name="billed_yearly_text" context="Option of yearly billing period. Placeholder: purchase price">[A]Yearly[/A] %s /year</string>
    <string name="button_cancel" context="dialog option cancel in alert dialog">Cancel</string>
    <string name="button_continue" context="dialog option continue in alert dialog">Continue</string>

    <string name="payment_method_google_wallet" context="one of the payment methods">[A]Google Pay[/A] (subscription)</string>
    <string name="payment_method_credit_card" context="one of the payment methods">[A]Credit Card[/A] (subscription)</string>
    <string name="payment_method_fortumo" context="one of the payment methods">[A]Mobile Carrier[/A] (one-off)</string>
    <string name="payment_method_centili" context="one of the payment methods">[A]Mobile Carrier[/A] (one-off)</string>

    <string name="new_label_notification_item" context="Capital letters. Text of the label of a new historic notifications">NEW</string>
    <string name="label_custom_plan" context="When user is on PRO 3 plan, we will display an extra label to notify user that they can still contact support to have a customised plan.">To upgrade from you current subscription, please contact support for a [A]custom plan[/A].</string>

    <string name="context_new_file_name_hint" context="Input field description in the create file dialog.">file name</string>
    <string name="option_enable_last_green_chat" context="Option in Settings section to enable the last active connection in chat">Show Last seen&#8230;</string>
    <string name="subtitle_option_enable_last_green_chat" context="Subtitle of the option in Settings section to enable the last active connection in chat">Allow your contacts to see the last time you were active on MEGA.</string>

	<string name="title_out_of_space" context="title of notification when device is out of storage during camera upload">Not enough storage space</string>
	<string name="message_out_of_space" context="message will be shown when there is not enough space to perform camera upload.">Not enough storage space to perform video compression.</string>
	<string name="title_compression_size_over_limit" context="the title of the notification that displays when compression larger than setting">Video compression size is too large</string>
	<string name="message_compression_size_over_limit" context="the content message of the notification that displays when compression larger than setting, placeholder: size in MB">The total size of the videos to compress exceeds %s, please put your device on charge to continue.</string>
	<string name="message_keep_device_name" context="Message displayed when the user changes the ‘Keep file names as in the device’ setting">This setting will take effect the next time Camera Uploads runs</string>
	<string name="message_compress_video" context="Notification message when compressing video to show the compressed percentage. Please, keep the placeholder because it is for adding the percentage value at runtime.">%s has been compressed</string>
	<string name="title_compress_video" context="notification title when compressing video">Compressing Videos %1$d/%2$d</string>
	<string name="error_invalid_folder_selected" context="error message pops up when user selected an invalid folder for camera upload">Invalid folder selected</string>

    <plurals name="num_files_with_parameter">
        <item context="on the section notifications indicates the number of files added to a shared folder, Singular of file. 1 file" quantity="one">%d file</item>
        <item context="on the section notifications indicates the number of files added to a shared folder, Plural of file. 2 files" quantity="other">%d files</item>
    </plurals>

    <plurals name="num_folders_with_parameter">
        <item context="on the section notifications indicates the number of folder added to a shared folder, Singular of folder/directory. 1 folder" quantity="one">%d folder</item>
        <item context="on the section notifications indicates the number of folder added to a shared folder, Plural of folder/directory. 2 folders" quantity="other">%d folders</item>
    </plurals>

    <string name="subtitle_notification_added_folders_and_files" context="Subtitle of the historic notification for new additions inside an existing shared folder. Placeholders are: email who added the folders or files, number of folders added, number of files added">[A]%1$s[/A][B] added %2$s and %3$s[/B]</string>

    <plurals name="subtitle_notification_added_files">
        <item context="Subtitle of the historic notification for new additions inside an existing shared folder, Singular of file. 1 file" quantity="one">[A]%1$s [/A][B]added %2$d file.[/B]</item>
        <item context="Subtitle of the historic notification for new additions inside an existing shared folder, Plural of file. 2 files" quantity="other">[A]%1$s [/A][B]added %2$d files.[/B]</item>
    </plurals>

    <plurals name="subtitle_notification_deleted_items">
        <item context="Subtitle of the historic notification for deletions inside an existing shared folder, Singular of item. 1 item" quantity="one">[A]%1$s [/A][B]deleted %2$d item.[/B]</item>
        <item context="Subtitle of the historic notification for deletions inside an existing shared folder, Plural of item. 2 items" quantity="other">[A]%1$s [/A][B]deleted %2$d items.[/B]</item>
    </plurals>

    <plurals name="subtitle_notification_added_folders">
        <item context="Subtitle of the historic notification for new additions inside an existing shared folder, Singular of folder. 1 folder" quantity="one">[A]%1$s [/A][B]added %2$d folder.[/B]</item>
        <item context="Subtitle of the historic notification for new additions inside an existing shared folder, Plural of folder. 2 folders" quantity="other">[A]%1$s [/A][B]added %2$d folders.[/B]</item>
    </plurals>

    <plurals name="subtitle_of_group_chat">
        <item context="Subtitle chat screen for groups with permissions and not archived, Singular of participant. 1 participant" quantity="one">%d participant</item>
        <item context="Subtitle chat screen for groups with permissions and not archived, Plural of participant. 2 participants" quantity="other">%d participants</item>
    </plurals>

    <string name="message_error_set_title_get_link" context="Error when the user tries to get a public chat link for a chat with the default title">Before you can generate a link for this chat, you need to set a description:</string>

    <string name="chat_link_copied_clipboard" context="success alert when the user copy a chat link to the clipboard">Chat link copied to the clipboard</string>

    <string name="type_month" context="Label to show the price of each plan in the upgrade account section">[A]From[/A] %s / [A]month[/A] *</string>
    <string name="type_business_month" context="Label to show the price of business plan in the upgrade account section">[A]From[/A] %s per user / [A]month[/A] *</string>
    <string name="upgrade_comment" context="the meaning of the asterisk in monthly* and annually* payment">* Recurring subscription can be cancelled any time before the renewal date.</string>
    <string name="call_started_messages" context="Message shown when a call starts.">Call Started</string>

    <string name="ssl_error_dialog_title" context="Title of the dialog to inform about a SSL error">SSL key error</string>
    <string name="ssl_error_dialog_text" context="Text of the dialog to inform about a SSL error">MEGA is unable to connect securely through SSL. You might be on public Wi-Fi with additional requirements.</string>

    <string name="context_empty_notifications" context="Text of the empty screen for the notifications section">[B]No [/B][A]Notifications[/A][B].[/B]</string>

    <string name="general_setup_mega" context="Permissions screen title">Setup MEGA</string>
    <string name="setup_mega_explanation" context="Permissions screen explanation">MEGA needs access to your photos, media and files so you are able to share them with friends, exchange encrypted messages and make secure calls.</string>
    <string name="allow_acces_media_title" cotext="Title of the screen asking permissions for files">Allow access to photos, media and files.</string>
    <string name="allow_acces_media_subtitle" context="Subtitle of the screen asking permissions for files">To share photos, media and files MEGA needs your permission.</string>
    <string name="allow_acces_camera_title" cotext="Title of the screen asking permissions for camera">Enable camera</string>
    <string name="allow_acces_camera_subtitle" context="Subtitle of the screen asking permissions for camera">Allow access to your camera to scan documents, take pictures and make video calls.</string>
    <string name="allow_acces_calls_title" cotext="Title of the screen asking permissions for microphone and write in log calls">Enable calls</string>
    <string name="allow_acces_contact_title" cotext="Title of the screen asking permissions for contacts">Enable access to contacts</string>
    <string name="allow_acces_contact_subtitle" context="Subtitle of the screen asking permissions for contacts">MEGA needs access to your contacts to help you connect with other people on MEGA.</string>
    <string name="allow_acces_calls_subtitle_microphone" context="Subtitle of the screen asking permissions for microphone">Allow access to your microphone to make encrypted calls.</string>
    <string name="general_enable_access" context="General enable access">Enable access</string>
    <string name="title_chat_shared_files_info" context="Title of the option on chat info screen to list all the files sent to the chat">Shared Files</string>

    <string name="error_message_already_sent" context="Error mesage when trying to remove an uploading attachment that has already finished">Attachment already sent</string>

<<<<<<< HEAD
=======
    <string name="group_call_ended_message" context="Message shown when a group call ends.">[A]Group call ended[/A][C]. Duration: [/C]</string>
>>>>>>> c55097b0
    <string name="call_ended_message" context="Message to indicate a call has ended and indicate the call duration.">[A]Call ended[/A][C]. Duration: [/C]</string>
    <plurals name="plural_call_ended_messages_hours">
        <item context="Message that shows the hours of a call when it ends, one hour" quantity="one">[B]%1$s hour[/B]</item>
        <item context="Message that shows the hours of a call when it ends, more hours" quantity="other">[B]%1$s hours[/B]</item>
    </plurals>
    <plurals name="plural_call_ended_messages_minutes">
        <item context="Message that shows the minutes of a call when it ends, one minute" quantity="one">[B]%1$s minute[/B]</item>
        <item context="Message that shows the minutes of a call when it ends, more minutes" quantity="other">[B]%1$s minutes[/B]</item>
    </plurals>
    <plurals name="plural_call_ended_messages_seconds">
        <item context="Message that shows the seconds of a call when it ends, one second" quantity="one">[B]%1$d second[/B]</item>
        <item context="Message that shows the seconds of a call when it ends, more seconds" quantity="other">[B]%1$d seconds[/B]</item>
    </plurals>
    <string name="call_ended_no_duration_message" context="Message to indicate a call has ended without indicate the call duration.">[A]Call ended[/A]</string>
    <string name="group_call_ended_no_duration_message" context="Message to indicate a group call has ended without indicate the call duration.">[A]Group call ended[/A]</string>

    <string name="last_seen_today" context="String that appears when we show the last activity of a contact, when the last activity was today. For example: Last seen today 11:34a.m.">[A]Last seen [/A]today %1$s</string>
    <string name="last_seen_long_time_ago" context="String that appears when we show the last activity of a contact, but it’s been a long time ago that we don’t see any activity from that user">[A]Last seen [/A]a long time ago</string>
    <string name="last_seen_general" context="String that appears when we show the last activity of a contact, when the last activity was before today. For example: Last seen March 14th,2018 11:34a.m.">[A]Last seen [/A]%1$s %2$s</string>

    <string name="label_today" context="label today">Today</string>
    <string name="label_yesterday" context="label yesterday">Yesterday</string>

    <string name="context_empty_shared_files" context="Text of the empty screen for the chat shared files">[B]No [/B][A]Shared Files[/A][B].[/B]</string>

    <string name="contact_joined_the_call" context="Text to indicate that a contact has joined a group call">%1$s joined the call</string>
    <string name="contact_left_the_call" context="Text to indicate that a contact has left a group call">%1$s left the call</string>

    <string name="call_error_too_many_participants" context="Message show when a call cannot be established because there are too many participants in the group call">You are not allowed to join this call as it has reached the maximum number of participants.</string>
    <string name="call_error_too_many_video" context="Message show when a user cannot activate the video in a group call because the max number of videos has been reached">You are not allowed to enable video as this call has reached the maximum number of participants using video.</string>

    <string name="error_open_file_with" context="Error message shown when a file cannot be opened by other app using the open with option menu">Error. The file cannot be opened.</string>
    <string name="incoming_call_starting" context="Subtitle of the call screen when a incoming call is just starting">Incoming call&#8230;</string>
    <string name="outgoing_call_starting" context="Subtitle of the call screen when a outgoing call is just starting">Calling&#8230;</string>

    <string name="error_meta_message_invalid" context="Content of a invalid meta message">Message contains invalid metadata</string>

    <string name="title_activity_maps" context="Title of the activity that sends a location">Send Location</string>
    <string name="current_location_label" context="Label layout on maps activity that permits send current location">Send your current location</string>
    <string name="current_location_landscape_label" context="Label layout on maps activity that permits send current location. Placeholder is the current location">Send your current location: [A]%1$s[/A]</string>
    <string name="nearby_places_label" context="Label layout on maps activity indicating nearby places">Nearby places</string>
    <string name="explanation_send_location" context="Message shown in a dialog explaining the consequences of accesing the location">This location will be opened using a third party maps provider outside the end-to-end encrypted MEGA platform.</string>
    <string name="title_marker_maps" context="Title of the location marker set by the user">Send This Location</string>
    <string name="no_places_found" context="Label shown when after a maps search and no places were found">No places were found</string>
    <string name="gps_disabled" context="Title of the dialog shown when the location is disabled">The GPS is disabled</string>
    <string name="open_location_settings" context="Text of the dialog shown when the location is disabled for open location settings">Would you like to open the location settings?</string>

    <string name="second_row_info_item_shared_file_chat" context="Info shown in the subtitle of each row of the shared files to chat: sender name . date">%1$s . %2$s</string>

    <string name="on_permanently_denied" context="After the user ticketed \'Don\'t ask again' on permission request dialog and denied, tell the user, he/she can still grant MEGA the permission in system settings.">You still can grant MEGA permissions on your device\’s settings</string>
    <string name="explanation_for_contacts_permission" context="Explain why MEGA needs the reading contacts permission when users deny to grant MEGA the permission.">If you allow MEGA to access your contacts, you will be able to see which of them have MEGA accounts. MEGA won\'t contact them.</string>

    <plurals name="messages_forwarded_success_plural" formatted="false">
        <item context="Confirmation message after forwarding one or several messages, version item" quantity="one">Message forwarded</item>
        <item context="Confirmation message after forwarding one or several messages, version items" quantity="other">Messages forwarded</item>
    </plurals>

    <string name="title_geolocation_message" context="Title of a chat message that contains geolocation info">Pinned Location</string>
    <string name="attachment_upload_panel_from_device" context="Text of the button to indicate an attachment upload from file system">From File System</string>

    <plurals name="num_files_not_send">
        <item context="Alert shown when a num of files have not been sent because of any error occurs, Singular of file. 1 file" quantity="one">%d file was not sent to %d chats</item>
        <item context="Alert shown when a num of files have not been sent because of any error occurs, Plural of file. 2 files" quantity="other">%d files were not sent to %d chats</item>
    </plurals>

    <plurals name="num_contacts_not_send">
        <item context="Alert shown when a num of contacts have not been sent because of any error occurs, Singular of file. 1 file" quantity="one">%d contact was not sent to %d chats</item>
        <item context="Alert shown when a num of contacts have not been sent because of any error occurs, Plural of file. 2 files" quantity="other">%d contacts were not sent to %d chats</item>
    </plurals>

    <plurals name="num_messages_not_send">
        <item context="Alert shown when a num of messages have not been sent because of any error occurs, Singular of file. 1 file" quantity="one">%d message was not sent to %d chats</item>
        <item context="Alert shown when a num of messages have not been sent because of any error occurs, Plural of file. 2 files" quantity="other">%d messages were not sent to %d chats</item>
    </plurals>

    <plurals name="quantity_of_local_contact">
        <item context="How many local contacts have been on MEGA, Singular of local contact. 1 contact" quantity="one">%d contact found on MEGA</item>
        <item context="How many local contacts have been on MEGA, Plural of local contact. 2 contacts" quantity="other">%d contacts found on MEGA</item>
    </plurals>
    <string name="no_local_contacts_on_mega" context="Label displayed on the top of the chat list if none of user&#039;s phone contacts have a MEGA account. In other case here would appear all the user&#039;s phone contacts that have a MEGA account.">Invite contact now?</string>
    <string name="see_local_contacts_on_mega" context="To see whom in your local contacts has been on MEGA">See who is already on MEGA</string>
    <string name="get_registered_contacts" context="Getting registered contacts">Loading contacts on MEGA&#8230;</string>


    <string name="content_not_send" context="Alert shown when some content have not been sent because of any error occurs">The content was not sent to %d chats</string>

    <string name="new_group_chat_created" context="Label shown when a new group chat has been created correctly">New group chat created successfully</string>
    <string name="preparing_chats" context="Alert shown when some content is sharing with chats and they are processing">Preparing files</string>
    <string name="sent_as_message" context="Label indicating some content has been sent as message">Sent as a message.</string>
    <string name="error_sent_as_message" context="Error message when the attachment cannot be sent to any of the selected chats">Error. The file has not been sent to any of the selected chats</string>
    <string name="chat_explorer_empty" context="Message shown when the user has no items to show in chat explorer">[A]No[/A] [B]Items[/B]</string>

    <string name="delete_versions" context="Action delete all file versions">Delete previous versions</string>
    <string name="title_delete_version_history" context="Title of the dialog shown when it wants to delete the version history of a file">Delete previous versions?</string>
    <string name="text_delete_version_history" context="Text of the dialog shown when it wants to delete the version history of a file">Please note that the current file will not be deleted.</string>
    <string name="version_history_deleted" context="Alert shown when the version history was deleted correctly">Previous versions deleted.</string>
    <string name="version_history_deleted_erroneously" context="Alert shown when the version history was deleted erroneously">Previous versions not deleted.</string>

    <plurals name="versions_deleted_succesfully" formatted="false">
        <item context="Confirmation message after deleted file versions, version item" quantity="one">%d version deleted successfully</item>
        <item context="Confirmation message after deleted file versions, version items" quantity="other">%d versions deleted successfully</item>
    </plurals>

    <plurals name="versions_not_deleted" formatted="false">
        <item context="Alert shown when some versions are not deleted successfully, version item" quantity="one">%d version not deleted</item>
        <item context="Alert shown when some versions are not deleted successfully, version items" quantity="other">%d versions not deleted</item>
    </plurals>

    <string name="no_contacts_invite" context="Alert shown when the user tries to realize some action in chat and has not contacts">You have no MEGA contacts. Please invite friends from the Contacts section.</string>
    <string name="invite_more" context="Invite button for chat top cell">Invite more&#8230;</string>

    <string name="title_tour_one" context="Title of first tour screen">You hold the keys</string>
    <string name="content_tour_one" cotext="Content of first tour screen">Security is why we exist, your files are safe with us behind a well oiled encryption machine where only you can access your files.</string>
    <string name="title_tour_two" cotext="Title of second tour screen">Encrypted chat</string>
    <string name="content_tour_two" cotext="Content of second tour screen">Fully encrypted chat with voice and video calls, group messaging and file sharing integration with your Cloud Drive.</string>
    <string name="title_tour_three" cotext="Title of third tour screen">Create your Network</string>
    <string name="content_tour_three" cotext="Content of third tour screen">Add contacts, create a network, collaborate, and make voice and video calls without ever leaving MEGA</string>
    <string name="title_tour_four" cotext="Title of fourth tour screen">Your Photos in the Cloud</string>
    <string name="content_tour_four" cotext="Content of fourth tour screen">Camera Uploads is an essential feature for any mobile device and we have got you covered. Create your account now.</string>

    <string name="title_pdf_password" context="Title of the dialog shown when a pdf required password">Enter your password</string>
    <string name="text_pdf_password" context="Text of the dialog shown when a pdf required password">%s is a password protected PDF document. Please enter the password to open the PDF.</string>
    <string name="error_pdf_password" context="Error of the dialog shown wen a pdf required password and the user types a wrong password">You have entered the wrong password, please try again.</string>
    <string name="error_max_pdf_password" context="Error of the dialog shown wen a pdf required password and the user has been typed three times a wrong password">The password you have entered is not valid.</string>

    <string name="unknownn_file" context="Alert shown when a user tries to open a file from a zip and the file is unknown or has not been possible to unzip correctly">It is not possible to open the file. It is an unknown file type or it has not been possible to unzip the file successfully.</string>

    <string name="not_allow_play_alert" context="Alert shown when exists some call and the user tries to play an audio or video">It is not possible to play media files while there is a call in progress.</string>
    <string name="ongoing_call_messages" context="Text shown in the list of chats when there is a call in progress but I am not on it">Ongoing Call</string>
    <string name="join_call_layout_in_group_call" context="Title of the layout to join a group call from the chat screen. The placeholder indicates the user who initiated the call">%s started a group call. Tap to join.</string>
    <string name="call_in_progress_layout" context="Title of the layout to return to a call">Tap to return to call</string>

    <string name="message_joined_public_chat_autoinvitation" formatted="false" context="chat message when a participant invites himself to a public chat using a chat link. Please keep the placeholder because is to show the participant’s name in runtime.">[A]%1$s[/A][B] joined the group chat.[/B]</string>

    <string name="context_remove_chat_link_warning_text" context="Warning that appears prior to remove a chat link on the group info screen.">This conversation will no longer be accessible through the chat link once it has been removed.</string>
    <string name="context_create_chat_link_warning_text" context="Description text of the dialog to generate a public chat link">Encrypted Key Rotation does not allow you to get a chat link without creating a new group chat.</string>
    <string name="context_create_chat_link_question_text" context="Question of the dialog to generate a public chat link">Do you want to create a new group chat and get a chat link?</string>

    <string name="context_make_private_chat_warning_text" context="Text of the dialog to change a public chat to private (enable encrypted key rotation)">Key rotation is slightly more secure, but does not allow you to create a chat link and new participants will not see past messages.</string>

    <string name="message_joined_successfully" context="Message shown when a user has joined to a public chat successfully">You have joined the chat successfully.</string>

    <string name="wizard_steps_indicator" context="Label that indicates the steps of a wizard">%1$d of %2$d</string>

    <string name="hint_action_search" context="Hint of the Search view">Search&#8230;</string>
    <string name="answer_call_incoming" context="The text of the notification button that is displayed when there is a call in progress, another call is received and answered.">Answer</string>
    <string name="ignore_call_incoming" context="The text of the notification button that is displayed when there is a call in progress, another call is received and ignored.">Ignore</string>
    <string name="muted_contact_micro" context="Subtitle of the call screen when a user muted the current individual call. The placeholder indicates the user who muted the call">%s muted this call</string>
    <string name="muted_own_micro" context="Subtitle of the call screen when I muted the current individual call">Muted</string>

    <string name="copy_already_downloaded" context="when trying to download a file that is already downloaded in the device and has to copy in another path">File already downloaded. Copied to the selected path.</string>

    <string name="title_join_call" context="Title of the dialog shown when you want to join a group call">Join call</string>
    <string name="text_join_call" context="Text of the dialog shown when you want to join a group call">To join this call you have to end your current call.</string>

    <string name="hint_enter_chat_link" context="Hint shown in the open chat link alert dialog">Enter chat link</string>

    <string name="hint_paste_link" context="Hint shown in the open link alert dialog">Paste link</string>
    <string name="invalid_file_folder_link" context="Error shown when it tries to open an invalid file or folder link">Invalid file or folder link</string>
    <string name="invalid_file_folder_link_empty" context="Error shown when it tries to open an invalid file or folder link and the text view is empty">Please enter a valid file or folder link</string>
    <string name="invalid_chat_link_empty" context="Error shown when it tries to open an invalid chat link and the text view is empty">Please enter a valid chat link</string>
    <string name="valid_chat_link" context="Error shown when it tries to open a chat link from the Cloud Drive section">You have pasted a chat link.</string>
    <string name="valid_contact_link" context="Error shown when it tries to open a contact link from the Cloud Drive section">You have pasted a contact link.</string>
    <string name="action_open_contact_link" context="Menu item">Open contact link</string>

    <string name="copy_link_explanation" context="Explanation of the dialog shown to share a chat link">People can join your group by using this link.</string>
    <string name="new_chat_link_label" context="Label that indicates the creation of a chat link">New chat link</string>
    <string name="enter_group_name" context="Title of the dialog shown when the user it is creating a chat link and the chat has not title">Enter group name</string>
    <string name="alert_enter_group_name" context="Alert shown when the user it is creating a chat link and the chat has not title">To create a chat link you must name the group.</string>
    <string name="invite_contacts_to_start_chat" context="Text shown when an account doesn’t have any contact added and it’s trying to start a new chat conversation">Invite contacts and start chatting securely with MEGA’s encrypted chat.</string>
    <string name="recent_chat_empty_text" context="Text of the empty screen when there are not chat conversations">Start chatting securely with your contacts using end-to-end encryption</string>

    <string name="invite_contacts_to_start_chat_text_message" context="Text sent to recipients to invite to be contact. Placeholder: contact link url.">Hi! Have secure conversations on MEGA with me and get up to 50 GB free storage. %1$s</string>

    <string name="no_chat_link_available" context="In some cases, a user may try to get the link for a chat room, but if such is not set by an operator - it would say ‘not link available’ and not auto create it.">No chat link available.</string>
    <string name="chat_link_deleted" context="Alert shown when it has been deleted successfully a chat link">Chat link deleted successfully.</string>

    <string name="contact_request_status_accepted" context="The status of pending contact request (ACCEPTED), placeholder is contact request creation time">%1$s (ACCEPTED)</string>
    <string name="contact_request_status_deleted" context="The status of pending contact request (DELETED), placeholder is contact request creation time">%1$s (DELETED)</string>
    <string name="contact_request_status_denied" context="The status of pending contact request (DENIED), placeholder is contact request creation time">%1$s (DENIED)</string>
    <string name="contact_request_status_ignored" context="The status of pending contact request (IGNORED), placeholder is contact request creation time">%1$s (IGNORED)</string>
    <string name="contact_request_status_reminded" context="The status of pending contact request (REMINDED), placeholder is contact request creation time">%1$s (REMINDED)</string>
    <string name="contact_request_status_pending" context="The status of pending contact request (PENDING), placeholder is contact request creation time">%1$s (PENDING)</string>

    <string name="version_restored" context="Message shown when it restored successfully a file version">Version restored successfully.</string>

    <string name="recording_less_than_second" context="Text to inform that to make a recording you have to keep pressed the record button more than one second">Tap and hold to record, release to send.</string>
    <string name="slide_to_cancel" context="label shown when slide to cancel a voice messages">Slide to cancel</string>
    <string name="error_message_voice_clip" context="Error message when trying to play a voice message that it is not available">This voice message is not available</string>

    <string name="invite_contact_chooser_title" context="Title of popup when user click ‘Share’ button on invite contact page">Invite a friend via</string>
    <string name="invite_contact_action_button" context="Action button label">Invite a friend via&#8230;</string>
	<plurals name="file_already_downloaded">
		<item context="When a multiple download is started, some of the files could have already been downloaded before. This message shows the number of files that has already been downloaded in singular. placeholder: number of files" quantity="one">%d file already downloaded.&#160;</item>
		<item context="When a multiple download is started, some of the files could have already been downloaded before. This message shows the number of files that has already been downloaded in plural. placeholder: number of files" quantity="other">%d files already downloaded.&#160;</item>
	</plurals>

	<plurals name="file_pending_download">
		<item context="When a multiple download is started, some of the files could have already been downloaded before. This message shows the number of files that are pending in singular. placeholder: number of files" quantity="one">%d file pending.</item>
		<item context="When a multiple download is started, some of the files could have already been downloaded before. This message shows the number of files that are pending in plural. placeholder: number of files" quantity="other">%d files pending.</item>
	</plurals>

    <string name="login_to_mega" context="Title of the login screen">Login to MEGA</string>
    <string name="create_account_title" context="Title of the create account screen">Create your MEGA account</string>

    <string name="recents_label" context="Label to reference a recents section">Recents</string>
    <string name="chats_label" context="Label to reference a chats section">Chats</string>

    <string name="context_empty_recents" context="Text of the empty screen when there are not elements in Recents">[B]No file activity to show in [/B][A]Recents[/A][B].[/B]</string>
    <string name="title_bucket" cotext="Title of a recents bucket">%1$s and %2$d more</string>
    <string name="title_media_bucket_only_images" cotext="Title of a media recents bucket that only contains some images">%d Images</string>
    <string name="title_media_bucket_only_videos" cotext="Title of a media recents bucket that only contains some videos">%d Videos</string>
    <string name="title_media_bucket_images_and_videos" cotext="Title of a media recents bucket that contains some images and some videos">%1$d Images and %2$d Videos</string>
    <string name="title_media_bucket_images_and_video" cotext="Title of a media recents bucket that contains some images and a video">%d Images and 1 Video</string>
    <string name="title_media_bucket_image_and_videos" cotext="Title of a media recents bucket that contains an image and some videos">1 Image and %d Videos</string>
    <string name="title_media_bucket_image_and_video" cotext="Title of a media recents bucket that contains an image and a video">1 Image and 1 Video</string>
    <string name="create_action_bucket" context="Label that indicates who uploaded a file into a recents bucket">[A]created by [/A]%s</string>
    <string name="update_action_bucket" context="Label that indicates who updated a file into a recents bucket">[A]updated by [/A]%s</string>
    <string name="bucket_word_me" context="Used in recents list screen to indicate an action done by me">Me</string>

    <string name="sms_add_phone_number_dialog_msg_achievement_user" context="Text to explain the benefits of adding phone number to achievement enabled users. Placeholder 1: bonus storage space e.g. 20GB">Get %1$s free when you add your phone number. This makes it easier for your contacts to find you on MEGA.</string>
    <string name="sms_add_phone_number_dialog_msg_non_achievement_user" context="Text to explain the benefits of adding phone number to non achievement users">Add your phone number to MEGA. This makes it easier for your contacts to find you on MEGA.</string>
    <string name="not_allowed_recording_voice_clip" context="Error message when trying to record a voice message while on a call in progress">It is not possible to record voice messages while there is a call in progress.</string>
    <string name="error_upload_voice_clip" context="Text shown when it tries to upload a voice message and occurs an error to process the action">An error occurred while trying to upload the voice message.</string>

    <string name="title_notification_incoming_call" context="Title of the notification shown on the action bar when there is a incoming call">Incoming call</string>

    <string name="embed_web_browser_loading_title" context="The title of progress dialog when loading web content">Loading</string>
    <string name="embed_web_browser_loading_message" context="The message of progress dialog when loading web content">Please wait&#8230;</string>

<<<<<<< HEAD
=======
    <string name="account_label" context="Head label to show the business account type">Account type</string>
    <string name="business_label" context="Label in My Account section to show user account type">Business</string>
    <string name="admin_label" context="Business user role">Admin</string>
    <string name="user_label" context="Business user role">User</string>
    <string name="status_label" context="General label to show the status of something or someone">Status</string>
    <string name="active_label" context="State to indicate something is active (business status account for instance)">Active</string>
    <string name="grace_label" context="State to indicate a business account is in grace period">Grace</string>
    <string name="business_management_alert" context="Alert shown to an admin user of a business account in My Account section">User management is only available in a desktop web browser.</string>
    <string name="tab_my_account_usage" context="Title of the usage tab in My Account Section">Usage</string>
    <string name="usage_storage_details_label" context="Title of usage storage details section in Storage">Usage storage details</string>
    <string name="overall_usage_label" context="Title of overall usage section in Storage">Overall usage</string>
    <string name="transfer_label" context="Title of transfer section in Storage">Transfer</string>

    <string name="error_remove_business_contact" context="Error shown when a Business account user (sub-user or admin) tries to remove a contact which is part of the same Business account. Please, keep the placeholder, it will be replaced with the name or email of the account, for example: Jane Appleseed or ja@mega.nz">You cannot remove %1$s as a contact as they are part of your Business account.</string>
    <string name="grace_period_admin_alert" context="When logging in during the grace period, the administrator of the Business account will be notified that their payment is overdue, indicating that they need to access MEGA using a desktop browser for more information">There has been a problem with your last payment. Please access MEGA in a desktop browser for more information.</string>
    <string name="expired_business_title" context="A dialog title shown to users when their business account is expired.">Your business account is expired</string>
    <string name="expired_admin_business_text" context="Details shown when a Business account is expired. Details for the administrator of the Business account">There has been a problem processing your payment. MEGA is limited to view only until this issue has been fixed in a desktop web browser.</string>
    <string name="expired_user_business_text" context="A message which is shown to sub-users of expired business accounts.">Your account is currently [B]suspended[/B]. You can only browse your data.</string>
    <string name="camera_uploads_business_alert" context="Message shown when users with a business account (no administrators of a business account) try to enable the Camera Uploads, to advise them that the administrator do have the ability to view their data.">While MEGA does not have access to your data, your organization administrators do have the ability to control and view your Camera Uploads in your user account</string>
    <string name="general_something_went_wrong_error" context="General label to alert user that somehting went wrong">Something went wrong</string>
    <string name="expired_user_business_text_2" context="A dialog message which is shown to sub-users of expired business accounts.">Contact your business account administrator to resolve the issue and activate your account.</string>
    <string name="business_account_clarification" context="">** For genuine business purposes.</string>
    <string name="unlimited_space" context="Label to indicate an unlimited space. Please, keep the placeholder is to indicate if the space is refered to storage or transfer quota. Please, keep [A] and [/A] is to format the string giving it a style, for instance bold style.">UNLIMITED [A]%1$s[/A] **</string>
>>>>>>> c55097b0
    <string name="logout_warning_offline" context="Warning message to alert user about logout in My Account section if has offline files.">When you logout, files from your Offline section will be deleted from your device.</string>
    <string name="logout_warning_transfers" context="Warning message to alert user about logout in My Account section if has transfers in progress.">When you logout, ongoing transfers will be cancelled.</string>
    <string name="logout_warning_offline_and_transfers" context="Warning message to alert user about logout in My Account section if has offline files and transfers in progress.">When you logout, files from your Offline section will be deleted from your device and ongoing transfers will be cancelled.</string>

    <string name="unknown_name_label" context="Label to indicate that a name has not been possible to obtain for some reason">Unknown name</string>

    <string name="title_long" context="Error when renaming a chat title and it is too long">Title too long</string>
    <string name="error_creating_group_and_attaching_file" context="Alert shown to the user when they is trying to create an empty group for attach a file">Please select one or more contacts.</string>

    <string name="contacts_sent" context="Label showing the number of contacts attached in a chat conversation, placeholder is the number of contacts">Sent %s Contacts.</string>

    <string name="my_chat_files_folder" context="Name by default of the folder where the files sent to the chat are stored in the cloud">My chat files</string>
    <string name="error_creating_folder" context="Error shown when it was not possible to create a folder for any reason">Error. The folder %1$s was not created</string>

    <string name="verify_email_label" context="Title of an alert screen indicating the user has to verify their email">Verify your email address</string>
    <string name="account_temporarily_suspended" context="Text informing user that their account has been suspended">Your account has been temporarily locked for your safety.</string>
    <string name="verify_email_and_follow_steps" context="Text informing user has to follow the steps of an email to unlock their account">[A]Please verify your email address[/A] and follow the steps in MEGA’s email to unlock your account.</string>
    <string name="why_am_i_seeing_this" context="Question which takes the user to a help screen">Why am I seeing this?</string>
    <string name="resend_email_label" cotext="Label of a button which action is resend an email">Resend email</string>
<<<<<<< HEAD
    <string name="resend_email_error" cotext="Error shown when the user tries to resend the email to unblock their account before the time needed to permit send it again">Email already sent. Please wait a few minutes before trying again.</string>
=======
>>>>>>> c55097b0
    <string name="locked_accounts_label" context="Title of a helping view about locked accounts">Locked Accounts</string>
    <string name="locked_accounts_text_1" cotext="Locked accounts description text by an external data breach. This text is 1 of 2 paragraph of a description">It is possible that you are using the same password for your MEGA account as for other services, and that at least one of these other services has suffered a data breach.</string>
    <string name="locked_accounts_text_2" cotext="Locked accounts description text by bad use of user password. This text is 2 of 2 paragraph of a description">Your password leaked and is now being used by bad actors to log into your accounts, including, but not limited to, your MEGA account.</string>

    <string name="reconnecting_message" context="Text shown in a call when it is trying to reconnect after lose the internet connection">Reconnecting</string>
<<<<<<< HEAD
    <string name="connected_message" context="Text shown when the Internet connection is retrieved and there is a call is in progress">You are back.</string>
=======
    <string name="recording_layout" context="Text is displayed while a voice clip is being recorded">Recording&#8230;</string>
    <string name="create_new_file_action" context="Text shown for the action create new file">Create new file</string>
    <string name="permissions_error_label" context="Error title shown when you are trying to do an action with a file or folder and you don’t have the necessary permissions">Permissions error</string>
    <string name="alert_not_enough_permissions_revert" context="Confirmation dialog shown to user when they try to revert a node in an incoming ReadWrite share.">You do not have the permissions required to revert this file. In order to continue, we can create a new file with the reverted data. Would you like to proceed?</string>
    <string name="version_as_new_file_created" context="Text shown when the creation of a version as a new file was successful">Version created as a new file successfully.</string>

    <string name="download_location" context="Download location label">Download location</string>
    <string name="confirmation_download_location" context="Text asking confirmation for download location">Always save to this location?</string>

    <string name="connected_message" context="Text shown when the Internet connection is retrieved and there is a call is in progress">You are back.</string>

>>>>>>> c55097b0
</resources><|MERGE_RESOLUTION|>--- conflicted
+++ resolved
@@ -218,11 +218,7 @@
     <string name="tour_access_text">Get fully encrypted access anywhere, anytime</string>
 
     <string name="create_account_text" context="button that allows the user to create an account">Create account</string>
-<<<<<<< HEAD
     <string name="name_text" context="category in sort by action">Name</string>
-=======
-    <string name="name_text" context="Name of the user">Name</string>
->>>>>>> c55097b0
     <string name="first_name_text" context="First Name of the user">First Name</string>
     <string name="lastname_text" context="Last name of the user">Last Name</string>
     <string name="tos" context="text placed on the checkbox of acceptation of the Terms of Service">I agree with MEGA’s [A]Terms of Service[/A]</string>
@@ -2446,10 +2442,7 @@
 
     <string name="error_message_already_sent" context="Error mesage when trying to remove an uploading attachment that has already finished">Attachment already sent</string>
 
-<<<<<<< HEAD
-=======
     <string name="group_call_ended_message" context="Message shown when a group call ends.">[A]Group call ended[/A][C]. Duration: [/C]</string>
->>>>>>> c55097b0
     <string name="call_ended_message" context="Message to indicate a call has ended and indicate the call duration.">[A]Call ended[/A][C]. Duration: [/C]</string>
     <plurals name="plural_call_ended_messages_hours">
         <item context="Message that shows the hours of a call when it ends, one hour" quantity="one">[B]%1$s hour[/B]</item>
@@ -2680,8 +2673,6 @@
     <string name="embed_web_browser_loading_title" context="The title of progress dialog when loading web content">Loading</string>
     <string name="embed_web_browser_loading_message" context="The message of progress dialog when loading web content">Please wait&#8230;</string>
 
-<<<<<<< HEAD
-=======
     <string name="account_label" context="Head label to show the business account type">Account type</string>
     <string name="business_label" context="Label in My Account section to show user account type">Business</string>
     <string name="admin_label" context="Business user role">Admin</string>
@@ -2705,7 +2696,7 @@
     <string name="expired_user_business_text_2" context="A dialog message which is shown to sub-users of expired business accounts.">Contact your business account administrator to resolve the issue and activate your account.</string>
     <string name="business_account_clarification" context="">** For genuine business purposes.</string>
     <string name="unlimited_space" context="Label to indicate an unlimited space. Please, keep the placeholder is to indicate if the space is refered to storage or transfer quota. Please, keep [A] and [/A] is to format the string giving it a style, for instance bold style.">UNLIMITED [A]%1$s[/A] **</string>
->>>>>>> c55097b0
+
     <string name="logout_warning_offline" context="Warning message to alert user about logout in My Account section if has offline files.">When you logout, files from your Offline section will be deleted from your device.</string>
     <string name="logout_warning_transfers" context="Warning message to alert user about logout in My Account section if has transfers in progress.">When you logout, ongoing transfers will be cancelled.</string>
     <string name="logout_warning_offline_and_transfers" context="Warning message to alert user about logout in My Account section if has offline files and transfers in progress.">When you logout, files from your Offline section will be deleted from your device and ongoing transfers will be cancelled.</string>
@@ -2725,18 +2716,14 @@
     <string name="verify_email_and_follow_steps" context="Text informing user has to follow the steps of an email to unlock their account">[A]Please verify your email address[/A] and follow the steps in MEGA’s email to unlock your account.</string>
     <string name="why_am_i_seeing_this" context="Question which takes the user to a help screen">Why am I seeing this?</string>
     <string name="resend_email_label" cotext="Label of a button which action is resend an email">Resend email</string>
-<<<<<<< HEAD
     <string name="resend_email_error" cotext="Error shown when the user tries to resend the email to unblock their account before the time needed to permit send it again">Email already sent. Please wait a few minutes before trying again.</string>
-=======
->>>>>>> c55097b0
     <string name="locked_accounts_label" context="Title of a helping view about locked accounts">Locked Accounts</string>
     <string name="locked_accounts_text_1" cotext="Locked accounts description text by an external data breach. This text is 1 of 2 paragraph of a description">It is possible that you are using the same password for your MEGA account as for other services, and that at least one of these other services has suffered a data breach.</string>
     <string name="locked_accounts_text_2" cotext="Locked accounts description text by bad use of user password. This text is 2 of 2 paragraph of a description">Your password leaked and is now being used by bad actors to log into your accounts, including, but not limited to, your MEGA account.</string>
 
     <string name="reconnecting_message" context="Text shown in a call when it is trying to reconnect after lose the internet connection">Reconnecting</string>
-<<<<<<< HEAD
     <string name="connected_message" context="Text shown when the Internet connection is retrieved and there is a call is in progress">You are back.</string>
-=======
+
     <string name="recording_layout" context="Text is displayed while a voice clip is being recorded">Recording&#8230;</string>
     <string name="create_new_file_action" context="Text shown for the action create new file">Create new file</string>
     <string name="permissions_error_label" context="Error title shown when you are trying to do an action with a file or folder and you don’t have the necessary permissions">Permissions error</string>
@@ -2745,8 +2732,4 @@
 
     <string name="download_location" context="Download location label">Download location</string>
     <string name="confirmation_download_location" context="Text asking confirmation for download location">Always save to this location?</string>
-
-    <string name="connected_message" context="Text shown when the Internet connection is retrieved and there is a call is in progress">You are back.</string>
-
->>>>>>> c55097b0
 </resources>