<?xml version="1.0" encoding="utf-8"?>
<resources>

    <string name="app_name" context="Not translate">MEGA</string>
    <string name="pdf_app_name" context="Not translate">MEGA PDF Viewer</string>
    <string name="app_version" context="Not translate">3.3.5 (195)</string>
    <string name="sdk_version" context="Not translate">a6a7e37</string>
    <string name="karere_version" context="Not translate">1229c65</string>

    <string name="full_description_text" context="Full description text of the app in the Google Play page of the app">MEGA provides user-controlled encrypted cloud storage and chat through standard web browsers, together with dedicated apps for mobile devices. Unlike other cloud storage providers, your data is encrypted and decrypted by your client devices only and never by us.\n\nUpload your files from your smartphone or tablet then search, store, download, stream, view, share, rename or delete your files any time, from any device, anywhere. Share folders with your contacts and see their updates in real time. The encryption process means we cannot access or reset your password so you MUST remember it (unless you have your Recovery Key backed up) or you will lose access to your stored files.\n\nEnd-to-end user-encrypted MEGA video chat allows for total privacy, and has been available through the browser since 2016. It has been extended to our mobile app, with chat history accessible across multiple devices. Users can also easily add files to a chat from their MEGA cloud drive.\n\nMEGA offers a generous 50 GB free storage for all registered users with bonus achievements, and offers paid plans with much higher limits:\n\n\nPRO LITE subscription: 4.99 € per month or 49.99 € per year gives you 200 GB of storage space and 1 TB of transfer quota per month.\nPRO I subscription: 9.99 € per month or 99.99 € per year gives you 1 TB of storage space and 2 TB of transfer quota per month.\nPRO II subscription: 19.99 € per month or 199.99 € per year gives you 4 TB of storage space and 8 TB of transfer quota per month.\nPRO III subscription: 29.99 € per month or 299.99 € per year gives you 8 TB of storage space and 16 TB of transfer quota per month.\n\nSubscriptions are renewed automatically for successive subscription periods of the same duration and at the same price as the initial period chosen. To manage your subscriptions, simply click on the Play Store icon on your mobile device, sign in with your Google ID (if you haven\'t already done so) and then click on the MEGA app. You\'ll be able to manage your subscription there.\n\nApp Permissions:\nWRITE_EXTERNAL_STORAGE -> Download your files from MEGA to your device and upload files from your device to MEGA\nCAMERA -> Take a picture and upload your photos to MEGA\nREAD_CONTACTS -> Easily add contacts from your device as MEGA contacts\nRECORD_AUDIO &amp; CAPTURE_VIDEO_OUTPUT (mic and camera) -> MEGA provides for end-to-end encrypted audio/video calls\n\n\nTo enhance users\' confidence in the MEGA system, all of the client-side code is published, so interested security researchers can evaluate the encryption process. The code of our mobile app is located on: https://github.com/meganz/android\n\nFor more info, please check our website:\nSee https://mega.nz/terms\n\n\nDesktop - https://mega.nz/</string>

    <!--
    <string name="short_description_text" context="Short description text of the app in the Google Play page of the app">MEGA is Cloud Storage with Powerful Always-On Privacy. 50GB for free</string>
    -->

    <string name="general_x_of_x" context="Showing progress of elements. Example: 2 of 10."> of </string>
    <string name="general_yes" context="Answer for confirmation dialog.">Yes</string>
    <string name="general_no" context="Answer for confirmation dialog.">No</string>
    <string name="general_cancel" context="Answer for confirmation dialog.">Cancel</string>
    <string name="general_move_to" context="When moving a file to a location in MEGA. This is the text of the button after selection the destination">Move to</string>
    <string name="general_copy_to" context="When copying a file to a location in MEGA. This is the text of the button after selection the destination">Copy to</string>
    <!--
    <string name="general_import_to" context="When importing a file to a location in MEGA. This is the text of the button after selection the destination">Import to</string>
    -->
    <string name="general_select" context="Selecting a specific location in MEGA. This is the text of the button">Select</string>
    <string name="general_select_to_upload" context="Selecting a specific location in MEGA. This is the text of the button">Select files</string>
    <string name="general_select_to_download" context="Selecting a specific location in MEGA. This is the text of the button">Select folder</string>
    <string name="general_create" context="This is the final button when creating a folder in the dialog where the user inserts the folder name">Create</string>
    <!-- This string is commented in FileStorageActivityLollipop.java
    <string name="general_upload" context="Button text when uploading a file to a previously selected location in MEGA">Upload File</string>
    -->
    <string name="general_download" context="Item menu option upon right click on one or multiple files.">Download</string>
    <string name="general_add" context="button">Add</string>
    <string name="general_move" context="button">Move</string>
    <string name="general_remove" context="button">Remove</string>
    <string name="general_share" context="button">Share</string>
    <!--
    <string name="general_confirm" context="button">Confirm</string>
    -->
    <string name="general_leave" context="button">Leave</string>
    <string name="general_decryp" context="button">Decrypt</string>

    <string name="general_export" context="button">Export</string>

    <!--
    <string name="general_empty" context="Button to delete the contents of the trashbin. Can also be translated as &quot;clear&quot;">Empty</string>
    -->
    <string name="general_loading" context="state previous to import a file">Loading</string>
    <string name="general_importing" context="state while importing the file">Importing</string>
    <string name="general_forwarding" context="state while importing the file">Forwarding</string>
    <string name="general_import" context="Import button. When the user clicks this button the file will be imported to his account.">Import</string>
    <string name="general_storage" context="Text listed before the amount of storage a user gets with a certain package. For example: &quot;1TB Storage&quot;.">Storage</string>
    <string name="general_bandwidth" context="Text listed before the amount of bandwidth a user gets with a certain package. For example: &quot;8TB Bandwidth&quot;. Can also be translated as data transfer.">Transfer Quota</string>
    <string name="general_subscribe" context="Text placed inside the button the user clicks when upgrading to PRO. Meaning: subscribe to this plan">Subscribe</string>
    <!--
    <string name="general_continue" context="Text placed inside the button the user clicks when clicking into the FREE account. Meaning: Continue to the main screen">Continue</string>
    -->
    <string name="general_error_word" context="It will be followed by the error message">Error</string>
    <string name="general_not_yet_implemented" context="when clicking into a menu whose functionality is not yet implemented">Not yet implemented</string>
    <string name="error_no_selection" context="when any file or folder is selected">No file or folder selected</string>
    <string name="general_already_downloaded" context="when trying to download a file that is already downloaded in the device">Already downloaded</string>
    <string name="general_already_uploaded" context="when trying to upload a file that is already uploaded in the folder">already uploaded</string>
    <string name="general_file_info" context="Label of the option menu. When clicking this button, the app shows the info of the file">File info</string>
    <string name="general_folder_info" context="Label of the option menu. When clicking this button, the app shows the info of the folder">Folder info</string>
    <!--
    <string name="general_menu" context="Title when the left menu is opened">Menu</string>
    -->

    <string name="error_general_nodes" context="Error getting the root node">Error. Please, try again.</string>

    <string name="secondary_media_service_error_local_folder" context="Local folder error in Sync Service. There are two syncs for images and videos. This error appears when the secondary media local folder doesn't exist">The secondary media folder does not exist, please choose a new folder</string>
    <string name="no_external_SD_card_detected" context="when no external card exists">No external storage detected</string>
    <string name="no_permissions_upload" context="On clicking menu item upload in a incoming shared folder read only">This folder is read only. You do not have permission to upload</string>

    <string name="remove_key_confirmation" context="confirmation message before removing the previously downloaded MasterKey file">You are removing the previously exported Recovery Key file</string>
    <!--
    <string name="export_key_confirmation" context="confirmation message before downloading to the device the MasterKey file">Security warning! This is a high risk operation. Do you want to continue?</string>
    -->

    <!--
    <string name="more_options_overflow" context="title of the menu for more options for each file (rename, share, copy, move, etc)">More options</string>
    -->
    <string name="confirmation_add_contact" context="confirmation message before sending an invitation to a contact">Do you want to send an invitation to %s?</string>
    <!--
    <string name="confirmation_remove_multiple_contacts" context="confirmation message before removing mutiple contacts">Remove these %d contacts?</string>

    <string name="confirmation_move_to_rubbish" context="confirmation message before removing a file">Move to rubbish bin?</string>
    <string name="confirmation_move_to_rubbish_plural" context="confirmation message before removing a file">Move to rubbish bin?</string>

    <string name="confirmation_delete_from_mega" context="confirmation message before removing a file">Delete from MEGA?</string>
    <string name="confirmation_leave_share_folder" context="confirmation message before leaving an incoming shared folder">If you leave the folder, you will not be able to see it again</string>

    <string name="confirmation_alert" context="confirmation message before removing a file">Please confirm</string>
    -->

    <string name="action_logout" context="Button where the user can sign off or logout">Logout</string>
    <string name="action_add" context="Menu item">Upload</string>
    <string name="action_create_folder" context="Menu item">Create new folder</string>
    <string name="action_open_link" context="Menu item">Open link</string>
    <!--
    <string name="action_upload" context="Button text when choosing the destination location in MEGA">Upload to</string>
    -->

    <string name="action_settings" context="Menu item">Settings</string>
    <string name="action_search" context="Search button">Search</string>
    <string name="action_play" context="Search button">Play</string>
    <string name="action_pause" context="Search button">Pause</string>
    <string name="action_refresh" context="Menu item">Refresh</string>
    <string name="action_sort_by" context="Menu item">Sort by</string>
    <string name="action_help" context="Menu item">Help</string>
    <string name="action_upgrade_account" context="Change from a free account to paying MEGA">Upgrade account</string>
    <string name="upgrading_account_message" context="Message while proceeding to upgrade the account">Upgrading account</string>
    <string name="action_select_all" context="Menu item to select all the elements of a list">Select all</string>
    <string name="action_unselect_all" context="Menu item to unselect all the elements of a list">Clear selection</string>
    <string name="action_grid" context="Menu item to change from list view to grid view">Thumbnail view</string>
    <string name="action_list" context="Menu item to change from grid view to list view">List view</string>
    <string name="action_export_master_key" context="Menu item to let the user export the MasterKey">Backup Recovery Key</string>
    <string name="action_remove_master_key" context="Menu item to let the user remove the MasterKey (previously downloaded)">Remove Recovery Key</string>
    <string name="action_cancel_subscriptions" context="Menu item to let the user cancel subscriptions">Cancel subscription</string>
    <string name="toast_master_key_removed" context="success message when the MasterKey file has been removed">The Recovery Key file has been removed</string>
    <string name="cancel_subscription_ok" context="success message when the subscription has been canceled correctly">The subscription has been cancelled</string>
    <string name="cancel_subscription_error" context="error message when the subscription has not been canceled successfully">We were unable to cancel your subscription. Please contact support&#64;mega.nz for assistance</string>
    <string name="action_kill_all_sessions" context="Menu item to kill all opened sessions">Close other sessions</string>
    <string name="success_kill_all_sessions" context="Message after kill all opened sessions">The remaining sessions have been closed</string>
    <string name="error_kill_all_sessions" context="Message after kill all opened sessions">Error when closing the opened sessions</string>

    <plurals name="general_num_files" context="this is used for example when downloading 1 file or 2 files">
        <item context="Singular of file. 1 file" quantity="one">file</item>
        <item context="Plural of file. 2 files" quantity="other">files</item>
    </plurals>

    <plurals name="general_num_contacts">
        <item context="referring to a contact in the contact list of the user" quantity="one">contact</item>
        <item context="Title of the contact list" quantity="other">contacts</item>
    </plurals>

    <plurals name="general_num_folders">
        <item context="Singular of folder/directory. 1 folder" quantity="one">folder</item>
        <item context="Plural of folder/directory. 2 folders" quantity="other">folders</item>
    </plurals>

    <plurals name="general_num_shared_folders">
        <item context="Title of the incoming shared folders of a user in singular" quantity="one">shared folder</item>
        <item context="Title of the incoming shared folders of a user in plural." quantity="other">shared folders</item>
    </plurals>

    <!--
    <plurals name="general_num_downloads" context="in the notification. When downloading the notification is like 3 downloads.">
        <item context="Item menu option upon clicking on one or multiple files. Singular" quantity="one">download</item>
        <item context="Item menu option upon clicking on one or multiple files. Plural" quantity="other">downloads</item>
    </plurals>
    -->

    <!--
    <plurals name="general_num_uploads">
        <item context="Transfer type description in the active file transfer panel, can either be upload or download. Singular" quantity="one">upload</item>
        <item context="Transfer type description in the active file transfer panel, can either be upload or download. Plural" quantity="other">uploads</item>
    </plurals>
    -->

    <plurals name="general_num_users" context="used for example when a folder is shared with 1 user or 2 users">
        <item context="used for example when a folder is shared with 1 user" quantity="one">contact</item>
        <item context="used for example when a folder is shared with 2 or more users" quantity="other">contacts</item>
    </plurals>

    <!--
    <string name="confirmation_required" context="Alert title before download">Confirmation required</string>
    -->
    <string name="alert_larger_file" context="Alert text before download. Please do not modify the %s placeholder as it will be replaced by the size to be donwloaded">%s will be downloaded.</string>
    <string name="alert_no_app" context="Alert text before download">There is no app to open the file %s. Do you want to continue with the download?</string>
    <string name="checkbox_not_show_again" context="Alert checkbox before download">Do not show again</string>

    <string name="login_text" context="Login button">Login</string>
    <string name="email_text" context="email label">E-mail</string>
    <string name="password_text" context="password label">Password</string>
    <string name="confirm_password_text" context="label shown in the confirmation of the password when creating an account">Confirm password</string>
    <string name="abc" context="in the password edittext the user can see the password or asterisks. ABC shows the letters of the password">ABC</string>
    <!--
    <string name="dots" context="in the password edittext the user can see the password or asterisks. ··· shows asterisks instead of letters">···</string>
    -->
    <string name="new_to_mega" context="This question applies to users that do not have an account on MEGA yet">New to MEGA?</string>
    <string name="create_account" context="label and text button when creating the account">Create account</string>
    <string name="error_enter_email" context="when the user tries to log in MEGA without typing the email">Please enter your email address</string>
    <string name="error_invalid_email" context="error when logging in to MEGA with an invalid email">Invalid email address</string>
    <string name="error_enter_password" context="when the user tries to log in MEGA without typing the password">Please enter your password</string>
    <string name="error_server_connection_problem" context="when the user tries to log in to MEGA without a network connection">No network connection</string>
    <string name="error_server_expired_session" context="when the user tries to log in to MEGA without a valid session">You have been logged out on this device from another location</string>
    <string name="login_generating_key" context="the first step when logging in is calculate the private and public encryption keys">Calculating encryption keys</string>
    <string name="login_connecting_to_server" context="Message displayed while the app is connecting to a MEGA server">Connecting to the server</string>
    <string name="download_updating_filelist" context="Status text when updating the file manager">Updating file list</string>
    <string name="login_confirm_account" context="title of the screen after creating an account when the user has to confirm the password to confirm the account">Confirm account</string>
    <string name="login_querying_signup_link" context="when the user clicks on the link sent by MEGA after creating the account, this message is shown">Checking validation link</string>
    <string name="login_confirming_account" context="Attempting to activate a MEGA account for a user.">Activating account</string>
    <string name="login_preparing_filelist" context="After login, updating the file list, the file list should be processed before showing it to the user">Preparing file list</string>
    <string name="login_before_share" context="when the user tries to share something to MEGA without being logged">Please log in to share with MEGA</string>
    <!--
    <string name="session_problem" context="if a link to a folder cannot be fetched">Problem of retrieving files from the folder</string>
    -->

    <string name="tour_space_title">MEGA Space</string>
    <string name="tour_speed_title">MEGA Speed</string>
    <string name="tour_privacy_title">MEGA Privacy</string>
    <string name="tour_access_title">MEGA Access</string>
    <string name="tour_space_text">Register now and get 50 GB of free space</string>
    <string name="tour_speed_text">Uploads are fast. Quickly share files with everyone</string>
    <string name="tour_privacy_text">Keep all your files safe with MEGA\'s end-to-end encryption</string>
    <string name="tour_access_text">Get fully encrypted access anywhere, anytime</string>

    <string name="create_account_text" context="button that allows the user to create an account">Create account</string>
    <string name="name_text" context="Name of the user">Name</string>
    <string name="lastname_text" context="Last name of the user">Last Name</string>
    <string name="tos" context="text placed on the checkbox of acceptation of the Terms of Service">I agree with MEGA\'s [A]Terms of Service[/A]</string>
    <string name="already_account" context="Does the user already have a MEGA account">Already have an account?</string>

    <string name="create_account_no_terms" context="warning dialog">You have to accept our Terms of Service</string>
    <string name="error_enter_username" context="Warning dialog">Please enter your name</string>
    <string name="error_short_password" context="when creating the account">Password is too short</string>
    <string name="error_passwords_dont_match" context="when creating the account">Passwords do not match</string>
    <string name="error_email_registered" contect="when creating the account">This e-mail address has already registered an account with MEGA</string>

    <!--
    <string name="create_account_confirm_title" context="Title that is shown when e-mail confirmation is still required for the account">Confirmation required</string>
    -->
    <!--
    <string name="create_account_confirm" context="">Please check your e-mail and click the link to login and confirm your account</string>
    -->
    <string name="create_account_creating_account">Connecting to the server: Creating account</string>

    <!--<string name="cancel_transfer_title">Delete Transfer</string>
    -->
    <string name="cancel_transfer_confirmation">Delete this transfer?</string>
    <string name="cancel_all_transfer_confirmation">Delete all transfers?</string>

    <string name="section_cloud_drive" context="The name of every users root drive in the cloud of MEGA. The term \'cloud\' is a new computer term and can probably not be translated. Do not translate &quot;cloud&quot; literal unless your language allows this. Please see http://en.wikipedia.org/wiki/Cloud_computing for your reference.">Cloud drive</string>
    <string name="section_secondary_media_uploads" context="title of the screen where the secondary media images are uploaded">Media uploads</string>
    <string name="section_inbox" context="title of the screen that show the inbox">Inbox</string>
    <string name="section_saved_for_offline" context="title of the screen that shows the files saved for offline in the device">Saved for Offline</string>
    <!--
    <string name="section_shared_with_me" context="title of the screen that shows all the folders that the user shares with other users and viceversa">Shared with me</string>
    -->
    <string name="section_shared_items" context="title of the screen that shows all the shared items">Shared folders</string>
    <string name="section_rubbish_bin" context="The title of the trash bin in the tree of the file manager.">Rubbish bin</string>
    <string name="section_contacts" context="Title of the contact list">Contacts</string>

    <string name="section_contacts_with_notification" context="Item of the navigation title for the contacts section when there is any pending incoming request">Contacts [A](%1$d)[/A]</string>
    <string name="sent_requests_empty" context="the user has not sent any contact request to other users">No sent requests</string>
    <string name="received_requests_empty" context="the user has not received any contact request from other users">No received requests</string>
    <string name="section_transfers" context="Title for the file transfer screen (with the up &amp; download)">Transfers</string>

    <string name="section_account" context="button to the settings of the user\'s account">My Account</string>
    <string name="section_photo_sync" context="title of the screen where the camera images are uploaded">Camera uploads</string>
    <!--
    <string name="used_space" context="Used space &quot;5MB of 100MB&quot;.">%1$s of %2$s</string>
    -->
    <string name="tab_incoming_shares" context="Capital letters. Incoming shared folders. The title of a tab">INCOMING</string>
    <string name="tab_outgoing_shares" context="Capital letters. Outgoing shared folders. The title of a tab">OUTGOING</string>

    <string name="title_incoming_shares_explorer" context="Title of the file explorer in tab INCOMING">Incoming Shares</string>
    <!--
    <string name="choose_folder_explorer" context="Title of the button in Incoming Shares tabs">Choose folder</string>
    -->

    <string name="file_browser_empty_cloud_drive" context="message when there are no files in the Cloud drive">No files in your Cloud drive</string>
    <!--
    <string name="file_browser_empty_rubbish_bin" context="option to empty rubbish bin">Empty Rubbish Bin</string>
    -->
    <string name="file_browser_empty_folder" context="Text that indicates that a folder is currently empty">Empty Folder</string>

    <!--
    <string name="choose_account_activity" context="Title of the activity Choose Account">Choose Account</string>
    -->

    <!--
    <string name="file_properties_activity" context="Menu item to show the properties dialog of files and or folders.">Properties</string>
    -->
    <string name="file_properties_available_offline" context="The files are available &quot;offline&quot; (without a network Wi-Fi mobile data connection)">Available offline</string>
    <!--
    <string name="file_properties_available_offline_on" context="Button state when a file can be saved for offline.(Capital letters)">ON</string>
    -->
    <!--
    <string name="file_properties_available_offline_off" context="Button state when a file is already saved for offline. (Capital letters)">OFF</string>
    -->
    <string name="file_properties_info_size_file" context="Refers to the size of a file.">Size</string>
    <string name="file_properties_info_modified" context="when was the file modified">Modified</string>
    <!--
    <string name="file_properties_shared_folder_private_folder" context="the folder is private. A public user can\'t access the folder">No public link</string>
    -->
    <string name="file_properties_shared_folder_public_link" context="the label when a folder can be accesed by public users">Public link</string>
    <string name="file_properties_shared_folder_shared_with" context="title of the screen that shows the users with whom the user has shared a folder">Shared with: </string>
    -->
    <string name="file_properties_shared_folder_permissions" context="Item menu option upon clicking on a file folder. Refers to the permissions of a file folder in the file manager.">Permissions</string>
    <string name="dialog_select_permissions" context="Title of the dialog to choose permissions when sharing.">Share Permissions</string>
    <string name="file_properties_shared_folder_change_permissions" context="menu item">Change permissions</string>
    <string name="file_properties_shared_folder_select_contact" context="when listing all the contacts that shares a folder">Shared with</string>
    <string name="file_properties_send_file_select_contact" context="send a file to a MEGA user">Send to</string>
    <string name="file_properties_owner" context="shows the owner of an incoming shared folder">Owner</string>
    <string name="contact_invite" context="positive button on dialog to invite a contact">Invite</string>
    <string name="contact_reinvite" context="option to reinvite a contact">Reinvite</string>
	<string name="contact_ignore" context="option to ignore a contact invitation">Ignore</string>
	<string name="contact_decline" context="option to decline a contact invitation">Decline</string>
	<string name="contact_accept" context="option to accept a contact invitation">Accept</string>
	<string name="contact_properties_activity" context="title of the contact properties screen">Contact Info</string>	
	<!--
    <string name="contact_file_list_activity" context="header of a status field for what content a user has shared to you">Content</string>
    -->
	<string name="contacts_list_empty_text" context="Adding new relationships (contacts) using the actions.">Add new contacts using the button below</string>	
	<!--
    <string name="no_contacts" context="When an user wants to share a folder but has not any contact yet">There are not contacts in the account. Please add them on the Contacts screen</string>
	-->
	<string name="contacts_explorer_list_empty_text" context="Add new contacts before sharing.">Add a new contact to share</string>
	
	<string name="error_not_enough_free_space" context="Error message">Not enough free space on your device</string>

	<string name="option_link_without_key" context="Alert Dialog to get link">Link without key</string>
	<string name="option_decryption_key" context="Alert Dialog to get link">Decryption key</string>
	
	<!--
    <string name="download_failed" context="Error message">Download failed</string>
    -->
    <!--
	<string name="download_downloaded" context="notification message. Example: 1 file downloaded">downloaded</string>
    -->
    <!--
	<string name="download_downloading" context="Title header on the download page while the file is downloading.">Downloading</string>
	-->
    <!--
	<string name="text_downloading" context="Text located in each fragment when a download is in progress">Transferring</string>
	-->
	<string name="download_preparing_files" context="message before the download or upload start ">Preparing files</string>
    <string name="download_began" context="message when the download starts">Download has started</string>
    <!--
    <string name="download_cancel_downloading" context="Confirmation text when attempting to cancel the download">Do you want to cancel the download?</string>
    -->
    <string name="download_touch_to_cancel" context="Hint how to cancel the download">Touch to cancel</string>
    <string name="download_touch_to_show" context="Hint how to cancel the download">View transfers</string>
    <string name="error_file_size_greater_than_4gb" context="Warning message">Most devices can\'t download files greater than 4GB. Your download will probably fail</string>
    <string name="intent_not_available" context="message when trying to open a downloaded file but there isn\'t any app that open that file. Example: a user downloads a pdf but doesn\'t have any app to read a pdf">There isn\'t any available app to execute this file on your device</string>

    <string name="context_share_image" context="to share an image using Facebook, Whatsapp, etc">Share image using</string>
    <string name="context_get_link" context="create a link of a file and send it using an app from the device">Share link</string>
    <string name="context_get_link_menu" context="Item menu option upon right click on one or multiple files.">Get link</string>

    <!--<string name="context_manage_link_menu" context="Item menu option upon right click on one or multiple files.">Get link</string>-->

    <string name="context_leave_menu" context="Item menu option upon right click on one or multiple files.">Leave</string>
    <string name="alert_leave_share" context="Title alert before leaving a share.">Leave share</string>
    <string name="context_clean_shares_menu" context="Item menu option upon right click on one or multiple files.">Remove share</string>
    <string name="context_remove_link_menu" context="Item menu option upon right click on one or multiple files.">Remove link</string>
    <string name="context_remove_link_warning_text" context="Warning that appears prior to remove a link of a file.">This link will not be publicly available anymore.</string>
    <string name="context_rename" context="Item menu option upon right click on one or multiple files.">Rename</string>
    <string name="context_open_link_title" context="Item menu option upon right click on one or multiple files.">Open link</string>
    <string name="context_open_link" context="Item menu option upon right click on one or multiple files.">Open</string>
    <string name="context_renaming" context="while renaming a file or folder">Renaming</string>
    <string name="context_preparing_provider" context="while file provider is downloading a file">Preparing file</string>
    <string name="context_download" context="Item menu option upon right click on one or multiple files.">Download</string>

    <!--
    <string name="download_folder" context="Item menu option upon right click on one or multiple files.">Download folder</string>
    -->
    <!--
    <string name="import_folder" context="Item menu option upon right click on one or multiple files.">Import folder</string>
    -->
    <string name="context_move" context="Item menu option upon right click on one or multiple files.">Move</string>
    <string name="context_moving" context="while moving a file or folder">Moving</string>
    <!--
    <string name="context_sharing" context="while sharing a folder">Sharing folder</string>
    -->
    <string name="context_copy" context="Item menu option upon right click on one or multiple files.">Copy</string>
    <string name="context_upload" context="Item menu option upon right click on one or multiple files.">Upload</string>
    <string name="context_copying" context="while copying a file or folder">Copying</string>
    <!--
    <string name="context_creating_link" context="status text">Creating link</string>
    -->
    <!--
    <string name="context_moving_to_trash" context="status text">Moving to Rubbish Bin</string>
    -->
    <string name="context_move_to_trash" context="menu item">Move to rubbish bin</string>
    <string name="context_delete_from_mega" context="menu item">Remove from MEGA</string>
    <string name="context_new_folder_name" context="Input field description in the create folder dialog.">Folder Name</string>
    <string name="context_new_contact_name" context="when adding a new contact. in the dialog">Contact email</string>
    <string name="context_creating_folder" context="status dialog when performing the action">Creating folder</string>
    <!--
    <string name="context_adding_contact" context="Adding a new relationship (contact)">Adding contact</string>
    -->
    <string name="context_download_to" context="Menu item">Save to</string>
    <string name="context_clear_rubbish" context="Menu option title">Empty rubbish bin</string>
    <string name="clear_rubbish_confirmation" context="Ask for confirmation before removing all the elements of the rubbish bin">All items inside your rubbish bin will be deleted.</string>

    <!--<string name="context_send_link" context="get the link and send it">Send link</string>-->

    <string name="context_send" context="get the link and send it">Send</string>
    <string name="context_send_file_inbox" context="send the file to inbox">Send to contact</string>
    <!--
    <string name="context_copy_link" context="get the link and copy it">Copy link</string>
    -->
    <string name="context_remove" context="Menu option to delete one or multiple selected items.">Remove</string>
    <string name="context_delete_offline" context="Menu option to delete selected items of the offline state">Remove from Offline</string>
    <string name="context_share_folder" context="menu item">Share folder</string>
    <string name="context_send_file" context="menu item">Send file</string>
    <string name="context_view_shared_folders" context="open a shared folder">View shared folders</string>
    <string name="context_sharing_folder" context="Item menu option upon clicking on one or multiple files.">Sharing</string>
    <!--
    <string name="remove_all_sharing" context="status text">Removing all sharing contacts</string>
    -->
    <!--
    <string name="leave_incoming_share" context="status text">Leaving shared folder</string>
    -->
    <!--
    <string name="context_camera_folder" context="The location of where the user has the photos/videos stored.">Camera folder</string>
    -->
    <!--
    <string name="context_mega_contacts" context="when sharing a folder, the user can choose a contact from MEGA">MEGA Contacts</string>
    -->
    <!--
    <string name="context_phone_contacts" context="when sharing a folder, the user chan choose a contact from the device">Phone Contacts</string>
    -->
    <string name="context_delete" context="menu item">Delete</string>
    <!--
    <string name="context_more" context="menu item">More</string>
    -->
    <!--
    <string name="context_contact_added" context="success message when adding a contact">Contact added</string>
    -->
    <string name="context_contact_invitation_deleted" context="success message when removing a contact request">Request deleted</string>
    <string name="context_contact_invitation_resent" context="success message when reinvite a contact">Request resent</string>
    <string name="context_contact_request_sent" context="success message when sending a contact request">Request correctly sent to %s. The status can be consulted in the Sent Requests tab.</string>

    <string name="context_contact_removed" context="success message when removing a contact">Contact removed</string>
    <string name="context_contact_not_removed" context="error message">Error. Contact not removed</string>
    <string name="context_permissions_changed" context="success message when chaning the permissionss">Permissions changed</string>
    <string name="context_permissions_not_changed" context="error message">Error. Permissions not changed</string>
    <string name="context_folder_already_exists" context="message when trying to create a folder that already exists">Folder already exists</string>
    <string name="context_contact_already_exists" context="message when trying to create a invite a contact already that is already added">%s is already a contact</string>
    <string name="context_send_no_permission" context="message when trying to send a file without full access">You do not have permission to send this file</string>
    <string name="context_folder_created" context="success message when creating a folder">Folder created</string>
    <string name="context_folder_no_created" context="error message when creating a folder">Error. Folder not created</string>
    <string name="context_correctly_renamed" context="success message when renaming a node">Renamed successfully</string>
    <string name="context_no_renamed" context="error message">Error. Not renamed</string>
    <string name="context_correctly_copied" context="success message when copying a node">Copied successfully</string>
    <!--
    <string name="context_correctly_sent" context="success message when sending a file">File sent</string>
    -->
    <!--
    <string name="context_no_sent" context="error message when sending a file">Error. File not sent</string>
    -->
    <string name="context_correctly_sent_node" context="success message when sending a node to Inbox">Sent to Inbox</string>
    <string name="context_no_sent_node" context="error message when sending a node to Inbox">Error. Not sent to Inbox</string>
    <string name="context_no_copied" context="error message">Error. Not copied</string>
    <string name="context_no_destination_folder" context="message that appears when a user tries to move/copy/upload a file but doesn't choose a destination folder">Please choose a destination folder</string>
    <string name="context_correctly_moved" context="success message when moving a node">Moved successfully</string>
    <string name="number_correctly_moved" context="success message when moving a node">%d items moved successfully</string>
    <string name="number_incorrectly_moved" context="success message when moving a node">%d items were not moved successfully</string>
    <string name="context_correctly_moved_to_rubbish" context="success message when moving a node">Moved to the rubbish bin successfully</string>
    <string name="number_correctly_moved_to_rubbish" context="success message when moving a node">%d items moved to the rubbish bin successfully</string>
    <string name="number_incorrectly_moved_to_rubbish" context="success message when moving a node">&#160;and %d items were not sent successfully</string>
    <string name="context_no_moved" context="error message">Error. Not moved</string>
    <string name="context_correctly_shared" context="success message when sharing a folder">Shared successfully</string>
    <string name="context_no_shared_number" context="error message when sharing a folder">Error. %d shares were not completed</string>
    <string name="context_correctly_shared_removed" context="success message when sharing a folder">Remove shares successfully</string>
    <string name="context_no_shared_number_removed" context="error message when sharing a folder">Error. %d process of removing shares is not completed</string>
    <string name="context_no_shared" context="error message">Error. Not shared</string>
    <string name="context_no_removed_shared" context="error message">Error. Share failed to remove</string>
    <string name="context_remove_sharing" context="success message when removing a sharing">Folder sharing removed</string>
    <string name="context_no_link" context="error message">Link creation failed</string>
    <string name="context_correctly_removed" context="success message when removing a node from MEGA">Deleted successfully</string>
    <string name="context_no_removed" context="error message">Error. Deletion failed</string>
    <string name="number_correctly_removed" context="success message when moving a node">%d items removed successfully from MEGA</string>
    <string name="number_no_removed" context="error message when moving a node">%d items are not removed successfully</string>
    <string name="number_correctly_leaved" context="success message when moving a node">%d folders left successfully</string>
    <string name="number_no_leaved" context="error message when moving a node">%d folders were not left successfully</string>
    <string name="number_correctly_sent" context="success message when sending multiple files">File sent to %d contacts successfully</string>
    <string name="number_no_sent" context="error message when sending multiple files">File was not sent to %d contacts</string>
    <string name="number_correctly_sent_multifile" context="success message when sending multiple files">%d files sent successfully</string>
    <string name="number_no_sent_multifile" context="error message when sending multiple files">%d files failed to send</string>
    <string name="number_correctly_copied" context="success message when sending multiple files">%d items copied successfully</string>
    <string name="number_no_copied" context="error message when sending multiple files">%d items were not copied</string>
    <string name="number_contact_removed" context="success message when removing several contacts">%d contacts removed successfully</string>
    <string name="number_contact_not_removed" context="error message when removing several contacts">%d contacts were not removed</string>
    <string name="number_contact_file_shared_correctly" context="success message when sharing a file with multiple contacts">Folder shared with %d contacts successfully</string>
    <string name="number_contact_file_not_shared_" context="error message when sharing a file with multiple contacts">File can not be shared with %d contacts</string>
    <string name="number_correctly_shared" context="success message when sharing multiple files">%d folders shared successfully</string>
    <string name="number_no_shared" context="error message when sharing multiple files">%d folders were not shared</string>
    <string name="context_correctly_copied_contact" context="success message when sending a file to a contact">Successfully sent to:</string>
    <string name="context_correctly_removed_sharing_contacts" context="success message when removing all the contacts of a shared folder">The folder is no longer shared</string>
    <string name="context_no_removed_sharing_contacts" context="error message when removing all the contacts of a shared folder">Error, the folder is still shared with another contact</string>
    <string name="context_select_one_file" context="option available for just one file">Select just one file</string>
    <string name="rubbish_bin_emptied" context="success message when emptying the RB">Rubbish bin emptied successfully</string>
    <string name="rubbish_bin_no_emptied" context="error message when emptying the RB">Error. The rubbish bin has not been emptied</string>

    <string name="dialog_cancel_subscriptions" context="dialog cancel subscriptions">You are about to cancel your MEGA subscription. Please let us know if there is anything we can do to help you change your mind</string>
    <string name="hint_cancel_subscriptions" context="hint cancel subscriptions dialog">Type feedback here</string>
    <string name="send_cancel_subscriptions" context="send cancel subscriptions dialog">Send</string>
    <!--
    <string name="title_cancel_subscriptions" context="title cancel subscriptions dialog">Cancel Subscription</string>
    -->
    <string name="confirmation_cancel_subscriptions" context="confirmation cancel subscriptions dialog">Thank you for your feedback! Are you sure you want to cancel your MEGA subscription?</string>
    <string name="reason_cancel_subscriptions" context="provide a reason to cancel subscriptions dialog">Your subscription has not been cancelled. Please provide a reason for your cancellation</string>

    <string name="context_node_private" context="success message after removing the public link of a folder">The folder is now private</string>
    <!--
    <string name="context_share_correctly_removed" context="success message after removing a share of a folder. a contact has no access to the folder now">Share removed</string>
    -->

    <string name="menu_new_folder" context="Menu option to create a new folder in the file manager.">New folder</string>
    <string name="menu_add_contact" context="Menu option to add a contact to your contact list.">Add contact</string>
    <string name="menu_add_contact_and_share" context="Menu option to add a contact to your contact list.">Add contact and share</string>
    <!--
    <string name="menu_download_from_link" context="Text that is displayed in the dialog to download a MEGA link inside the app">Download from MEGA link</string>
    -->

    <string name="alert_decryption_key" context="Title of the alert to introduce the decryption key">Decryption Key</string>
    <string name="message_decryption_key" context="Message of the alert to introduce the decryption key">Please enter the decryption key for the link</string>

    <string name="upload_to_image" context="upload to. Then choose an Image file">Image</string>
    <string name="upload_to_audio" context="upload to. Then choose an Audio file">Audio</string>
    <string name="upload_to_video" context="upload to. Then choose a Video file">Video</string>
    <!--
    <string name="upload_to_other" context="upload to. Then choose a file which is not an Image, an Audio or a Video">Other File</string>
    -->
    <string name="upload_to_filesystem" context="upload to. Then choose to browse the file system to choose a file">Pick from File System</string>
    <!--
    <string name="upload_select_file_type" context="title of the dialog for choosing if a user wants to upload an image, an audio, a video or a file from the system">Select file type</string>
    -->
    <!--
    <string name="upload_uploading" context="status text">Uploading</string>
    -->
    <!--
    <string name="upload_touch_to_cancel" context="hint to how to cancel the upload (by touching the notification)">Touch to cancel upload</string>
    -->
    <!--
    <string name="upload_failed" context="error message">Upload failed</string>
    -->
    <string name="upload_uploaded" context="Label for the current uploaded size of a file. For example, 3 files, 50KB uploaded">uploaded</string>
    <!--
    <string name="upload_cancel_uploading" context="Confirmation text for cancelling an upload">Do you want to cancel the upload?</string>
    -->
    <string name="upload_prepare" context="Status text at the beginning of an upload">Processing file</string>
    <string name="error_temporary_unavaible" context="error message when downloading a file">Resource temporarily not available, please try again later</string>
    <string name="upload_can_not_open" context="Error message when the selected file cannot be opened">Cannot open selected file</string>
    <string name="upload_began" context="when an upload starts, a message is shown to the user">Upload has started</string>
    <string name="unzipping_process" context="when a zip file is downloaded and clicked, the app unzips the file. This is the status text while unzipping the file">Unzipping file</string>

    <string name="error_io_problem" context="error message while browsing the local filesystem">Filesystem problem</string>
    <string name="general_error" context="error message while browsing the local filesystem">Error happened when executing the action</string>

    <string name="full_screen_image_viewer_label" context="title of the image gallery">Image viewer</string>

    <!--
    <string name="manager_download_from_link_incorrect" context="Error message when the user entered an incorrect MEGA link format for importing">Incorrect link format</string>
    -->

    <!--
    <string name="my_account_activity" context="Title of the screen where the user account information is shown">Account</string>
    -->
    <!--
    <string name="my_account_total_space" context="Headline for the amount of total storage space">Storage Space</string>
    -->
    <!--
    <string name="my_account_free_space" context="Headline for the amount of storage space is remaining">Free Space</string>
    -->
    <string name="my_account_used_space" context="Headline for the amount of storage space is used">Used Space</string>
    <string name="my_account_change_password" context="menu item">Change password</string>
    <!--
    <string name="warning_out_space" context="Warning in Cloud drive when the user is runningut of space">You\'re running out of space!\n Do you want to upgrade your account?</string>
    -->
    <!--<string name="overquota_alert_title" context="Title dialog overquota error">Storage over quota</string>-->
    <string name="overquota_alert_text" context="Dialog text overquota error">You have exceeded your storage limit. Would you like to upgrade your account?</string>

    <!--
    <string name="op_not_allowed" context="Dialod text overquota error">Operation not allowed</string>
    -->
    <string name="my_account_last_session" context="when did the last session happen">Last session</string>
    <string name="my_account_connections" context="header for the social connections, showing the number of contacts the user has">Connections</string>

    <string name="my_account_changing_password" context="message displayed while the app is changing the password">Changing password</string>
    <string name="my_account_change_password_oldPassword" context="when changing the password, the first edittext is to enter the current password">Current password</string>
    <string name="my_account_change_password_newPassword1" context="when changing the password">New password</string>
    <string name="my_account_change_password_newPassword2" context="when changing the password">Confirm new password</string>
    <!--
    <string name="my_account_change_password_error" context="Error message when the user attempts to change his password (two potential reasons in one error message).">Incorrect current password or the new passwords you provided do not match. Please try again</string>
    -->
    <!--
    <string name="my_account_change_password_error_2" context="Error message when the user attempts to change his password (two potential reasons in one error message).">Incorrect current password. Please try again</string>
    -->
    <!--
    <string name="my_account_change_password_OK" context="Success text">Password changed successfully</string>
    -->
    <string name="my_account_change_password_dont_match" context="when changing the password or creating the account, the password is required twice and check that both times are the same">Password doesn\'t match</string>

    <!--
    <string name="upgrade_activity" context="title of the Upgrade screen">PRO Membership</string>
    -->
    <string name="upgrade_select_pricing" context="title of the selection of the pro account wanted">Select membership</string>
    <string name="select_membership_1" context="the user has to decide the way of payment">Monthly or annually recurring</string>

    <!--<string name="select_membership_2" context="button to go to Google Play">Google Play subscription</string>-->


    <string name="select_payment_method" context="after choosing one PRO plan, the user have to choose the payment method: credit card, fortumo, etc">Select payment method</string>
    <string name="no_available_payment_method" context="choose the payment method option when no method is available">At this moment, no method of payment is available for this plan</string>
    <string name="payment_method_credit_card" context="one of the payment methods">Credit Card (subscription)</string>
    <string name="payment_method_fortumo" context="one of the payment methods">Mobile Carrier (one-off)</string>
    <string name="payment_method_centili" context="one of the payment methods">Mobile Carrier (one-off)</string>
    <string name="payment_method_google_wallet" context="one of the payment methods">Google Wallet (subscription)</string>

    <string name="upgrade_per_month" context="button to decide monthly payment. The asterisk is needed">Monthly*</string>
    <string name="upgrade_per_year" context="button to decide annually payment. The asterisk is needed">Annually*</string>

    <string name="upgrade_comment" context="the meaning of the asterisk in monthly* and annually* payment">* recurring subscription can be cancelled anytime before the renewal date</string>

    <string name="file_properties_get_link" context="the user can get the link and it\'s copied to the clipboard">The link has been copied to the clipboard</string>
    <!--
    <string name="file_properties_remove_link" context="the user can remove the public link">The link has been removed</string>
    -->

    <string name="full_image_viewer_not_preview" context="before sharing an image, the preview has to be downloaded">The preview has not been downloaded yet. Please wait</string>

    <string name="log_out_warning" context="alert when clicking a newsignup link being logged">Please, log out before creating the account</string>

    <!--
    <string name="import_correct" context="success message after import a file">Imported successfully</string>
    -->

    <string name="transfers_empty" context="message shown in the screen when there are not any active transfer">No active transfers</string>
    <!--
    <string name="transfers_pause" context="File uploading or downloading has been paused (until the user continues at a later stage)">All transfers are paused</string>
    -->
    <string name="menu_pause_transfers" context="menu item">Pause transfers</string>
    <!--
    <string name="menu_restart_transfers" context="menu item">Restart transfers</string>
    -->
    <string name="menu_cancel_all_transfers" context="menu item">Delete all transfers</string>

    <string name="menu_take_picture" context="menu item">Take picture</string>

    <string name="cam_sync_wifi" context="how to upload the camera images. only when Wi-Fi connected">WiFi only</string>
    <string name="cam_sync_data" context="how to upload the camera images. when Wi-Fi connected and using data plan">WiFi or data plan</string>
    <string name="cam_sync_ok" context="Answer for confirmation dialog.">OK</string>
    <string name="cam_sync_skip" context="skip the step of camera upload">Skip</string>
    <string name="cam_sync_syncing" context="The upload of the user\'s photos orvideos from their specified album is in progress.">Camera Upload in progress</string>
    <string name="cam_sync_cancel_sync" context="confirmation question for cancelling the camera uploads">Do you want to cancel Camera uploads?</string>
    <!--
    <string name="settings_camera_notif_error_no_folder" context="Error message when an unavailable destination folder was selected">Destination folder is unavailable</string>
    -->
    <string name="settings_camera_notif_title" context="title of the notification when camera upload is enabled">Uploading files of media folders</string>
    <!--
    <string name="settings_camera_notif_error" context="notification error">Camera Uploads problem</string>
    -->
    <string name="settings_camera_notif_complete" context="notification camera uploads complete">Camera uploads complete</string>

    <string name="settings_storage" context="Text listed before the amount of storage a user gets with a certain package. For example: &quot;1TB Storage&quot;.">Storage</string>
    <string name="settings_pin_lock" context="settings category title. Below this title, the pin lock settings start">PIN Lock</string>

    <string name="settings_advanced_features" context="Settings category title for cache and offline files">Advanced</string>
    <string name="settings_advanced_features_cache" context="Settings preference title for cache">Clear Cache</string>
    <string name="settings_advanced_features_offline" context="Settings preference title for offline files">Clear Offline Files</string>

    <string name="settings_advanced_features_cancel_account" context="Settings preference title for canceling the account">Cancel your account</string>


    <string name="settings_advanced_features_size" context="Size of files in offline or cache folders">Currently using %s</string>
    <string name="settings_advanced_features_calculating" context="Calculating Size of files in offline or cache folders">Calculating</string>

    <string name="settings_storage_download_location" context="title of the setting to set the default download location">Default download location</string>
    <string name="settings_storage_ask_me_always" context="Whether to always ask the user each time.">Always ask for download location</string>
    <string name="settings_storage_advanced_devices" context="Whether to enable the storage in advanced devices">Display advanced devices (external SD)</string>

    <string-array name="settings_storage_download_location_array" context="if the user has an internal and an external SD card, it has to be set on the settings screen">
        <item context="internal storage option">Internal storage</item>
        <item context="external storage option">External storage</item>
    </string-array>

    <string-array name="add_contact_array" context="choose the way the new user's email is inserted">
        <item context="write option">Write the user\'s e-mail</item>
        <item context="import from phone option">Import from device</item>
    </string-array>

    <string name="settings_camera_upload_on" context="settings option">Enable Camera Uploads</string>
    <string name="settings_camera_upload_turn_on" context="settings option">Turn on Camera Uploads</string>
    <string name="settings_camera_upload_off" context="settings option">Disable Camera Uploads</string>
    <string name="settings_camera_upload_how_to_upload" context="settings option. How to upload the camera images: via Wi-Fi only or via Wi-Fi and data plan">How to upload</string>

    <string name="settings_secondary_upload_on" context="The Secondary Media uploads allows to create a second Camera Folder synchronization. Enabling it would imply to choose a new local folder and then, a new destination folder in MEGA. This is the text that appears in the settings option to enable the second synchronization.">Enable Secondary Media uploads</string>
    <string name="settings_secondary_upload_off" context="The Secondary Media uploads allows to create a second Camera Folder synchronization. Disabling it would imply that the current second sync won't be running anymore. This is the text that appears in the settings option to disable the second synchronization.">Disable Secondary Media uploads</string>

    <string name="settings_empty_folder" context="settings option">Choose folder</string>

    <string-array name="settings_camera_upload_how_to_entries" context="the options of how to upload, but in an array. needed for the settings">
        <item context="how to upload the camera images. when Wi-Fi connected and using data plan">WiFi or data plan</item>
        <item context="how to upload the camera images. only when Wi-Fi connected">WiFi only</item>
    </string-array>

    <string name="settings_camera_upload_what_to_upload" context="What kind of files are going to be uploaded: images, videos or both">File Upload</string>

    <string-array name="settings_camera_upload_file_upload_entries" context="the options of what to upload in an array. Needed for the settings">
        <item context="the options of what to upload.">Photos only</item>
        <item context="the options of what to upload.">Videos only</item>
        <item context="the options of what to upload.">Photos and videos</item>
    </string-array>

    <string name="settings_camera_upload_charging" context="Option to choose that the camera sync will only be enable when the device is charging">Only when charging</string>
    <string name="settings_keep_file_names" context="Option to choose that the camera sync will maintain the local file names when uploading">Keep file names as in the device</string>

    <string name="settings_local_camera_upload_folder" context="The location of where the user photos or videos are stored in the device.">Local Camera folder</string>
    <string name="settings_mega_camera_upload_folder" context="The location of where the user photos or videos are stored in MEGA.">MEGA Camera Uploads folder</string>

    <string name="settings_local_secondary_folder" context="The location of where the user photos or videos of the secondary sync are stored in the device.">Local Secondary folder</string>
    <string name="settings_mega_secondary_folder" context="The location of where the user photos or videos of the secondary sync are stored in MEGA.">MEGA Secondary folder</string>

    <string name="settings_camera_upload_only_photos" context="what kind of file are going to be uploaded. Needed for the settings summary">Photos only</string>
    <string name="settings_camera_upload_only_videos" context="what kind of file are going to be uploaded. Needed for the settings summary">Videos only</string>
    <string name="settings_camera_upload_photos_and_videos" context="what kind of file are going to be uploaded. Needed for the settings summary">Photos and videos</string>

    <!--
    <string name="settings_pin_lock_on" context="settings of the pin lock">Enable PIN Lock</string>
    -->
    <!--
    <string name="settings_pin_lock_off" context="settings of the pin lock">Disable PIN Lock</string>
    -->
    <!--
    <string name="settings_pin_lock_code" context="settings of the pin lock">PIN Code</string>
    -->
    <string name="settings_pin_lock_code_not_set" context="status text when no custom photo sync folder has been set">Not set</string>
    <string name="settings_reset_lock_code" context="settings of the pin lock">Reset PIN code</string>
    <string name="settings_pin_lock_switch" context="settings of the pin lock">PIN Lock</string>

    <string name="pin_lock_enter" context="Button after the pin code input field">Enter</string>
    <string name="pin_lock_alert" context="error message when not typing the pin code correctly">Your local files will be deleted and you will be logged out after 10 failed attempts</string>
    <string name="pin_lock_incorrect" context="error message when not typing the pin code correctly">Incorrect code</string>
    <string name="pin_lock_incorrect_alert" context="error message when not typing the pin code correctly">Wrong PIN code, please try again. You have %2d attempts left</string>
    <string name="pin_lock_not_match" context="error message when not typing the pin code correctly (two times)">PIN Codes don\'t match</string>
    <string name="unlock_pin_title" context="title of the screen to unlock screen with pin code">Enter your PIN Code</string>
    <string name="unlock_pin_title_2" context="title of the screen to unlock screen with pin code in second round">Re-Enter your PIN Code</string>
    <string name="reset_pin_title" context="title of the screen to unlock screen with pin code">Enter your new PIN Code</string>
    <string name="reset_pin_title_2" context="title of the screen to unlock screen with pin code in second round">Re-Enter your new PIN Code</string>
    <string name="incorrect_pin_activity" context="text of the screen after 10 attemps with a wrong PIN" formatted="false">All your local data will be deleted and you will be logged out in %1d seconds</string>

    <string name="settings_about" context="Caption of a title, in the context of &quot;About MEGA&quot; or &quot;About us&quot;">About</string>
    <string name="settings_about_privacy_policy" context="App means &quot;Application&quot;">Privacy Policy</string>
    <string name="settings_about_terms_of_service" context="App means &quot;Application&quot;">Terms of Service</string>
    <string name="settings_about_gdpr" context="setting menu that links to the GDPR terms">Data Protection Regulation</string>
    <string name="settings_about_app_version" context="App means &quot;Application&quot;">App version</string>
    <string name="settings_about_sdk_version" context="Title of the label where the SDK version is shown">MEGA SDK version</string>
    <string name="settings_about_karere_version" context="Title of the label where the MEGAchat SDK version is shown">MEGAchat SDK version</string>
    <string name="settings_about_code_link_title" context="Link to the public code of the app">View source code</string>

    <string name="january">January</string>
    <string name="february">February</string>
    <string name="march">March</string>
    <string name="april">April</string>
    <string name="may">May</string>
    <string name="june">June</string>
    <string name="july">July</string>
    <string name="august">August</string>
    <string name="september">September</string>
    <string name="october">October</string>
    <string name="november">November</string>
    <string name="december">December</string>

    <string name="zip_browser_activity" context="title of the screen that shows the ZIP files">ZIP Browser</string>

    <!--
    <string name="new_account" context="in login screen to create a new account">Create account now!</string>
    -->

    <string name="my_account_title" context="title of the My Account screen">Account Type</string>
    <string name="renews_on" context="title of the Expiration Date">Renews on&#160;</string>
    <string name="expires_on" context="title of the Expiration Date">Expires on&#160;</string>
    <string name="free_account">FREE</string>
    <string name="prolite_account" context="Not translate">Lite</string>
    <string name="pro1_account" context="Not translate">PRO I</string>
    <string name="pro2_account" context="Not translate">PRO II</string>
    <string name="pro3_account" context="Not translate">PRO III</string>

    <!--
    <string name="free_storage" context="Not translate">50 GB</string>
    -->
    <!--
    <string name="free_bandwidth" context="Free bandwich account details">Limited</string>
    -->

    <string name="camera_uploads_created" context="info message shown to the user when the Camera Uploads folder has been created">Camera Uploads folder created</string>

    <!--
    <string name="ZIP_download_permission" context="A compressed file will be downloaded and decompressed.">The ZIP file will be downloaded and unzipped</string>
    -->
    <!--
    <string name="ZIP_unzip_permission" context="A compressed file will be decompressed.">The ZIP file will be unzipped </string>
    -->

    <string name="sortby_owner_mail" context="category in sort by action">Owner\'s E-mail</string>
    <string name="sortby_name" context="category in sort by action">Name</string>
    <string name="sortby_name_ascending" context="sort files alphabetically ascending">Ascending</string>
    <string name="sortby_name_descending" context="sort files alphabetically descending">Descending</string>

    <string name="sortby_date" context="category in sort by action">Date</string>
    <string name="sortby_creation_date" context="category in sort by action">Creation Date</string>
    <string name="sortby_modification_date" context="category in sort by action">Modification Date</string>
    <string name="sortby_date_newest" context="sort files by date newest first">Newest</string>
    <string name="sortby_date_oldest" context="sort files by date oldest first">Oldest</string>

    <string name="sortby_size" context="category in sort by action">Size</string>
    <string name="sortby_size_largest_first" context="sort files by size largest first">Largest</string>
    <string name="sortby_size_smallest_first" context="sort files by size smallest first">Smallest</string>

    <string name="per_month" context="in payments, for example: 4.99€ per month">per month</string>
    <string name="per_year" context="in payments, for example: 49.99€ per year">per year</string>

    <string name="billing_details" context="Contextual text in the beginning of the Credit Card Payment">Enter your billing details:</string>
    <string name="address1_cc" context="Hint text of the address1 edittext, which is the first line (of two) of the address">Address 1</string>
    <string name="address2_cc" context="Hint text of the address2 edittext, which is the second line (of two) of the address">Address 2 (optional)</string>
    <string name="city_cc" context="Hint text of the city edittext for billing purposes">City</string>
    <string name="state_cc" context="Hint text of the state or province edittext for billing purposes">State / Province</string>
    <string name="country_cc" context="Hint text of the country edittext for billing purposes">Country</string>
    <string name="postal_code_cc" context="Hint text of the postal code edittext for billing purposes">Postal code</string>

    <string name="payment_details" context="Contextual text in the beginning of the Credit Card Payment">Enter your payment details:</string>
    <string name="first_name_cc" context="Hint text of the first name of the credit card edittext for payment purposes">First name</string>
    <string name="last_name_cc" context="Hint text of the last name of the credit card edittext for payment purposes">Last name</string>
    <string name="credit_card_number_cc" context="Hint text of the credit card number edittext for payment purposes">Credit Card Number</string>
    <string name="month_cc" context="Hint text of the expiration month of the credit card for payment purposes">Month</string>
    <string name="year_cc" context="Hint text of the expiration year of the credit card for payment purposes">Year</string>
    <string name="cvv_cc" context="Hint text of the CVV edittext for payment purposes">CVV</string>

    <string name="proceed_cc" context="Text of the button which proceeds the payment">Proceed</string>

    <string name="account_successfully_upgraded" context="Message shown when the payment of an upgrade has been correct">Account successfully upgraded!</string>
    <string name="account_error_upgraded" context="Message shown when the payment of an upgrade has not been correct">The operation failed. Your credit card has not been charged</string>
    <string name="credit_card_information_error" context="Message shown when the credit card information is not correct">The credit card information was not correct. The credit card will not be charged</string>
    <!--
    <string name="not_upgrade_is_possible" context="Message shown when the user wants to upgrade an account that cannot be upgraded">Your account cannot be upgraded from the app. Please contact support@mega.nz to upgrade your account</string>
    -->

    <string name="pin_lock_type" context="title to choose the type of PIN code">PIN Code Type</string>
    <string name="four_pin_lock" context="PIN with 4 digits">4 digit PIN</string>
    <string name="six_pin_lock" context="PIN with 6 digits">6 digit PIN</string>
    <string name="AN_pin_lock" context="PIN alphanumeric">Alphanumeric PIN</string>

    <string name="settings_enable_logs" context="Confirmation message when enabling logs in the app">Logs are now enabled</string>
    <string name="settings_disable_logs" context="Confirmation message when disabling logs in the app">Logs are now disabled</string>

    <string name="search_open_location" context="Option in the sliding panel to open the folder which contains the file selected after performing a search">Open location</string>
    <string name="servers_busy" context="message when a request cannot be performed because the servers are busy">This process is taking longer than expected. Please wait.</string>

    <string name="my_account_free" context="Label in My Account section to show user account type">Free Account</string>
    <string name="my_account_prolite" context="Label in My Account section to show user account type">Lite Account</string>
    <string name="my_account_pro1" context="Label in My Account section to show user account type">PRO I Account</string>
    <string name="my_account_pro2" context="Label in My Account section to show user account type">PRO II Account</string>
    <string name="my_account_pro3" context="Label in My Account section to show user account type">PRO III Account</string>

    <string name="backup_title" context="Title of the screen to backup the master key">Backup your Recovery Key</string>
    <string name="backup_subtitle" context="Subtitle of the screen to backup the master key">Your password unlocks your Recovery Key</string>

    <string name="backup_first_paragraph" context="First paragraph of the screen to backup the master key">Your data is only readable through a chain of decryption operations that begins with your master encryption key, which we store encrypted with your password. This means that if you lose your password, your master key can no longer be decrypted, and you can no longer decrypt your data.</string>
    <string name="backup_second_paragraph" context="Second paragraph of the screen to backup the master key">Exporting the master key and keeping it in a secure location enables you to set a new password without data loss.</string>
    <string name="backup_third_paragraph" context="Third paragraph of the screen to backup the master key">An external attacker cannot gain access to your account with just your key. A password reset requires both the key and access to your e-mail.</string>
    <string name="backup_action" context="Sentence to inform the user the available actions in the screen to backup the master key">Copy the Recovery Key to clipboard or save it as text file</string>

    <string name="save_action" context="Action of the button to save the master key as a text file">Save</string>
    <string name="copy_MK_confirmation" context="Alert message when the master key has been successfully copied to the ClipBoard">The Recovery Key has been successfully copied</string>

    <string name="change_pass" context="Button to change the password">Change</string>

    <string name="general_positive_button" context="Positive button to perform a general action">YES</string>
    <string name="general_negative_button" context="Negative button to perform a general action">NO</string>

    <string name="forgot_pass_menu" context="Option of the overflow menu to show the screen info to reset the password">Forgot password?</string>
    <string name="forgot_pass" context="Button in the Login screen to reset the password">Forgot your password?</string>
    <string name="forgot_pass_first_paragraph" context="First paragraph of the screen when the password has been forgotten">If you have a backup of your Recovery Key, you can reset your password by selecting YES. No data will be lost.</string>
    <string name="forgot_pass_second_paragraph" context="Second paragraph of the screen when the password has been forgotten">You can still export your Recovery Key now if you have an active MEGA session in another browser on this or any other computer. If you don\'t, you can no longer decrypt your existing account, but you can start a new one under the same e-mail address by selecting NO.</string>
    <!--
    <string name="forgot_pass_second_paragraph_logged_in" context="Second paragraph of the screen when the password has been forgotten and the user is still logged in">If you don\&apos;t, you can still export your recovery key now in this MEGA session. Please, go back and backup your recovery key.</string>
    -->

    <string name="forgot_pass_action" context="Sentence to ask to the user if he has the master key in the screen when the password has been forgotten">Do you have a backup of your Recovery Key?</string>

    <string name="title_alert_reset_with_MK" context="Title of the alert message to ask for the link to reset the pass with the MK">Great!</string>
    <string name="edit_text_insert_mail" context="Hint of the text where the user can write his e-mail">email goes here</string>
    <string name="text_alert_reset_with_MK" context="Text of the alert message to ask for the link to reset the pass with the MK">Please enter your email address below. You will receive a recovery link that will allow you to submit your Recovery Key and reset your password.</string>

    <string name="edit_text_insert_mk" context="Hint of the text when the user can write his master key">Your Recovery Key goes here</string>

    <string name="edit_text_insert_pass" context="Hint of the text where the user can write his password">password goes here</string>
    <string name="delete_account_text_last_step" context="Text shown in the last alert dialog to confirm the cancellation of an account">This is the last step to cancel your account. You will permanently lose all the data stored in the cloud. Please enter your password below.</string>

    <string name="email_verification_title" context="Title of the alert dialog to inform the user that have to check the email">Email verification</string>
    <string name="email_verification_text" context="Text of the alert dialog to inform the user that have to check the email">Please check your email to proceed.</string>
    <string name="email_verification_text_error" context="Text of the alert dialog to inform the user when an error occurs when cancelling the account">An error occurred, please try again.</string>


    <string name="alert_not_logged_in" context="Alert to inform the user that have to be logged in to perform the action">You must be logged in to perform this action.</string>
    <string name="invalid_string" context="Error when the user leaves empty the password field">Incorrect</string>

    <string name="invalid_email_title" context="Title of the alert dialog when the user tries to recover the pass of a non existing account">Invalid email address</string>
    <string name="invalid_email_text" context="Title of the alert dialog when the user tries to recover the pass of a non existing account">Please check the e-mail address and try again.</string>
    <!--
    <string name="alert_not_logged_out" context="Alert to inform the user that have to be logged out to perform the action">You must be logged out to perform this action.</string>
    -->

    <string name="title_dialog_insert_MK" context="Title of the dialog to write MK after opening the recovery link">Password reset</string>
    <string name="text_dialog_insert_MK" context="Text of the dialog to write MK after opening the recovery link">Please enter your Recovery Key below</string>

    <string name="pass_changed_alert" context="Text of the alert when the pass has been correctly changed">Password changed!</string>

    <string name="park_account_dialog_title" context="Title of the dialog to park an account">Park account</string>
    <string name="park_account_button" context="Button to park an account">Park</string>
    <string name="park_account_title" context="Title of the screen to park an account">Oops!</string>
    <string name="park_account_first_paragraph" context="First paragraph of the screen to park an account">Due to our end-to-end encryption paradigm, you will not be able to access your data without either your password or a backup of your Recovery Key.</string>
    <string name="park_account_second_paragraph" context="Second paragraph of the screen to park an account">You can park your existing account and start a fresh one under the same e-mail address. Your data will be retained for at least 60 days. In case that you recall your parked account\'s password, please contact support&#64;mega.nz</string>

    <string name="dialog_park_account" context="Text of the dialog message to ask for the link to park the account">Please enter your email address below. You will receive a recovery link that will allow you to park your account.</string>
    <string name="park_account_text_last_step" context="Text shown in the last alert dialog to park an account">This is the last step to park your account, please enter your new password. Your data will be retained for at least 60 days. If you recall your parked account\'s password, please contact support&#64;mega.nz</string>

    <string name="title_enter_new_password" context="Title of the screen to write the new password after opening the recovery link">Enter new password</string>
    <string name="recovery_link_expired" context="Message when the user tries to open a recovery pass link and it has expired">This recovery link has expired, please try again.</string>

    <string name="text_reset_pass_logged_in" context="Text of the alert after opening the recovery link to reset pass being logged.">Your Recovery Key will be used to reset your password. Please, enter your new password.</string>
    <string name="email_verification_text_change_pass" context="Text of the alert dialog to inform the user that have to check the email after clicking the option forgot pass">You will receive a recovery link that will allow you to reset your password.</string>

    <string name="my_account_upgrade_pro" context="Button to upgrade the account to PRO account in My Account Section">Upgrade</string>
    <string name="my_account_upgrade_pro_panel" context="Button to upgrade the account to PRO account in the panel that appears randomly">Upgrade now</string>
    <string name="get_pro_account" context="Message to promote PRO accounts">Improve your cloud capacity![A]Get more space &amp; transfer quota with a PRO account!</string>
    <string name="toast_master_key" context="success message when the MasterKey file has been downloaded">The Recovery Key has been backed up into: %1s.[A]While the file remains in this path, you will find it at the Saved for Offline Section.[A]Note: It will be deleted if you log out, please store it in a safe place.</string>

    <!--
    <string name="next_ime_action" context="Action to pass focus to the next field in a form">Next</string>
    -->

    <string name="mail_already_used" context="Error shown when the user tries to change his mail to one that is already used">Error. This email address is already in use.</string>

    <string name="change_mail_text_last_step" context="Text shown in the last alert dialog to change the email associated to an account">This is the last step to change your email. Please enter your password below.</string>
    <string name="change_mail_title_last_step" context="Title of the alert dialog to change the email associated to an account">Change email</string>

    <!--
    <string name="success_changing_user_mail" context="Message when the user email has been changed successfully">Your email has been correctly updated.</string>
    -->

    <string name="title_new_warning_out_space" context="Iitle of the warning when the user is running out of space">You\'re running out of space!</string>
    <string name="new_warning_out_space" context="Text of the warning when the user is running out of space">Take full advantage of your MEGA account by upgrading to PRO.</string>

    <string name="title_options_avatar_panel" context="Iitle of sliding panel to choose the option to edit the profile picture">Edit profile picture</string>
    <string name="take_photo_avatar_panel" context="Option of the sliding panel to change the avatar by taking a new picture">Take picture</string>
    <string name="choose_photo_avatar_panel" context="Option of the sliding panel to change the avatar by choosing an existing picture">Choose picture</string>
    <string name="delete_avatar_panel" context="Option of the sliding panel to delete the existing avatar">Delete picture</string>

    <string name="incorrect_MK" context="Alert when the user introduces his MK to reset pass incorrectly">The key you supplied does not match this account. Please make sure you use the correct Recovery Key and try again.</string>
    <string name="incorrect_MK_title" context="Title of the alert when the user introduces his MK to reset pass incorrectly">Invalid Recovery Key</string>

    <string name="option_full_link" context="Alert Dialog to get link">Link with key</string>

    <string name="recovering_info" context="Message shown meanwhile the app is waiting for a request">Getting info&#8230;</string>

    <string name="email_verification_text_change_mail" context="Text of the alert dialog to inform the user that have to check the email to validate his new email">Your new email address needs to be validated. Please check your email to proceed.</string>

    <string name="confirmation_delete_avatar" context="Confirmation before deleting the avatar of the user's profile">Delete your profile picture?</string>
    <string name="title_edit_profile_info" context="Title of the Dialog to edit the profile attributes of the user's account">Edit</string>

    <string name="title_set_expiry_date" context="Alert Dialog to get link">Set expiry date</string>
    <string name="title_set_password_protection" context="Title of the dialog to get link with password">Set password protection</string>
    <string name="subtitle_set_expiry_date" context="Subtitle of the dialog to get link">(PRO ONLY)</string>
    <string name="set_password_protection_dialog" context="Alert Dialog to get link with password">Set password</string>
    <string name="hint_set_password_protection_dialog" context="Hint of the dialog to get link with password">Enter password</string>
    <string name="hint_confirm_password_protection_dialog" context="Hint of the confirmation dialog to get link with password">Confirm password</string>
    <string name="link_request_status" context="Status text at the beginning of getting a link">Processing...</string>

    <string name="edit_link_option" context="Option of the sliding panel to edit the link of a node">Manage link</string>

    <string name="old_password_provided_incorrect" context="Error alert dialog shown when changing the password the user provides an incorrect password ">The current password you have provided is incorrect.</string>

    <string name="number_correctly_reinvite_contact_request" context="success message when reinviting multiple contacts">%d reinvite requests sent successfully.</string>

    <string name="number_correctly_delete_contact_request" context="success message when reinviting multiple contacts">%d requests deleted successfully.</string>
    <string name="number_no_delete_contact_request" context="error message when reinviting multiple contacts">%1$d requests successfully deleted but %2$d requests were not deleted.</string>

    <string name="confirmation_delete_contact_request" context="confirmation message before removing a contact request.">Do you want to remove the invitation request to %s?</string>
    <string name="confirmation_remove_multiple_contact_request" context="confirmation message before removing mutiple contact request">Do you want to remove these %d invitation requests?</string>

    <string name="number_correctly_invitation_reply_sent" context="success message when replying to multiple received request">%d request replies sent.</string>
    <string name="number_incorrectly_invitation_reply_sent" context="error message when replying to multiple received request">%1$d request replies successfully sent but %2$d were not sent.</string>

    <plurals name="general_num_request">
        <item context="referring to a invitation request in the Contacts section" quantity="one">request</item>
        <item context="referring to a invitation request in the Contacts section" quantity="other">requests</item>
    </plurals>

    <plurals name="confirmation_remove_outgoing_shares">
        <item context="Confirmation before removing the outgoing shares of a folder" quantity="one">The folder is shared with %1$d contact. Remove share?</item>
        <item context="Confirmation before removing the outgoing shares of a folder" quantity="other">The folder is shared with %1$d contacts. Remove all shares?</item>
    </plurals>

    <string name="error_incorrect_email_or_password" context="Error message when the credentials to login are incorrect.">Invalid email and/or password. Please try again.</string>
    <string name="error_account_suspended" context="Error message when trying to login and the account is suspended.">Your account has been suspended due to Terms of Service violations. Please contact support&#64;mega.nz</string>
    <string name="too_many_attempts_login" context="Error message when to many attempts to login.">Too many failed attempts to login, please wait for an hour.</string>
    <string name="account_not_validated_login" context="Error message when trying to login to an account not validated.">This account has not been validated yet. Please, check your email.</string>

    <string name="general_error_folder_not_found" context="Error message shown when opening a folder link which doesn't exist">Folder link unavailable</string>
    <string name="folder_link_unavaible_ToS_violation" context="Error message shown when opening a folder link which has been removed due to ToS/AUP violation">The folder link has been removed because of a ToS/AUP violation.</string>

    <string name="general_error_file_not_found" context="Error message shown when opening a file link which doesn't exist">File link unavailable</string>
    <string name="file_link_unavaible_ToS_violation" context="Error message shown when opening a file link which has been removed due to ToS/AUP violation">The file link has been removed because of a ToS/AUP violation.</string>

    <string name="confirm_email_text" context="Title of the screen after creating the account. That screen asks the user to confirm the account by checking the email">Awaiting email confirmation</string>
    <string name="confirm_email_explanation" context="Text below the title that explains the user should check the email and click the link to confirm the account">Please check your email and click the link to confirm your account.</string>

    <plurals name="general_num_items">
        <item context="Singular of items which contains a folder. 1 item" quantity="one">item</item>
        <item context="Plural of items which contains a folder. 2 items" quantity="other">items</item>
    </plurals>

    <string name="file_link_unavaible_delete_account" context="Error message shown when opening a file or folder link which account has been removed due to ToS/AUP violation">The associated user account has been terminated due to multiple violations of our Terms of Service.</string>

    <string name="general_error_invalid_decryption_key" context="Error message shown after login into a folder link with an invalid decryption key">The provided decryption key for the folder link is invalid.</string>

    <string name="my_account_my_credentials" context="Title of the label in the my account section. It shows the credentials of the current user so it can be used to be verified by other contacts">My credentials</string>
    <string name="limited_bandwith" context="Word to indicate the limited bandwidth of the free accounts">Limited</string>

    <string name="section_chat" context="Item of the navigation title for the chat section">Chat</string>
    <string name="section_chat_with_notification" context="Item of the navigation title for the chat section when there is any unread message">Chat [A](%1$d)[/A]</string>

    <string name="tab_archive_chat" context="Title of the archived chats tab. Capital letters">Archive</string>
    <!--
    <string name="tab_recent_chat" context="Title of the recent chats tab. Capital letters">RECENT</string>
    -->

    <!--
    <string name="archive_chat_empty" context="Message shown when the user has no archived chats">No archived conversations</string>
    -->
    <string name="recent_chat_enable_chat" context="Message shown when the user has no archived chats">Chat is disabled</string>
    <string name="recent_chat_enable_chat_button" context="Message shown when the user has no archived chats">Enable chat</string>

    <!--
    <string name="get_started_button" context="Button to start using the chat">Get started</string>
    -->

    <string name="recent_chat_empty_invite" context="Message shown when the user has no recent chats">Invite your friends to join you on Chat and enjoy our encrypted platform with privacy and security.</string>
    <!--<string name="recent_chat_empty_enable_chat" context="Message shown when the user has no recent chats">Enable Chat[A]and enjoy our encrypted platform with privacy and security.</string>-->

    <!--
    <string name="videocall_title" context="Title shown in the list of main chat screen for a videocall">Video call</string>
    -->

    <!--
    <plurals name="general_minutes">
        <item context="Singular of minutes. 1 minute" quantity="one">minute</item>
        <item context="Plural of minutes. 2 minute" quantity="other">minutes</item>
    </plurals>
    -->

    <!--
    <plurals name="general_hours">
        <item context="Singular of hours. 1 hour" quantity="one">hour</item>
        <item context="Plural of hours. 2 hours" quantity="other">hours</item>
    </plurals>
    -->

    <!--
    <plurals name="general_seconds">
        <item context="Singular of seconds. 1 second" quantity="one">second</item>
        <item context="Plural of seconds. 2 second" quantity="other">seconds</item>
    </plurals>
    -->

    <string name="initial_hour" context="Initial of the word hour to show the duration of a video or audio call">h</string>
    <string name="initial_minute" context="Initial of the word minute to show the duration of a video or audio call">m</string>
    <string name="initial_second" context="Initial of the word second to show the duration of a video or audio call">s</string>

    <!--
    <string name="videocall_item" context="Info shown about the last action in a chat is a videocall">Video call</string>
    -->

    <string name="selected_items" context="Title shown when multiselection is enable in chat tabs">%d selected</string>

    <string name="remove_contact_shared_folder" context="Message to confirm if the user wants to delete a contact from a shared folder">The contact %s will be removed from the shared folder.</string>
    <string name="remove_multiple_contacts_shared_folder" context="Message to confirm if the user wants to delete a multiple contacts from a shared folder">%d contacts will be removed from the shared folder.</string>

    <string name="number_correctly_removed_from_shared" context="success message when removing a contact from a shared folder">%d contacts removed correctly from the shared folder</string>
    <string name="number_incorrectly_removed_from_shared" context="success message when removing a contact from a shared folder">&#160;and %d contacts were not successfully removed</string>

    <string name="contacts_list_empty_text_loading" context="Message shown while the contact list from the device is being read and then shown to the user">Loading contacts from the phone...</string>

    <string name="number_correctly_invite_contact_request" context="success message when reinviting multiple contacts">%d invite requests sent successfully.</string>
    <string name="number_no_invite_contact_request" context="error message when reinviting multiple contacts">%1$d invite requests successfully sent but %2$d requests were not sent.</string>

    <string name="chat_me_text_bracket" context="Word next to own user's message in chat screen">%1s (Me)</string>
    <string name="type_message_hint" context="Hint shown in the field to write a message in the chat screen">Type a message</string>

    <string name="general_mute" context="button">Mute</string>
    <string name="general_unmute" context="button">Unmute</string>

    <string name="title_properties_chat_contact_notifications" context="Title of the section to enable notifications in the Contact Properties screen">Notifications</string>
    <string name="title_properties_chat_contact_message_sound" context="Title of the section to choose the sound of incoming messages in the Contact Properties screen">Message sound</string>
    <string name="title_properties_chat_clear_chat" context="Title of the section to clear the chat content in the Contact Properties screen">Clear chat</string>
    <string name="title_properties_chat_share_contact" context="Title of the section to share the contact in the Contact Properties screen">Share contact</string>

    <string name="call_ringtone_title" context="Title of the screen to select the ringtone of the calls">Call ringtone</string>
    <string name="notification_sound_title" context="Title of the screen to select the sound of the notifications">Notification sound</string>

    <string name="confirmation_clear_chat" context="Text of the confirmation dialog to clear the chat history">After cleared, neither %s nor you will be able to see messages of this chat.</string>

    <string name="general_clear" context="Button to clear the chat history">Clear</string>
    <!--
    <string name="login_initializing_chat" context="After login, initializing chat">Initializing chat</string>
    -->

    <string name="clear_history_success" context="Message show when the history of a chat has been successfully deleted">The history of the chat has been cleared</string>
    <string name="clear_history_error" context="Message show when the history of a chat hasn't been successfully deleted">Error. The history of the chat has not been cleared correctly</string>

    <string name="add_participants_menu_item" context="Menu item to add participants to a chat">Add participants</string>
    <string name="remove_participant_menu_item" context="Menu item to remove a participants from a chat">Remove participant</string>

    <string name="mega_info_empty_screen" context="Message about MEGA when there are no message in the chat screen">Protects your chat with end-to-end (user controlled) encryption, providing essential safety assurances:</string>
    <string name="mega_authenticity_empty_screen" context="Message about MEGA when there are no message in the chat screen">The system ensures that the data received is truly from the specified sender, and its content has not been manipulated during transit.</string>
    <string name="mega_confidentiality_empty_screen" context="Message about MEGA when there are no message in the chat screen">Only the author and intended recipients are able to decipher and read the content.</string>

    <string name="title_mega_info_empty_screen" context="Message about MEGA when there are no message in the chat screen">MEGA</string>
    <string name="title_mega_authenticity_empty_screen" context="Message about MEGA when there are no message in the chat screen">Authenticity</string>
    <string name="title_mega_confidentiality_empty_screen" context="Message about MEGA when there are no message in the chat screen">Confidentiality</string>

    <string name="error_not_logged_with_correct_account" context="Error message shown when opening a cancel link with an account that not corresponds to the link">This link is not related to this account. Please, log in with the correct account.</string>
    <string name="cancel_link_expired" context="Message when the user tries to open a cancel link and it has expired">This cancel link has expired, please try again.</string>

    <string name="no_results_found" context="Text shown after searching and no results found">No results were found</string>

    <string name="offline_status" context="Info label about the status of the user">Offline</string>
    <string name="online_status" context="Info label about the status of the user">Online</string>
    <string name="away_status" context="Info label about the status of the user">Away</string>
    <string name="busy_status" context="Info label about the status of the user">Busy</string>
    <string name="invalid_status" context="Info label about the status of the user">No connection</string>

    <string name="text_deleted_message" context="Text shown when a message has been deleted in the chat">This message has been deleted</string>
    <string name="text_deleted_message_by" context="Text shown when a message has been deleted in the chat">[A]This message has been deleted by [/A][B]%1$s[/B]</string>

    <string name="confirmation_delete_several_messages" context="Confirmation before deleting messages">Remove messages?</string>
    <string name="confirmation_delete_one_message" context="Confirmation before deleting one message">Remove message?</string>

    <!--
    <string name="text_cleared_history" context="Text shown when a user cleared the history of a chat"><![CDATA[<font color=\'#060000\'>%1$s</font> <font color=\'#868686\'> cleared the chat history</font>]]></string>
    -->

    <string name="group_chat_label" context="Label for the sliding panel of a group chat">Group chat</string>
    <string name="group_chat_info_label" context="Label for the option of the sliding panel to show the info of a chat group">Group info</string>
    <string name="group_chat_start_conversation_label" context="Label for the option of the sliding panel to start a one to one chat">Start conversation</string>
    <string name="group_chat_edit_profile_label" context="Label for the option of the sliding panel to edit the profile">Edit profile</string>
    <string name="title_properties_chat_leave_chat" context="Title of the section to leave a group content in the Contact Properties screen">Leave chat</string>
    <string name="participants_chat_label" context="Label for participants of a group chat">Participants</string>

    <string name="confirmation_remove_chat_contact" context="confirmation message before removing a contact from a chat.">Remove %s from this chat?</string>

    <string name="observer_permission_label_participants_panel" context="Label to show the participant permission in the options panel of the group info screen">Read-only</string>
    <!--
    <string name="member_permission_label_participants_panel" context="Label to show the participant permission in the options panel of the group info screen">Member</string>
    -->
    <string name="standard_permission_label_participants_panel" context="Label to show the participant permission in the options panel of the group info screen">Standard</string>
    <string name="administrator_permission_label_participants_panel" context="Label to show the participant permission in the options panel of the group info screen">Moderator</string>

    <string name="edited_message_text" context="Text appended to a edited message.">(edited)</string>
    <string name="change_title_option" context="Option in menu to change title of a chat group.">Change title</string>

    <string name="confirmation_leave_group_chat" context="confirmation message before leaving a group chat">If you leave, you will no longer have access to read or send messages.</string>
    <string name="title_confirmation_leave_group_chat" context="title confirmation message before leaving a group chat">Leave group chat?</string>

    <string name="confirmation_clear_group_chat" context="Text of the confirmation dialog to clear a group chat history">All messages and media in this conversation will be cleared.</string>
    <string name="title_confirmation_clear_group_chat" context="Title of the confirmation dialog to clear a group chat history">Clear history?</string>


    <string name="add_participant_error_already_exists" context="Message show when a participant hasn't been successfully invited to a group chat">The participant is already included in this group chat</string>

    <string name="number_correctly_add_participant" context="success message when inviting multiple contacts to a group chat">%d participants were correctly invited</string>
    <string name="number_no_add_participant_request" context="error message when inviting multiple contacts to a group chat">%1$d participants were successfully invited but %2$d participants were not invited.</string>

    <string name="message_permissions_changed" context="chat message when the permissions for a user has been changed">[A]%1$s[/A][B] was changed to [/B][C]%2$s[/C][D] by [/D][E]%3$s[/E]</string>
    <string name="message_add_participant" formatted="false" context="chat message when a participant was added to a group chat">[A]%1$s[/A][B] joined the group chat by invitation from [/B][C]%2$s[/C]</string>
    <string name="message_remove_participant" context="chat message when a participant was removed from a group chat">[A]%1$s[/A][B] was removed from group chat by [/B][C]%2$s[/C]</string>

    <string name="change_title_messages" context="Message shown when a participant change the title of a group chat.">[A]%1$s[/A][B] changed the group chat name to [/B][C]\"%2$s\"[/C]</string>

    <string name="message_participant_left_group_chat" context="chat message when a participant left a group chat">[A]%1$s[/A][B] left the group chat[/B]</string>

    <string name="manual_retry_alert" context="chat message alert when the message have to been manually">Message not sent. Tap for options</string>

    <string name="chat_status_title" context="settings of the chat to choose the status">Status</string>
    <!--
    <string name="settings_chat_summary_online" context="summary of the status online in settings">You can chat, share files and make calls with your contacts.</string>
    -->
    <!--
    <string name="settings_chat_summary_invisible" context="summary of the status invisible in settings">You can interact with your contacts but you will appear offline for them.</string>
    -->
    <!--
    <string name="settings_chat_summary_offline" context="summary of the status invisible in settings">You will appear offline to your contacts and you will not be able to chat with them.</string>
    -->

    <!--
    <string name="changing_status_to_online_success" context="message shown when the status of the user successfully changed to online">You\'re now online</string>
    -->
    <!--
    <string name="changing_status_to_invisible_success" context="message shown when the status of the user successfully changed to invisible">You\'re now away</string>
    -->

    <!--
    <string name="changing_status_to_offline_success" context="message shown when the status of the user successfully changed to offline">You\'re now offline</string>
    -->
    <!--
    <string name="changing_status_to_busy_success" context="message shown when the status of the user successfully changed to offline">You\'re now busy</string>
    -->
    <string name="changing_status_error" context="message shown when the status of the user coudn't be changed">Error. Your status has not been changed</string>
    <string name="leave_chat_error" context="message shown when a user couldn't leave chat">An error occurred when leaving the chat</string>
    <string name="create_chat_error" context="message shown when a chat has not been created">An error occurred when creating the chat</string>

    <string name="settings_chat_vibration" context="settings of the chat to choose the status">Vibration</string>

    <!--
    <string name="list_message_deleted" context="Text show in list of chats when the last message has been deleted">Message deleted</string>
    -->

    <string name="non_format_text_deleted_message_by" context="Text shown when a message has been deleted in the chat">This message has been deleted by %1$s</string>
    <string name="history_cleared_message" context="Text shown when the chat history was cleared by me">Chat history was cleared</string>
    <string name="non_format_history_cleared_by" context="Text shown when the chat history was cleared by someone">Chat history cleared by %1$s</string>

    <!--
    <string name="non_format_text_cleared_history" context="Text shown when a user cleared the history of a chat">%1$s cleared the chat history</string>
    -->
    <string name="non_format_message_permissions_changed" context="chat message when the permissions for a user has been changed">%1$s was changed to %2$s by %3$s</string>
    <string name="non_format_message_add_participant" formatted="false" context="chat message when a participant was added to a group chat">%1$s was added to this group chat by invitation from %2$s</string>
    <string name="non_format_message_remove_participant" context="chat message when a participant was removed from a group chat">%1$s was removed from group chat by %2$s</string>

    <string name="non_format_change_title_messages" context="Message shown when a participant change the title of a group chat.">%1$s changed the group chat name to \"%2$s\"</string>

    <string name="non_format_message_participant_left_group_chat" context="chat message when a participant left a group chat">%1$s left the group chat</string>

    <string name="messages_copied_clipboard" context="success alert when the user copy some messages to the clipboard">Copied to the clipboard</string>

    <string name="chat_error_open_title" context="Title of the error dialog when opening a chat">Chat Error!</string>
    <string name="chat_error_open_message" context="Message of the error dialog when opening a chat">The chat could not be opened correctly</string>

    <string name="menu_choose_contact" context="Menu option to add a contact to your contact list.">Choose contact</string>

    <plurals name="general_selection_num_contacts">
        <item context="referring to a contact in the contact list of the user" quantity="one">%1$d contact</item>
        <item context="Title of the contact list" quantity="other">%1$d contacts</item>
    </plurals>

    <string name="error_sharing_folder" context="Message shown when the folder sharing process fails">Error sharing the folder. Please, try again.</string>

    <plurals name="confirmation_remove_contact" context="confirmation message before removing a contact">
        <item context="Singular" quantity="one">All data associated with the selected contact will be permanently lost.</item>
        <item context="Plural" quantity="other">All data associated with the selected contacts will be permanently lost.</item>
    </plurals>

    <plurals name="title_confirmation_remove_contact" context="title of confirmation alert before removing a contact">
        <item context="Singular" quantity="one">Remove contact?</item>
        <item context="Plural" quantity="other">Remove contacts?</item>
    </plurals>

    <!--
    <string name="chat_connection_error" context="error shown when the connection to the chat fails">Chat connection error</string>
    -->

    <string name="message_option_retry" context="option shown when a message could not be sent">Retry</string>

    <string name="title_message_not_sent_options" context="title of the menu for a non sent message">Message not sent</string>

    <string name="no_conversation_history" context="message shown when a chat has no messages">No conversation history</string>

    <plurals name="user_typing" context="title of confirmation alert before removing a contact">
        <item context="Singular" quantity="one">%1$s [A]is typing...[/A]</item>
        <item context="Plural" quantity="other">%1$s [A]are typing...[/A]</item>
    </plurals>

    <string name="more_users_typing" context="text that appear when there are more than 2 people writing at that time in a chat. For example User1, user2 and more are typing...">%1$s [A]and more are typing...[/A]</string>

    <string name="tab_my_account_general" context="Title of the general tab in My Account Section">General</string>
    <string name="tab_my_account_storage" context="Title of the storage tab in My Account Section">Storage</string>

    <string name="account_plan" context="Title of the section about the plan in the storage tab in My Account Section">Plan</string>
    <string name="storage_space" context="Title of the section about the storage space in the storage tab in My Account Section">Storage space</string>
    <string name="transfer_quota" context="Title of the section about the transfer quota in the storage tab in My Account Section">Transfer quota</string>

    <string name="available_space" context="Label in section the storage tab in My Account Section">Available</string>
    <string name="not_available" context="Label in section the storage tab in My Account Section when no info info is received">not available</string>

    <string name="no_bylling_cycle" context="Label in section the storage tab when the account is Free">No billing cycle</string>

    <string name="my_account_of_string" context="String to show the transfer quota and the used space in My Account section">%1$s [A]of %2$s[/A]</string>

    <string name="confirmation_delete_from_save_for_offline" context="confirmation message before removing a something for the Save for offline section">Remove from Save for offline?</string>

    <string name="recent_chat_empty_no_connection_text" context="Text of chat section when the app has no connection">Chat is disabled and it cannot be enabled without a connection.</string>

    <string name="set_status_option_label" context="Label for the option of action menu to change the chat status">Set status</string>

    <string name="general_dismiss" context="Answer for confirmation dialog.">Dismiss</string>

    <string name="context_invitacion_reply_accepted" context="Accepted request invitacion alert">Invitation accepted</string>
    <string name="context_invitacion_reply_declined" context="Declined request invitacion alert">Invitation declined</string>
    <string name="context_invitacion_reply_ignored" context="Ignored request invitacion alert">Invitation ignored</string>

    <string name="error_message_unrecognizable" context="Content of a normal message that cannot be recognized">Message unrecognizable</string>

    <string name="settings_autoaway_title" context="Title of the settings section to configure the autoaway of chat presence">Auto-away</string>
    <string name="settings_autoaway_subtitle" context="Subtitle of the settings section to configure the autoaway of chat presence">Show me away after an inactivity of</string>
    <string name="settings_autoaway_value" context="Value in the settings section of the autoaway chat presence">%1d minutes</string>

    <string name="settings_persistence_title" context="Title of the settings section to configure the status persistence of chat presence">Status persistence</string>
    <string name="settings_persistence_subtitle" context="Subtitle of the settings section to configure the status persistence of chat presence">Maintain my chosen status appearance even when I have no connected devices</string>

    <string name="title_dialog_set_autoaway_value" context="Title of the dialog to set the value of the auto away preference">Set time limit</string>
    <string name="button_set" context="Button to set a value">Set</string>
    <string name="hint_minutes" context="Button to set a value">minutes</string>

    <!--
    <string name="autoaway_disabled" context="Word to indicated the autoaway is disabled">Disabled</string>
    -->

    <string-array name="settings_status_entries" context="the options of what to upload in an array. Needed for the settings">
        <item context="the options of what to upload.">Online</item>
        <item context="the options of what to upload.">Away</item>
        <item context="the options of what to upload.">Busy</item>
        <item context="the options of what to upload.">Offline</item>
    </string-array>

    <string name="offline_empty_folder" context="Text that indicates that a the offline section is currently empty">No files Saved for Offline</string>

    <string name="general_enable" context="Positive confirmation to enable logs">Enable</string>
    <string name="enable_log_text_dialog" context="Dialog to confirm the action of enabling logs">Logs can contain information related to your account</string>

    <string name="confirmation_to_reconnect" context="Dialog to confirm the reconnect action">Network connection recovered. Connect to MEGA?</string>
    <string name="loading_status" context="Message shown meanwhile the app is waiting for a the chat status">Loading status&#8230;</string>

    <string name="error_editing_message" context="Error when a message cannot be edited">This message cannot be edited</string>

    <plurals name="text_number_transfers" context="Label to show the number of transfers in progress">
        <item context="Singular" quantity="one">%1$d of %2$d file</item>
        <item context="Plural" quantity="other">%1$d of %2$d files</item>
    </plurals>

    <string name="option_to_transfer_manager" context="Label of the modal bottom sheet to Transfer Manager section" formatted="false">View</string>
    <string name="option_to_pause_transfers" context="Label of the modal bottom sheet to pause all transfers">Pause all transfers</string>
    <string name="option_to_resume_transfers" context="Label of the modal bottom sheet to resume all transfers">Resume all transfers</string>
    <string name="option_to_clear_transfers" context="Label of the modal bottom sheet to clear completed transfers">Clear completed</string>
    <string name="menu_pause_individual_transfer" context="Dialog to confirm the action of pausing one transfer">Pause transfer?</string>
    <string name="menu_resume_individual_transfer" context="Dialog to confirm the action of restarting one transfer">Resume transfer?</string>
    <string name="button_resume_individual_transfer" context="Button to confirm the action of restarting one transfer">Resume</string>

    <string name="confirmation_to_clear_completed_transfers" context="Dialog to confirm before removing completed transfers">Clear completed transfers?</string>

    <string name="title_tab_in_progress_transfers" context="Title of the tab section for transfers in progress">In progress</string>
    <string name="title_tab_completed_transfers" context="Title of the tab section for completed transfers">Completed</string>

    <string name="transfer_paused" context="Possible state of a transfer">Paused</string>
    <string name="transfer_queued" context="Possible state of a transfer">Queued</string>
    <!--
    <string name="transfer_canceled" context="Possible state of a transfer">Canceled</string>
    -->
    <string name="transfer_unknown" context="Possible state of a transfer">Unknown</string>

    <string name="paused_transfers_title" context="Title of the panel where the progress of the transfers is shown">Paused transfers</string>

    <string name="completed_transfers_empty" context="message shown in the screen when there are not any active transfer">No completed transfers</string>

    <!--
    <string name="message_transfers_completed" context="Message shown when the pending transfers are completed">Transfers finished</string>
    -->

    <plurals name="upload_service_notification" context="Text of the notification shown when the upload service is running">
        <item context="Singular" quantity="one">Uploading %1$d of %2$d file</item>
        <item context="Plural" quantity="other">Uploading %1$d of %2$d files</item>
    </plurals>

    <plurals name="upload_service_final_notification" context="Text of the notification shown when the upload service has finished">
        <item context="Singular" quantity="one">Uploaded %1$d file</item>
        <item context="Plural" quantity="other">Uploaded %1$d files</item>
    </plurals>

    <string name="general_total_size" context="label for the total file size of multiple files and/or folders (no need to put the colon punctuation in the translation)" formatted="false">Total size: %1$s</string>

    <plurals name="upload_service_failed" context="Text of the notification shown when the upload service has finished with any transfer error">
        <item context="Singular" quantity="one">%1$d file not uploaded</item>
        <item context="Plural" quantity="other">%1$d files not uploaded</item>
    </plurals>

    <plurals name="copied_service_upload" context="Text of the notification shown when the upload service has finished with any copied file instead uploaded">
        <item context="Singular" quantity="one">%1$d file copied</item>
        <item context="Plural" quantity="other">%1$d files copied</item>
    </plurals>

    <plurals name="already_downloaded_service" context="Text of the notification shown when the download service do not download because the file is already on the device">
        <item context="Singular" quantity="one">%1$d file previously downloaded</item>
        <item context="Plural" quantity="other">%1$d files previously downloaded</item>
    </plurals>

    <plurals name="download_service_final_notification" context="Text of the notification shown when the download service has finished">
        <item context="Singular" quantity="one">Downloaded %1$d file</item>
        <item context="Plural" quantity="other">Downloaded %1$d files</item>
    </plurals>

    <plurals name="download_service_final_notification_with_details" context="Text of the notification shown when the download service has finished with any error">
        <item context="Singular" quantity="one">Downloaded %1$d of %2$d file</item>
        <item context="Plural" quantity="other">Downloaded %1$d of %2$d files</item>
    </plurals>

    <plurals name="download_service_failed" context="Text of the notification shown when the download service has finished with any transfer error">
        <item context="Singular" quantity="one">%1$d file not downloaded</item>
        <item context="Plural" quantity="other">%1$d files not downloaded</item>
    </plurals>

    <plurals name="download_service_notification" context="Text of the notification shown when the download service is running">
        <item context="Singular" quantity="one">Downloading %1$d of %2$d file</item>
        <item context="Plural" quantity="other">Downloading %1$d of %2$d files</item>
    </plurals>

    <string name="title_depleted_transfer_overquota" context="Title of the alert when the transfer quota is depleted">Depleted transfer quota</string>
    <string name="text_depleted_transfer_overquota" context="Text of the alert when the transfer quota is depleted">Your queued transfer exceeds the current transfer quota available for your IP address and may therefore be interrupted.</string>
    <string name="plans_depleted_transfer_overquota" context="Button to show plans in the alert when the transfer quota is depleted">See our plans</string>
    <string name="continue_without_account_transfer_overquota" context="Button option of the alert when the transfer quota is depleted">Continue without account</string>

    <plurals name="new_general_num_files" context="this is used for example when downloading 1 file or 2 files">
        <item context="Singular of file. 1 file" quantity="one">%1$d file</item>
        <item context="Plural of file. 2 files" quantity="other">%1$d files</item>
    </plurals>

    <string name="general_view" context="Menu option">View files</string>
    <string name="add_to_cloud" context="Menu option">Add to Cloud drive</string>
    <string name="save_for_offline" context="Menu option">Save for offline</string>

    <string name="general_view_contacts" context="Menu option">View contacts</string>

    <string name="import_success_message" context="Menu option">Succesfully added to Cloud drive</string>
    <string name="import_success_error" context="Menu option">Error. Not added to Cloud drive</string>

    <string name="chat_connecting" context="Label in login screen to inform about the chat initialization proccess">Connecting&#8230;</string>

    <string name="context_contact_already_invited" context="message when trying to invite a contact with a pending request">%s was already invited. Consult your pending requests.</string>

    <string name="confirm_email_misspelled" context="Hint text explaining that you can change the email and resend the create account link to the new email address">If you have misspelled your email address, correct it and click \'Resend\'</string>
    <string name="confirm_email_misspelled_resend" context="Button to resend the create account email to a new email address in case the previous email address was misspelled">Resend</string>
    <string name="confirm_email_misspelled_email_sent" context="Text shown after the confirmation email has been sent to the new email address">Email sent</string>

    <string name="copyright_alert_title" context="text_copyright_alert_title">Copyright warning to all users</string>
    <string name="copyright_alert_first_paragraph" context="text_copyright_alert_first_paragraph">MEGA respects the copyrights of others and requires that users of the MEGA cloud service comply with the laws of copyright. </string>
    <string name="copyright_alert_second_paragraph" context="text_copyright_alert_second_paragraph">You are strictly prohibited from using the MEGA cloud service to infringe copyrights. You may not upload, download, store, share, display, stream, distribute, email, link to, transmit or otherwise make available any files, data or content that infringes any copyright or other proprietary rights of any person or entity.</string>
    <string name="copyright_alert_agree_button" context="text of the Agree button">Agree</string>
    <string name="copyright_alert_disagree_button" context="text of the Disagree button">Disagree</string>

    <string name="download_show_info" context="Hint how to cancel the download">Show info</string>

    <string name="context_link_removal_error" context="error message">Link removal failed. Try again later.</string>
    <string name="context_link_action_error" context="error message">Link action failed. Try again later.</string>

    <string name="title_write_user_email" context="title of the dialog shown when sending or sharing a folder">Write the user\'s e-mail</string>

    <string name="activity_title_files_attached" context="title of the screen to see the details of several node attachments">Files attached</string>
    <string name="activity_title_contacts_attached" context="title of the screen to see the details of several contact attachments">Contacts attached</string>

    <string name="alert_user_is_not_contact">The user is not a contact</string>

    <string name="camera_uploads_cellular_connection">Use cellular connection</string>
    <string name="camera_uploads_upload_videos">Upload videos</string>

    <string name="success_changing_user_avatar" context="Message when an user avatar has been changed successfully">Profile picture updated</string>
    <string name="error_changing_user_avatar" context="Message when an error ocurred when changing an user avatar">Error when changing the profile picture</string>
    <string name="success_deleting_user_avatar" context="Message when an user avatar has been deleted successfully">Profile picture deleted</string>
    <string name="error_deleting_user_avatar" context="Message when an error ocurred when deleting an user avatar">Error when deleting the profile picture</string>

    <string name="error_changing_user_attributes" context="Message when an error ocurred when changing an user attribute">An error occurred when changing the name</string>
    <string name="success_changing_user_attributes" context="Message when an user attribute has been changed successfully">Your name has been correctly updated</string>

    <string name="add_participant_success" context="Message show when a participant has been successfully invited to a group chat">Participant added</string>
    <string name="add_participant_error" context="Message show when a participant hasn't been successfully invited to a group chat">Error. Participant not added</string>

    <string name="remove_participant_success" context="Message show when a participant has been successfully removed from a group chat">Participant removed</string>
    <string name="remove_participant_error" context="Message show when a participant hasn't been successfully removed from a group chat">Error. Participant not removed</string>

    <string name="no_files_selected_warning">No files selected</string>

    <string name="attachment_upload_panel_from_cloud">From Cloud drive</string>
    <string name="attachment_upload_panel_contact">Contact</string>
    <string name="attachment_upload_panel_photo">From device</string>

    <string name="delete_account" context="Button and title of dialog shown when the user wants to delete permanently his account">Cancel account</string>
    <string name="delete_account_text" context="Text shown in the alert dialog to confirm the cancellation of an account">If you cancel your account you will not be able to access your account data, your MEGA contacts or conversations.\nYou will not be able to undo this action.</string>
    <string name="delete_button" context="Button in My Account section to confirm the account deletion">Delete</string>

    <string name="file_properties_info_info_file">Info</string>
    <string name="file_properties_info_size" context="Refers to the size of a file.">Total size</string>
    <string name="file_properties_info_content" context="header of a status field for what content a user has shared to you">Contains</string>
    <string name="file_properties_info_added" context="when was the file added in MEGA">Created</string>
    <string name="file_properties_shared_folder_public_link_name">Link</string>

    <string name="file_properties_shared_folder_full_access" context="Refers to access rights for a file folder.">Full access</string>
    <string name="file_properties_shared_folder_read_only" context="Refers to access rights for a file folder.">Read-only</string>
    <string name="file_properties_shared_folder_read_write" context="Refers to access rights for a file folder. (with the &amp; needed. Don\'t use the symbol itself. Use &amp;)">Read &amp; write</string>

    <string name="attachment_uploading_state_uploading">Uploading...</string>
    <string name="attachment_uploading_state_error">Error. Not sent.</string>

    <string name="already_downloaded_multiple" context="When a multiple download is started, some of the files could have already been downloaded before. This message shows the number of files that has already been downloaded and the number of files pending">%d files already downloaded.</string>
    <string name="pending_multiple" context="When a multiple download is started, some of the files could have already been downloaded before. This message shows the number of files that has already been downloaded and the number of files pending">%d files pending.</string>

    <string name="contact_is_me">No options available, you have selected yourself</string>

    <string name="confirmation_delete_one_attachment" context="Confirmation before deleting one attachment">Remove attachment?</string>

    <string name="general_view_with_revoke" formatted="false" context="Menu option">View files (%1$d deleted)</string>

    <string name="success_attaching_node_from_cloud" context="Success message when the attachment has been sent to a chat">File sent to %1$s</string>
    <string name="success_attaching_node_from_cloud_chats" context="Success message when the attachment has been sent to a many chats">File sent to %1$d chats</string>
    <string name="error_attaching_node_from_cloud" context="Error message when the attachment cannot be sent">Error. The file has not been sent</string>
    <string name="error_attaching_node_from_cloud_chats" context="Error message when the attachment cannot be sent to any of the selected chats">Error. The file has not been sent to any of the selected chats</string>
    <string name="error_revoking_node" context="Error message when the attachment cannot be revoked">Error. The attachment has not been removed</string>

    <string name="settings_set_up_automatic_uploads" context="settings option">Set up automatic uploads</string>

    <string name="settings_chat_silent_sound_not" context="settings option for chat notification">Silent</string>

    <string name="messages_chat_notification" context="messages string in chat notification">messages</string>
    <string name="incoming_folder_notification" context="part of the string in incoming shared folder notification">from</string>
    <string name="title_incoming_folder_notification" context="title of incoming shared folder notification">New shared folder</string>
    <string name="title_contact_request_notification" context="title of contact request notification">New contact request</string>

    <string name="title_properties_chat_clear" context="Title of the section to clear the chat content in the Contact Properties screen">Clear chat history</string>
    <string name="title_properties_remove_contact" context="Title of the section to remove contact in the Contact Properties screen">Remove contact</string>

    <string name="title_properties_chat_notifications_contact" context="Title of the section to enable notifications in the Contact Properties screen">Chat notifications</string>
    <string name="history_cleared_by" context="Text shown when the chat history was cleared by someone">[A]%1$s[/A][B] cleared the chat history[/B]</string>

    <string name="number_messages_chat_notification" formatted="false" context="messages string in chat notification">%1$d unread chats</string>

    <string name="context_permissions_changing_folder" context="Item menu option upon clicking on one or multiple files.">Changing permissions</string>
    <string name="context_removing_contact_folder" context="Item menu option upon clicking on one or multiple files.">Removing contact from shared folder</string>

    <string name="confirmation_move_to_rubbish" context="confirmation message before removing a file">Move to rubbish bin?</string>
    <string name="confirmation_move_to_rubbish_plural" context="confirmation message before removing a file">Move to rubbish bin?</string>
    <string name="confirmation_delete_from_mega" context="confirmation message before removing a file">Delete from MEGA?</string>
    <string name="confirmation_leave_share_folder" context="confirmation message before leaving an incoming shared folder">If you leave the folder, you will not be able to see it again</string>
    <string name="attachment_uploading_state" context="label to indicate the state of an upload in chat">Uploading...</string>

    <string name="title_properties_contact_notifications_for_chat" context="Title of the section to enable notifications in the Contact Properties screen">Chat notifications</string>

    <string name="achievements_title" context="title of the section for achievements">Achievements</string>
    <string name="achievements_subtitle" context="subtitle of the section for achievements">Invite friends and get rewards</string>

    <string name="button_invite_friends" context="button to invite friends for getting achievements">Invite friends</string>

    <string name="figures_achievements_text_referrals" context="title of the introduction for the achievements screen">Get %1$s of storage and %2$s of transfers for each referral</string>

    <string name="figures_achievements_text" context="sentence to detail the figures of storage and transfer quota related to each achievement">Get %1$s of storage and %2$s of transfers</string>

    <string name="unlocked_rewards_title" context="title of the section for unlocked rewards">Unlocked rewards</string>

    <string name="unlocked_storage_title" context="title of the section for unlocked storage quota">Storage Quota</string>

    <string name="title_referral_bonuses" context="title of the section for referral bonuses in achivements section (maximum 24 chars)">Referral Bonuses</string>
    <string name="title_install_app" context="title of the section for install a mobile app in achivements section (maximum 24 chars)">Install a mobile app</string>
    <string name="title_regitration" context="title of the section for install megasync in achivements section (maximum 24 chars)">Registration bonus</string>
    <string name="title_install_desktop" context="title of the section for install a mobile app bonuses in achivements section (maximum 24 chars)">Install MEGA desktop app</string>
    <string name="title_base_quota" context="title of the section for base quota in achivements section">Account Base Quota</string>
    <string name="camera_uploads_empty" context="Text that indicates that no pictures have been uploaded to the Camera Uploads section">No media on Camera Uploads</string>
    <string name="general_num_days_left" context="indicates the number of days left related to a achievement">%1$d d left</string>
    <string name="expired_achievement" context="state to indicate the achievement has expired">Expired</string>

    <string name="setting_title_use_https_only" context="title of the advanced setting to choose the use of https">Don\'t use HTTP</string>
    <string name="setting_subtitle_use_https_only" context="subtitle of the advanced setting to choose the use of https">Enable this option only if your transfers don\'t start. In normal circumstances HTTP is satisfactory as all transfers are already encrypted.</string>

    <string name="title_achievement_invite_friends" context="title of screen to invite friends and get an achievement">How it works</string>
    <string name="first_paragraph_achievement_invite_friends" context="first paragraph of screen to invite friends and get an achievement">Invite your friends to create a free MEGA account and install our mobile app. For every successful signup and app install you receive bonus storage and transfer quota.</string>
    <string name="second_paragraph_achievement_invite_friends" context="second paragraph of screen to invite friends and get an achievement">You will not receive credit for inviting someone who has used MEGA previously and you will not be notified about such a rejection. Invited contacts must install the MEGA mobile app or MEGA desktop app on their devices.</string>

    <string name="card_title_invite_friends" context="explanation of screen to invite friends and get an achievement">Select contacts from your phone contact list or enter multiple email addresses.</string>

    <string name="title_confirmation_invite_friends" context="title of the dialog to confirm the contact request">Invite friends to MEGA</string>
    <string name="subtitle_confirmation_invite_friends" context="subtitle of the dialog to confirm the contact request">Thanks! Invitation was sent by email</string>
    <string name="paragraph_confirmation_invite_friends" context="paragraph of the dialog to confirm the contact request">Encourage your friends to register and install a MEGA app. As long as your friend uses the same email address as you\'ve entered, you will receive your transfer quota reward.</string>

    <string name="invalid_email_to_invite" context="Error shown when the user writes a email with an incorrect format">Email is malformed</string>

    <string name="paragraph_info_achievement_install_desktop" context="info paragraph about the achievement install megasync">When you install MEGAsync you get %1$s of complimentary storage space plus %2$s of transfer quota, both valid for 180 days. MEGA desktop app is available for Windows, macOS and most Linux distros.</string>
    <string name="paragraph_info_achievement_install_mobile_app" context="info paragraph about the achievement install mobile app">When you install our mobile app you get %1$s of complimentary storage space plus %2$s of transfer quota, both valid for 180 days. We provide mobiles apps for iOS, Android and Windows Phone.</string>

    <string name="result_paragraph_info_achievement_install_desktop" context="info paragraph about the completed achievement install megasync">You have received %1$s storage space and %2$s transfer quota for installing our MEGA desktop app.</string>
    <string name="result_paragraph_info_achievement_install_mobile_app" context="info paragraph about the completed achievement install mobile app">You have received %1$s storage space and %2$s transfer quota for installing our mobile app.</string>
    <string name="result_paragraph_info_achievement_registration" context="info paragraph about the completed achievement registration">You have received %1$s storage space as your free registration bonus.</string>

    <string name="expiration_date_for_achievements" context="info paragraph about the completed achievement registration">Bonus expires in %1$d days</string>

    <plurals name="context_share_folders">
        <item context="menu item" quantity="one">Share folder</item>
        <item context="menu items" quantity="other">Share folders</item>
    </plurals>

    <string name="no_folders_shared" context="Info of a contact if there is no folders shared with him">No folders shared</string>

    <string name="settings_help" context="Settings category title for Help">Help</string>
    <string name="settings_help_preference" context="Settings preference title for send feedback">Send Feedback</string>
    <string name="setting_feedback_subject" context="mail subject">Android feedback</string>
    <string name="setting_feedback_body" context="mail body">Please, write your feedback here:</string>
    <string name="settings_feedback_body_device_model" context="mail body">Device model</string>
    <string name="settings_feedback_body_android_version" context="mail body">Android version</string>

    <string name="dialog_title_new_file" context="Title of the dialog to create a new file by inserting the name">New file</string>
    <string name="context_new_file_name" context="Input field description in the create file dialog.">File Name</string>

    <string name="new_file_subject_when_uploading" context="Title of the field subject when a new file is created to upload">SUBJECT</string>
    <string name="new_file_content_when_uploading" context="Title of the field content when a new file is created to upload">CONTENT</string>
    <string name="new_file_email_when_uploading" context="Title of the field email when a new contact is created to upload">EMAIL</string>

    <!--<string name="context_empty_inbox" context="Title of the empty text when a fragment is empty">No files on your</string>-->
    <!--<string name="context_empty_camera_uploads" context="Title of the empty text when a fragment is empty">No media on</string>-->

    <string name="forward_menu_item" context="Item of a menu to forward a message chat to another chatroom">Forward</string>

    <string name="general_attach" context="name of the button to attach file from MEGA to another app">Attach</string>

    <string name="type_contact" context="when add or share a file with a new contact, it can type by name or mail">Contact\'s name or email</string>

    <string name="max_add_contact" context="when add or share a file with a new contact, message displayed to warn that the maximum number has been reached">No more contacts can be added at this time</string>

    <string name="old_and_new_passwords_equals" context="when changing the password , the old password and new password are equals">The new password cannot be the same as the old password</string>

    <string name="action_search_by_date" context="Menu item">Search by date</string>
    <string name="general_apply" context="title of a button to apply search by date">Apply</string>ç
    <string name="general_search_month" context="title of a button to apply search by month">Last month</string>
    <string name="general_search_year" context="title of a button to apply search by year">Last year</string>

    <string name="label_set_day" context="title of a Search by date tag">Set day</string>
    <string name="snackbar_search_by_date" context="the user can't choose this date">Date required is not valid</string>

    <string name="invalid_characters" context="Error when the user writes a character not allowed">Characters not allowed</string>

    <string name="audio_play" context="Label shown when audio file is playing">Audio File</string>

    <string name="corrupt_pdf_dialog_text" context="when open PDF Viewer, the pdf that it try to open is damaged or does not exist">Error. The pdf file is corrupted or does not exist.</string>

    <string name="user_account_feedback" context="Label to include info of the user email in the feedback form">User account</string>

    <string name="save_to_mega" context="Label shown in MEGA pdf-viewer when it open a PDF save in smartphone storage">Save to my \nCloud Drive</string>

    <string name="chat_already_exists" context="Error message when creating a chat one to one with a contact that already has a chat">The chat already exists</string>

    <string name="not_download" context="before sharing a file, has to be downloaded">The file has not been downloaded yet</string>

    <string name="not_permited_add_email_to_invite" context="Error shown when a user is starting a chat or adding new participants in a group chat and writes a contact mail that has not added">Only MEGA contacts can be added</string>

    <string name="invalid_connection_state" context="Info label about the connectivity state of an individual chat">Chat disconnected</string>

    <string name="call_error" context="Message show when a call cannot be established">Error. The call cannot be established</string>

    <string name="title_evaluate_the_app_panel" context="Title of dialog to evaluate the app">Are you happy with this app?</string>
    <string name="rate_the_app_panel" context="Label to show rate the app">Yes, rate the app</string>
    <string name="send_feedback_panel" context="Label to show send feedback">No, send feedback</string>

    <string name="link_advanced_options" context="title of the section advanced options on the get link screen">Advanced options</string>

    <string name="no_contacts_permissions" context="Title of the section to invite contacts if the user has denied the contacts permmissions">No contact permissions granted</string>

    <string name="footnote_achievements" context="Footnote to clarify the storage space is subject to the achievement program">* Subject to your participation in our achievement program</string>

    <string name="choose_qr_option_panel" context="Option of the sliding panel to go to QR code section">My QR code</string>
    <string name="section_qr_code" context="Title of the screen that shows the options to the QR code">QR Code</string>
    <string name="action_reset_qr" context="Option in menu of section  My QR code to reset the QR code">Reset QR code</string>
    <string name="action_delete_qr" context="Option in menu of section  My QR code to delete the QR code">Delete QR code</string>
    <string name="save_cloud_drive" context="Option shown in QR code bottom sheet dialog to save QR code in Cloud Drive">To Cloud Drive</string>
    <string name="save_file_system" context="Option shown in QR code bottom sheet dialog to save QR code in File System">To File System</string>
    <string name="section_my_code" context="Title of QR code section">MY CODE</string>
    <string name="section_scan_code" context="Title of QR code scan section">SCAN CODE</string>
    <string name="settings_qrcode_autoaccept" context="Title of QR code settings that permits or not contacts that scan my QR code will be automatically added to my contact list">Auto-Accept</string>
    <string name="setting_subtitle_qrcode_autoccept" context="Subtitle of QR code settings auto-accept">Contacts that scan your QR code will be automatically added to your contact list</string>
    <string name="setting_subtitle_qrcode_reset" context="Subtitle of QR code settings that reset the code">Previous QR code will no longer be valid</string>
    <string name="qrcode_link_copied" context="Text shown when it has been copied the QR code link">Link copied to the clipboard</string>
    <string name="qrcode_reset_successfully" context="Text shown when it has been reseted the QR code successfully">QR code successfully reset</string>
    <string name="qrcode_delete_successfully" context="Text shown when it has been deleted the QR code successfully">QR code successfully delete</string>
    <string name="qrcode_reset_not_successfully" context="Text shown when it has not been reseted the QR code successfully">QR code not reset due to any error. Please, try again.</string>
    <string name="qrcode_delete_not_successfully" context="Text shown when it has not been delete the QR code successfully">QR code not delete due to any error. Please, try again.</string>
    <string name="invite_sent" context="Title of dialog shown when a contact request has been sent with QR code">Invite sent</string>
    <string name="invite_sent_text" context="Text of dialog shown when a contact request has been sent with QR code">The user %s has been invited and will appear in your contact list once accepted.</string>
    <string name="error_share_qr" context="Text shown when it tries to share the QR and occurs an error to process the action">An error ocur trying to share the QR file. Maybe the file does not exists. Try ir later.</string>
    <string name="error_upload_qr" context="Text shown when it tries to upload to Cloud Drive the QR and occurs an error to process the action">An error occur trying to upload the QR file. Maybe the file does not exists. Try ir later.</string>
    <string name="error_download_qr" context="Text shown when it tries to download to File System the QR and occurs an error to process the action">An error occur trying to download the QR file. Maybe the file does not exists. Try ir later.</string>
    <string name="success_download_qr" context="Text shown when it tries to download to File System the QR and the action has success">The QR Code has been downloaded successfully to %s</string>
    <string name="invite_not_sent" context="Title of dialog shown when a contact request has not been sent with QR code">Invite not sent</string>
    <string name="invite_not_sent_text" context="Text of dialog shown when a contact request has not been sent with QR code">The QR code is invalid. Try to scann another valid code.</string>
    <string name="invite_not_sent_text_already_contact" context="Text of dialog shown when a contact request has not been sent with QR code because of is already a contact">The invitation has not been sent. %s is already in your contacts list.</string>
    <string name="invite_not_sent_text_error" context="Text of dialog shown when a contact request has not been sent with QR code because of some error">The invitation has not been sent. Some error occurred processing it.</string>
    <string name="generatin_qr" context="Text of alert dialog informing that the qr is generating">Generating QR...</string>
    <string name="menu_item_scan_code" context="Title of QR code scan menu item">Scan QR code</string>
    <string name="invite_not_sent_link_text" context="Text of dialog shown when a contact request has not been sent with contact link">The contact link is invalid. Try with another valid link.</string>
    <string name="button_copy_link" context="get the contact link and copy it">Copy link</string>
    <string name="button_create_qr" context="Create QR code">Create QR code</string>
    <string name="qrcode_create_successfully" context="Text shown when it has been created the QR code successfully">QR code successfully create</string>
    <string name="qrcode_scan_help" context="Text shown in QR code scan fragment to help and guide the user in the action">Line up the QR code to scan it with your device\'s camera</string>
    <string name="contact_view" context="positive button on dialog to view a contact">View</string>


    <string name="external_play" context="Item menu option to reproduce audio or video in external reproductors">Open with</string>

    <string name="context_share" context="to share a file using Facebook, Whatsapp, etc">Share using</string>

    <string name="error_enable_chat_before_login" context="Message shown if the user choose enable button and he is not logged in">Please, log in before enabling the chat</string>

    <string name="label_set_period" context="title of a tag to search for a specific period within the search by date option in Camera upload">Set period</string>

    <string name="context_empty_chat_recent" context="Text of the empty screen when there are not chat conversations">[B]Invite friends to [/B][A]Chat[/A][B] and enjoy our encrypted platform with privacy and security.[/B]</string>
    <string name="recent_chat_empty_enable_chat" context="Message shown when the user has no recent chats">[C]Enable [/C][B]Chat[/B][A][C] and enjoy our encrypted platform with privacy and security.[/C]</string>

    <string name="context_empty_camera_uploads" context="Text of the empty screen when there are not elements in Camera Uploads">[B]No media on [/B][A]Camera Uploads[/A][B].[/B]</string>
    <string name="context_empty_rubbish_bin" context="Text of the empty screen when there are not elements in the Rubbish Bin">[B]Empty [/B][A]Rubbish Bin[/A][B].[/B]</string>

    <string name="context_empty_inbox" context="Text of the empty screen when there are not elements in Cloud Drive or Inbox">[B]No files on your [/B][A]%1$s[/A][B].[/B]</string>
    <string name="context_empty_offline" context="Text of the empty screen when there are not elements in Saved for Offline">[B]No files [/B][A]%1$s[/A][B].[/B]</string>
    <string name="context_empty_contacts" context="Text of the empty screen when there are not contacts">[B]No [/B][A]%1$s[/A][B].[/B]</string>

    <string name="recent_chat_empty" context="Message shown when the user has no archived chats">[A]No[/A] [B]Conversations[/B]</string>
    <string name="recent_chat_loading_conversations" context="Message shown when the chat is section is loading the conversations">[A]Loading[/A] [B]Conversations...[/B]</string>

    <string name="context_empty_incoming" context="Text of the empty screen when there are not elements in Incoming">Incoming Shared folders</string>
    <string name="context_empty_outgoing" context="Text of the empty screen when there are not elements in Outgoing">Outgoing Shared folders</string>

    <string name="tab_sent_requests" context="Title of the sent requests tab. Capital letters">Sent requests</string>
    <string name="tab_received_requests" context="Title of the received requests tab. Capital letters">Received requests</string>
    <string name="overquota_alert_title" context="Title dialog overquota error">Storage quota exceeded</string>

    <string name="invalid_link" context="error message shown when an account confirmation link or reset password link is invalid for unknown reasons">Invalid link, please ask for a new valid link</string>

    <string name="processing_link" context="Message shown when a link is being processing">Processing link...</string>

    <string name="passwd_weak" context="Message shown when it is creating an acount and it is been introduced a very weak or weak password">Your password is easily guessed. Try making your password longer. Combine uppercase &amp; lowercase letters. Add special characters. Do not use names or dictionary words.</string>
    <string name="passwd_medium" context="Message shown when it is creating an acount and it is been introduced a medium password">Your password is good enough to proceed, but it is recommended to strengthen your password further.</string>
    <string name="passwd_good" context="Message shown when it is creating an acount and it is been introduced a good password">This password will withstand most typical brute-force attacks. Please ensure that you will remember it.</string>
    <string name="passwd_strong" context="Message shown when it is creating an acount and it is been introduced a strong password">This password will withstand most sophisticated brute-force attacks. Please ensure that you will remember it.</string>
    <string name="pass_very_weak" context="Password very weak">Very Weak</string>
    <string name="pass_weak" context="Password weak">Weak</string>
    <string name="pass_medium" context="Password medium">Medium</string>
    <string name="pass_good" context="Password good">Good</string>
    <string name="pass_strong" context="Password strong">Strong</string>
    <string name="wrong_passwd" context="Error shown when it is changing the password and the old password is incorrect">Wrong password, choose another </string>

    <string name="title_notification_call_in_progress" context="Title of the notification shown on the action bar when there is a call in progress">Call in progress</string>
    <string name="action_notification_call_in_progress" context="Subtitle of the notification shown on the action bar when there is a call in progress">Click to go back to the call</string>
    <string name="button_notification_call_in_progress" context="Button in the notification shown on the action bar when there is a call in progress">Return to the call</string>

    <string name="contacts_mega" context="When it lists contacts of MEGA, the title of list's header">On Mega</string>
    <string name="contacts_phone" context="When it lists contacts of phone, the title of list's header">Phone contacts</string>

    <string name="account_suspended_multiple_breaches_ToS" context="Message error shown when trying to log in on an account has been suspended due to multiple breaches of Terms of Service">Your account has been suspended due to multiple breaches of MEGA\'s Terms of Service. Please check your email inbox.</string>
    <string name="account_suspended_breache_ToS" context="Message error shown when trying to log in on an account has been suspended due to breach of Terms of Service">Your account was terminated due to a breach of MEGA\'s Terms of Service, such as abuse of rights of others; sharing and/or importing illegal data; or system abuse.</string>

    <string name="file_storage_empty_folder" context="In a chat conversation when you try to send device's images but there aren't available images">No files</string>

    <plurals name="number_of_versions" formatted="false" context="Number of versions of a file shown on the screen info of the file">
        <item context="version item" quantity="one">%1$d version</item>
        <item context="version items" quantity="other">%1$d versions</item>
    </plurals>

    <string name="title_section_versions" context="Title of the section Versions for files">Versions</string>

    <string name="header_current_section_item" context="Header of the item to show the current version of a file in a list">Current version</string>
    <plurals name="header_previous_section_item" context="Header of the item to show the previous versions of a file in a list">
        <item context="file item" quantity="one">Previous version</item>
        <item context="file items" quantity="other">Previous versions</item>
    </plurals>

    <string name="general_revert" context="option menu to revert a file version">Revert</string>
    <string name="menu_item_clear_versions" context="option menu to clear all the previous versions">Clear previous versions</string>
    <plurals name="title_dialog_delete_version" context="Title of the dialog to confirm that a version os going to be deleted">
        <item context="version item" quantity="one">Delete version?</item>
        <item context="version items" quantity="other">Delete versions?</item>
    </plurals>

    <string name="content_dialog_delete_version" context="Content of the dialog to confirm that a version is going to be deleted">This version will be permanently removed.</string>
    <string name="content_dialog_delete_multiple_version" context="Content of the dialog to confirm that several versions are going to be deleted">These %d versions will be permanently removed.</string>

    <string name="chat_upload_title_notification" context="Title of the notification shown when a file is uploading to a chat">Chat uploading</string>

    <string name="settings_chat_upload_quality" context="Label for the option on setting to set up the quality of multimedia files uploaded to the chat">Chat media quality</string>

    <string-array name="settings_chat_upload_quality_entries" context="the options for the option on setting to set up the quality of multimedia files uploaded to the chat">
        <item context="the options of what to upload.">Original</item>
        <item context="the options of what to upload.">Medium</item>
    </string-array>

    <string name="missed_call_notification_title" context="Title of the notification for a missed call">Missed call</string>
    <string name="file_properties_info_location" cotext="Refers to a location of file">Location</string>

    <string name="file_properties_folder_current_versions" cotext="Title of the label to show the size of the current files inside a folder">Current versions</string>
    <string name="file_properties_folder_previous_versions" cotext="Title of the label to show the size of the versioned files inside a folder">Previous versions</string>

    <plurals name="number_of_versions_inside_folder" formatted="false" context="Number of versioned files inside a folder shown on the screen info of the folder">
        <item context="version item" quantity="one">%1$d versioned file</item>
        <item context="version items" quantity="other">%1$d versioned files</item>
    </plurals>

    <string name="messages_forwarded_success" context="Alert message after forwarding one or several messages to several chats">Messages forwarded</string>
    <string name="messages_forwarded_error" context="Error message after forwarding one or several messages to several chats">Error. Not correctly forwarded</string>

    <string name="turn_on_notifications_title" context="The title of fragment Turn on Notifications">Turn on Notifications</string>
    <string name="turn_on_notifications_subtitle" context="The subtitle of fragment Turn on Notifications">This way, you will see new messages\non your Android phone instantly.</string>
    <string name="turn_on_notifications_first_step" context="First step to turn on notifications">Open Android phone</string>
    <string name="turn_on_notifications_second_step" context="Second step to turn on notifications">Apps &amp; notifications</string>
    <string name="turn_on_notifications_fourth_step" context="Fourth step to turn on notifications">App notifications</string>
    <string name="turn_on_notifications_fifth_step" context="Fifth step to turn on notifications">Switch to On and select your preferences</string>

    <plurals name="files_send_to_chat_success" context="Alert message after sending to chat one or several messages to several chats">
        <item context="version item" quantity="one">File sent</item>
        <item context="version items" quantity="other">Files sent</item>
    </plurals>
    <string name="files_send_to_chat_error" context="Error message after sending to chat one or several messages to several chats">Error. Not correctly sent</string>

    <string name="context_send_file_to_chat" context="menu option to send a file to a chat">Send to chat</string>

    <string name="remember_pwd_dialog_title" context="Title of the dialog 'Do you remember your password?'">Do you remember your password?</string>
    <string name="remember_pwd_dialog_text" context="Text of the dialog 'Do you remember your password?'">Please test your password to ensure you remember it. If you lose your password, you will lose access to your MEGA data.</string>
    <string name="remember_pwd_dialog_do_not_show" context="'Do you remember your password?' dialog option that permits user do not show it again">Don\'t show me again</string>
    <string name="remember_pwd_dialog_button_test" context="Button of the dialog 'Do you remember your password?' that permits user test his password">Test password</string>
    <string name="test_pwd_title" context="Title of the activity that permits user test his password">Test your password</string>
    <string name="test_pwd_accepted" context="Message shown to the user when is testing her password and it is correct">Password accepted</string>
    <string name="test_pwd_wrong" context="Message shown to the user when is testing her password and it is wrong">Wrong password!\nBackup your Recovery Key as soon as possible!</string>
    <string name="recovery_key_exported_dialog_title" context="Title of the dialog 'Recovery Key exported'">Recovery Key exported</string>
    <string name="recovery_key_exported_dialog_text" context="Text of the dialog 'Recovery Key exported'">The Recovery Key has been exported into the Offline section as MEGARecoveryKey.txt.\nNote: It will be deleted if you log out, please store it in a safe place.</string>
    <string name="recovery_key_exported_dialog_text_logout" context="Text of the dialog 'Recovery Key exported' when the user wants logout">You are about to logout, please test your password to ensure you remember it.\nIf you lose your password, you will lose access to your MEGA data.</string>
    <string name="option_copy_to_clipboard" context="Option that permits user copy to clipboard">Copy to clipboard</string>
    <string name="option_export_recovery_key" context="Option that permits user export his recovery key">Export recovery key</string>
    <string name="option_logout_anyway" context="Option that permits user logout">Logout anyway</string>
    <string name="recovery_key_bottom_sheet" context="Title of the bottom sheet dialog 'Recovery Key'">Recovery Key</string>
    <string name="option_save_on_filesystem" context="Option that permits user save on File System">Save on File System</string>
    <string name="message_copied_to_clipboard" context="Message shown when something has been copied to clipboard">Copied to clipboard</string>

    <string name="message_jump_latest" context="text of the label to show that you have messages unread in the chat conversation">Jump to latest</string>
    <string name="message_new_messages" context="text of the label to show that you have new messages in the chat conversation">New messages</string>


    <string name="notification_subtitle_incoming" context="notification subtitle of incoming calls">Incoming call</string>

    <plurals name="number_unread_messages" context="Subtitle to show the number of unread messages on a chat">
        <item context="unread message" quantity="one">%1$s unread message</item>
        <item context="unread messages" quantity="other">%1$s unread messages</item>
    </plurals>

    <plurals name="plural_number_messages_chat_notification" context="Notification title to show the number of unread chats">
        <item context="unread message" quantity="one">%1$d unread chat</item>
        <item context="unread messages" quantity="other">%1$d unread chats</item>
    </plurals>

    <string name="chat_loading_messages" context="Message shown when a chat is opened and the messages are being recovered">[A]Loading[/A] [B]Messages...[/B]</string>

    <string name="general_error_internal_node_not_found" context="Error message shown when opening a file link which doesn't exist">File or folder not found. Are you logged in with a different account in your browser? You can only access files or folders from the account you are currently logged in with in the app</string>

    <string name="settings_security_options_title" context="Title of the category Security options on Settings section">Security options</string>
    <string name="settings_recovery_key_title" context="Title of the preference Recovery key on Settings section">Recovery Key</string>
    <string name="settings_recovery_key_summary" context="Summary of the preference Recovery key on Settings section">Exporting the master key and keeping it in a secure location enables you to set a new password without data loss.</string>

    <string name="login_connectivity_issues" context="message when a temporary error on logging in is due to connectivity issues">Unable to reach MEGA. Please check your connectivity or try again later.</string>
    <string name="login_servers_busy" context="message when a temporary error on logging in is due to servers busy">Servers are too busy. Please wait.</string>
    <string name="login_API_lock" context="message when a temporary error on logging in is due to SDK is waiting for the server to complete a request due to an API lock">This process is taking longer than expected. Please wait.</string>
    <string name="login_API_rate" context="message when a temporary error on logging in is due to SDK is waiting for the server to complete a request due to a rate limit ">Too many requests. Please wait.</string>

    <string name="corrupt_video_dialog_text" context="when open audio video player, the file that it try to open is damaged or does not exist">Error. The file is corrupted or does not exist.</string>

<<<<<<< HEAD
    <string name="context_option_print" context="Menu option to print the recovery key from Offline section">Print</string>

    <string name="save_MK_confirmation" context="Message when the recovery key has been successfully saved on the filesystem">The Recovery Key has been successfully saved</string>

=======
    <string name="pending_outshare_indicator" context="label to indicate that a share is still pending on outgoing shares of a node">(Pending)</string>

    <string name="call_starting" context="Subtitle of the call screen when a call is just starting">Calling&#8230;</string>

    <string name="title_acceptance_contact_request_notification" context="title of the notification for an acceptance of a contact request">New contact</string>
>>>>>>> db7a5088
</resources><|MERGE_RESOLUTION|>--- conflicted
+++ resolved
@@ -1854,16 +1854,14 @@
 
     <string name="corrupt_video_dialog_text" context="when open audio video player, the file that it try to open is damaged or does not exist">Error. The file is corrupted or does not exist.</string>
 
-<<<<<<< HEAD
     <string name="context_option_print" context="Menu option to print the recovery key from Offline section">Print</string>
 
     <string name="save_MK_confirmation" context="Message when the recovery key has been successfully saved on the filesystem">The Recovery Key has been successfully saved</string>
 
-=======
     <string name="pending_outshare_indicator" context="label to indicate that a share is still pending on outgoing shares of a node">(Pending)</string>
 
     <string name="call_starting" context="Subtitle of the call screen when a call is just starting">Calling&#8230;</string>
 
     <string name="title_acceptance_contact_request_notification" context="title of the notification for an acceptance of a contact request">New contact</string>
->>>>>>> db7a5088
+
 </resources>