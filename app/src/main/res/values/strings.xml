<?xml version="1.0" encoding="utf-8"?>
<resources>

    <string name="app_name" context="Not translate">MEGA</string>
    <string name="app_version" context="Not translate">3.2.2 (145)</string>
    <string name="sdk_version" context="Not translate">57a6ee2</string>
    <string name="karere_version" context="Not translate">4b08d6c</string>
    <!--
    <string name="full_description_text" context="Full description text of the app in the Google Play page of the app">MEGA is a secure cloud storage service that gives you 50 GB free storage space. Unlike other cloud storage providers, your data is encrypted and decrypted by your client devices only and never by us.\nUpload your files from your smartphone or tablet then search, store, download, stream, view, share, rename or delete your files any time, from any device, anywhere. Share folders with your contacts and see their updates in real time.\nThe encryption process means we cannot access or reset your password so you MUST remember it (unless you have your Master Key backed up) or you will lose access to your stored files.\nInside the app you can upgrade your storage space and transfer quota quota with a monthly or yearly subscription.\nPRO LITE subscription: 4.99 € per month or 49.99 € per year gives you 200 GB of storage space and 1 TB of transfer quota per month.\nPRO I subscription: 9.99 € per month or 99.99 € per year gives you 500 GB of storage space and 2 TB of transfer quota per month.\nPRO II subscription: 19.99 € per month or 199.99 € per year gives you 2 TB of storage space and 4 TB of transfer quota per month.\nPRO III subscription: 29.99 € per month or 299.99 € per year gives you 4 TB of storage space and 8 TB of transfer quota per month.\nSubscriptions are renewed automatically for successive subscription periods of the same duration and at the same price as the initial period chosen. To manage your subscriptions, simply click on the Play Store icon on your handset, sign in with your Google ID (if you haven\'t already done so) and then click on the MEGA app. You\'ll be able to manage your subscription there.\nFor more info, please check our website: \n https://mega.nz/mobile_terms.html \n https://mega.nz/mobile_privacy.html \nNew Terms of Service apply effective from 20 February 2016. See https://mega.nz/TermsOfService2016.pdf \n Note: For desktop access to your files Mega needs to use HTML5 compatible browsers to handle our advanced features. We recommend Mozilla Firefox and Google Chrome. However the mobile versions of browsers cannot access the Mega cloud storage system.</string>
    -->
    <!--
    <string name="short_description_text" context="Short description text of the app in the Google Play page of the app">MEGA is Cloud Storage with Powerful Always-On Privacy. 50GB for free</string>
    -->

    <string name="general_x_of_x" context="Showing progress of elements. Example: 2 of 10."> of </string>
    <string name="general_yes" context="Answer for confirmation dialog.">Yes</string>
    <string name="general_no" context="Answer for confirmation dialog.">No</string>
    <string name="general_cancel" context="Answer for confirmation dialog.">Cancel</string>
    <string name="general_move_to" context="When moving a file to a location in MEGA. This is the text of the button after selection the destination">Move to</string>
    <string name="general_copy_to" context="When copying a file to a location in MEGA. This is the text of the button after selection the destination">Copy to</string>
    <!--
    <string name="general_import_to" context="When importing a file to a location in MEGA. This is the text of the button after selection the destination">Import to</string>
    -->
    <string name="general_select" context="Selecting a specific location in MEGA. This is the text of the button">Select</string>
    <string name="general_select_to_upload" context="Selecting a specific location in MEGA. This is the text of the button">Select files</string>
    <string name="general_select_to_download" context="Selecting a specific location in MEGA. This is the text of the button">Select folder</string>
    <string name="general_create" context="This is the final button when creating a folder in the dialog where the user inserts the folder name">Create</string>
    <!-- This string is commented in FileStorageActivityLollipop.java
    <string name="general_upload" context="Button text when uploading a file to a previously selected location in MEGA">Upload File</string>
    -->
    <string name="general_download" context="Item menu option upon right click on one or multiple files.">Download</string>
    <string name="general_add" context="button">Add</string>
    <string name="general_move" context="button">Move</string>
    <string name="general_remove" context="button">Remove</string>
    <string name="general_share" context="button">Share</string>
    <!--
    <string name="general_confirm" context="button">Confirm</string>
    -->
    <string name="general_leave" context="button">Leave</string>
    <string name="general_decryp" context="button">Decrypt</string>

    <string name="general_export" context="button">Export</string>

    <!--
    <string name="general_empty" context="Button to delete the contents of the trashbin. Can also be translated as &quot;clear&quot;">Empty</string>
    -->
    <string name="general_loading" context="state previous to import a file">Loading</string>
    <string name="general_importing" context="state while importing the file">Importing</string>
    <string name="general_import" context="Import button. When the user clicks this button the file will be imported to his account.">Import</string>
    <string name="general_storage" context="Text listed before the amount of storage a user gets with a certain package. For example: &quot;1TB Storage&quot;.">Storage</string>
    <string name="general_bandwidth" context="Text listed before the amount of bandwidth a user gets with a certain package. For example: &quot;8TB Bandwidth&quot;. Can also be translated as data transfer.">Transfer quota</string>
    <string name="general_subscribe" context="Text placed inside the button the user clicks when upgrading to PRO. Meaning: subscribe to this plan">Subscribe</string>
    <!--
    <string name="general_continue" context="Text placed inside the button the user clicks when clicking into the FREE account. Meaning: Continue to the main screen">Continue</string>
    -->
    <string name="general_error_word" context="It will be followed by the error message">Error</string>
    <string name="general_not_yet_implemented" context="when clicking into a menu whose functionality is not yet implemented">Not yet implemented</string>
    <string name="error_no_selection" context="when any file or folder is selected">No file or folder selected</string>
    <string name="general_already_downloaded" context="when trying to download a file that is already downloaded in the device">Already downloaded</string>
    <string name="general_already_uploaded" context="when trying to upload a file that is already uploaded in the folder">already uploaded</string>
    <string name="general_file_info" context="Label of the option menu. When clicking this button, the app shows the info of the file">File info</string>
    <string name="general_folder_info" context="Label of the option menu. When clicking this button, the app shows the info of the folder">Folder info</string>
    <!--
    <string name="general_menu" context="Title when the left menu is opened">Menu</string>
    -->

    <string name="error_general_nodes" context="Error getting the root node">Error. Please, try again.</string>

    <string name="secondary_media_service_error_local_folder" context="Local folder error in Sync Service. There are two syncs for images and videos. This error appears when the secondary media local folder doesn't exist">The secondary media folder does not exist, please choose a new folder</string>
    <string name="no_external_SD_card_detected" context="when no external card exists">No external storage detected</string>
    <string name="no_permissions_upload" context="On clicking menu item upload in a incoming shared folder read only">This folder is read only. You have no permissions to upload</string>

    <string name="remove_key_confirmation" context="confirmation message before removing the previously downloaded MasterKey file">You are removing the exported recovery key file</string>
    <!--
    <string name="export_key_confirmation" context="confirmation message before downloading to the device the MasterKey file">Security warning! This is a high risk operation. Do you want to continue?</string>
    -->

    <!--
    <string name="more_options_overflow" context="title of the menu for more options for each file (rename, share, copy, move, etc)">More options</string>
    -->
    <string name="confirmation_add_contact" context="confirmation message before sending an invitation to a contact">Do you want to send an invitation to %s?</string>
    <!--
    <string name="confirmation_remove_multiple_contacts" context="confirmation message before removing mutiple contacts">Remove these %d contacts?</string>
<<<<<<< HEAD
    <string name="confirmation_move_to_rubbish" context="confirmation message before removing a file">Move to Rubbish Bin?</string>
    <string name="confirmation_move_to_rubbish_plural" context="confirmation message before removing a file">Move to Rubbish Bin?</string>
=======
    -->
    <string name="confirmation_move_to_rubbish" context="confirmation message before removing a file">Move to rubbish bin?</string>
    <string name="confirmation_move_to_rubbish_plural" context="confirmation message before removing a file">Move to rubbish bin?</string>
>>>>>>> b3057e34
    <string name="confirmation_delete_from_mega" context="confirmation message before removing a file">Delete from MEGA?</string>
    <string name="confirmation_leave_share_folder" context="confirmation message before leaving an incoming shared folder">If you leave the folder, you will not be able to see it again</string>

    <!--
    <string name="confirmation_alert" context="confirmation message before removing a file">Please confirm</string>
    -->

    <string name="action_logout" context="Button where the user can sign off or logout">Logout</string>
    <string name="action_add" context="Menu item">Upload</string>
    <string name="action_create_folder" context="Menu item">Create new folder</string>
    <string name="action_open_link" context="Menu item">Open link</string>
    <!--
    <string name="action_upload" context="Button text when choosing the destination location in MEGA">Upload to</string>
    -->

    <string name="action_settings" context="Menu item">Settings</string>
    <string name="action_search" context="Search button">Search</string>
    <string name="action_play" context="Search button">Play</string>
    <string name="action_pause" context="Search button">Pause</string>
    <string name="action_refresh" context="Menu item">Refresh</string>
    <string name="action_sort_by" context="Menu item">Sort by</string>
    <string name="action_help" context="Menu item">Help</string>
    <string name="action_upgrade_account" context="Change from a free account to paying MEGA">Upgrade account</string>
    <string name="upgrading_account_message" context="Message while proceeding to upgrade the account">Upgrading account</string>
    <string name="action_select_all" context="Menu item to select all the elements of a list">Select all</string>
    <string name="action_unselect_all" context="Menu item to unselect all the elements of a list">Clear selection</string>
    <string name="action_grid" context="Menu item to change from list view to grid view">Thumbnail view</string>
    <string name="action_list" context="Menu item to change from grid view to list view">List view</string>
    <string name="action_export_master_key" context="Menu item to let the user export the MasterKey">Backup recovery key</string>
    <string name="action_remove_master_key" context="Menu item to let the user remove the MasterKey (previously downloaded)">Remove recovery key</string>
    <string name="action_cancel_subscriptions" context="Menu item to let the user cancel subscriptions">Cancel subscription</string>
    <string name="toast_master_key_removed" context="success message when the MasterKey file has been removed">The recovery key file has been removed</string>
    <string name="cancel_subscription_ok" context="success message when the subscription has been canceled correctly">The subscription has been cancelled</string>
    <string name="cancel_subscription_error" context="error message when the subscription has not been canceled successfully">We were unable to cancel your subscription. Please contact support@mega.nz for assistance</string>
    <string name="action_kill_all_sessions" context="Menu item to kill all opened sessions">Close other sessions</string>
    <string name="success_kill_all_sessions" context="Message after kill all opened sessions">The remaining sessions have been closed</string>
    <string name="error_kill_all_sessions" context="Message after kill all opened sessions">Error when closing the opened sessions</string>

    <plurals name="general_num_files" context="this is used for example when downloading 1 file or 2 files">
        <item context="Singular of file. 1 file" quantity="one">file</item>
        <item context="Plural of file. 2 files" quantity="other">files</item>
    </plurals>

    <plurals name="general_num_contacts">
        <item context="referring to a contact in the contact list of the user" quantity="one">contact</item>
        <item context="Title of the contact list" quantity="other">contacts</item>
    </plurals>

    <plurals name="general_num_folders">
        <item context="Singular of folder/directory. 1 folder" quantity="one">folder</item>
        <item context="Plural of folder/directory. 2 folders" quantity="other">folders</item>
    </plurals>

    <plurals name="general_num_shared_folders">
        <item context="Title of the incoming shared folders of a user in singular" quantity="one">shared folder</item>
        <item context="Title of the incoming shared folders of a user in plural." quantity="other">shared folders</item>
    </plurals>

    <!--
    <plurals name="general_num_downloads" context="in the notification. When downloading the notification is like 3 downloads.">
        <item context="Item menu option upon clicking on one or multiple files. Singular" quantity="one">download</item>
        <item context="Item menu option upon clicking on one or multiple files. Plural" quantity="other">downloads</item>
    </plurals>
    -->

    <!--
    <plurals name="general_num_uploads">
        <item context="Transfer type description in the active file transfer panel, can either be upload or download. Singular" quantity="one">upload</item>
        <item context="Transfer type description in the active file transfer panel, can either be upload or download. Plural" quantity="other">uploads</item>
    </plurals>
    -->

    <plurals name="general_num_users" context="used for example when a folder is shared with 1 user or 2 users">
        <item context="used for example when a folder is shared with 1 user" quantity="one">contact</item>
        <item context="used for example when a folder is shared with 2 or more users" quantity="other">contacts</item>
    </plurals>

    <!--
    <string name="confirmation_required" context="Alert title before download">Confirmation required</string>
    -->
    <string name="alert_larger_file" context="Alert text before download"> %s will be downloaded.</string>
    <string name="alert_no_app" context="Alert text before download"> There is no app to open the file %s. Do you want to continue with the download?</string>
    <string name="checkbox_not_show_again" context="Alert checkbox before download">Do not show again</string>

    <string name="login_text" context="Login button">Login</string>
    <string name="email_text" context="email label">E-mail</string>
    <string name="password_text" context="password label">Password</string>
    <string name="confirm_password_text" context="label shown in the confirmation of the password when creating an account">Confirm password</string>
    <string name="abc" context="in the password edittext the user can see the password or asterisks. ABC shows the letters of the password">ABC</string>
    <!--
    <string name="dots" context="in the password edittext the user can see the password or asterisks. ··· shows asterisks instead of letters">···</string>
    -->
    <string name="new_to_mega" context="This question applies to users that do not have an account on MEGA yet">New to MEGA?</string>
    <string name="create_account" context="label and text button when creating the account">Create account</string>
    <string name="error_enter_email" context="when the user tries to log in MEGA without typing the email">Please enter your email address</string>
    <string name="error_invalid_email" context="error when logging in to MEGA with an invalid email">Invalid email address</string>
    <string name="error_enter_password" context="when the user tries to log in MEGA without typing the password">Please enter your password</string>
    <string name="error_server_connection_problem" context="when the user tries to log in to MEGA without a network connection">No network connection</string>
    <string name="error_server_expired_session" context="when the user tries to log in to MEGA without a valid session">You have been logged out on this device from another location</string>
    <string name="login_generating_key" context="the first step when logging in is calculate the private and public encryption keys">Calculating encryption keys</string>
    <string name="login_connecting_to_server" context="Message displayed while the app is connecting to a MEGA server">Connecting to the server</string>
    <string name="download_updating_filelist" context="Status text when updating the file manager">Updating file list</string>
    <string name="login_confirm_account" context="title of the screen after creating an account when the user has to confirm the password to confirm the account">Confirm account</string>
    <string name="login_querying_signup_link" context="when the user clicks on the link sent by MEGA after creating the account, this message is shown">Checking validation link</string>
    <string name="login_confirming_account" context="Attempting to activate a MEGA account for a user.">Activating account</string>
    <string name="login_preparing_filelist" context="After login, updating the file list, the file list should be processed before showing it to the user">Preparing file list</string>
    <string name="login_before_share" context="when the user tries to share something to MEGA without being logged">Please log in to share with MEGA</string>
    <!--
    <string name="session_problem" context="if a link to a folder cannot be fetched">Problem of retrieving files from the folder</string>
    -->

    <string name="tour_space_title">MEGA SPACE</string>
    <string name="tour_speed_title">MEGA SPEED</string>
    <string name="tour_privacy_title">MEGA PRIVACY</string>
    <string name="tour_access_title">MEGA ACCESS</string>
    <string name="tour_space_text">Register now and get 50 GB of free space</string>
    <string name="tour_speed_text">Uploads are fast. Quickly share files with everyone</string>
    <string name="tour_privacy_text">Keep all your files safe with MEGA\'s end-to-end encryption</string>
    <string name="tour_access_text">Get fully encrypted access anywhere, anytime</string>

    <string name="create_account_text" context="button that allows the user to create an account">Create account</string>
    <string name="name_text" context="Name of the user">Name</string>
    <string name="lastname_text" context="Last name of the user">Last Name</string>
    <string name="tos" context="text placed on the checkbox of acceptation of the Terms of Service">I agree with MEGA\'s Terms of Service</string>
    <string name="already_account" context="Does the user already have a MEGA account">Already have an account?</string>

    <string name="create_account_no_terms" context="warning dialog">You have to accept our Terms of Service</string>
    <string name="error_enter_username" context="Warning dialog">Please enter your name</string>
    <string name="error_short_password" context="when creating the account">Password is too short</string>
    <string name="error_passwords_dont_match" context="when creating the account">Passwords do not match</string>
    <string name="error_email_registered" contect="when creating the account">This e-mail address has already registered an account with MEGA</string>

    <!--
    <string name="create_account_confirm_title" context="Title that is shown when e-mail confirmation is still required for the account">Confirmation required</string>
    -->
    <!--
    <string name="create_account_confirm" context="">Please check your e-mail and click the link to login and confirm your account</string>
    -->
    <string name="create_account_creating_account">Connecting to the server: Creating account</string>

    <!--<string name="cancel_transfer_title">Delete Transfer</string>
    -->
    <string name="cancel_transfer_confirmation">Delete this transfer?</string>
    <string name="cancel_all_transfer_confirmation">Delete all transfers?</string>

    <string name="section_cloud_drive" context="The name of every users root drive in the cloud of MEGA. The term \'cloud\' is a new computer term and can probably not be translated. Do not translate &quot;cloud&quot; literal unless your language allows this. Please see http://en.wikipedia.org/wiki/Cloud_computing for your reference.">Cloud drive</string>
    <string name="section_secondary_media_uploads" context="title of the screen where the secondary media images are uploaded">Media uploads</string>
    <string name="section_inbox" context="title of the screen that show the inbox">Inbox</string>
    <string name="section_saved_for_offline" context="title of the screen that shows the files saved for offline in the device">Saved for Offline</string>
    <!--
    <string name="section_shared_with_me" context="title of the screen that shows all the folders that the user shares with other users and viceversa">Shared with me</string>
    -->
    <string name="section_shared_items" context="title of the screen that shows all the shared items">Shared folders</string>
    <string name="section_rubbish_bin" context="The title of the trash bin in the tree of the file manager.">Rubbish bin</string>
    <string name="section_contacts" context="Title of the contact list">Contacts</string>
    <string name="tab_sent_requests" context="Title of the sent requests tab. Capital letters">&#160;SENT REQUESTS&#160;</string>
    <string name="tab_received_requests" context="Title of the received requests tab. Capital letters">RECEIVED REQUESTS</string>
    <string name="sent_requests_empty" context="the user has not sent any contact request to other users">No sent requests</string>
    <string name="received_requests_empty" context="the user has not received any contact request from other users">No received requests</string>
    <string name="section_transfers" context="Title for the file transfer screen (with the up &amp; download)">Transfers</string>

    <string name="section_account" context="button to the settings of the user\'s account">My Account</string>
    <string name="section_photo_sync" context="title of the screen where the camera images are uploaded">Camera uploads</string>
    <!--
    <string name="used_space" context="Used space &quot;5MB of 100MB&quot;.">%1$s of %2$s</string>
    -->
    <string name="tab_incoming_shares" context="Capital letters. Incoming shared folders. The title of a tab">INCOMING</string>
    <string name="tab_outgoing_shares" context="Capital letters. Outgoing shared folders. The title of a tab">OUTGOING</string>

    <string name="title_incoming_shares_explorer" context="Title of the file explorer in tab INCOMING">Incoming Shares</string>
    <!--
    <string name="choose_folder_explorer" context="Title of the button in Incoming Shares tabs">Choose folder</string>
    -->

    <string name="file_browser_empty_cloud_drive" context="message when there are no files in the Cloud drive">No files in your Cloud drive</string>
    <!--
    <string name="file_browser_empty_rubbish_bin" context="option to empty rubbish bin">Empty Rubbish Bin</string>
    -->
    <string name="empty_rubbish_bin" context="message when there are no files in the Rubbish Bin">Empty rubbish bin</string>
    <string name="file_browser_empty_incoming_shares" context="message when there are no incoming shared folders">No incoming shared folders</string>
    <string name="file_browser_empty_outgoing_shares" context="message when there are no outgoing shared folders">No outgoing shared folders</string>
    <string name="file_browser_empty_folder" context="Text that indicates that a folder is currently empty">Empty Folder</string>
    <string name="empty_inbox" context="Text that indicates that Inbox is empty">Inbox Empty</string>

    <!--
    <string name="choose_account_activity" context="Title of the activity Choose Account">Choose Account</string>
    -->

    <!--
    <string name="file_properties_activity" context="Menu item to show the properties dialog of files and or folders.">Properties</string>
    -->
    <string name="file_properties_available_offline" context="The files are available &quot;offline&quot; (without a network Wi-Fi mobile data connection)">Available offline</string>
    <!--
    <string name="file_properties_available_offline_on" context="Button state when a file can be saved for offline.(Capital letters)">ON</string>
    -->
    <!--
    <string name="file_properties_available_offline_off" context="Button state when a file is already saved for offline. (Capital letters)">OFF</string>
    -->
    <string name="file_properties_info_size_file" context="Refers to the size of a file.">Size</string>
    <string name="file_properties_info_modified" context="when was the file modified">Modified</string>
    <!--
    <string name="file_properties_shared_folder_private_folder" context="the folder is private. A public user can\'t access the folder">No public link</string>
    -->
    <string name="file_properties_shared_folder_public_link" context="the label when a folder can be accesed by public users">Public link</string>
    <string name="file_properties_shared_folder_shared_with" context="title of the screen that shows the users with whom the user has shared a folder">Shared with: </string>
    -->
    <string name="file_properties_shared_folder_permissions" context="Item menu option upon clicking on a file folder. Refers to the permissions of a file folder in the file manager.">Permissions</string>
    <string name="dialog_select_permissions" context="Title of the dialog to choose permissions when sharing.">Share Permissions</string>
    <string name="file_properties_shared_folder_change_permissions" context="menu item">Change permissions</string>
    <string name="file_properties_shared_folder_select_contact" context="when listing all the contacts that shares a folder">Shared with</string>
    <string name="file_properties_send_file_select_contact" context="send a file to a MEGA user">Send to</string>
    <string name="file_properties_owner" context="shows the owner of an incoming shared folder">Owner</string>
    <string name="contact_invite" context="positive button on dialog to invite a contact">Invite</string>
    <string name="contact_reinvite" context="option to reinvite a contact">Reinvite</string>
	<string name="contact_ignore" context="option to ignore a contact invitation">Ignore</string>
	<string name="contact_decline" context="option to decline a contact invitation">Decline</string>
	<string name="contact_accept" context="option to accept a contact invitation">Accept</string>
	<string name="contact_properties_activity" context="title of the contact properties screen">Contact Info</string>	
	<!--
    <string name="contact_file_list_activity" context="header of a status field for what content a user has shared to you">Content</string>
    -->
	<string name="contact_shared_files" context="title of the screen where the folders are shown with the contact owner of those folders">Incoming shares with</string>
	<string name="contacts_list_empty_text" context="Adding new relationships (contacts) using the actions.">Add new contacts using the button below</string>	
	<!--
    <string name="no_contacts" context="When an user wants to share a folder but has not any contact yet">There are not contacts in the account. Please add them on the Contacts screen</string>
	-->
	<string name="contacts_explorer_list_empty_text" context="Add new contacts before sharing.">Add a new contact to share</string>
	
	<string name="error_not_enough_free_space" context="Error message">Not enough free space</string>

	<string name="option_link_without_key" context="Alert Dialog to get link">Link without key</string>
	<string name="option_decryption_key" context="Alert Dialog to get link">Decryption key</string>
	
	<!--
    <string name="download_failed" context="Error message">Download failed</string>
    -->
    <!--
	<string name="download_downloaded" context="notification message. Example: 1 file downloaded">downloaded</string>
    -->
    <!--
	<string name="download_downloading" context="Title header on the download page while the file is downloading.">Downloading</string>
	-->
    <!--
	<string name="text_downloading" context="Text located in each fragment when a download is in progress">Transferring</string>
	-->
	<string name="download_preparing_files" context="message before the download or upload start ">Preparing files</string>
    <string name="download_began" context="message when the download starts">Download has started</string>
    <!--
    <string name="download_cancel_downloading" context="Confirmation text when attempting to cancel the download">Do you want to cancel the download?</string>
    -->
    <string name="download_touch_to_cancel" context="Hint how to cancel the download">Touch to cancel</string>
    <string name="download_touch_to_show" context="Hint how to cancel the download">View transfers</string>
    <string name="error_file_size_greater_than_4gb" context="Warning message">Most devices can\'t download files greater than 4GB. Your download will probably fail</string>
    <string name="intent_not_available" context="message when trying to open a downloaded file but there isn\'t any app that open that file. Example: a user downloads a pdf but doesn\'t have any app to read a pdf">There isn\'t any available app to execute this file on your device</string>

    <string name="context_share_image" context="to share an image using Facebook, Whatsapp, etc">Share image using</string>
    <string name="context_get_link" context="create a link of a file and send it using an app from the device">Share link</string>
    <string name="context_get_link_menu" context="Item menu option upon right click on one or multiple files.">Get link</string>

    <!--<string name="context_manage_link_menu" context="Item menu option upon right click on one or multiple files.">Get link</string>-->

    <string name="context_leave_menu" context="Item menu option upon right click on one or multiple files.">Leave</string>
    <string name="alert_leave_share" context="Title alert before leaving a share.">Leave share</string>
    <string name="context_clean_shares_menu" context="Item menu option upon right click on one or multiple files.">Remove share</string>
    <string name="context_remove_link_menu" context="Item menu option upon right click on one or multiple files.">Remove link</string>
    <string name="context_remove_link_warning_text" context="Warning that appears prior to remove a link of a file.">This link will not be publicly available anymore.</string>
    <string name="context_rename" context="Item menu option upon right click on one or multiple files.">Rename</string>
    <string name="context_open_link_title" context="Item menu option upon right click on one or multiple files.">Open link</string>
    <string name="context_open_link" context="Item menu option upon right click on one or multiple files.">Open</string>
    <string name="context_renaming" context="while renaming a file or folder">Renaming</string>
    <string name="context_preparing_provider" context="while file provider is downloading a file">Preparing file</string>
    <string name="context_download" context="Item menu option upon right click on one or multiple files.">Download</string>

    <!--
    <string name="download_folder" context="Item menu option upon right click on one or multiple files.">Download folder</string>
    -->
    <!--
    <string name="import_folder" context="Item menu option upon right click on one or multiple files.">Import folder</string>
    -->
    <string name="context_move" context="Item menu option upon right click on one or multiple files.">Move</string>
    <string name="context_moving" context="while moving a file or folder">Moving</string>
    <!--
    <string name="context_sharing" context="while sharing a folder">Sharing folder</string>
    -->
    <string name="context_copy" context="Item menu option upon right click on one or multiple files.">Copy</string>
    <string name="context_upload" context="Item menu option upon right click on one or multiple files.">Upload</string>
    <string name="context_copying" context="while copying a file or folder">Copying</string>
    <!--
    <string name="context_creating_link" context="status text">Creating link</string>
    -->
    <!--
    <string name="context_moving_to_trash" context="status text">Moving to Rubbish Bin</string>
    -->
    <string name="context_move_to_trash" context="menu item">Move to rubbish bin</string>
    <string name="context_delete_from_mega" context="menu item">Delete from MEGA</string>
    <string name="context_new_folder_name" context="Input field description in the create folder dialog.">Folder Name</string>
    <string name="context_new_contact_name" context="when adding a new contact. in the dialog">Contact email</string>
    <string name="context_creating_folder" context="status dialog when performing the action">Creating folder</string>
    <!--
    <string name="context_adding_contact" context="Adding a new relationship (contact)">Adding contact</string>
    -->
    <string name="context_download_to" context="Menu item">Save to</string>
    <string name="context_clear_rubbish" context="Menu option title">Empty rubbish bin</string>
    <string name="clear_rubbish_confirmation" context="Ask for confirmation before removing all the elements of the rubbish bin">All items inside rubbish bin will be deleted.</string>

    <!--<string name="context_send_link" context="get the link and send it">Send link</string>-->

    <string name="context_send" context="get the link and send it">Send</string>
    <string name="context_send_file_inbox" context="send the file to inbox">Send to contact</string>
    <!--
    <string name="context_copy_link" context="get the link and copy it">Copy link</string>
    -->
    <string name="context_remove" context="Menu option to delete one or multiple selected items.">Remove</string>
    <string name="context_delete_offline" context="Menu option to delete selected items of the offline state">Remove from Offline</string>
    <string name="context_share_folder" context="menu item">Share folder</string>
    <string name="context_send_file" context="menu item">Send file</string>
    <string name="context_view_shared_folders" context="open a shared folder">View shared folders</string>
    <string name="context_sharing_folder" context="Item menu option upon clicking on one or multiple files.">Sharing</string>
    <!--
    <string name="remove_all_sharing" context="status text">Removing all sharing contacts</string>
    -->
    <!--
    <string name="leave_incoming_share" context="status text">Leaving shared folder</string>
    -->
    <!--
    <string name="context_camera_folder" context="The location of where the user has the photos/videos stored.">Camera folder</string>
    -->
    <!--
    <string name="context_mega_contacts" context="when sharing a folder, the user can choose a contact from MEGA">MEGA Contacts</string>
    -->
    <!--
    <string name="context_phone_contacts" context="when sharing a folder, the user chan choose a contact from the device">Phone Contacts</string>
    -->
    <string name="context_delete" context="menu item">Delete</string>
    <!--
    <string name="context_more" context="menu item">More</string>
    -->
    <!--
    <string name="context_contact_added" context="success message when adding a contact">Contact added</string>
    -->
    <string name="context_contact_invitation_deleted" context="success message when removing a contact request">Request deleted</string>
    <string name="context_contact_invitation_resent" context="success message when reinvite a contact">Request resent</string>
    <string name="context_contact_request_sent" context="success message when sending a contact request">Request correctly sent to %s. The status can be consulted in the Sent Requests tab.</string>

    <string name="context_contact_removed" context="success message when removing a contact">Contact removed</string>
    <string name="context_contact_not_removed" context="error message">Error. Contact not removed</string>
    <string name="context_permissions_changed" context="success message when chaning the permissionss">Permissions changed</string>
    <string name="context_permissions_not_changed" context="error message">Error. Permissions not changed</string>
    <string name="context_folder_already_exists" context="message when trying to create a folder that already exists">Folder already exists</string>
    <string name="context_contact_already_exists" context="message when trying to create a invite a contact already that is already added">%s is already a contact</string>
    <string name="context_send_no_permission" context="message when trying to send a file without full access">No permissions to send this file</string>
    <string name="context_folder_created" context="success message when creating a folder">Folder created</string>
    <string name="context_folder_no_created" context="error message when creating a folder">Error. Folder not created</string>
    <string name="context_correctly_renamed" context="success message when renaming a node">Renamed successfully</string>
    <string name="context_no_renamed" context="error message">Error. Not renamed</string>
    <string name="context_correctly_copied" context="success message when copying a node">Copied successfully</string>
    <!--
    <string name="context_correctly_sent" context="success message when sending a file">File sent</string>
    -->
    <!--
    <string name="context_no_sent" context="error message when sending a file">Error. File not sent</string>
    -->
    <string name="context_correctly_sent_node" context="success message when sending a node to Inbox">Sent to Inbox</string>
    <string name="context_no_sent_node" context="error message when sending a node to Inbox">Error. Not sent to Inbox</string>
    <string name="context_no_copied" context="error message">Error. Not copied</string>
    <string name="context_no_destination_folder" context="message that appears when a user tries to move/copy/upload a file but doesn't choose a destination folder">Please choose a destination folder</string>
    <string name="context_correctly_moved" context="success message when moving a node">Moved successfully</string>
    <string name="number_correctly_moved" context="success message when moving a node">%d items moved successfully</string>
    <string name="number_incorrectly_moved" context="success message when moving a node">%d items were not moved successfully</string>
    <string name="context_correctly_moved_to_rubbish" context="success message when moving a node">Moved to the rubbish bin successfully</string>
    <string name="number_correctly_moved_to_rubbish" context="success message when moving a node">%d items moved to the rubbish bin successfully</string>
    <string name="number_incorrectly_moved_to_rubbish" context="success message when moving a node"> and %d items were not sent successfully</string>
    <string name="context_no_moved" context="error message">Error. Not moved</string>
    <string name="context_correctly_shared" context="success message when sharing a folder">Shared successfully</string>
    <string name="context_no_shared_number" context="error message when sharing a folder">Error. %d process of the sharing is not completed</string>
    <string name="context_correctly_shared_removed" context="success message when sharing a folder">Remove shares successfully</string>
    <string name="context_no_shared_number_removed" context="error message when sharing a folder">Error. %d process of removing shares is not completed</string>
    <string name="context_no_shared" context="error message">Error. Not shared</string>
    <string name="context_no_removed_shared" context="error message">Error. Share failed to remove</string>
    <string name="context_remove_sharing" context="success message when removing a sharing">Folder sharing removed</string>
    <string name="context_no_link" context="error message">Link creation failed</string>
    <string name="context_correctly_removed" context="success message when removing a node from MEGA">Deleted successfully</string>
    <string name="context_no_removed" context="error message">Error. Deletion failed</string>
    <string name="number_correctly_removed" context="success message when moving a node">%d items removed successfully from MEGA</string>
    <string name="number_no_removed" context="error message when moving a node">%d items are not removed successfully</string>
    <string name="number_correctly_leaved" context="success message when moving a node">%d folders left successfully</string>
    <string name="number_no_leaved" context="error message when moving a node">%d folders are not left successfully</string>
    <string name="number_correctly_sent" context="success message when sending multiple files">File sent to %d contacts successfully</string>
    <string name="number_no_sent" context="error message when sending multiple files">File is not sent to %d contacts</string>
    <string name="number_correctly_sent_multifile" context="success message when sending multiple files">%d files sent successfully</string>
    <string name="number_no_sent_multifile" context="error message when sending multiple files">%d files failed to send</string>
    <string name="number_correctly_copied" context="success message when sending multiple files">%d items copied successfully</string>
    <string name="number_no_copied" context="error message when sending multiple files">%d items are not copied</string>
    <string name="number_contact_removed" context="success message when removing several contacts">%d contacts removed successfully</string>
    <string name="number_contact_not_removed" context="error message when removing several contacts">%d contacts are not removed</string>
    <string name="number_contact_file_shared_correctly" context="success message when sharing a file with multiple contacts">Folder shared with %d contacts successfully</string>
    <string name="number_contact_file_not_shared_" context="error message when sharing a file with multiple contacts">File can not be shared with %d contacts</string>
    <string name="number_correctly_shared" context="success message when sharing multiple files">%d folders shared successfully</string>
    <string name="number_no_shared" context="error message when sharing multiple files">%d folders are not shared</string>
    <string name="context_correctly_copied_contact" context="success message when sending a file to a contact">Successfully sent to:</string>
    <string name="context_correctly_removed_sharing_contacts" context="success message when removing all the contacts of a shared folder">The folder is no longer shared</string>
    <string name="context_no_removed_sharing_contacts" context="error message when removing all the contacts of a shared folder">Error, the folder is still shared with another contact</string>
    <string name="context_select_one_file" context="option available for just one file">Select just one file</string>
    <string name="rubbish_bin_emptied" context="success message when emptying the RB">Rubbish bin emptied successfully</string>
    <string name="rubbish_bin_no_emptied" context="error message when emptying the RB">Error. The rubbish bin has not be emptied</string>

    <string name="dialog_cancel_subscriptions" context="dialog cancel subscriptions">You are about to cancel your MEGA subscription. Please let us know if there is anything we can do to help you change your mind</string>
    <string name="hint_cancel_subscriptions" context="hint cancel subscriptions dialog">Type feedback here</string>
    <string name="send_cancel_subscriptions" context="send cancel subscriptions dialog">Send</string>
    <!--
    <string name="title_cancel_subscriptions" context="title cancel subscriptions dialog">Cancel Subscription</string>
    -->
    <string name="confirmation_cancel_subscriptions" context="confirmation cancel subscriptions dialog">Thank you for your feedback! Are you sure you want to cancel your MEGA subscription?</string>
    <string name="reason_cancel_subscriptions" context="provide a reason to cancel subscriptions dialog">Your subscription has not been cancelled. Please provide a reason for your cancellation</string>

    <string name="context_node_private" context="success message after removing the public link of a folder">The folder is now private</string>
    <!--
    <string name="context_share_correctly_removed" context="success message after removing a share of a folder. a contact has no access to the folder now">Share removed</string>
    -->

    <string name="menu_new_folder" context="Menu option to create a new folder in the file manager.">New folder</string>
    <string name="menu_add_contact" context="Menu option to add a contact to your contact list.">Add contact</string>
    <string name="menu_add_contact_and_share" context="Menu option to add a contact to your contact list.">Add contact and share</string>
    <!--
    <string name="menu_download_from_link" context="Text that is displayed in the dialog to download a MEGA link inside the app">Download from MEGA link</string>
    -->

    <string name="alert_decryption_key" context="Title of the alert to introduce the decryption key">Decryption Key</string>
    <string name="message_decryption_key" context="Message of the alert to introduce the decryption key">Please enter the decryption key for the link</string>

    <string name="upload_to_image" context="upload to. Then choose an Image file">Image</string>
    <string name="upload_to_audio" context="upload to. Then choose an Audio file">Audio</string>
    <string name="upload_to_video" context="upload to. Then choose a Video file">Video</string>
    <!--
    <string name="upload_to_other" context="upload to. Then choose a file which is not an Image, an Audio or a Video">Other File</string>
    -->
    <string name="upload_to_filesystem" context="upload to. Then choose to browse the file system to choose a file">Pick from File System</string>
    <!--
    <string name="upload_select_file_type" context="title of the dialog for choosing if a user wants to upload an image, an audio, a video or a file from the system">Select file type</string>
    -->
    <!--
    <string name="upload_uploading" context="status text">Uploading</string>
    -->
    <!--
    <string name="upload_touch_to_cancel" context="hint to how to cancel the upload (by touching the notification)">Touch to cancel upload</string>
    -->
    <!--
    <string name="upload_failed" context="error message">Upload failed</string>
    -->
    <string name="upload_uploaded" context="Label for the current uploaded size of a file. For example, 3 files, 50KB uploaded">uploaded</string>
    <!--
    <string name="upload_cancel_uploading" context="Confirmation text for cancelling an upload">Do you want to cancel the upload?</string>
    -->
    <string name="upload_prepare" context="Status text at the beginning of an upload">Processing file</string>
    <string name="error_temporary_unavaible" context="error message when downloading a file">Resource temporarily not available, please try again later</string>
    <string name="upload_can_not_open" context="Error message when the selected file cannot be opened">Cannot open selected file</string>
    <string name="upload_began" context="when an upload starts, a message is shown to the user">Upload has started</string>
    <string name="unzipping_process" context="when a zip file is downloaded and clicked, the app unzips the file. This is the status text while unzipping the file">Unzipping file</string>

    <string name="error_io_problem" context="error message while browsing the local filesystem">Filesystem problem</string>
    <string name="general_error" context="error message while browsing the local filesystem">Error happened when executing the action</string>

    <string name="full_screen_image_viewer_label" context="title of the image gallery">Image viewer</string>

    <!--
    <string name="manager_download_from_link_incorrect" context="Error message when the user entered an incorrect MEGA link format for importing">Incorrect link format</string>
    -->

    <!--
    <string name="my_account_activity" context="Title of the screen where the user account information is shown">Account</string>
    -->
    <!--
    <string name="my_account_total_space" context="Headline for the amount of total storage space">Storage Space</string>
    -->
    <!--
    <string name="my_account_free_space" context="Headline for the amount of storage space is remaining">Free Space</string>
    -->
    <string name="my_account_used_space" context="Headline for the amount of storage space is used">Used Space</string>
    <string name="my_account_change_password" context="menu item">Change password</string>
    <!--
    <string name="warning_out_space" context="Warning in Cloud drive when the user is runningut of space">You\'re running out of space!\n Do you want to upgrade your account?</string>
    -->
    <string name="overquota_alert_title" context="Title dialog overquota error">Overquota Alert!</string>
    <string name="overquota_alert_text" context="Dialod text overquota error">Operation not allowed, you will exceed the storage limit of your account. Do you want to upgrade your account?</string>

    <!--
    <string name="op_not_allowed" context="Dialod text overquota error">Operation not allowed</string>
    -->
    <string name="my_account_last_session" context="when did the last session happen">Last session</string>
    <string name="my_account_connections" context="header for the social connections, showing the number of contacts the user has">Connections</string>

    <string name="my_account_changing_password" context="message displayed while the app is changing the password">Changing password</string>
    <string name="my_account_change_password_oldPassword" context="when changing the password, the first edittext is to enter the current password">Current password</string>
    <string name="my_account_change_password_newPassword1" context="when changing the password">New password</string>
    <string name="my_account_change_password_newPassword2" context="when changing the password">Confirm new password</string>
    <!--
    <string name="my_account_change_password_error" context="Error message when the user attempts to change his password (two potential reasons in one error message).">Incorrect current password or the new passwords you provided do not match. Please try again</string>
    -->
    <!--
    <string name="my_account_change_password_error_2" context="Error message when the user attempts to change his password (two potential reasons in one error message).">Incorrect current password. Please try again</string>
    -->
    <!--
    <string name="my_account_change_password_OK" context="Success text">Password changed successfully</string>
    -->
    <string name="my_account_change_password_dont_match" context="when changing the password or creating the account, the password is required twice and check that both times are the same">Password doesn\'t match</string>

    <!--
    <string name="upgrade_activity" context="title of the Upgrade screen">PRO Membership</string>
    -->
    <string name="upgrade_select_pricing" context="title of the selection of the pro account wanted">Select membership</string>
    <string name="select_membership_1" context="the user has to decide the way of payment">Monthly or annually recurring</string>

    <!--<string name="select_membership_2" context="button to go to Google Play">Google Play subscription</string>-->


    <string name="select_payment_method" context="after choosing one PRO plan, the user have to choose the payment method: credit card, fortumo, etc">Select payment method</string>
    <string name="no_available_payment_method" context="choose the payment method option when no method is available">At this moment, no method of payment is available for this plan</string>
    <string name="payment_method_credit_card" context="one of the payment methods">Credit Card (subscription)</string>
    <string name="payment_method_fortumo" context="one of the payment methods">Mobile Carrier (one-off)</string>
    <string name="payment_method_centili" context="one of the payment methods">Mobile Carrier (one-off)</string>
    <string name="payment_method_google_wallet" context="one of the payment methods">Google Wallet (subscription)</string>

    <string name="upgrade_per_month" context="button to decide monthly payment. The asterisk is needed">Monthly*</string>
    <string name="upgrade_per_year" context="button to decide annually payment. The asterisk is needed">Annually*</string>

    <string name="upgrade_comment" context="the meaning of the asterisk in monthly* and annually* payment">* recurring subscription can be cancelled anytime before the renewal date</string>

    <string name="file_properties_get_link" context="the user can get the link and it\'s copied to the clipboard">The link has been copied to the clipboard</string>
    <!--
    <string name="file_properties_remove_link" context="the user can remove the public link">The link has been removed</string>
    -->

    <string name="full_image_viewer_not_preview" context="before sharing an image, the preview has to be downloaded">The preview has not been downloaded yet. Please wait</string>

    <string name="log_out_warning" context="alert when clicking a newsignup link being logged">Please, log out before creating the account</string>

    <!--
    <string name="import_correct" context="success message after import a file">Imported successfully</string>
    -->

    <string name="transfers_empty" context="message shown in the screen when there are not any active transfer">No active transfers</string>
    <!--
    <string name="transfers_pause" context="File uploading or downloading has been paused (until the user continues at a later stage)">All transfers are paused</string>
    -->
    <string name="menu_pause_transfers" context="menu item">Pause transfers</string>
    <!--
    <string name="menu_restart_transfers" context="menu item">Restart transfers</string>
    -->
    <string name="menu_cancel_all_transfers" context="menu item">Delete all transfers</string>

    <string name="menu_take_picture" context="menu item">Take picture</string>

    <string name="cam_sync_wifi" context="how to upload the camera images. only when Wi-Fi connected">WiFi only</string>
    <string name="cam_sync_data" context="how to upload the camera images. when Wi-Fi connected and using data plan">WiFi or data plan</string>
    <string name="cam_sync_ok" context="Answer for confirmation dialog.">OK</string>
    <string name="cam_sync_skip" context="skip the step of camera upload">Skip</string>
    <string name="cam_sync_syncing" context="The upload of the user\'s photos orvideos from their specified album is in progress.">Camera Upload in progress</string>
    <string name="cam_sync_cancel_sync" context="confirmation question for cancelling the camera uploads">Do you want to cancel Camera uploads?</string>
    <!--
    <string name="settings_camera_notif_error_no_folder" context="Error message when an unavailable destination folder was selected">Destination folder is unavailable</string>
    -->
    <string name="settings_camera_notif_title" context="title of the notification when camera upload is enabled">Uploading files of media folders</string>
    <!--
    <string name="settings_camera_notif_error" context="notification error">Camera Uploads problem</string>
    -->
    <string name="settings_camera_notif_complete" context="notification camera uploads complete">Camera uploads complete</string>

    <string name="settings_storage" context="Text listed before the amount of storage a user gets with a certain package. For example: &quot;1TB Storage&quot;.">Storage</string>
    <string name="settings_pin_lock" context="settings category title. Below this title, the pin lock settings start">PIN Lock</string>

    <string name="settings_advanced_features" context="Settings category title for cache and offline files">Advanced Features</string>
    <string name="settings_advanced_features_cache" context="Settings preference title for cache">Clear Cache</string>
    <string name="settings_advanced_features_offline" context="Settings preference title for offline files">Clear Offline Files</string>

    <string name="settings_advanced_features_size" context="Size of files in offline or cache folders">Currently using %s</string>
    <string name="settings_advanced_features_calculating" context="Calculating Size of files in offline or cache folders">Calculating</string>

    <string name="settings_storage_download_location" context="title of the setting to set the default download location">Default download location</string>
    <string name="settings_storage_ask_me_always" context="Whether to always ask the user each time.">Always ask for download location</string>
    <string name="settings_storage_advanced_devices" context="Whether to enable the storage in advanced devices">Display advanced devices (external SD)</string>

    <string-array name="settings_storage_download_location_array" context="if the user has an internal and an external SD card, it has to be set on the settings screen">
        <item context="internal storage option">Internal storage</item>
        <item context="external storage option">External storage</item>
    </string-array>

    <string-array name="add_contact_array" context="choose the way the new user's email is inserted">
        <item context="write option">Write the user\'s e-mail</item>
        <item context="import from phone option">Import from device</item>
    </string-array>

    <string name="settings_camera_upload_on" context="settings option">Enable Camera uploads</string>
    <string name="settings_camera_upload_turn_on" context="settings option">Turn on Camera uploads</string>
    <string name="settings_camera_upload_off" context="settings option">Disable Camera uploads</string>
    <string name="settings_camera_upload_how_to_upload" context="settings option. How to upload the camera images: via Wi-Fi only or via Wi-Fi and data plan">How to upload</string>

    <string name="settings_secondary_upload_on" context="The Secondary Media uploads allows to create a second Camera Folder synchronization. Enabling it would imply to choose a new local folder and then, a new destination folder in MEGA. This is the text that appears in the settings option to enable the second synchronization.">Enable Secondary Media uploads</string>
    <string name="settings_secondary_upload_off" context="The Secondary Media uploads allows to create a second Camera Folder synchronization. Disabling it would imply that the current second sync won't be running anymore. This is the text that appears in the settings option to disable the second synchronization.">Disable Secondary Media uploads</string>

    <string name="settings_empty_folder" context="settings option">Choose folder</string>

    <string-array name="settings_camera_upload_how_to_entries" context="the options of how to upload, but in an array. needed for the settings">
        <item context="how to upload the camera images. when Wi-Fi connected and using data plan">WiFi or data plan</item>
        <item context="how to upload the camera images. only when Wi-Fi connected">WiFi only</item>
    </string-array>

    <string name="settings_camera_upload_what_to_upload" context="What kind of files are going to be uploaded: images, videos or both">File Upload</string>

    <string-array name="settings_camera_upload_file_upload_entries" context="the options of what to upload in an array. Needed for the settings">
        <item context="the options of what to upload.">Photos only</item>
        <item context="the options of what to upload.">Videos only</item>
        <item context="the options of what to upload.">Photos and videos</item>
    </string-array>

    <string name="settings_camera_upload_charging" context="Option to choose that the camera sync will only be enable when the device is charging">Only when charging</string>
    <string name="settings_keep_file_names" context="Option to choose that the camera sync will maintain the local file names when uploading">Keep file names as in the device</string>

    <string name="settings_local_camera_upload_folder" context="The location of where the user photos or videos are stored in the device.">Local Camera folder</string>
    <string name="settings_mega_camera_upload_folder" context="The location of where the user photos or videos are stored in MEGA.">MEGA Camera uploads folder</string>

    <string name="settings_local_secondary_folder" context="The location of where the user photos or videos of the secondary sync are stored in the device.">Local Secondary folder</string>
    <string name="settings_mega_secondary_folder" context="The location of where the user photos or videos of the secondary sync are stored in MEGA.">MEGA Secondary folder</string>

    <string name="settings_camera_upload_only_photos" context="what kind of file are going to be uploaded. Needed for the settings summary">Photos only</string>
    <string name="settings_camera_upload_only_videos" context="what kind of file are going to be uploaded. Needed for the settings summary">Videos only</string>
    <string name="settings_camera_upload_photos_and_videos" context="what kind of file are going to be uploaded. Needed for the settings summary">Photos and videos</string>

    <!--
    <string name="settings_pin_lock_on" context="settings of the pin lock">Enable PIN Lock</string>
    -->
    <!--
    <string name="settings_pin_lock_off" context="settings of the pin lock">Disable PIN Lock</string>
    -->
    <!--
    <string name="settings_pin_lock_code" context="settings of the pin lock">PIN Code</string>
    -->
    <string name="settings_pin_lock_code_not_set" context="status text when no custom photo sync folder has been set">Not set</string>
    <string name="settings_reset_lock_code" context="settings of the pin lock">Reset PIN code</string>
    <string name="settings_pin_lock_switch" context="settings of the pin lock">PIN Lock</string>

    <string name="pin_lock_enter" context="Button after the pin code input field">Enter</string>
    <string name="pin_lock_alert" context="error message when not typing the pin code correctly">Your local files will be deleted and you will be logged out after 10 failed attempts</string>
    <string name="pin_lock_incorrect" context="error message when not typing the pin code correctly">Incorrect code</string>
    <string name="pin_lock_incorrect_alert" context="error message when not typing the pin code correctly">Wrong PIN code, please try again. You have %2d attemps left</string>
    <string name="pin_lock_not_match" context="error message when not typing the pin code correctly (two times)">PIN Codes don\'t match</string>
    <string name="unlock_pin_title" context="title of the screen to unlock screen with pin code">Enter your PIN Code</string>
    <string name="unlock_pin_title_2" context="title of the screen to unlock screen with pin code in second round">Re-Enter your PIN Code</string>
    <string name="reset_pin_title" context="title of the screen to unlock screen with pin code">Enter your new PIN Code</string>
    <string name="reset_pin_title_2" context="title of the screen to unlock screen with pin code in second round">Re-Enter your new PIN Code</string>
    <string name="incorrect_pin_activity" context="text of the screen after 10 attemps with a wrong PIN" formatted="false">All your local data will be deleted and you will be logged out in %1d seconds</string>

    <string name="settings_about" context="Caption of a title, in the context of &quot;About MEGA&quot; or &quot;About us&quot;">About</string>
    <string name="settings_about_privacy_policy" context="App means &quot;Application&quot;">Privacy Policy</string>
    <string name="settings_about_terms_of_service" context="App means &quot;Application&quot;">Terms of Service</string>
    <string name="settings_about_app_version" context="App means &quot;Application&quot;">App version</string>
    <string name="settings_about_sdk_version" context="Title of the label where the SDK version is shown">MEGA SDK version</string>
    <string name="settings_about_karere_version" context="Title of the label where the karere version is shown">MEGAchat SDK version</string>
    <string name="settings_about_code_link_title" context="Link to the public code of the app">View source code</string>

    <string name="january">January</string>
    <string name="february">February</string>
    <string name="march">March</string>
    <string name="april">April</string>
    <string name="may">May</string>
    <string name="june">June</string>
    <string name="july">July</string>
    <string name="august">August</string>
    <string name="september">September</string>
    <string name="october">October</string>
    <string name="november">November</string>
    <string name="december">December</string>

    <string name="zip_browser_activity" context="title of the screen that shows the ZIP files">ZIP Browser</string>

    <!--
    <string name="new_account" context="in login screen to create a new account">Create account now!</string>
    -->

    <string name="my_account_title" context="title of the My Account screen">Account Type</string>
    <string name="expires_on" context="title of the Expiration Date">Renews on </string>
    <string name="free_account">FREE</string>
    <string name="prolite_account" context="Not translate">Lite</string>
    <string name="pro1_account" context="Not translate">PRO I</string>
    <string name="pro2_account" context="Not translate">PRO II</string>
    <string name="pro3_account" context="Not translate">PRO III</string>

    <!--
    <string name="free_storage" context="Not translate">50 GB</string>
    -->
    <!--
    <string name="free_bandwidth" context="Free bandwich account details">Limited</string>
    -->

    <string name="camera_uploads_created" context="info message shown to the user when the Camera Uploads folder has been created">Camera Uploads folder created</string>

    <!--
    <string name="ZIP_download_permission" context="A compressed file will be downloaded and decompressed.">The ZIP file will be downloaded and unzipped</string>
    -->
    <!--
    <string name="ZIP_unzip_permission" context="A compressed file will be decompressed.">The ZIP file will be unzipped </string>
    -->

    <string name="sortby_owner_mail" context="category in sort by action">Owner\'s E-mail</string>
    <string name="sortby_name" context="category in sort by action">Name</string>
    <string name="sortby_name_ascending" context="sort files alphabetically ascending">Ascending</string>
    <string name="sortby_name_descending" context="sort files alphabetically descending">Descending</string>

    <string name="sortby_date" context="category in sort by action">Date</string>
    <string name="sortby_creation_date" context="category in sort by action">Creation Date</string>
    <string name="sortby_modification_date" context="category in sort by action">Modification Date</string>
    <string name="sortby_date_newest" context="sort files by date newest first">Newest</string>
    <string name="sortby_date_oldest" context="sort files by date oldest first">Oldest</string>

    <string name="sortby_size" context="category in sort by action">Size</string>
    <string name="sortby_size_largest_first" context="sort files by size largest first">Largest</string>
    <string name="sortby_size_smallest_first" context="sort files by size smallest first">Smallest</string>

    <string name="per_month" context="in payments, for example: 4.99€ per month">per month</string>
    <string name="per_year" context="in payments, for example: 49.99€ per year">per year</string>

    <string name="billing_details" context="Contextual text in the beginning of the Credit Card Payment">Enter your billing details:</string>
    <string name="address1_cc" context="Hint text of the address1 edittext, which is the first line (of two) of the address">Address 1</string>
    <string name="address2_cc" context="Hint text of the address2 edittext, which is the second line (of two) of the address">Address 2 (optional)</string>
    <string name="city_cc" context="Hint text of the city edittext for billing purposes">City</string>
    <string name="state_cc" context="Hint text of the state or province edittext for billing purposes">State / Province</string>
    <string name="country_cc" context="Hint text of the country edittext for billing purposes">Country</string>
    <string name="postal_code_cc" context="Hint text of the postal code edittext for billing purposes">Postal code</string>

    <string name="payment_details" context="Contextual text in the beginning of the Credit Card Payment">Enter your payment details:</string>
    <string name="first_name_cc" context="Hint text of the first name of the credit card edittext for payment purposes">First name</string>
    <string name="last_name_cc" context="Hint text of the last name of the credit card edittext for payment purposes">Last name</string>
    <string name="credit_card_number_cc" context="Hint text of the credit card number edittext for payment purposes">Credit Card Number</string>
    <string name="month_cc" context="Hint text of the expiration month of the credit card for payment purposes">Month</string>
    <string name="year_cc" context="Hint text of the expiration year of the credit card for payment purposes">Year</string>
    <string name="cvv_cc" context="Hint text of the CVV edittext for payment purposes">CVV</string>

    <string name="proceed_cc" context="Text of the button which proceeds the payment">Proceed</string>

    <string name="account_successfully_upgraded" context="Message shown when the payment of an upgrade has been correct">Account successfully upgraded!</string>
    <string name="account_error_upgraded" context="Message shown when the payment of an upgrade has not been correct">The operation failed. Your credit card has not been charged</string>
    <string name="credit_card_information_error" context="Message shown when the credit card information is not correct">The credit card information is not correct. The credit card will not be charged</string>
    <!--
    <string name="not_upgrade_is_possible" context="Message shown when the user wants to upgrade an account that cannot be upgraded">Your account cannot be upgraded from the app. Please contact support@mega.nz to upgrade your account</string>
    -->

    <string name="pin_lock_type" context="title to choose the type of PIN code">PIN Code Type</string>
    <string name="four_pin_lock" context="PIN with 4 digits">4 digits PIN</string>
    <string name="six_pin_lock" context="PIN with 6 digits">6 digits PIN</string>
    <string name="AN_pin_lock" context="PIN alphanumeric">Alphanumeric PIN</string>

    <string name="settings_enable_logs" context="Confirmation message when enabling logs in the app">Logs are now enabled</string>
    <string name="settings_disable_logs" context="Confirmation message when disabling logs in the app">Logs are now disabled</string>

    <string name="search_open_location" context="Option in the sliding panel to open the folder which contains the file selected after performing a search">Open location</string>
    <string name="servers_busy" context="message when a request cannot be performed because the servers are busy">Servers are too busy. Please wait.</string>

    <string name="my_account_free" context="Label in My Account section to show user account type">Free Account</string>
    <string name="my_account_prolite" context="Label in My Account section to show user account type">Lite Account</string>
    <string name="my_account_pro1" context="Label in My Account section to show user account type">PRO I Account</string>
    <string name="my_account_pro2" context="Label in My Account section to show user account type">PRO II Account</string>
    <string name="my_account_pro3" context="Label in My Account section to show user account type">PRO III Account</string>

    <string name="backup_title" context="Title of the screen to backup the master key">Backup your recovery key</string>
    <string name="backup_subtitle" context="Subtitle of the screen to backup the master key">Your password unlocks your recovery key</string>

    <string name="backup_first_paragraph" context="First paragraph of the screen to backup the master key">Your data is only readable through a chain of decryption operations that begins with your master encryption key, which we store encrypted with your password. This means that if you lose your password, your master key can no longer be decrypted, and you can no longer decrypt your data.</string>
    <string name="backup_second_paragraph" context="Second paragraph of the screen to backup the master key">Exporting the master key and keeping it in a secure location enables you to set a new password without data loss.</string>
    <string name="backup_third_paragraph" context="Third paragraph of the screen to backup the master key">An external attacker cannot gain access to your account with just your key. A password reset requires both the key and access to your e-mail.</string>
    <string name="backup_action" context="Sentence to inform the user the available actions in the screen to backup the master key">Copy the recovery key to clipboard or save it as text file</string>

    <string name="save_action" context="Action of the button to save the master key as a text file">Save</string>
    <string name="copy_MK_confirmation" context="Alert message when the master key has been successfully copied to the ClipBoard">The recovery has been successfully copied</string>

    <string name="change_pass" context="Button to change the password">Change</string>

    <string name="general_positive_button" context="Positive button to perform a general action">YES</string>
    <string name="general_negative_button" context="Negative button to perform a general action">NO</string>

    <string name="forgot_pass_menu" context="Option of the overflow menu to show the screen info to reset the password">Forgot password?</string>
    <string name="forgot_pass" context="Button in the Login screen to reset the password">Forgot your password?</string>
    <string name="forgot_pass_first_paragraph" context="First paragraph of the screen when the password has been forgotten">If you have a backup of your recovery crypto key, you can reset your password by selecting YES. No data will be lost.</string>
    <string name="forgot_pass_second_paragraph" context="Second paragraph of the screen when the password has been forgotten">You can still export your recovery key now if you have an active MEGA session in any other browser on this or any other computer. If you don\&apos;t, you can no longer decrypt your existing account, but you can start a new one under the same e-mail address by selecting NO.</string>
    <!--
    <string name="forgot_pass_second_paragraph_logged_in" context="Second paragraph of the screen when the password has been forgotten and the user is still logged in">If you don\&apos;t, you can still export your recovery key now in this MEGA session. Please, go back and backup your recovery key.</string>
    -->

    <string name="forgot_pass_action" context="Sentence to ask to the user if he has the master key in the screen when the password has been forgotten">Do you have a backup of your recovery key?</string>

    <string name="title_alert_reset_with_MK" context="Title of the alert message to ask for the link to reset the pass with the MK">Great!</string>
    <string name="edit_text_insert_mail" context="Hint of the text where the user can write his e-mail">email goes here</string>
    <string name="text_alert_reset_with_MK" context="Text of the alert message to ask for the link to reset the pass with the MK">Please enter you e-mail address below. You will receive a recovery link that will allow you to submit your recovery key and reset your password.</string>

    <string name="edit_text_insert_mk" context="Hint of the text when the user can write his master key">recovery key goes here</string>

    <string name="edit_text_insert_pass" context="Hint of the text where the user can write his password">password goes here</string>
    <string name="delete_account_text_last_step" context="Text shown in the last alert dialog to confirm the cancellation of an account">This is the last step to cancel your account. You will permanently lose all the data stored in the cloud. Please enter your password below.</string>

    <string name="email_verification_title" context="Title of the alert dialog to inform the user that have to check the email">Email verification</string>
    <string name="email_verification_text" context="Text of the alert dialog to inform the user that have to check the email">Please check your email to proceed.</string>
    <string name="email_verification_text_error" context="Text of the alert dialog to inform the user when an error occurs when cancelling the account">An error occurred, please try again.</string>


    <string name="alert_not_logged_in" context="Alert to inform the user that have to be logged in to perform the action">You must be logged in to perform this action.</string>
    <string name="invalid_string" context="Error when the user leaves empty the password field">Incorrect</string>

    <string name="invalid_email_title" context="Title of the alert dialog when the user tries to recover the pass of a non existing account">Invalid email address</string>
    <string name="invalid_email_text" context="Title of the alert dialog when the user tries to recover the pass of a non existing account">Please check the e-mail address and try again.</string>
    <!--
    <string name="alert_not_logged_out" context="Alert to inform the user that have to be logged out to perform the action">You must be logged out to perform this action.</string>
    -->

    <string name="title_dialog_insert_MK" context="Title of the dialog to write MK after opening the recovery link">Password reset</string>
    <string name="text_dialog_insert_MK" context="Text of the dialog to write MK after opening the recovery link">Please write below your recovery key.</string>

    <string name="pass_changed_alert" context="Text of the alert when the pass has been correctly changed">Password changed!</string>

    <string name="park_account_dialog_title" context="Title of the dialog to park an account">Park account</string>
    <string name="park_account_button" context="Button to park an account">Park</string>
    <string name="park_account_title" context="Title of the screen to park an account">Oops!</string>
    <string name="park_account_first_paragraph" context="First paragraph of the screen to park an account">Due to our end-to-end encryption paradigm, you will not be able to access your data without either your password or a backup of your recovery key.</string>
    <string name="park_account_second_paragraph" context="Second paragraph of the screen to park an account">You can park your existing account and start a fresh one under the same e-mail address. Your data will be retained for at least 60 days. In case that you recall your parked account\'s password, please contact support&#64;mega.nz</string>

    <string name="dialog_park_account" context="Text of the dialog message to ask for the link to park the account">Please enter you e-mail address below. You will receive a recovery link that will allow you to park your account.</string>
    <string name="park_account_text_last_step" context="Text shown in the last alert dialog to park an account">This is the last step to park your account, please enter your new password. Your data will be retained for at least 60 days. In case that you recall your parked account\'s password, please contact support&#64;mega.nz</string>

    <string name="title_enter_new_password" context="Title of the screen to write the new password after opening the recovery link">Enter new password</string>
    <string name="recovery_link_expired" context="Message when the user tries to open a recovery pass link and it has expired">This recovery link has expired, please try again.</string>

    <string name="text_reset_pass_logged_in" context="Text of the alert after opening the recovery link to reset pass being logged.">Your recovery key is going to be used to reset your password. Please, enter your new password.</string>
    <string name="email_verification_text_change_pass" context="Text of the alert dialog to inform the user that have to check the email after clicking the option forgot pass">You will receive a recovery link that will allow you to reset your password.</string>

    <string name="my_account_upgrade_pro" context="Button to upgrade the account to PRO account in My Account Section">Upgrade</string>
    <string name="my_account_upgrade_pro_panel" context="Button to upgrade the account to PRO account in the panel that appears randomly">Upgrade now</string>
    <string name="get_pro_account" context="Message to promote PRO accounts">Improve your cloud capacity!\nGet more space &amp; transfer quota with a PRO account!</string>
    <string name="toast_master_key" context="success message when the MasterKey file has been downloaded">The recovery key has been backup into: %1s.\nWhile the file remains in this path, you will find it at the Saved for Offline Section.\nNote: It will be deleted if you log out, please store it in a safe place.</string>

    <!--
    <string name="next_ime_action" context="Action to pass focus to the next field in a form">Next</string>
    -->

    <string name="mail_already_used" context="Error shown when the user tries to change his mail to one that is already used">Error. This email address is already in use.</string>

    <string name="change_mail_text_last_step" context="Text shown in the last alert dialog to change the email associated to an account">This is the last step to change your email. Please enter your password below.</string>
    <string name="change_mail_title_last_step" context="Title of the alert dialog to change the email associated to an account">Change email</string>

    <!--
    <string name="success_changing_user_mail" context="Message when the user email has been changed successfully">Your email has been correctly updated.</string>
    -->

    <string name="title_new_warning_out_space" context="Iitle of the warning when the user is running out of space">You\'re running out of space!</string>
    <string name="new_warning_out_space" context="Text of the warning when the user is running out of space">Take full advantage of your MEGA account by upgrading to PRO.</string>

    <string name="title_options_avatar_panel" context="Iitle of sliding panel to choose the option to edit the profile picture">Edit profile picture</string>
    <string name="take_photo_avatar_panel" context="Option of the sliding panel to change the avatar by taking a new picture">Take picture</string>
    <string name="choose_photo_avatar_panel" context="Option of the sliding panel to change the avatar by choosing an existing picture">Choose picture</string>
    <string name="delete_avatar_panel" context="Option of the sliding panel to delete the existing avatar">Delete picture</string>

    <string name="incorrect_MK" context="Alert when the user introduces his MK to reset pass incorrectly">The key you supplied does not match this account. Please make sure you use the correct recovery key and try again.</string>
    <string name="incorrect_MK_title" context="Title of the alert when the user introduces his MK to reset pass incorrectly">Invalid recovery key</string>

    <string name="camera_uploads_empty" context="Text that indicates that no pictures have been uploaded to the Camera Uploads section">No pictures uploaded</string>

    <string name="option_full_link" context="Alert Dialog to get link">Link with key</string>

    <string name="recovering_info" context="Message shown meanwhile the app is waiting for a request">Getting info&#8230;</string>

    <string name="email_verification_text_change_mail" context="Text of the alert dialog to inform the user that have to check the email to validate his new email">Your new email address needs to be validated. Please check your email to proceed.</string>

    <string name="confirmation_delete_avatar" context="Confirmation before deleting the avatar of the user's profile">Delete your profile picture?</string>
    <string name="title_edit_profile_info" context="Title of the Dialog to edit the profile attributes of the user's account">Edit</string>

    <string name="title_set_expiry_date" context="Alert Dialog to get link">Set expiry date</string>
    <string name="subtitle_set_expiry_date" context="Alert Dialog to get link">(PRO ONLY)</string>

    <string name="edit_link_option" context="Option of the sliding panel to edit the link of a node">Edit link</string>

    <string name="old_password_provided_incorrect" context="Error alert dialog shown when changing the password the user provides an incorrect password ">The current password you have provided is incorrect.</string>

    <string name="number_correctly_reinvite_contact_request" context="success message when reinviting multiple contacts">%d reinvite requests sent successfully. </string>

    <string name="number_correctly_delete_contact_request" context="success message when reinviting multiple contacts">%d requests deleted successfully. </string>
    <string name="number_no_delete_contact_request" context="error message when reinviting multiple contacts">%1$d requests successfully deleted but %2$d requests were not deleted.</string>

    <string name="confirmation_delete_contact_request" context="confirmation message before removing a contact request.">Do you want to remove the invitation request to %s?</string>
    <string name="confirmation_remove_multiple_contact_request" context="confirmation message before removing mutiple contact request">Do you want to remove these %d invitation requests?</string>

    <string name="number_correctly_invitation_reply_sent" context="success message when replying to multiple received request">%d request replies sent.</string>
    <string name="number_incorrectly_invitation_reply_sent" context="error message when replying to multiple received request">%1$d request replies successfully sent but %2$d were not sent.</string>

    <plurals name="general_num_request">
        <item context="referring to a invitation request in the Contacts section" quantity="one">request</item>
        <item context="referring to a invitation request in the Contacts section" quantity="other">requests</item>
    </plurals>

    <plurals name="confirmation_remove_outgoing_shares">
        <item context="Confirmation before removing the outgoing shares of a folder" quantity="one">The folder is shared with %1$d contact. Remove share?</item>
        <item context="Confirmation before removing the outgoing shares of a folder" quantity="other">The folder is shared with %1$d contacts. Remove all shares?</item>
    </plurals>

    <string name="error_incorrect_email_or_password" context="Error message when the credentials to login are incorrect.">Invalid e-mail and/or password. Please try again.</string>
    <string name="error_account_suspended" context="Error message when trying to login and the account is suspended.">Your account have been suspended due to Terms of Service violations. Please contact to support@mega.co.nz</string>
    <string name="too_many_attempts_login" context="Error message when to many attempts to login.">Too many attempts to login, please wait for an hour.</string>
    <string name="account_not_validated_login" context="Error message when trying to login to an account not validated.">This account has not been validated yet. Please, check your e-mail.</string>

    <string name="general_error_folder_not_found" context="Error message shown when opening a folder link which doesn't exist">Folder link unavailable</string>
    <string name="folder_link_unavaible_ToS_violation" context="Error message shown when opening a folder link which has been removed due to ToS/AUP violation">The folder link has been removed because of a ToS/AUP violation.</string>

    <string name="general_error_file_not_found" context="Error message shown when opening a file link which doesn't exist">File link unavailable</string>
    <string name="file_link_unavaible_ToS_violation" context="Error message shown when opening a file link which has been removed due to ToS/AUP violation">The file link has been removed because of a ToS/AUP violation.</string>

    <string name="confirm_email_text" context="Title of the screen after creating the account. That screen asks the user to confirm the account by checking the email">Awaiting email confirmation</string>
    <string name="confirm_email_explanation" context="Text below the title that explains the user should check the email and click the link to confirm the account">Please check your email and click the link to confirm your account.</string>

    <plurals name="general_num_items">
        <item context="Singular of items which contains a folder. 1 item" quantity="one">item</item>
        <item context="Plural of items which contains a folder. 2 items" quantity="other">items</item>
    </plurals>

    <string name="file_link_unavaible_delete_account" context="Error message shown when opening a file or folder link which account has been removed due to ToS/AUP violation">The associated user account has been terminated due to multiple violations of our Terms of Service.</string>

    <string name="general_error_invalid_decryption_key" context="Error message shown after login into a folder link with an invalid decryption key">The provided decryption key for the folder link is invalid.</string>

    <string name="my_account_my_credentials" context="Title of the label in the my account section. It shows the credentials of the current user so it can be used to be verified by other contacts">My credentials</string>
    <string name="limited_bandwith" context="Word to indicate the limited bandwidth of the free accounts">Limited</string>

    <string name="section_chat" context="Item of the navigation title for the chat section">Chat BETA</string>
    <string name="section_chat_with_notification" context="Item of the navigation title for the chat section when there is any unread message"><![CDATA[Chat BETA <font color=\'#ff333a\'>(%1$d)</font>]]></string>

    <string name="tab_archive_chat" context="Title of the archived chats tab. Capital letters">Archive</string>
    <!--
    <string name="tab_recent_chat" context="Title of the recent chats tab. Capital letters">RECENT</string>
    -->

    <!--
    <string name="archive_chat_empty" context="Message shown when the user has no archived chats">No archived conversations</string>
    -->
    <string name="recent_chat_empty" context="Message shown when the user has no archived chats">No conversations</string>

    <string name="recent_chat_enable_chat" context="Message shown when the user has no archived chats">Chat is disabled</string>
    <string name="recent_chat_enable_chat_button" context="Message shown when the user has no archived chats">Enable chat</string>

    <!--
    <string name="get_started_button" context="Button to start using the chat">Get started</string>
    -->

    <string name="recent_chat_empty_invite" context="Message shown when the user has no recent chats">Invite your friends to join you on Chat and enjoy our encrypted platform with privacy and security.</string>
    <string name="recent_chat_empty_enable_chat" context="Message shown when the user has no recent chats">Enable Chat\nand enjoy our encrypted platform with privacy and security.</string>

    <!--
    <string name="videocall_title" context="Title shown in the list of main chat screen for a videocall">Video call</string>
    -->

    <!--
    <plurals name="general_minutes">
        <item context="Singular of minutes. 1 minute" quantity="one">minute</item>
        <item context="Plural of minutes. 2 minute" quantity="other">minutes</item>
    </plurals>
    -->

    <!--
    <plurals name="general_hours">
        <item context="Singular of hours. 1 hour" quantity="one">hour</item>
        <item context="Plural of hours. 2 hours" quantity="other">hours</item>
    </plurals>
    -->

    <!--
    <plurals name="general_seconds">
        <item context="Singular of seconds. 1 second" quantity="one">second</item>
        <item context="Plural of seconds. 2 second" quantity="other">seconds</item>
    </plurals>
    -->

    <string name="initial_hour" context="Initial of the word hour to show the duration of a video or audio call">h</string>
    <string name="initial_minute" context="Initial of the word minute to show the duration of a video or audio call">m</string>
    <string name="initial_second" context="Initial of the word second to show the duration of a video or audio call">s</string>

    <!--
    <string name="videocall_item" context="Info shown about the last action in a chat is a videocall">Video call</string>
    -->

    <string name="selected_items" context="Title shown when multiselection is enable in chat tabs">%d selected</string>

    <string name="remove_contact_shared_folder" context="Message to confirm if the user wants to delete a contact from a shared folder">The contact %s will be removed from the shared folder.</string>
    <string name="remove_multiple_contacts_shared_folder" context="Message to confirm if the user wants to delete a multiple contacts from a shared folder">%d contacts will be removed from the shared folder.</string>

    <string name="number_correctly_removed_from_shared" context="success message when removing a contact from a shared folder">%d contacts removed correctly from the shared folder</string>
    <string name="number_incorrectly_removed_from_shared" context="success message when removing a contact from a shared folder"> and %d contacts were not successfully removed</string>

    <string name="contacts_list_empty_text_loading" context="Message shown while the contact list from the device is being read and then shown to the user">Loading contacts from the phone...</string>

    <string name="number_correctly_invite_contact_request" context="success message when reinviting multiple contacts">%d invite requests sent successfully. </string>
    <string name="number_no_invite_contact_request" context="error message when reinviting multiple contacts">%1$d invite requests successfully sent but %2$d requests were not sent.</string>

    <string name="chat_me_text_bracket" context="Word next to own user's message in chat screen">%1s (Me)</string>
    <string name="type_message_hint" context="Hint shown in the field to write a message in the chat screen">Type a message</string>

    <string name="general_mute" context="button">Mute</string>
    <string name="general_unmute" context="button">Unmute</string>

    <string name="title_properties_chat_contact_notifications" context="Title of the section to enable notifications in the Contact Properties screen">Notifications</string>
    <string name="title_properties_chat_contact_message_sound" context="Title of the section to choose the sound of incoming messages in the Contact Properties screen">Message sound</string>
    <string name="title_properties_chat_clear_chat" context="Title of the section to clear the chat content in the Contact Properties screen">Clear chat</string>
    <string name="title_properties_chat_share_contact" context="Title of the section to share the contact in the Contact Properties screen">Share contact</string>

    <string name="call_ringtone_title" context="Title of the screen to select the ringtone of the calls">Call ringtone</string>
    <string name="notification_sound_title" context="Title of the screen to select the sound of the notifications">Notification sound</string>

    <string name="confirmation_clear_chat" context="Text of the confirmation dialog to clear the chat history">After cleared, neither %s nor you will be able to see messages of this chat.</string>

    <string name="general_clear" context="Button to clear the chat history">Clear</string>
    <!--
    <string name="login_initializing_chat" context="After login, initializing chat">Initializing chat</string>
    -->

    <string name="clear_history_success" context="Message show when the history of a chat has been successfully deleted">The history of the chat has been cleared</string>
    <string name="clear_history_error" context="Message show when the history of a chat hasn't been successfully deleted">Error. The history of the chat has not been cleared correctly</string>

    <string name="add_participants_menu_item" context="Menu item to add participants to a chat">Add participants</string>
    <string name="remove_participant_menu_item" context="Menu item to remove a participants from a chat">Remove participant</string>

    <string name="mega_info_empty_screen" context="Message about MEGA when there are no message in the chat screen">protects your chat with end-to-end (user controlled) encryption providing essential safety assurances:</string>
    <string name="mega_authenticity_empty_screen" context="Message about MEGA when there are no message in the chat screen">The system ensures that the data received is from the sender displayed, and its content has not been manipulated during transit.</string>
    <string name="mega_confidentiality_empty_screen" context="Message about MEGA when there are no message in the chat screen">Only the author and intended recipients are able to decipher and read the content.</string>

    <string name="title_mega_info_empty_screen" context="Message about MEGA when there are no message in the chat screen">MEGA</string>
    <string name="title_mega_authenticity_empty_screen" context="Message about MEGA when there are no message in the chat screen">Authenticity</string>
    <string name="title_mega_confidentiality_empty_screen" context="Message about MEGA when there are no message in the chat screen">Confidentiality</string>

    <string name="error_not_logged_with_correct_account" context="Error message shown when opening a cancel link with an account that not corresponds to the link">This link is not related to this account. Please, log in with the correct account.</string>
    <string name="cancel_link_expired" context="Message when the user tries to open a cancel link and it has expired">This cancel link has expired, please try again.</string>

    <string name="no_results_found" context="Text shown after searching and no results found">No results were found</string>

    <string name="offline_status" context="Info label about the status of the user">Offline</string>
    <string name="online_status" context="Info label about the status of the user">Online</string>
    <string name="away_status" context="Info label about the status of the user">Away</string>
    <string name="busy_status" context="Info label about the status of the user">Busy</string>

    <string name="text_deleted_message" context="Text shown when a message has been deleted in the chat">This message has been deleted</string>
    <string name="history_cleared_message" context="Text shown when the chat history was cleared by me">Chat history was cleared</string>
    <string name="text_deleted_message_by" context="Text shown when a message has been deleted in the chat"><![CDATA[<font color=\'#00BFA5\'>This message has been deleted by </font><font color=\'#060000\'>%1$s</font>]]></string>

    <string name="confirmation_delete_several_messages" context="Confirmation before deleting messages">Remove messages?</string>
    <string name="confirmation_delete_one_message" context="Confirmation before deleting one message">Remove message?</string>

    <!--
    <string name="text_cleared_history" context="Text shown when a user cleared the history of a chat"><![CDATA[<font color=\'#060000\'>%1$s</font> <font color=\'#868686\'> cleared the chat history</font>]]></string>
    -->

    <string name="group_chat_label" context="Label for the sliding panel of a group chat">Group chat</string>
    <string name="group_chat_info_label" context="Label for the option of the sliding panel to show the info of a chat group">Group info</string>
    <string name="group_chat_start_conversation_label" context="Label for the option of the sliding panel to start a one to one chat">Start conversation</string>
    <string name="group_chat_edit_profile_label" context="Label for the option of the sliding panel to edit the profile">Edit profile</string>
    <string name="title_properties_chat_leave_chat" context="Title of the section to leave a group content in the Contact Properties screen">Leave chat</string>
    <string name="participants_chat_label" context="Label for participants of a group chat">Participants</string>

    <string name="confirmation_remove_chat_contact" context="confirmation message before removing a contact from a chat.">Remove %s from this chat?</string>

    <string name="observer_permission_label_participants_panel" context="Label to show the participant permission in the options panel of the group info screen">Read-only</string>
    <!--
    <string name="member_permission_label_participants_panel" context="Label to show the participant permission in the options panel of the group info screen">Member</string>
    -->
    <string name="standard_permission_label_participants_panel" context="Label to show the participant permission in the options panel of the group info screen">Standard</string>
    <string name="administrator_permission_label_participants_panel" context="Label to show the participant permission in the options panel of the group info screen">Moderator</string>

    <string name="edited_message_text" context="Text appended to a edited message.">(edited)</string>
    <string name="change_title_option" context="Option in menu to change title of a chat group.">Change title</string>

    <string name="confirmation_leave_group_chat" context="confirmation message before leaving a group chat">If you leave, you will no longer have access to read or send messages.</string>
    <string name="title_confirmation_leave_group_chat" context="title confirmation message before leaving a group chat">Leave group chat?</string>

    <string name="confirmation_clear_group_chat" context="Text of the confirmation dialog to clear a group chat history">All messages and media in this conversation will be cleared.</string>
    <string name="title_confirmation_clear_group_chat" context="Title of the confirmation dialog to clear a group chat history">Clear history?</string>


    <string name="add_participant_error_already_exists" context="Message show when a participant hasn't been successfully invited to a group chat">The participant is already included in this group chat</string>

    <string name="number_correctly_add_participant" context="success message when inviting multiple contacts to a group chat">%d participants were correctly invited</string>
    <string name="number_no_add_participant_request" context="error message when inviting multiple contacts to a group chat">%1$d participants were successfully invited but %2$d participants were not invited.</string>

    <string name="message_permissions_changed" context="chat message when the permissions for a user has been changed"><![CDATA[<font color=\'#060000\'>%1$s</font><font color=\'#868686\'> was changed to </font><font color=\'#060000\'>%2$s</font><font color=\'#868686\'> by </font><font color=\'#060000\'>%3$s</font>]]></string>
    <string name="message_add_participant" formatted="false" context="chat message when a participant was added to a group chat"><![CDATA[<font color=\'#060000\'>%1$s</font><font color=\'#868686\'> joined the group chat by invitation from </font><font color=\'#060000\'>%2$s</font>]]></string>
    <string name="message_remove_participant" context="chat message when a participant was removed from a group chat"><![CDATA[<font color=\'#060000\'>%1$s</font><font color=\'#868686\'> was removed from group chat by </font><font color=\'#060000\'>%2$s</font>]]></string>

    <string name="change_title_messages" context="Message shown when a participant change the title of a group chat."><![CDATA[<font color=\'#060000\'>%1$s</font><font color=\'#868686\'> changed the group chat name to </font><font color=\'#060000\'>\"%2$s\"</font>]]></string>

    <string name="message_participant_left_group_chat" context="chat message when a participant left a group chat"><![CDATA[<font color=\'#060000\'>%1$s</font><font color=\'#868686\'> left the group chat</font>]]></string>

    <string name="manual_retry_alert" context="chat message alert when the message have to been manually">Message not sent. Tap for options</string>

    <string name="chat_status_title" context="settings of the chat to choose the status">Status</string>
    <!--
    <string name="settings_chat_summary_online" context="summary of the status online in settings">You can chat, share files and make calls with your contacts.</string>
    -->
    <!--
    <string name="settings_chat_summary_invisible" context="summary of the status invisible in settings">You can interact with your contacts but you will appear offline for them.</string>
    -->
    <!--
    <string name="settings_chat_summary_offline" context="summary of the status invisible in settings">You will appear offline to your contacts and you will not be able to chat with them.</string>
    -->

    <!--
    <string name="changing_status_to_online_success" context="message shown when the status of the user successfully changed to online">You\'re now online</string>
    -->
    <!--
    <string name="changing_status_to_invisible_success" context="message shown when the status of the user successfully changed to invisible">You\'re now away</string>
    -->

    <!--
    <string name="changing_status_to_offline_success" context="message shown when the status of the user successfully changed to offline">You\'re now offline</string>
    -->
    <!--
    <string name="changing_status_to_busy_success" context="message shown when the status of the user successfully changed to offline">You\'re now busy</string>
    -->
    <string name="changing_status_error" context="message shown when the status of the user coudn't be changed">Error. You status has not been changed</string>
    <string name="leave_chat_error" context="message shown when a user couldn't leave chat">Error when leaving the chat</string>
    <string name="create_chat_error" context="message shown when a chat has not been created">Error when creating the chat</string>

    <string name="settings_chat_vibration" context="settings of the chat to choose the status">Vibration</string>

    <!--
    <string name="list_message_deleted" context="Text show in list of chats when the last message has been deleted">Message deleted</string>
    -->

    <string name="non_format_text_deleted_message_by" context="Text shown when a message has been deleted in the chat">This message has been deleted by %1$s</string>
    <string name="non_format_history_cleared_by" context="Text shown when the chat history was cleared by someone">Chat history cleared by %1$s</string>

    <!--
    <string name="non_format_text_cleared_history" context="Text shown when a user cleared the history of a chat">%1$s cleared the chat history</string>
    -->
    <string name="non_format_message_permissions_changed" context="chat message when the permissions for a user has been changed">%1$s was changed to %2$s by %3$s</string>
    <string name="non_format_message_add_participant" formatted="false" context="chat message when a participant was added to a group chat">%1$s was added to this group chat by invitation from %2$s</string>
    <string name="non_format_message_remove_participant" context="chat message when a participant was removed from a group chat">%1$s was removed from group chat by %2$s</string>

    <string name="non_format_change_title_messages" context="Message shown when a participant change the title of a group chat.">%1$s changed the group chat name to \"%2$s\"</string>

    <string name="non_format_message_participant_left_group_chat" context="chat message when a participant left a group chat">%1$s left the group chat</string>

    <string name="messages_copied_clipboard" context="success alert when the user copy some messages to the clipboard">Copied to the clipboard</string>

    <string name="chat_error_open_title" context="Title of the error dialog when opening a chat">Chat Error!</string>
    <string name="chat_error_open_message" context="Message of the error dialog when opening a chat">The chat has not been correctly opened</string>

    <string name="menu_choose_contact" context="Menu option to add a contact to your contact list.">Choose contact</string>

    <plurals name="general_selection_num_contacts">
        <item context="referring to a contact in the contact list of the user" quantity="one">%1$d contact</item>
        <item context="Title of the contact list" quantity="other">%1$d contacts</item>
    </plurals>

    <string name="error_sharing_folder" context="Message shown when the folder sharing process fails">Error sharing the folder. Please, try again.</string>

    <string name="incoming_shares_label" context="title of the section that shows all the incoming shared items">Incoming shares</string>

    <plurals name="confirmation_remove_contact" context="confirmation message before removing a contact">
        <item context="Singular" quantity="one">All data associated with the selected contact will be permanently lost.</item>
        <item context="Plural" quantity="other">All data associated with the selected contacts will be permanently lost.</item>
    </plurals>

    <plurals name="title_confirmation_remove_contact" context="title of confirmation alert before removing a contact">
        <item context="Singular" quantity="one">Remove contact?</item>
        <item context="Plural" quantity="other">Remove contacts?</item>
    </plurals>

    <!--
    <string name="chat_connection_error" context="error shown when the connection to the chat fails">Chat connection error</string>
    -->

    <string name="message_option_retry" context="option shown when a message could not be sent">Retry</string>

    <string name="title_message_not_sent_options" context="title of the menu for a non sent message">Message not sent</string>

    <string name="no_conversation_history" context="message shown when a chat has no messages">No conversation history</string>

    <plurals name="user_typing" context="title of confirmation alert before removing a contact">
        <item context="Singular" quantity="one">is typing...</item>
        <item context="Plural" quantity="other">are typing...</item>
    </plurals>

    <string name="more_users_typing" context="Title of the general tab in My Account Section">more are typing...</string>

    <string name="tab_my_account_general" context="Title of the general tab in My Account Section">General</string>
    <string name="tab_my_account_storage" context="Title of the storage tab in My Account Section">Storage</string>

    <string name="account_plan" context="Title of the section about the plan in the storage tab in My Account Section">Plan</string>
    <string name="storage_space" context="Title of the section about the storage space in the storage tab in My Account Section">Storage space</string>
    <string name="transfer_quota" context="Title of the section about the transfer quota in the storage tab in My Account Section">Transfer quota</string>

    <string name="available_space" context="Label in section the storage tab in My Account Section">Available</string>
    <string name="not_available" context="Label in section the storage tab in My Account Section when no info info is received">not available</string>

    <string name="no_bylling_cycle" context="Label in section the storage tab when the account is Free">No billing cycle</string>

    <string name="my_account_of_string" context="String to show the transfer quota and the used space in My Account section"><![CDATA[%1$s <font color=\'#777777\'>of %2$s</font>]]></string>

    <string name="confirmation_delete_from_save_for_offline" context="confirmation message before removing a something for the Save for offline section">Remove from Save for offline?</string>

    <string name="recent_chat_empty_no_connection_text" context="Text of chat section when the app has no connection">Chat is disabled and it cannot be enabled without connection.</string>

    <string name="set_status_option_label" context="Label for the option of action menu to change the chat status">Set status</string>

    <string name="general_dismiss" context="Answer for confirmation dialog.">Dismiss</string>

    <string name="context_invitacion_reply_accepted" context="Accepted request invitacion alert">Invitation accepted</string>
    <string name="context_invitacion_reply_declined" context="Declined request invitacion alert">Invitation declined</string>
    <string name="context_invitacion_reply_ignored" context="Ignored request invitacion alert">Invitation ignored</string>

    <string name="error_message_unrecognizable" context="Content of a normal message that cannot be recognized">Message unrecognizable</string>

    <string name="settings_autoaway_title" context="Title of the settings section to configure the autoaway of chat presence">Auto-away</string>
    <string name="settings_autoaway_subtitle" context="Subtitle of the settings section to configure the autoaway of chat presence">Show me away after an inactivity of</string>
    <string name="settings_autoaway_value" context="Value in the settings section of the autoaway chat presence">%1d minutes</string>

    <string name="settings_persistence_title" context="Title of the settings section to configure the status persistence of chat presence">Status persistence</string>
    <string name="settings_persistence_subtitle" context="Subtitle of the settings section to configure the status persistence of chat presence">Maintain my chosen status appearance even when I have no connected devices</string>

    <string name="title_dialog_set_autoaway_value" context="Title of the dialog to set the value of the auto away preference">Set time limit</string>
    <string name="button_set" context="Button to set a value">Set</string>
    <string name="hint_minutes" context="Button to set a value">minutes</string>

    <!--
    <string name="autoaway_disabled" context="Word to indicated the autoaway is disabled">Disabled</string>
    -->

    <string-array name="settings_status_entries" context="the options of what to upload in an array. Needed for the settings">
        <item context="the options of what to upload.">Online</item>
        <item context="the options of what to upload.">Away</item>
        <item context="the options of what to upload.">Busy</item>
        <item context="the options of what to upload.">Offline</item>
    </string-array>

    <string name="offline_empty_folder" context="Text that indicates that a the offline section is currently empty">No files Saved for Offline</string>

    <string name="general_enable" context="Positive confirmation to enable logs">Enable</string>
    <string name="enable_log_text_dialog" context="Dialog to confirm the action of enabling logs">Logs can contain information related to your account</string>

    <string name="confirmation_to_reconnect" context="Dialog to confirm the reconnect action">Network connection recovered. Connect to MEGA?</string>
    <string name="loading_status" context="Message shown meanwhile the app is waiting for a the chat status">Loading status&#8230;</string>

    <string name="error_editing_message" context="Error when a message cannot be edited">This message cannot be edited</string>

    <plurals name="text_number_transfers" context="Label to show the number of transfers in progress">
        <item context="Singular" quantity="one">%1$d of %2$d file</item>
        <item context="Plural" quantity="other">%1$d of %2$d files</item>
    </plurals>

    <string name="option_to_transfer_manager" context="Label of the modal bottom sheet to Transfer Manager section" formatted="false">View</string>
    <string name="option_to_pause_transfers" context="Label of the modal bottom sheet to pause all transfers">Pause all transfers</string>
    <string name="option_to_resume_transfers" context="Label of the modal bottom sheet to resume all transfers">Resume all transfers</string>
    <string name="option_to_clear_transfers" context="Label of the modal bottom sheet to clear completed transfers">Clear completed</string>
    <string name="menu_pause_individual_transfer" context="Dialog to confirm the action of pausing one transfer">Pause transfer?</string>
    <string name="menu_resume_individual_transfer" context="Dialog to confirm the action of restarting one transfer">Resume transfer?</string>
    <string name="button_resume_individual_transfer" context="Button to confirm the action of restarting one transfer">Resume</string>

    <string name="confirmation_to_clear_completed_transfers" context="Dialog to confirm before removing completed transfers">Clear completed transfers?</string>

    <string name="title_tab_in_progress_transfers" context="Title of the tab section for transfers in progress">In progress</string>
    <string name="title_tab_completed_transfers" context="Title of the tab section for completed transfers">Completed</string>

    <string name="transfer_paused" context="Possible state of a transfer">Paused</string>
    <string name="transfer_queued" context="Possible state of a transfer">Queued</string>
    <!--
    <string name="transfer_canceled" context="Possible state of a transfer">Canceled</string>
    -->
    <string name="transfer_unknown" context="Possible state of a transfer">Unknown</string>

    <string name="paused_transfers_title" context="Title of the panel where the progress of the transfers is shown">Paused transfers</string>

    <string name="completed_transfers_empty" context="message shown in the screen when there are not any active transfer">No completed transfers</string>

    <!--
    <string name="message_transfers_completed" context="Message shown when the pending transfers are completed">Transfers finished</string>
    -->

    <plurals name="upload_service_notification" context="Text of the notification shown when the upload service is running">
        <item context="Singular" quantity="one">Uploading %1$d of %2$d file</item>
        <item context="Plural" quantity="other">Uploading %1$d of %2$d files</item>
    </plurals>

    <plurals name="upload_service_final_notification" context="Text of the notification shown when the upload service has finished">
        <item context="Singular" quantity="one">Uploaded %1$d file</item>
        <item context="Plural" quantity="other">Uploaded %1$d files</item>
    </plurals>

    <string name="general_total_size" context="label for the total file size of multiple files and/or folders (no need to put the colon punctuation in the translation)" formatted="false">Total size: %1$s</string>

    <plurals name="upload_service_failed" context="Text of the notification shown when the upload service has finished with any transfer error">
        <item context="Singular" quantity="one">%1$d file not uploaded</item>
        <item context="Plural" quantity="other">%1$d files not uploaded</item>
    </plurals>

    <plurals name="download_service_final_notification" context="Text of the notification shown when the download service has finished">
        <item context="Singular" quantity="one">Downloaded %1$d file</item>
        <item context="Plural" quantity="other">Downloaded %1$d files</item>
    </plurals>

    <plurals name="download_service_failed" context="Text of the notification shown when the download service has finished with any transfer error">
        <item context="Singular" quantity="one">%1$d file not downloaded</item>
        <item context="Plural" quantity="other">%1$d files not downloaded</item>
    </plurals>

    <plurals name="download_service_notification" context="Text of the notification shown when the download service is running">
        <item context="Singular" quantity="one">Downloading %1$d of %2$d file</item>
        <item context="Plural" quantity="other">Downloading %1$d of %2$d files</item>
    </plurals>

    <string name="title_depleted_transfer_overquota" context="Title of the alert when the transfer quota is depleted">Depleted transfer quota</string>
    <string name="text_depleted_transfer_overquota" context="Text of the alert when the transfer quota is depleted">Your queued transfer exceeds the current transfer quota available for your IP address and may therefore be interrupted.</string>
    <string name="plans_depleted_transfer_overquota" context="Button to show plans in the alert when the transfer quota is depleted">See our plans</string>
    <string name="continue_without_account_transfer_overquota" context="Button option of the alert when the transfer quota is depleted">Continue without account</string>

    <plurals name="new_general_num_files" context="this is used for example when downloading 1 file or 2 files">
        <item context="Singular of file. 1 file" quantity="one">%1$d file</item>
        <item context="Plural of file. 2 files" quantity="other">%1$d files</item>
    </plurals>

    <string name="general_view" context="Menu option">View files</string>
    <string name="add_to_cloud" context="Menu option">Add to Cloud drive</string>
    <string name="save_for_offline" context="Menu option">Save for offline</string>

    <string name="general_view_contacts" context="Menu option">View contacts</string>

    <string name="import_success_message" context="Menu option">Succesfully added to Cloud drive</string>
    <string name="import_success_error" context="Menu option">Error. Not added to Cloud drive</string>

    <string name="chat_connecting" context="Label in login screen to inform about the chat initialization proccess">Connecting&#8230;</string>

    <string name="context_contact_already_invited" context="message when trying to invite a contact with a pending request">%s was already invited. Consult your pending requests.</string>

    <string name="confirm_email_misspelled" context="Hint text explaining that you can change the email and resend the create account link to the new email address">If you have misspelled your email address, correct it and click \'Resend\'</string>
    <string name="confirm_email_misspelled_resend" context="Button to resend the create account email to a new email address in case the previous email address was misspelled">Resend</string>
    <string name="confirm_email_misspelled_email_sent" context="Text shown after the confirmation email has been sent to the new email address">Email sent</string>

    <string name="copyright_alert_title" context="text_copyright_alert_title">Copyright warning to all users</string>
    <string name="copyright_alert_first_paragraph" context="text_copyright_alert_first_paragraph">MEGA respects the copyrights of others and requires that users of the MEGA cloud service comply with the laws of copyright.</string>
    <string name="copyright_alert_second_paragraph" context="text_copyright_alert_second_paragraph">You are strictly prohibited from using the MEGA cloud service to infringe copyrights. You may not upload, download, store, share, diplay, stream, distribute, email, link to, transmit or otherwise make available any files, data or content that infringes any copyright or other propriety rights of any person or entity.</string>
    <string name="copyright_alert_agree_button" context="text of the Agree button">Agree</string>
    <string name="copyright_alert_disagree_button" context="text of the Disagree button">Disagree</string>

    <string name="download_show_info" context="Hint how to cancel the download">Show info</string>

    <string name="context_link_removal_error" context="error message">Link removal failed. Try again later.</string>
    <string name="context_link_action_error" context="error message">Link action failed. Try again later.</string>

    <string name ="title_write_user_email" context="title of the dialog shown when sending or sharing a folder">Write the user\'s e-mail</string>

    <string name="activity_title_files_attached" context="title of the screen to see the details of several node attachments">Files attached</string>
    <string name="activity_title_contacts_attached" context="title of the screen to see the details of several contact attachments">Contacts attached</string>

    <string name="alert_user_is_not_contact">The user is not a contact</string>

    <string name="camera_uploads_cellular_connection">Use cellular connection</string>
    <string name="camera_uploads_upload_videos">Upload videos</string>

    <string name="success_changing_user_avatar" context="Message when an user avatar has been changed successfully">Profile picture updated</string>
    <string name="error_changing_user_avatar" context="Message when an error ocurred when changing an user avatar">Error when changing the profile picture</string>
    <string name="success_deleting_user_avatar" context="Message when an user avatar has been deleted successfully">Profile picture deleted</string>
    <string name="error_deleting_user_avatar" context="Message when an error ocurred when deleting an user avatar">Error when deleting the profile picture</string>

    <string name="error_changing_user_attributes" context="Message when an error ocurred when changing an user attribute">Error when changing the name</string>
    <string name="success_changing_user_attributes" context="Message when an user attribute has been changed successfully">Your name has been correctly updated</string>

    <string name="add_participant_success" context="Message show when a participant has been successfully invited to a group chat">Participant added</string>
    <string name="add_participant_error" context="Message show when a participant hasn't been successfully invited to a group chat">Error. Participant not added</string>

    <string name="remove_participant_success" context="Message show when a participant has been successfully removed from a group chat">Participant removed</string>
    <string name="remove_participant_error" context="Message show when a participant hasn't been successfully removed from a group chat">Error. Participant not removed</string>

    <string name="no_files_selected_warning">No files selected</string>

    <string name="attachment_upload_panel_from_cloud">From Cloud drive</string>
    <string name="attachment_upload_panel_contact">Contact</string>
    <string name="attachment_upload_panel_photo">From device</string>

    <string name="delete_account" context="Button in My Account section where the user can delete permanently his account">Delete account</string>
    <string name="delete_account_text" context="Text shown in the alert dialog to confirm the cancellation of an account">If you delete your account you will permanently lose all the data stored in the cloud. You will not be able to undo this action.</string>
    <string name="delete_button" context="Button in My Account section to confirm the account deletion">Delete</string>

    <string name="file_properties_info_info_file">Info</string>
    <string name="file_properties_info_size" context="Refers to the size of a file.">Total size</string>
    <string name="file_properties_info_content" context="header of a status field for what content a user has shared to you">Contains</string>
    <string name="file_properties_info_added" context="when was the file added in MEGA">Created</string>
    <string name="file_properties_shared_folder_public_link_name">Link</string>

    <string name="file_properties_shared_folder_full_access" context="Refers to access rights for a file folder.">Full access</string>
    <string name="file_properties_shared_folder_read_only" context="Refers to access rights for a file folder.">Read-only</string>
    <string name="file_properties_shared_folder_read_write" context="Refers to access rights for a file folder. (with the &amp; needed. Don\'t use the symbol itself. Use &amp;)">Read &amp; write</string>

    <string name="attachment_uploading_state_uploading">Uploading...</string>
    <string name="attachment_uploading_state_error">Error. Not sent.</string>

    <string name="already_downloaded_multiple" context="When a multiple download is started, some of the files could have already been downloaded before. This message shows the number of files that has already been downloaded and the number of files pending">%d files already downloaded.</string>
    <string name="pending_multiple" context="When a multiple download is started, some of the files could have already been downloaded before. This message shows the number of files that has already been downloaded and the number of files pending">%d files pending.</string>

    <string name="contact_is_me">No options available, the selected contact is you</string>

    <string name="confirmation_delete_one_attachment" context="Confirmation before deleting one attachment">Remove attachment?</string>

    <string name="general_view_with_revoke" formatted="false" context="Menu option">View files (%1$d deleted)</string>

    <string name="error_attaching_node_from_cloud" context="Error message when the attachment cannot be sent">Error. The file has not been sent</string>
    <string name="error_revoking_node" context="Error message when the attachment cannot be revoked">Error. The attachment has not been removed</string>

    <string name="settings_set_up_automatic_uploads" context="settings option">Set up automatic uploads</string>

    <string name="settings_chat_silent_sound_not" context="settings option for chat notification">Silent</string>

    <string name="messages_chat_notification" context="messages string in chat notification">messages</string>
    <string name="incoming_folder_notification" context="part of the string in incoming shared folder notification">from</string>
    <string name="title_incoming_folder_notification" context="title of incoming shared folder notification">New shared folder</string>
    <string name="title_contact_request_notification" context="title of contact request notification">New contact request</string>

    <string name="title_properties_chat_clear" context="Title of the section to clear the chat content in the Contact Properties screen">Clear chat history</string>
    <string name="title_properties_remove_contact" context="Title of the section to remove contact in the Contact Properties screen">Remove contact</string>

    <string name="title_properties_chat_notifications_contact" context="Title of the section to enable notifications in the Contact Properties screen">Chat notifications</string>
    <string name="history_cleared_by" context="Text shown when the chat history was cleared by someone"><![CDATA[<font color=\'#060000\'>%1$s</font><font color=\'#00BFA5\'> cleared the chat history</font>]]></string>

    <string name="number_messages_chat_notification" formatted="false" context="messages string in chat notification">%1$d unread chats</string>

    <string name="context_permissions_changing_folder" context="Item menu option upon clicking on one or multiple files.">Changing permissions</string>
    <string name="context_removing_contact_folder" context="Item menu option upon clicking on one or multiple files.">Removing contact from shared folder</string>

</resources><|MERGE_RESOLUTION|>--- conflicted
+++ resolved
@@ -81,14 +81,10 @@
     <string name="confirmation_add_contact" context="confirmation message before sending an invitation to a contact">Do you want to send an invitation to %s?</string>
     <!--
     <string name="confirmation_remove_multiple_contacts" context="confirmation message before removing mutiple contacts">Remove these %d contacts?</string>
-<<<<<<< HEAD
-    <string name="confirmation_move_to_rubbish" context="confirmation message before removing a file">Move to Rubbish Bin?</string>
-    <string name="confirmation_move_to_rubbish_plural" context="confirmation message before removing a file">Move to Rubbish Bin?</string>
-=======
-    -->
+
     <string name="confirmation_move_to_rubbish" context="confirmation message before removing a file">Move to rubbish bin?</string>
     <string name="confirmation_move_to_rubbish_plural" context="confirmation message before removing a file">Move to rubbish bin?</string>
->>>>>>> b3057e34
+
     <string name="confirmation_delete_from_mega" context="confirmation message before removing a file">Delete from MEGA?</string>
     <string name="confirmation_leave_share_folder" context="confirmation message before leaving an incoming shared folder">If you leave the folder, you will not be able to see it again</string>
 
