<?xml version="1.0" encoding="utf-8"?>
<resources>
    <!-- Full description text of the app in the Google Play page of the app (character limit 4000) -->
    <string name="full_description_text">MEGA provides user controlled encrypted cloud storage and chat through standard web browsers, together with dedicated apps for mobile devices. Unlike other cloud storage providers, your data is encrypted and decrypted by your client devices only and never by us.\n\nUpload your files from your smartphone or tablet then search, store, download, stream, view, share, rename or delete your files any time, from any device, anywhere. Share folders with your contacts and see their updates in real time. The encryption process means we cannot access or reset your password so you MUST remember it (unless you have your Recovery Key backed up) or you will lose access to your stored files.\n\nEnd-to-end user encrypted MEGA video chat allows for total privacy, and has been available in web browsers since 2016. It has been extended to the Mega Mobile App, with chat history accessible across multiple devices. Users can also easily add files to a chat from their MEGA Cloud Drive.\n\nMEGA offers a generous 20 GB free storage for all registered users with bonus achievements, and offers paid plans with much higher limits:\n\n\nPro Lite subscription: 4.99 € per month or 49.99 € per year gives you 400 GB of storage space and 1 TB of transfer quota per month.\nPro I subscription: 9.99 € per month or 99.99 € per year gives you 2 TB of storage space and 2 TB of transfer quota per month.\nPro II subscription: 19.99 € per month or 199.99 € per year gives you 8 TB of storage space and 8 TB of transfer quota per month.\nPro III subscription: 29.99 € per month or 299.99 € per year gives you 16 TB of storage space and 16 TB of transfer quota per month.\n\nSubscriptions are renewed automatically for successive periods of the same duration, at the same price as the initial period chosen. To manage your subscriptions, simply tap the Play Store icon on your mobile device, sign in with your Google ID (if you haven’t already done so). Then tap on the MEGA app. You’ll be able to manage your subscription there.\n\nApp Permissions:\nWRITE_EXTERNAL_STORAGE -&gt; Download your files from MEGA to your device and upload files from your device to MEGA\nCAMERA -&gt; Take a picture and upload your photos to MEGA\nREAD_CONTACTS -&gt; Easily add contacts from your device as MEGA contacts\nRECORD_AUDIO and CAPTURE_VIDEO_OUTPUT (mic and camera) -&gt; MEGA provides for end-to-end encrypted audio/video calls\n\n\nTo enhance users’ confidence in the MEGA system, all of the client-side code is published, so interested security researchers can evaluate the encryption process. The code of our mobile app is located on: https://github.com/meganz/android \n\nFor more info, please check our website:\nSee https://mega.nz/terms \n\n\nDesktop - https://mega.nz/</string>
    <!-- Short description text of the app in the Google Play page of the app (character limit 80) -->
    <string name="short_description_text">MEGA is Cloud Storage with secure always-on privacy.</string>
    <!-- PRO Lite account -->
    <string name="prolite_account">Pro Lite</string>
    <!-- Name of the MEGA PDF Viewer. Keep uppercase. -->
    <string name="pdf_app_name">MEGA PDF Viewer</string>
    <!-- Answer for confirmation dialog. -->
    <string name="general_yes">Yes</string>
    <!-- Answer for confirmation dialog. -->
    <string name="general_no">No</string>
    <!-- dialog option cancel in alert dialog -->
    <string name="general_cancel">Cancel</string>
    <!-- When moving a file to a location in MEGA. This is the text of the button after selection the destination -->
    <string name="general_move_to">Move to</string>
    <!-- When copying a file to a location in MEGA. This is the text of the button after selection the destination -->
    <string name="general_copy_to">Copy to</string>
    <!-- Selecting a specific location in MEGA. This is the text of the button -->
    <string name="general_select">Select</string>
    <!-- Selecting a specific location in MEGA. This is the text of the button -->
    <string name="general_select_to_upload">Select files</string>
    <!-- Selecting a specific location in MEGA. This is the text of the button -->
    <string name="general_select_to_download">Select folder</string>
    <!-- This is the final button when creating a folder in the dialog where the user inserts the folder name -->
    <string name="general_create">Create</string>
    <!-- Item menu option upon right click on one or multiple files. -->
    <string name="general_download">Download</string>
    <!-- button -->
    <string name="general_add">Add</string>
    <!-- Item menu option upon right click on one or multiple files. -->
    <string name="general_move">Move</string>
    <!-- Menu option to delete one or multiple selected items. -->
    <string name="general_remove">Remove</string>
    <!-- button -->
    <string name="general_share">Share</string>
    <!-- Item menu option upon right click on one or multiple files. -->
    <string name="general_leave">Leave</string>
    <!-- button -->
    <string name="general_decryp">Decrypt</string>
    <!-- button -->
    <string name="general_export">Export</string>
    <!-- Answer for confirmation dialog. -->
    <string name="general_ok">OK</string>
    <!-- Skip a step of a configuration process. -->
    <string name="general_skip">Skip</string>
    <!-- Label for a button to stop some process. For example stop the Camera Uploads -->
    <string name="general_stop">Stop</string>
    <!-- option shown when a message could not be sent -->
    <string name="general_retry">Retry</string>
    <!-- Button to open the default web browser -->
    <string name="general_open_browser">Open browser</string>
    <!-- The title of progress dialog when loading web content -->
    <string name="general_loading">Loading</string>
    <!-- state while importing the file -->
    <string name="general_importing">Importing</string>
    <!-- state while importing the file -->
    <string name="general_forwarding">Forwarding</string>
    <!-- Menu option to choose to add file or folders to Cloud Drive -->
    <string name="general_import">Import</string>
    <!-- label of storage in upgrade/choose account page, it is being used with a variable, e.g. for LITE user it will show ‘200GB Storage’. -->
    <string name="general_storage">Storage</string>
    <!-- Text listed before the amount of bandwidth a user gets with a certain package. For example: “8TB Bandwidth”. Can also be translated as data transfer. -->
    <string name="general_bandwidth">Transfer Quota</string>
    <!-- Text placed inside the button the user clicks when upgrading to PRO. Meaning: subscribe to this plan -->
    <string name="general_subscribe">Subscribe</string>
    <!-- It will be followed by the error message -->
    <string name="general_error_word">Error</string>
    <!-- when clicking into a menu whose functionality is not yet implemented -->
    <string name="general_not_yet_implemented">Not yet implemented</string>
    <!-- when any file or folder is selected -->
    <string name="error_no_selection">No file or folder selected</string>
    <!-- when trying to download a file that is already downloaded in the device -->
    <string name="general_already_downloaded">Already downloaded</string>
    <!-- when trying to upload a file that is already uploaded in the folder -->
    <string name="general_already_uploaded">already uploaded</string>
    <!-- Label of the option menu. When clicking this button, the app shows the info of the file -->
    <string name="general_file_info">File info</string>
    <!-- Label of the option menu. When clicking this button, the app shows the info of the folder -->
    <string name="general_folder_info">Folder info</string>
    <!-- Hint how to cancel the download -->
    <string name="general_show_info">Show info</string>
    <!-- Error getting the root node -->
    <string name="error_general_nodes">Error. Please try again.</string>
    <!-- File name (without extension) of file exported with the recovery key -->
    <string name="general_rk">MEGA-RECOVERYKEY</string>
    <!-- Local folder error in Sync Service. There are two syncs for images and videos. This error appears when the secondary media local folder doesn’t exist -->
    <string name="secondary_media_service_error_local_folder">The secondary media folder does not exist, please choose a new folder</string>
    <!-- when no external card exists -->
    <string name="no_external_SD_card_detected">No external storage detected</string>
    <!-- On clicking menu item upload in a incoming shared folder read only -->
    <string name="no_permissions_upload">This folder is read-only. You do not have permission to upload</string>
    <!-- confirmation message before removing the previously downloaded MasterKey file -->
    <string name="remove_key_confirmation">You are removing the previously exported Recovery Key file</string>
    <!-- confirmation message before sending an invitation to a contact -->
    <string name="confirmation_add_contact">Do you want to send an invitation to %s?</string>
    <!-- Button where the user can sign off or logout -->
    <string name="action_logout">Logout</string>
    <!-- Item menu option upon right click on one or multiple files. -->
    <string name="action_add">Upload</string>
    <!-- Menu item -->
    <string name="action_create_folder">Create new folder</string>
    <!-- Option which allows create a new text file -->
    <string name="action_create_txt">Create new text file</string>
    <!-- Menu option to open a link. Also title of the dialog to open a link. -->
    <string name="action_open_link">Open link</string>
    <!-- Menu item -->
    <string name="action_settings">Settings</string>
    <!-- Search button -->
    <string name="action_search">Search</string>
    <!-- Select country page title -->
    <string name="action_search_country">Choose your region</string>
    <!-- Alternative text or description text for the “Play” button -->
    <string name="action_play">Play</string>
    <!-- Search button -->
    <string name="action_pause">Pause</string>
    <!-- Menu item -->
    <string name="action_refresh">Refresh</string>
    <!-- Menu item -->
    <string name="action_sort_by">Sort by</string>
    <!-- Menu item -->
    <string name="action_help">Help</string>
    <!-- Change from a free account to paying MEGA -->
    <string name="action_upgrade_account">Upgrade account</string>
    <!-- Message while proceeding to upgrade the account -->
    <string name="upgrading_account_message">Upgrading account</string>
    <!-- Menu item to select all the elements of a list -->
    <string name="action_select_all">Select all</string>
    <!-- Menu item to unselect all the elements of a list -->
    <string name="action_unselect_all">Clear selection</string>
    <!-- Menu item to change from list view to grid view -->
    <string name="action_grid">Thumbnail view</string>
    <!-- Menu item to change from grid view to list view -->
    <string name="action_list">List view</string>
    <!-- Title of the preference Recovery key on Settings section -->
    <string name="action_export_master_key">Backup Recovery Key</string>
    <!-- Menu item to let the user cancel subscriptions -->
    <string name="action_cancel_subscriptions">Cancel subscription</string>
    <!-- success message when the subscription has been canceled correctly -->
    <string name="cancel_subscription_ok">The subscription has been cancelled</string>
    <!-- error message when the subscription has not been canceled successfully -->
    <string name="cancel_subscription_error">We were unable to cancel your subscription. Please contact support&#64;mega.nz for assistance</string>
    <!-- Menu item to kill all opened sessions -->
    <string name="action_kill_all_sessions">Close other sessions</string>
    <!-- Message after kill all opened sessions -->
    <string name="success_kill_all_sessions">The remaining sessions have been closed</string>
    <!-- Message after kill all opened sessions -->
    <string name="error_kill_all_sessions">Error when closing the opened sessions</string>
    <!-- General label for files -->
    <plurals name="general_num_files">
        <item quantity="one">File</item>
        <item quantity="other">Files</item>
    </plurals>
    <!-- Indicates how many contacts a folder is shared with. Plural. e.g. Shared with 7 contacts -->
    <plurals name="general_num_shared_with">
        <item quantity="one">Shared with %1$s</item>
        <item quantity="other">Shared with %1$d contacts</item>
    </plurals>
    <!-- Alert text before download. Please do not modify the %s placeholder as it will be replaced by the size to be donwloaded -->
    <string name="alert_larger_file">%s will be downloaded.</string>
    <!-- Alert text before download -->
    <string name="alert_no_app">There is no app to open the file %s. Do you want to continue with the download?</string>
    <!-- Dialog option that permits user do not show it again -->
    <string name="checkbox_not_show_again">Do not show again</string>
    <!-- Press back while login to cancel current login process. -->
    <string name="confirm_cancel_login">Are you sure that you want to cancel the current login process?</string>
    <!-- Login button -->
    <string name="login_text">Log in</string>
    <!-- email label -->
    <string name="email_text">Email</string>
    <!-- password label -->
    <string name="password_text">Password</string>
    <!-- Hint of the confirmation dialog to get link with password -->
    <string name="confirm_password_text">Confirm password</string>
    <!-- in the password edittext the user can see the password or asterisks. ABC shows the letters of the password -->
    <string name="abc">ABC</string>
    <!-- This question applies to users that do not have an account on MEGA yet -->
    <string name="new_to_mega">New to MEGA?</string>
    <!-- button that allows the user to create an account -->
    <string name="create_account">Create account</string>
    <!-- when the user tries to log in MEGA without typing the email -->
    <string name="error_enter_email">Please enter your email address</string>
    <!-- Title of the alert dialog when the user tries to recover the pass of a non existing account -->
    <string name="error_invalid_email">Invalid email address</string>
    <!-- when the user tries to log in MEGA without typing the password -->
    <string name="error_enter_password">Please enter your password</string>
    <!-- when the user tries to log in to MEGA without a network connection -->
    <string name="error_server_connection_problem">No network connection</string>
    <!-- when the user tries to log in to MEGA without a valid session -->
    <string name="error_server_expired_session">You have been logged out on this device from another location</string>
    <!-- the first step when logging in is calculate the private and public encryption keys -->
    <string name="login_generating_key">Generating encryption keys</string>
    <!-- Message displayed while the app is connecting to a MEGA server -->
    <string name="login_connecting_to_server">Connecting to the server</string>
    <!-- Status text when updating the file manager -->
    <string name="download_updating_filelist">Updating file list</string>
    <!-- title of the screen after creating an account when the user has to confirm the password to confirm the account -->
    <string name="login_confirm_account">Confirm account</string>
    <!-- when the user clicks on the link sent by MEGA after creating the account, this message is shown -->
    <string name="login_querying_signup_link">Checking validation link</string>
    <!-- Attempting to activate a MEGA account for a user. -->
    <string name="login_confirming_account">Activating account</string>
    <!-- After login, updating the file list, the file list should be processed before showing it to the user -->
    <string name="login_preparing_filelist">Preparing file list</string>
    <!-- when the user tries to share something to MEGA without being logged -->
    <string name="login_before_share">Please log in to share with MEGA</string>
    <!-- This toast message is shown on the login page when an email confirm link is no longer valid. -->
    <string name="reg_link_expired">Your confirmation link is no longer valid. Your account may already be activated or you may have cancelled your registration.</string>
    <!--  -->
    <string name="tour_space_title">MEGA Space</string>
    <!--  -->
    <string name="tour_speed_title">MEGA Speed</string>
    <!--  -->
    <string name="tour_privacy_title">MEGA Privacy</string>
    <!--  -->
    <string name="tour_access_title">MEGA Access</string>
    <!-- Full description text of the app in the Google Play page of the app (character limit 4000) -->
    <string name="tour_space_text">Register now and get 20 GB of free storage</string>
    <!--  -->
    <string name="tour_speed_text">Uploads are fast. Quickly share files with everyone</string>
    <!--  -->
    <string name="tour_privacy_text">Keep all your files safe with MEGA’s end-to-end encryption</string>
    <!--  -->
    <string name="tour_access_text">Get fully encrypted access anywhere, anytime</string>
    <!-- button that allows the user to create an account -->
    <string name="create_account_text">Create account</string>
    <!-- category in sort by action -->
    <string name="name_text">Name</string>
    <!-- First Name of the user -->
    <string name="first_name_text">First Name</string>
    <!-- Last name of the user -->
    <string name="lastname_text">Last Name</string>
    <!-- text placed on the checkbox of acceptation of the Terms of Service -->
    <string name="tos">I agree with MEGA’s [A]Terms of Service[/A]</string>
    <!-- Text placed on the checkbox to make sure user agree that understand the danger of losing password -->
    <string name="top">I understand that [B]if I lose my password, I may lose my data[/B]. Read more about [A]MEGA’s end-to-end encryption[/A].</string>
    <!-- Does the user already have a MEGA account -->
    <string name="already_account">Already have an account?</string>
    <!-- warning dialog -->
    <string name="create_account_no_terms">You have to accept our Terms of Service</string>
    <!-- warning dialog, for user do not tick checkbox of understanding the danger of losing password -->
    <string name="create_account_no_top">You need to agree that you understand the danger of losing your password</string>
    <!-- Warning message when the first name is a required field to submit a form. For example during the create account process. -->
    <string name="error_enter_username">Please enter your first name</string>
    <!-- Warning dialog -->
    <string name="error_enter_userlastname">Please enter your last name.</string>
    <!-- when creating the account -->
    <string name="error_short_password">Password is too short</string>
    <!-- when creating the account -->
    <string name="error_passwords_dont_match">Passwords do not match</string>
    <!-- when creating the account -->
    <string name="error_email_registered">This email address has already registered an account with MEGA</string>
    <!--  -->
    <string name="create_account_creating_account">Connecting to the server: Creating account</string>
    <!--  -->
    <string name="cancel_transfer_confirmation">Cancel this transfer?</string>
    <!--  -->
    <string name="cancel_all_transfer_confirmation">Cancel all transfers?</string>
    <!-- Label for any ‘Cancel all’ button to cancel transfers - (String as short as possible). -->
    <string name="cancel_all_action">Cancel all</string>
    <!-- Warning to confirm remove selected transfers. Plural more than 1 transfer -->
    <plurals name="cancel_selected_transfers">
        <item quantity="one">The selected transfer will be cancelled.</item>
        <item quantity="other">The selected transfers will be cancelled.</item>
    </plurals>
    <!-- The name of every users root drive in the cloud of MEGA. -->
    <string name="section_cloud_drive">Cloud Drive</string>
    <!-- Label to reference a recents section -->
    <string name="section_recents">Recents</string>
    <!-- title of the screen where the secondary media images are uploaded, and name of the folder where the secondary media images are uploaded -->
    <string name="section_secondary_media_uploads">Media Uploads</string>
    <!-- Section name for the “Messages” section.Preferably one word. There is little space for this word. -->
    <string name="section_inbox">Inbox</string>
    <!-- title of the screen that shows the files saved for offline in the device -->
    <string name="section_saved_for_offline">Saved for Offline</string>
    <!-- the options of what to upload in an array. Needed for the settings, the options of what to upload. -->
    <string name="section_saved_for_offline_new">Offline</string>
    <!-- Label showing the location of a node which is not in root navigation level. The first placeholder is the name of the parent folder. The second placeholder is the name of the section in which the file is. e.g. PR reviews and tickets (Cloud Drive) -->
    <string name="location_label">%1$s (%2$s)</string>
    <!-- title of the screen that shows all the shared items -->
    <string name="title_shared_items">Shared items</string>
    <!-- title of the screen that shows all the shared items -->
    <string name="section_shared_items">Shared folders</string>
    <!-- The title of the trash bin in the tree of the file manager. -->
    <string name="section_rubbish_bin">Rubbish Bin</string>
    <!-- Section name for the “Contacts” section.Preferably one word. There is little space for this word. -->
    <string name="section_contacts">Contacts</string>
    <!-- Item of the navigation title for the contacts section when there is any pending incoming request -->
    <string name="section_contacts_with_notification">Contacts [A](%1$d)[/A]</string>
    <!-- Empty state when the user has not sent any contact request to other users -->
    <string name="sent_requests_empty">[B]No [/B][A]sent requests[/A]</string>
    <!-- Empty state when the user has not received any contact request from other users -->
    <string name="received_requests_empty">[B]No [/B][A]received requests[/A]</string>
    <!-- Title for the file transfer screen (with the up & download) -->
    <string name="section_transfers">Transfers</string>
    <!-- Section name for the “My Account” section.Preferably one or two words. There is little space for this. -->
    <string name="section_account">My Account</string>
    <!-- title of the screen where the camera images are uploaded, and name of the folder where camera images are uploaded -->
    <string name="section_photo_sync">Camera Uploads</string>
    <!-- Capital letters. Incoming shared folders. The title of a tab -->
    <string name="tab_incoming_shares">Incoming</string>
    <!-- Capital letters. Outgoing shared folders. The title of a tab -->
    <string name="tab_outgoing_shares">Outgoing</string>
    <!-- Capital letters. Files with link. The title of a tab -->
    <string name="tab_links_shares">Links</string>
    <!-- Label for any ‘Incoming shares’ button, link, text, title, etc. - (String as short as possible). -->
    <string name="title_incoming_shares_explorer">Incoming Shares</string>
    <!-- Title of the share with file explorer -->
    <string name="title_incoming_shares_with_explorer">Incoming shares with</string>
    <!-- message when there are no files in the Cloud drive -->
    <string name="file_browser_empty_cloud_drive">No files in your Cloud Drive</string>
    <!-- Text that indicates that a folder is currently empty -->
    <string name="file_browser_empty_folder">Empty Folder</string>
    <!-- Title of the fragment Choose Account -->
    <string name="choose_account_fragment">CHOOSE ACCOUNT</string>
    <!-- The file are available “offline” (without a network Wi-Fi mobile data connection) -->
    <string name="file_properties_available_offline">Available Offline</string>
    <!-- category in sort by action -->
    <string name="file_properties_info_size_file">Size</string>
    <!-- When the file/folder was last modified -->
    <string name="file_properties_info_last_modified">Last modified</string>
    <!-- Label to display the date and time when a file/folder has been added (uploaded) to MEGA. -->
    <string name="file_properties_info_added">Added</string>
    <!-- the label when a folder can be accesed by public users -->
    <string name="file_properties_shared_folder_public_link">Public link</string>
    <!-- Item menu option upon clicking on a file folder. Refers to the permissions of a file folder in the file manager. -->
    <string name="file_properties_shared_folder_permissions">Permissions</string>
    <!-- Title of the dialog to choose permissions when sharing. -->
    <string name="dialog_select_permissions">Share Permissions</string>
    <!-- menu item -->
    <string name="file_properties_shared_folder_change_permissions">Change permissions</string>
    <!-- when listing all the contacts that shares a folder -->
    <string name="file_properties_shared_folder_select_contact">Shared with</string>
    <!-- send a file to a MEGA user -->
    <string name="file_properties_send_file_select_contact">Send to</string>
    <!-- shows the owner of an incoming shared folder -->
    <string name="file_properties_owner">Owner</string>
    <!-- positive button on dialog to invite a contact -->
    <string name="contact_invite">Invite</string>
    <!-- option to reinvite a contact -->
    <string name="contact_reinvite">Reinvite</string>
    <!-- The text of the notification button that is displayed when there is a call in progress, another call is received and ignored. -->
    <string name="contact_ignore">Ignore</string>
    <!-- option to decline a contact invitation -->
    <string name="contact_decline">Decline</string>
    <!-- option to accept a contact invitation -->
    <string name="contact_accept">Accept</string>
    <!-- Label for the option of the sliding panel to show the contact info -->
    <string name="contact_properties_activity">Contact info</string>
    <!-- Adding new relationships (contacts) using the actions. -->
    <string name="contacts_list_empty_text">Add new contacts using the button below</string>
    <!-- Add new contacts before sharing. -->
    <string name="contacts_explorer_list_empty_text">Add a new contact to share</string>
    <!-- Error message -->
    <string name="error_not_enough_free_space">Not enough free space on your device</string>
    <!-- This is button text on the Get Link dialog. This lets the user get a public file/folder link without the decryption key e.g. https://mega.nz/#!Qo12lSpT. -->
    <string name="option_link_without_key">Link without key</string>
    <!-- Alert Dialog to get link -->
    <string name="option_decryption_key">Decryption key</string>
    <!-- Alert shown when some content is sharing with chats and they are processing -->
    <string name="download_preparing_files">Preparing files</string>
    <!-- Message when many downloads start. Plural more than 1 file. Placeholder is for include the number of downloads in runtime. -->
    <plurals name="download_began">
        <item quantity="one">Download has started</item>
        <item quantity="other">%1$d downloads have started</item>
    </plurals>
    <!-- Message when many downloads finish. Plural more than 1 file. Placeholder is for include the number of downloads in runtime. -->
    <plurals name="download_finish">
        <item quantity="one">Download has finished</item>
        <item quantity="other">%1$d downloads have finished</item>
    </plurals>
    <!-- Message when many uploads start. Plural more than 1 file. Placeholder is for include the number of uploads in runtime. -->
    <plurals name="upload_began">
        <item quantity="one">Upload has started</item>
        <item quantity="other">%1$d uploads have started</item>
    </plurals>
    <!-- Message when many downloads finish. Plural more than 1 file. Placeholder is for include the number of uploads in runtime. -->
    <plurals name="upload_finish">
        <item quantity="one">Upload has finished</item>
        <item quantity="other">%1$d uploads have finished</item>
    </plurals>
    <!-- Warning shown when it tries to download some empty folders. Plural -->
    <plurals name="empty_folders">
        <item quantity="one">Folder is empty.</item>
        <item quantity="other">Folders are empty.</item>
    </plurals>
    <!-- Hint how to cancel the download -->
    <string name="download_touch_to_cancel">Touch to cancel</string>
    <!-- Hint how to cancel the download -->
    <string name="download_touch_to_show">View transfers</string>
    <!-- Warning message -->
    <string name="error_file_size_greater_than_4gb">Most devices can’t download files greater than 4GB. Your download will probably fail</string>
    <!-- message when trying to open a downloaded file but there isn’t any app that open that file. Example: a user downloads a pdf but doesn’t have any app to read a pdf -->
    <string name="intent_not_available">There isn’t any available app to execute this file on your device</string>
    <!-- Message when trying to open a location message but there isn’t any app that open that location. -->
    <string name="intent_not_available_location">There are no apps available on your device to open this location</string>
    <!-- Message displayed when user tries to open a file with a 3rd party app using the option "Open with" but there isn't any app installed in the device which can open that file type, e.g. user tries to open a ".txt" but doesn’t have any installed 3rd party app which supports ".txt" files. -->
    <string name="intent_not_available_file">You may not have any apps installed which support this file type</string>
    <!-- to share an image using Facebook, Whatsapp, etc -->
    <string name="context_share_image">Share image using</string>
    <!-- create a link of a file and send it using an app from the device -->
    <string name="context_get_link">Share link</string>
    <!-- Delete a link label -->
    <string name="context_delete_link">Delete link</string>
    <!-- Item menu option upon right click on one or multiple files. -->
    <string name="context_leave_menu">Leave</string>
    <!-- Title alert before leaving a share. -->
    <string name="alert_leave_share">Leave share</string>
    <!-- Item menu option upon right click on one or multiple files. -->
    <string name="context_clean_shares_menu">Remove share</string>
    <!-- Item menu option upon right click on one or multiple files. -->
    <string name="context_remove_link_menu">Remove link</string>
    <!-- Warning that appears prior to remove a link of a file. Singular. -->
    <string name="context_remove_link_warning_text">This link will not be publicly available anymore.</string>
    <!-- Warning that appears prior to remove links of files. Plural. -->
    <plurals name="remove_links_warning_text">
        <item quantity="one">This link will not be publicly available anymore.</item>
        <item quantity="other">These links will not be publicly available anymore.</item>
    </plurals>
    <!-- Item menu option upon right click on one or multiple files. -->
    <string name="context_rename">Rename</string>
    <!-- Title of a dialog to rename a node. The place holder is to set the current name of the node. -->
    <string name="rename_dialog_title">Rename %1$s</string>
    <!-- Menu option to open a link. Also title of the dialog to open a link. -->
    <string name="context_open_link_title">Open link</string>
    <!-- Item menu option upon right click on one or multiple files. -->
    <string name="context_open_link">Open</string>
    <!-- while renaming a file or folder -->
    <string name="context_renaming">Renaming</string>
    <!-- while file provider is downloading a file -->
    <string name="context_preparing_provider">Preparing file</string>
    <!-- Item menu option upon right click on one or multiple files. -->
    <string name="context_download">Download</string>
    <!-- Item menu option upon right click on one or multiple files. -->
    <string name="context_move">Move</string>
    <!-- while moving a file or folder -->
    <string name="context_moving">Moving</string>
    <!-- Item menu option upon right click on one or multiple files. -->
    <string name="context_copy">Copy</string>
    <!-- Item menu option upon right click on one or multiple files. -->
    <string name="context_upload">Upload</string>
    <!-- while copying a file or folder -->
    <string name="context_copying">Copying</string>
    <!-- menu item -->
    <string name="context_move_to_trash">Move to Rubbish Bin</string>
    <!-- menu item -->
    <string name="context_delete_from_mega">Remove from MEGA</string>
    <!-- Input field description in the create folder dialog. -->
    <string name="context_new_folder_name">Folder Name</string>
    <!-- when adding a new contact. in the dialog -->
    <string name="context_new_contact_name">Contact email</string>
    <!-- status dialog when performing the action -->
    <string name="context_creating_folder">Creating folder</string>
    <!-- Menu item -->
    <string name="context_download_to">Save to</string>
    <!-- Menu option title -->
    <string name="context_clear_rubbish">Clear Rubbish Bin</string>
    <!-- Ask for confirmation before removing all the elements of the rubbish bin -->
    <string name="clear_rubbish_confirmation">You are about to permanently remove all items from your Rubbish Bin.</string>
    <!-- send cancel subscriptions dialog -->
    <string name="context_send">Send</string>
    <!-- send the file to inbox -->
    <string name="context_send_file_inbox">Send to contact</string>
    <!-- Menu option to delete one or multiple selected items. -->
    <string name="context_remove">Remove</string>
    <!-- Menu option to delete selected items of the offline state -->
    <string name="context_delete_offline">Remove from Offline</string>
    <!-- menu item -->
    <string name="context_share_folder">Share folder</string>
    <!-- menu item -->
    <string name="context_send_file">Send file to chat</string>
    <!-- menu item -->
    <string name="context_send_contact">Share contact to chat</string>
    <!-- open a shared folder -->
    <string name="context_view_shared_folders">View shared folders</string>
    <!-- Item menu option upon clicking on one or multiple files. -->
    <string name="context_sharing_folder">Sharing</string>
    <!-- Menu option to manage a shared folder. -->
    <string name="manage_share">Manage share</string>
    <!-- menu item -->
    <string name="context_delete">Delete</string>
    <!-- success message when removing a contact request -->
    <string name="context_contact_invitation_deleted">Request deleted</string>
    <!-- success message when reinvite a contact -->
    <string name="context_contact_invitation_resent">Request resent</string>
    <!-- success message when sending a contact request -->
    <string name="context_contact_request_sent">Request successfully sent to %s. View in Sent requests tab.</string>
    <!-- success message when removing a contact -->
    <string name="context_contact_removed">Contact removed</string>
    <!-- error message -->
    <string name="context_contact_not_removed">Error. Contact not removed</string>
    <!-- success message when chaning the permissionss -->
    <string name="context_permissions_changed">Permissions changed</string>
    <!-- error message -->
    <string name="context_permissions_not_changed">Error. Permissions not changed</string>
    <!-- message when trying to create a folder that already exists -->
    <string name="context_folder_already_exists">Folder already exists</string>
    <!-- message when trying to create a invite a contact already that is already added -->
    <string name="context_contact_already_exists">%s is already a contact</string>
    <!-- message when trying to send a file without full access -->
    <string name="context_send_no_permission">You do not have permission to send this file</string>
    <!-- success message when creating a folder -->
    <string name="context_folder_created">Folder created</string>
    <!-- error message when creating a folder -->
    <string name="context_folder_no_created">Error. Folder not created</string>
    <!-- success message when renaming a node -->
    <string name="context_correctly_renamed">Renamed successfully</string>
    <!-- error message -->
    <string name="context_no_renamed">Error. Not renamed</string>
    <!-- success message when copying a node -->
    <string name="context_correctly_copied">Copied successfully</string>
    <!-- success message when sending a node to Inbox -->
    <string name="context_correctly_sent_node">Sent to Inbox</string>
    <!-- error message when sending a node to Inbox -->
    <string name="context_no_sent_node">Error. Not sent to Inbox</string>
    <!-- error message -->
    <string name="context_no_copied">Error. Not copied</string>
    <!-- message that appears when a user tries to move/copy/upload a file but doesn’t choose a destination folder -->
    <string name="context_no_destination_folder">Please choose a destination folder</string>
    <!-- success message when moving a node -->
    <string name="context_correctly_moved">Moved successfully</string>
    <!-- success message when moving a node -->
    <string name="number_correctly_moved">%d items moved successfully.</string>
    <!-- success message when moving a node -->
    <string name="number_incorrectly_moved">%d items were not moved successfully</string>
    <!-- success message when moving a node -->
    <string name="context_correctly_moved_to_rubbish">Moved to the Rubbish Bin successfully</string>
    <!-- error message -->
    <string name="context_no_moved">Error. Not moved</string>
    <!-- success message when sharing a folder -->
    <string name="context_correctly_shared">Shared successfully</string>
    <!-- error message when sharing a folder -->
    <string name="context_no_shared_number">Error. %d shares were not completed</string>
    <!-- success message when sharing a folder -->
    <string name="context_correctly_shared_removed">Remove shares successfully</string>
    <!-- error message when sharing a folder -->
    <string name="context_no_shared_number_removed">Error. %d process of removing shares is not completed</string>
    <!-- error message -->
    <string name="context_no_shared">Error. Not shared</string>
    <!-- error message -->
    <string name="context_no_removed_shared">Error. Share failed to remove</string>
    <!-- success message when removing a sharing -->
    <string name="context_remove_sharing">Folder sharing removed</string>
    <!-- error message -->
    <string name="context_no_link">Link creation failed</string>
    <!-- success message when removing a node from MEGA -->
    <string name="context_correctly_removed">Deleted successfully</string>
    <!-- error message -->
    <string name="context_no_removed">Error. Deletion failed</string>
    <!-- success message when moving a node -->
    <string name="number_correctly_removed">%d items removed successfully from MEGA</string>
    <!-- error message when moving a node -->
    <string name="number_no_removed">%d items are not removed successfully</string>
    <!-- Success message when left shared folders -->
    <string name="number_correctly_leaved">%d folders left successfully.</string>
    <!-- Message shown when a share has been left -->
    <string name="share_left">Share left</string>
    <!-- error message when moving a node -->
    <string name="number_no_leaved">%d folders were not left successfully</string>
    <!-- success message when sending multiple files -->
    <string name="number_correctly_sent">File sent to %d contacts successfully</string>
    <!-- error message when sending multiple files -->
    <string name="number_no_sent">File was not sent to %d contacts</string>
    <!-- success message when sending multiple files -->
    <string name="number_correctly_sent_multifile">%d files sent successfully</string>
    <!-- error message when sending multiple files -->
    <string name="number_no_sent_multifile">%d files failed to send</string>
    <!-- success message when sending multiple files -->
    <string name="number_correctly_copied">%d items copied successfully</string>
    <!-- error message when sending multiple files -->
    <string name="number_no_copied">%d items were not copied</string>
    <!-- success message when removing several contacts -->
    <string name="number_contact_removed">%d contacts removed successfully</string>
    <!-- error message when removing several contacts -->
    <string name="number_contact_not_removed">%d contacts were not removed</string>
    <!-- success message when sharing a file with multiple contacts -->
    <string name="number_contact_file_shared_correctly">Folder shared with %d contacts successfully</string>
    <!-- success message when sharing multiple files -->
    <string name="number_correctly_shared">%d folders shared successfully</string>
    <!-- error message when sharing multiple files -->
    <string name="number_no_shared">%d folders were not shared</string>
    <!-- success message when sending a file to a contact -->
    <string name="context_correctly_copied_contact">Successfully sent to:</string>
    <!-- success message when removing all the contacts of a shared folder -->
    <string name="context_correctly_removed_sharing_contacts">The folder is no longer shared</string>
    <!-- error message when removing all the contacts of a shared folder -->
    <string name="context_no_removed_sharing_contacts">An error occurred. The folder is still shared with another contact</string>
    <!-- option available for just one file -->
    <string name="context_select_one_file">Select just one file</string>
    <!-- success message when emptying the RB -->
    <string name="rubbish_bin_emptied">Rubbish Bin emptied successfully</string>
    <!-- error message when emptying the RB -->
    <string name="rubbish_bin_no_emptied">An error occurred. The Rubbish Bin has not been emptied</string>
    <!-- dialog cancel subscriptions -->
    <string name="dialog_cancel_subscriptions">You are about to cancel your MEGA subscription. Please let us know if there is anything we can do to help change your mind.</string>
    <!-- hint cancel subscriptions dialog -->
    <string name="hint_cancel_subscriptions">Type feedback here</string>
    <!-- send cancel subscriptions dialog -->
    <string name="send_cancel_subscriptions">Send</string>
    <!-- confirmation cancel subscriptions dialog -->
    <string name="confirmation_cancel_subscriptions">Thank you for your feedback. Are you sure you want to cancel your MEGA subscription?</string>
    <!-- provide a reason to cancel subscriptions dialog -->
    <string name="reason_cancel_subscriptions">Your subscription has not been cancelled. Please provide a reason for your cancellation</string>
    <!-- Confirmation message of the dialog shown when a subscription has been processed successfully -->
    <string name="message_user_purchased_subscription">Thanks. Your payment is processing. Please email us at support&#64;mega.co.nz if you have not received your upgrade within 24 hours.</string>
    <!-- Pop up message shows when user purchased a lower level of subscription -->
    <string name="message_user_purchased_subscription_down_grade">Your new subscription will take effect once the current one expires, the new price will be charged at that time.</string>
    <!-- Pop up message shows when user purchased a subscription with a payment method that can not be processed in real time, e.g. voucher -->
    <string name="message_user_payment_pending">Your subscription will take effect once the payment is processed by Google.</string>
    <!--  -->
    <string name="subscription_type_monthly">Monthly</string>
    <!--  -->
    <string name="subscription_type_yearly">Yearly</string>
    <!-- success message after removing the public link of a folder -->
    <string name="context_node_private">The folder is now private</string>
    <!-- success message after removing a share of a folder. a contact has no access to the folder now -->
    <string name="context_share_correctly_removed">Share removed</string>
    <!-- Menu option to create a new folder in the file manager. -->
    <string name="menu_new_folder">New folder</string>
    <!-- Menu option to add a contact to your contact list. -->
    <string name="menu_add_contact">Add contact</string>
    <!-- Menu option to add a contact to your contact list. -->
    <string name="menu_add_contact_and_share">Add contact and share</string>
    <!-- Title of the alert to introduce the decryption key -->
    <string name="alert_decryption_key">Decryption Key</string>
    <!-- Message of the alert to introduce the decryption key -->
    <string name="message_decryption_key">Please enter the decryption key for the link</string>
    <!-- error message shown on the decryption key dialog if the key typed in was wrong -->
    <string name="invalid_decryption_key">Invalid decryption key</string>
    <!-- upload to. Then choose an Image file -->
    <string name="upload_to_image">Image</string>
    <!-- upload to. Then choose an Audio file -->
    <string name="upload_to_audio">Audio</string>
    <!-- Title of the button in the contact info screen to start a video call -->
    <string name="upload_to_video">Video</string>
    <!-- upload to. Then choose to browse the file system to choose a file -->
    <string name="upload_to_filesystem">Pick from File System</string>
    <!-- upload to. Then choose to browse the file system to choose a file -->
    <string name="upload_to_filesystem_from">Pick from</string>
    <!-- Label for the current uploaded size of a file. For example, 3 files, 50KB uploaded -->
    <string name="upload_uploaded">uploaded</string>
    <!-- Status text at the beginning of an upload, Status text at the beginning of an upload for 2 or more files -->
    <plurals name="upload_prepare">
        <item quantity="one">Processing file</item>
        <item quantity="other">Processing files</item>
    </plurals>
    <!-- error message when downloading a file -->
    <string name="error_temporary_unavaible">Resource temporarily not available, please try again later</string>
    <!-- Error message when the selected file cannot be opened -->
    <string name="upload_can_not_open">Cannot open selected file</string>
    <!-- when a zip file is downloaded and clicked, the app unzips the file. This is the status text while unzipping the file -->
    <string name="unzipping_process">Unzipping file</string>
    <!-- error message while browsing the local filesystem -->
    <string name="error_io_problem">File system problem</string>
    <!-- error message while browsing the local filesystem -->
    <string name="general_error">Error happened when executing the action</string>
    <!-- title of the image gallery -->
    <string name="full_screen_image_viewer_label">Image viewer</string>
    <!-- Headline for the amount of storage space is used -->
    <string name="my_account_used_space">Used storage space</string>
    <!-- menu item -->
    <string name="my_account_change_password">Change password</string>
    <!-- Dialog text overquota error -->
    <string name="overquota_alert_text">You have exceeded your storage limit. Would you like to upgrade your account?</string>
    <!-- when did the last session happen -->
    <string name="my_account_last_session">Last session</string>
    <!-- message displayed while the app is changing the password -->
    <string name="my_account_changing_password">Changing password</string>
    <!-- when changing the password, the first edittext is to enter the current password -->
    <string name="my_account_change_password_oldPassword">Current password</string>
    <!-- when changing the password -->
    <string name="my_account_change_password_newPassword1">New password</string>
    <!-- when changing the password -->
    <string name="my_account_change_password_newPassword2">Confirm new password</string>
    <!-- when changing the password or creating the account, the password is required twice and check that both times are the same -->
    <string name="my_account_change_password_dont_match">Passwords do not match</string>
    <!-- title of the selection of the pro account wanted -->
    <string name="upgrade_select_pricing">Select plan</string>
    <!-- the user has to decide the way of payment -->
    <string name="select_membership_1">Monthly or annually recurring</string>
    <!-- choose the payment method option when no method is available -->
    <string name="no_available_payment_method">There is no payment method set for this plan currently. Please select one.</string>
    <!-- button to decide monthly payment. The asterisk is needed -->
    <string name="upgrade_per_month">Monthly*</string>
    <!-- button to decide annually payment. The asterisk is needed -->
    <string name="upgrade_per_year">Annually*</string>
    <!-- the user can get the link and it’s copied to the clipboard -->
    <string name="file_properties_get_link">The link has been copied to the clipboard</string>
    <!-- before sharing an image, the preview has to be downloaded -->
    <string name="full_image_viewer_not_preview">The preview has not been downloaded yet. Please wait</string>
    <!-- due to device is low on memory, cannot load an image preview temporarily -->
    <string name="not_load_preview_low_memory">Not enough free memory to display preview. Please try again later.</string>
    <!-- alert when clicking a newsignup link being logged -->
    <string name="log_out_warning">Please log out before creating the account</string>
    <!-- message shown in the screen when there are not any active transfer -->
    <string name="transfers_empty">No active transfers</string>
    <!-- menu item -->
    <string name="menu_pause_transfers">Pause transfers</string>
    <!-- menu item -->
    <string name="menu_cancel_all_transfers">Cancel all transfers</string>
    <!-- Option of the sliding panel to capture a new picture to upload to Cloud Drive or to set as user avatar -->
    <string name="menu_take_picture">Capture</string>
    <!-- Dialog title, to explain why MEGA needs the ’display over other apps’ permission (Android 10) -->
    <string name="ask_for_display_over_title">Allow notifications for incoming MEGA calls</string>
    <!-- Dialog message, to explain why MEGA needs the ’display over other apps’ permission (Android 10) -->
    <string name="ask_for_display_over_msg">Please grant MEGA permission to display over other apps for calls.</string>
    <!-- Prompt text shows when the user doesn’t want to make MEGA grant the ’display over other apps’ permission for now (Android 10) -->
    <string name="ask_for_display_over_explain">You can still manually grant permissions in the device Settings.</string>
    <!-- the options of how to upload, but in an array. needed for the settings, how to upload the camera images. only when Wi-Fi connected -->
    <string name="cam_sync_wifi">Wi-Fi only</string>
    <!-- the options of how to upload, but in an array. needed for the settings, how to upload the camera images. when Wi-Fi connected and using data plan -->
    <string name="cam_sync_data">Wi-Fi or mobile data</string>
    <!-- The upload of the user’s photos orvideos from their specified album is in progress. -->
    <string name="cam_sync_syncing">Camera Uploads in progress</string>
    <!-- confirmation question for cancelling the camera uploads -->
    <string name="cam_sync_cancel_sync">Do you want to stop Camera Uploads?</string>
    <!-- title of the notification when camera upload is enabled -->
    <string name="settings_camera_notif_title">Uploading files of media folders</string>
    <!-- title of the notification when camera upload is checking files -->
    <string name="settings_camera_notif_checking_title">Checking for files to be uploaded</string>
    <!-- title of the notification when camera upload is initializing -->
    <string name="settings_camera_notif_initializing_title">Initialising Camera Uploads</string>
    <!-- title of the notification when camera upload’s primary local folder is unavailable. -->
    <string name="camera_notif_primary_local_unavailable">Camera Uploads have been disabled. Your local folder is unavailable.</string>
    <!-- title of the notification when camera upload’s secondary local folder is unavailable. -->
    <string name="camera_notif_secondary_local_unavailable">Media Uploads have been disabled. Your local folder is unavailable.</string>
    <!-- notification camera uploads complete -->
    <string name="settings_camera_notif_complete">Camera uploads complete</string>
    <!-- settings of the Appearance section -->
    <string name="settings_appearance">Appearance</string>
    <!-- settings of the Features section -->
    <string name="settings_features">Features</string>
    <!-- label of storage in upgrade/choose account page, it is being used with a variable, e.g. for LITE user it will show ‘200GB Storage’. -->
    <string name="settings_storage">Storage</string>
    <!-- Settings of the Passcode -->
    <string name="settings_passcode_lock">Passcode lock</string>
    <!-- Setting to allow the user to select the preferred passcode type -->
    <string name="settings_passcode_option">Passcode options</string>
    <!-- Helper text to explain why we have this `Require me to plug in` setting, placeholder - 100 to 1000 in MB -->
    <string name="settings_camera_upload_charging_helper_label">Video compression uses considerable amounts of power. Please plug in your device to charge if the videos to be compressed are larger than %s.</string>
    <!-- Helper text to explain the things to note if enable the feature of including GPS info -->
    <string name="settings_camera_upload_include_gps_helper_label">If enabled, location information will be included with your pictures. Please be careful when sharing them.</string>
    <!-- Settings category title for cache and offline files -->
    <string name="settings_advanced_features">Advanced</string>
    <!-- Settings preference title for cache -->
    <string name="settings_advanced_features_cache">Clear Cache</string>
    <!-- Settings preference title for offline files -->
    <string name="settings_advanced_features_offline">Clear Offline Files</string>
    <!-- description of switch ‘Open file when download is completed’ -->
    <string name="settings_auto_play_label">Open file when downloaded</string>
    <!-- Settings preference title for delete account -->
    <string name="settings_delete_account">Delete account</string>
    <!-- Size of files in offline or cache folders -->
    <string name="settings_advanced_features_size">Currently using %s</string>
    <!-- Calculating Size of files in offline or cache folders -->
    <string name="settings_advanced_features_calculating">Calculating</string>
    <!-- title of the setting to set the default download location -->
    <string name="settings_storage_download_location">Default download location</string>
    <!-- Whether to always ask the user each time. -->
    <string name="settings_storage_ask_me_always">Always ask for download location</string>
    <!-- Whether to enable the storage in advanced devices -->
    <string name="settings_storage_advanced_devices">Display advanced devices (external SD)</string>
    <!-- Label of button on account page that ask user to add their phone number -->
    <string name="add_phone_number_label">Add a phone number</string>
    <!-- enter verification code page title -->
    <string name="verify_account_title">Verify your account</string>
    <!-- Text to explain to user why to verify phone number (account suspended use case) -->
    <string name="verify_account_helper_locked">Your account has been locked temporarily due to potential abuse. Please verify your phone number to unlock your account.</string>
    <!-- Hint text of the country edittext for billing purposes -->
    <string name="general_country_label">Country</string>
    <!-- Hint text of the region edittext for choosing dial code. -->
    <string name="sms_region_label">Region</string>
    <!-- place holder for enter mobile number field -->
    <string name="verify_account_phone_number_placeholder">Your phone number</string>
    <!-- Button label - go to previous page -->
    <string name="general_back_button">Back</string>
    <!-- button label - quite sms verification use case -->
    <string name="verify_account_not_now_button">Not now</string>
    <!-- Button label - confirm some action -->
    <string name="general_confirm_button">Confirm</string>
    <!-- On “add phone number” page, an error message will be shown if user click next button without select country code. -->
    <string name="verify_account_invalid_country_code">Please select a region code</string>
    <!-- On “Add phone number” page, a toast error message will be shown if the country code cannot be fetched from back end. -->
    <string name="verify_account_not_loading_country_code">Region codes could not be fetched.</string>
    <!-- error message if user click next button without enter a valid phone number -->
    <string name="verify_account_invalid_phone_number">Please supply a valid phone number.</string>
    <!-- Label tell user to enter received txt to below input boxes -->
    <string name="verify_account_enter_txt_label">Please enter the verification code sent to</string>
    <!-- enter verification code page title -->
    <string name="verify_account_enter_code_title">Verify your account</string>
    <!-- error message that will show to user when user entered invalid verification code -->
    <string name="verify_account_incorrect_code">Wrong code. Please try again or resend.</string>
    <!-- text message to remind user to resend verification code -->
    <string name="verify_account_resend_label">Didn’t receive the code?</string>
    <!-- Button to resend the create account email to a new email address in case the previous email address was misspelled -->
    <string name="general_resend_button">Resend</string>
    <!-- error message that will show to user when host detected that the mobile number has been registered already -->
    <string name="verify_account_error_phone_number_register">This number is already associated with a MEGA account.</string>
    <!-- error message that will show to user when user reached the sms verification daily limit -->
    <string name="verify_account_error_reach_limit">You have reached the daily limit</string>
    <!-- error message that will show to user when user reached the sms verification daily limit -->
    <string name="verify_account_error_wrong_code">The verification code doesn’t match.</string>
    <!-- error message that will show to user when code has been verified -->
    <string name="verify_account_error_code_verified">The code has been verified</string>
    <!-- error message that will show to user when user entered invalid verification code -->
    <string name="verify_account_error_invalid_code">Wrong code. Please try again or resend.</string>
    <!-- verify phone number successfully -->
    <string name="verify_account_successfully">Your phone number has been verified successfully</string>
    <!-- If the user has an internal storage and an external SD card, it has to be set on the settings screen, external storage option -->
    <string-array name="settings_storage_download_location_array">
        <item>Internal storage</item>
        <item>External storage</item>
    </string-array>
    <!-- If the user has an internal storage and an external SD card, it has to be set on the settings screen, internal storage option -->
    <string name="internal_storage_label">Internal storage</string>
    <!-- If the user has an internal storage and an external SD card, it has to be set on the settings screen, external storage option -->
    <string name="external_storage_label">External storage</string>
    <!-- choose the way the new user’s email is inserted, import from phone option -->
    <string-array name="add_contact_array">
        <item>Write the user’s email</item>
        <item>Import from device</item>
    </string-array>
    <!-- settings option -->
    <string name="settings_camera_upload_on">Enable Camera Uploads</string>
    <!-- settings option -->
    <string name="settings_camera_upload_turn_on">Turn on Camera Uploads</string>
    <!-- settings option -->
    <string name="settings_camera_upload_off">Disable Camera Uploads</string>
    <!-- settings option. How to upload the camera images: via Wi-Fi only or via Wi-Fi and data plan -->
    <string name="settings_camera_upload_how_to_upload">How to upload</string>
    <!-- The Secondary Media uploads allows to create a second Camera Folder synchronization. Enabling it would imply to choose a new local folder and then, a new destination folder in MEGA. This is the text that appears in the settings option to enable the second synchronization. -->
    <string name="settings_secondary_upload_on">Enable Secondary Media uploads</string>
    <!-- The Secondary Media uploads allows to create a second Camera Folder synchronization. Disabling it would imply that the current second sync won’t be running anymore. This is the text that appears in the settings option to disable the second synchronization. -->
    <string name="settings_secondary_upload_off">Disable Secondary Media uploads</string>
    <!-- Title of shared folder explorer to choose a folder to perform an action -->
    <string name="settings_empty_folder">Choose folder</string>
    <!-- the options of how to upload, but in an array. needed for the settings, how to upload the camera images. only when Wi-Fi connected -->
    <string-array name="settings_camera_upload_how_to_entries">
        <item>Wi-Fi or mobile data</item>
        <item>Wi-Fi only</item>
    </string-array>
    <!-- What kind of files are going to be uploaded: images, videos or both -->
    <string name="settings_camera_upload_what_to_upload">File Upload</string>
    <!-- what kind of file are going to be uploaded. Needed for the settings summary -->
    <string-array name="settings_camera_upload_file_upload_entries">
        <item>Photos only</item>
        <item>Videos only</item>
        <item>Photos and videos</item>
    </string-array>
    <!-- Option to choose that the camera sync will only be enable when the device is charging -->
    <string name="settings_camera_upload_charging">Only when charging</string>
    <!-- Title of ‘Include location tags’ setting option. Once enabled, Camera Uploads will include the location info from pictures those are being uploaded -->
    <string name="settings_camera_upload_include_gps">Include location tags</string>
    <!-- Option to choose that the video compression will only be enable when the device is charging -->
    <string name="settings_camera_upload_require_plug_in">Require me to actively charge my device</string>
    <!-- Option to choose that the camera sync will maintain the local file names when uploading -->
    <string name="settings_keep_file_names">Keep file names as in the device</string>
    <!-- The location of where the user photos or videos are stored in the device. -->
    <string name="settings_local_camera_upload_folder">Local Camera folder</string>
    <!-- The location of where the user photos or videos are stored in MEGA. -->
    <string name="settings_mega_camera_upload_folder">MEGA Camera Uploads folder</string>
    <!-- The location of where the user photos or videos of the secondary sync are stored in the device. -->
    <string name="settings_local_secondary_folder">Local Secondary folder</string>
    <!-- The location of where the user photos or videos of the secondary sync are stored in MEGA. -->
    <string name="settings_mega_secondary_folder">MEGA Secondary folder</string>
    <!-- what kind of file are going to be uploaded. Needed for the settings summary -->
    <string name="settings_camera_upload_only_photos">Photos only</string>
    <!-- what kind of file are going to be uploaded. Needed for the settings summary -->
    <string name="settings_camera_upload_only_videos">Videos only</string>
    <!-- what kind of file are going to be uploaded. Needed for the settings summary -->
    <string name="settings_camera_upload_photos_and_videos">Photos and videos</string>
    <!-- status text when no custom photo sync folder has been set -->
    <string name="settings_pin_lock_code_not_set">Not set</string>
    <!-- Settings of the Passcode -->
    <string name="settings_passcode_lock_switch">Passcode Lock</string>
    <!-- Settings option to change Passcode. -->
    <string name="settings_change_passcode">Change passcode</string>
    <!-- Settings option screen to change Passcode. -->
    <string name="title_change_passcode">Change passcode lock</string>
    <!-- Settings option to set the timer to ask for passcode. -->
    <string name="settings_require_passcode">Require passcode</string>
    <!-- Option available to choose in some context to make an action immediately. -->
    <string name="action_immediately">Immediately</string>
    <!-- Button after the Passcode code input field -->
    <string name="pin_lock_enter">Enter</string>
    <!-- Error message when not typing the Passcode code correctly. Plural. The placeholder indicates the number of failed attempts. E.g. 7 failed passcode attempts -->
    <plurals name="passcode_lock_alert_attempts">
        <item quantity="one">1 failed passcode attempt</item>
        <item quantity="other">%1$d failed passcode attempts</item>
    </plurals>
    <!-- Error message when not typing the Passcode code correctly -->
    <string name="pin_lock_alert">You will be logged out and your offline files will be deleted after 10 failed attempts</string>
    <!-- error message when not typing the Passcode code correctly -->
    <string name="pin_lock_incorrect">Incorrect code</string>
    <!-- Error message when not typing the Passcode correctly and have several attempts left. The placeholder is to display the number of attempts left in runtime. -->
    <plurals name="pin_lock_incorrect_alert">
        <item quantity="one">Wrong Passcode, please try again. You have 1 attempt left</item>
        <item quantity="other">Wrong Passcode, please try again. You have %2d attempts left</item>
    </plurals>
    <!-- Error message when not typing the Passcode correctly (two times) -->
    <string name="pin_lock_not_match">Passcodes did not match. Try again.</string>
    <!-- Title of the screen to unlock screen with Passcode -->
    <string name="unlock_pin_title">Enter your passcode</string>
    <!-- Title of the screen to unlock screen with Passcode in second round -->
    <string name="unlock_pin_title_2">Re-enter your passcode</string>
    <!-- Title of the screen to unlock screen with Passcode -->
    <string name="reset_pin_title">Enter your new passcode</string>
    <!-- Title of the screen to unlock screen with Passcode in second round -->
    <string name="reset_pin_title_2">Re-enter your new passcode</string>
    <!-- Text of the screen after 10 attemps with a wrong Passcode -->
    <string name="incorrect_pin_activity">All your local data will be deleted and you will be logged out in %1d seconds</string>
    <!-- Caption of a title, in the context of “About MEGA” or “About us” -->
    <string name="settings_about">About</string>
    <!-- Preference screen item action button -->
    <string name="settings_about_privacy_policy">Privacy Policy</string>
    <!--  -->
    <string name="settings_about_terms_of_service">Terms of Service</string>
    <!-- App means “Application” -->
    <string name="settings_about_app_version">App version</string>
    <!-- Title of the label where the SDK version is shown -->
    <string name="settings_about_sdk_version">MEGA SDK Version</string>
    <!-- Title of the label where the MEGAchat SDK version is shown -->
    <string name="settings_about_karere_version">MEGAchat SDK Version</string>
    <!-- Link to the public code of the app -->
    <string name="settings_about_code_link_title">View source code</string>
    <!--  -->
    <string name="january">January</string>
    <!--  -->
    <string name="february">February</string>
    <!--  -->
    <string name="march">March</string>
    <!--  -->
    <string name="april">April</string>
    <!--  -->
    <string name="may">May</string>
    <!--  -->
    <string name="june">June</string>
    <!--  -->
    <string name="july">July</string>
    <!--  -->
    <string name="august">August</string>
    <!--  -->
    <string name="september">September</string>
    <!--  -->
    <string name="october">October</string>
    <!--  -->
    <string name="november">November</string>
    <!--  -->
    <string name="december">December</string>
    <!-- title of the screen that shows the ZIP files -->
    <string name="zip_browser_activity">ZIP Browser</string>
    <!-- title of the My Account screen -->
    <string name="my_account_title">Account Type</string>
    <!-- Label to indicate the date when the current subscription renews -->
    <string name="renews_on">Renews on&#160;</string>
    <!-- title of the Expiration Date -->
    <string name="expires_on">Expires on&#160;</string>
    <!--  -->
    <string name="free_account">Free</string>
    <!-- info message shown to the user when the Camera Uploads folder has been created -->
    <string name="camera_uploads_created">Camera Uploads folder created</string>
    <!-- category in sort by action -->
    <string name="sortby_name">Name</string>
    <!-- sort files alphabetically ascending -->
    <string name="sortby_name_ascending">Ascending</string>
    <!-- sort files alphabetically descending -->
    <string name="sortby_name_descending">Descending</string>
    <!-- category in sort by action -->
    <string name="sortby_date">Date</string>
    <!-- category in sort by action -->
    <string name="sortby_creation_date">Creation Date</string>
    <!-- category in sort by action -->
    <string name="sortby_modification_date">Modification Date</string>
    <!-- category in sort by action -->
    <string name="sortby_link_creation_date">Link creation date</string>
    <!-- sort files by date newest first -->
    <string name="sortby_date_newest">Newest</string>
    <!-- sort files by date oldest first -->
    <string name="sortby_date_oldest">Oldest</string>
    <!-- category in sort by action -->
    <string name="sortby_size">Size</string>
    <!-- sort files by size largest first -->
    <string name="sortby_size_largest_first">Largest</string>
    <!-- sort files by size smallest first -->
    <string name="sortby_size_smallest_first">Smallest</string>
    <!-- Title of sort by media type options -->
    <string name="sortby_type">Media type</string>
    <!-- sort option, sort media files by photos first -->
    <string name="sortby_type_photo_first">Photos</string>
    <!-- sort option, sort media files by videos first -->
    <string name="sortby_type_video_first">Videos</string>
    <!-- Title to choose the type of Passcode -->
    <string name="pin_lock_type">Passcode Type</string>
    <!-- Passcode with 4 digits -->
    <string name="four_pin_lock">4 digits</string>
    <!-- Passcode with 6 digits -->
    <string name="six_pin_lock">6 digits</string>
    <!-- Passcode alphanumeric -->
    <string name="AN_pin_lock">Alphanumeric</string>
    <!-- Confirmation message when enabling logs in the app -->
    <string name="settings_enable_logs">Logs are now enabled</string>
    <!-- Confirmation message when disabling logs in the app -->
    <string name="settings_disable_logs">Logs are now disabled</string>
    <!-- Snackbar error message triggered by host error when user is trying to setup MEGA Camera Uploads folder in settings page -->
    <string name="error_unable_to_setup_cloud_folder">Unable to setup MEGA Camera Uploads folder</string>
    <!-- Message displayed when the user denies the required permissions during the logs activation -->
    <string name="logs_not_enabled_permissions">Logs have not been enabled because you denied the required permissions</string>
    <!-- Option in the sliding panel to open the folder which contains the file selected after performing a search -->
    <string name="search_open_location">Open location</string>
    <!-- message when a temporary error on logging in is due to SDK is waiting for the server to complete a request due to an API lock -->
    <string name="servers_busy">This process is taking longer than expected. Please wait.</string>
    <!-- Label in My Account section to show user account type -->
    <string name="my_account_free">Free Account</string>
    <!-- Type of account info added to the feedback email sent to support -->
    <string name="my_account_prolite">Pro Lite Account</string>
    <!-- Label in My Account section to show user account type -->
    <string name="my_account_pro1">Pro I Account</string>
    <!-- Label in My Account section to show user account type -->
    <string name="my_account_pro2">Pro II Account</string>
    <!-- Label in My Account section to show user account type -->
    <string name="my_account_pro3">Pro III Account</string>
    <!-- Type of account info added to the feedback email sent to support -->
    <string name="my_account_prolite_feedback_email">Pro Lite Account</string>
    <!--  -->
    <string name="backup_title">Backup your Recovery Key</string>
    <!-- Subtitle of the screen to backup the master key -->
    <string name="backup_subtitle">Your password unlocks your Recovery Key</string>
    <!-- First paragraph of the screen to backup the master key -->
    <string name="backup_first_paragraph">Your data is only readable through a chain of decryption operations that begins with your master encryption key, which we store encrypted with your password. This means that if you lose your password, your Recovery Key can no longer be decrypted, and you can no longer decrypt your data.</string>
    <!-- Summary of the preference Recovery key on Settings section -->
    <string name="backup_second_paragraph">Exporting the Recovery Key and keeping it in a secure location enables you to set a new password without data loss.</string>
    <!-- Third paragraph of the screen to backup the master key -->
    <string name="backup_third_paragraph">An external attacker cannot gain access to your account with just your key. A password reset requires both the key and access to your email.</string>
    <!-- Sentence to inform the user the available actions in the screen to backup the master key -->
    <string name="backup_action">Copy the Recovery Key to clipboard or save it as text file</string>
    <!-- Action of a button to save something -->
    <string name="save_action">Save</string>
    <!-- Alert message when the master key has been successfully copied to the ClipBoard -->
    <string name="copy_MK_confirmation">The Recovery Key has been successfully copied</string>
    <!-- Button to change the password -->
    <string name="change_pass">Change</string>
    <!-- Positive button to perform a general action -->
    <string name="general_positive_button">YES</string>
    <!-- Negative button to perform a general action -->
    <string name="general_negative_button">NO</string>
    <!-- Option of the overflow menu to show the screen info to reset the password -->
    <string name="forgot_pass_menu">Forgot password?</string>
    <!-- Button in the Login screen to reset the password -->
    <string name="forgot_pass">Forgot your password?</string>
    <!-- First paragraph of the screen when the password has been forgotten -->
    <string name="forgot_pass_first_paragraph">If you have a backup of your Recovery Key, you can reset your password by selecting YES. No data will be lost.</string>
    <!-- Second paragraph of the screen when the password has been forgotten -->
    <string name="forgot_pass_second_paragraph">You can still export your Recovery Key now if you have an active MEGA session in another browser on this or any other computer. If you don’t, you can no longer decrypt your existing account, but you can start a new one under the same email address by selecting NO.</string>
    <!-- Sentence to ask to the user if he has the master key in the screen when the password has been forgotten -->
    <string name="forgot_pass_action">Do you have a backup of your Recovery Key?</string>
    <!-- Title of the alert message to ask for the link to reset the pass with the MK -->
    <string name="title_alert_reset_with_MK">Great!</string>
    <!-- Hint of the text where the user can write his e-mail -->
    <string name="edit_text_insert_mail">email goes here</string>
    <!-- Text of the alert message to ask for the link to reset the pass with the MK -->
    <string name="text_alert_reset_with_MK">Please enter your email address below. You will receive a recovery link that will allow you to submit your Recovery Key and reset your password.</string>
    <!-- Hint of the text when the user can write his master key -->
    <string name="edit_text_insert_mk">Your Recovery Key goes here</string>
    <!-- Hint of the text where the user can write his password -->
    <string name="edit_text_insert_pass">password goes here</string>
    <!-- Text shown in the last alert dialog to confirm delete user account -->
    <string name="delete_account_text_last_step">This is the last step to delete your account. You will permanently lose all the data stored in the cloud. Please enter your password below.</string>
    <!-- Title of the alert dialog to inform the user that have to check the email -->
    <string name="email_verification_title">Email verification</string>
    <!-- Text of the alert dialog to inform the user that have to check the email -->
    <string name="email_verification_text">Please check your email to proceed.</string>
    <!-- Text to inform the user when an error occurs -->
    <string name="general_text_error">An error occurred, please try again.</string>
    <!-- Alert to inform the user that have to be logged in to perform the action -->
    <string name="alert_not_logged_in">You must be logged in to perform this action.</string>
    <!-- Error message when a user attempts to change their email without an active login session. -->
    <string name="change_email_not_logged_in">You need to be logged in to complete your email change. Please log in again with your current email address and then tap on your confirmation link again.</string>
    <!-- Text displayed to inform that the email was successfully changed. Please keep the placeholder, it will be replaced with the new email address. -->
    <string name="email_changed">Congratulations, your new email address for this MEGA account is: %1$s</string>
    <!-- Error when the user leaves empty the password field -->
    <string name="invalid_string">Incorrect</string>
    <!-- Text of the toast when the user enters invalid text which is neither a valid phone number nor a valid email -->
    <string name="invalid_input">Invalid input</string>
    <!-- Title of the alert dialog when the user tries to recover the pass of a non existing account -->
    <string name="invalid_email_title">Invalid email address</string>
    <!-- Title of the alert dialog when the user tries to recover the pass of a non existing account -->
    <string name="invalid_email_text">Please check the email address and try again.</string>
    <!-- Title of the dialog to write the Recovery Key after opening the recovery link -->
    <string name="title_dialog_insert_MK">Password reset</string>
    <!-- Text of the dialog to write the Recovery Key after opening the recovery link -->
    <string name="text_dialog_insert_MK">Please enter your Recovery Key below</string>
    <!-- Text of the alert when the pass has been correctly changed -->
    <string name="pass_changed_alert">Your password has been changed.</string>
    <!-- Title of the dialog to park an account -->
    <string name="park_account_dialog_title">Park account</string>
    <!-- Button to park an account -->
    <string name="park_account_button">Park</string>
    <!-- Title of the screen to park an account -->
    <string name="park_account_title">Oops!</string>
    <!-- First paragraph of the screen to park an account -->
    <string name="park_account_first_paragraph">Due to our end-to-end encryption paradigm, you will not be able to access your data without either your password or a backup of your Recovery Key.</string>
    <!-- Second paragraph of the screen to park an account -->
    <string name="park_account_second_paragraph">You can park your existing account and start a fresh one under the same email address. Your data will be retained for at least 60 days. In case that you recall your parked account’s password, please contact support&#64;mega.nz</string>
    <!-- Text of the dialog message to ask for the link to park the account -->
    <string name="dialog_park_account">Please enter your email address below. You will receive a recovery link that will allow you to park your account.</string>
    <!-- Text shown in the last alert dialog to park an account -->
    <string name="park_account_text_last_step">This is the last step to park your account, please enter your new password. Your data will be retained for at least 60 days. If you recall your parked account’s password, please contact support&#64;mega.nz</string>
    <!-- Title of the screen to write the new password after opening the recovery link -->
    <string name="title_enter_new_password">Enter new password</string>
    <!-- Message when the user tries to open a recovery pass link and it has expired -->
    <string name="recovery_link_expired">This recovery link has expired, please try again.</string>
    <!-- Text of the alert after opening the recovery link to reset pass being logged. -->
    <string name="text_reset_pass_logged_in">Your Recovery Key will be used to reset your password. Please enter your new password.</string>
    <!-- Text of the alert dialog to inform the user that have to check the email after clicking the option forgot pass -->
    <string name="email_verification_text_change_pass">You will receive a recovery link that will allow you to reset your password.</string>
    <!-- Button to upgrade the account to PRO account in My Account Section -->
    <string name="my_account_upgrade_pro">Upgrade</string>
    <!-- Button to upgrade the account to PRO account in the panel that appears randomly -->
    <string name="my_account_upgrade_pro_panel">Upgrade now</string>
    <!-- Message to promote PRO accounts -->
    <string name="get_pro_account">Grow your cloud.[A]Get increased storage and transfer quotas with a Pro account.</string>
    <!-- success message when the MasterKey file has been downloaded -->
    <string name="toast_master_key">The MEGA account Recovery Key has been saved to: %1s. [A]You can find the file with your Recovery Key in the Saved for Offline section.[/A] Note: as the file with your Recovery Key will be deleted when you log out, please store it in a safe place outside your MEGA account.</string>
    <!-- Error shown when the user tries to change his mail to one that is already used -->
    <string name="mail_already_used">This email address is already in use. Please use another email address.</string>
    <!-- Error shown when the user tries to change his mail while the user has already requested a confirmation link for that email address -->
    <string name="mail_changed_confirm_requested">You have already requested a confirmation link for that email address.</string>
    <!-- Error shown when the user tries to change his mail while the email is the same as the old -->
    <string name="mail_same_as_old">This is your existing email address.</string>
    <!-- Text shown in the last alert dialog to change the email associated to an account -->
    <string name="change_mail_text_last_step">This is the last step to change your email. Please enter your password below.</string>
    <!-- Title of the alert dialog to change the email associated to an account -->
    <string name="change_mail_title_last_step">Change email</string>
    <!-- Iitle of the warning when the user is running out of space -->
    <string name="title_new_warning_out_space">You are running out of storage space.</string>
    <!-- Text of the warning when the user is running out of space -->
    <string name="new_warning_out_space">Take full advantage of your MEGA account by upgrading to Pro.</string>
    <!-- Iitle of sliding panel to choose the option to edit the profile picture -->
    <string name="title_options_avatar_panel">Edit profile picture</string>
    <!-- Option of the sliding panel to capture a new picture to upload to Cloud Drive or to set as user avatar -->
    <string name="take_photo_avatar_panel">Capture</string>
    <!-- Option of the sliding panel to change the avatar by choosing an existing picture -->
    <string name="choose_photo_avatar_panel">Choose picture</string>
    <!-- Option of the sliding panel to delete the existing avatar -->
    <string name="delete_avatar_panel">Delete picture</string>
    <!-- Alert when the user introduces his MK to reset pass incorrectly -->
    <string name="incorrect_MK">The key you supplied does not match this account. Please make sure you use the correct Recovery Key and try again.</string>
    <!-- Title of the alert when the user introduces his MK to reset pass incorrectly -->
    <string name="incorrect_MK_title">Invalid Recovery Key</string>
    <!-- Alert Dialog to get link -->
    <string name="option_full_link">Link with key</string>
    <!-- Message shown meanwhile the app is waiting for a request -->
    <string name="recovering_info">Getting info&#8230;</string>
    <!-- Text of the alert dialog to inform the user that have to check the email to validate his new email -->
    <string name="email_verification_text_change_mail">Your new email address needs to be validated. Please check your email to proceed.</string>
    <!-- Confirmation before deleting the avatar of the user’s profile -->
    <string name="confirmation_delete_avatar">Delete your profile picture?</string>
    <!-- Title of the Dialog to edit the profile attributes of the user’s account -->
    <string name="title_edit_profile_info">Edit</string>
    <!-- Alert Dialog to get link -->
    <string name="title_set_expiry_date">Set expiry date</string>
    <!-- Title of the dialog to get link with password -->
    <string name="title_set_password_protection">Set password protection</string>
    <!-- Subtitle of the dialog to get link -->
    <string name="subtitle_set_expiry_date">(PRO ONLY)</string>
    <!-- Alert Dialog to get link with password -->
    <string name="set_password_protection_dialog">Set password</string>
    <!-- Hint of the dialog to get link with password -->
    <string name="hint_set_password_protection_dialog">Enter password</string>
    <!-- Hint of the confirmation dialog to get link with password -->
    <string name="hint_confirm_password_protection_dialog">Confirm password</string>
    <!-- Status text at the beginning of getting a link -->
    <string name="link_request_status">Processing&#8230;</string>
    <!-- Option of the sliding panel to edit the link of a node -->
    <string name="edit_link_option">Manage link</string>
    <!-- Error alert dialog shown when changing the password the user provides an incorrect password -->
    <string name="old_password_provided_incorrect">The current password you have provided is incorrect.</string>
    <!-- success message when reinviting multiple contacts -->
    <string name="number_correctly_reinvite_contact_request">%d reinvite requests sent successfully.</string>
    <!-- success message when reinviting multiple contacts -->
    <string name="number_correctly_delete_contact_request">%d requests deleted successfully.</string>
    <!-- error message when reinviting multiple contacts -->
    <string name="number_no_delete_contact_request">%1$d requests successfully deleted but %2$d requests were not deleted.</string>
    <!-- confirmation message before removing a contact request. -->
    <string name="confirmation_delete_contact_request">Do you want to remove the invitation request to %s?</string>
    <!-- confirmation message before removing mutiple contact request -->
    <string name="confirmation_remove_multiple_contact_request">Do you want to remove these %d invitation requests?</string>
    <!-- success message when replying to multiple received request -->
    <string name="number_correctly_invitation_reply_sent">%d request replies sent.</string>
    <!-- error message when replying to multiple received request -->
    <string name="number_incorrectly_invitation_reply_sent">%1$d request replies successfully sent but %2$d were not sent.</string>
    <!-- Referring to a invitation request in the Contacts section. Plural. e.g. 5 requests -->
    <plurals name="general_num_request">
        <item quantity="one">1 request</item>
        <item quantity="other">%1$d requests</item>
    </plurals>
    <!-- Confirmation before removing the outgoing shares of a folder -->
    <plurals name="confirmation_remove_outgoing_shares">
        <item quantity="one">The folder is shared with %1$d contact. Remove share?</item>
        <item quantity="other">The folder is shared with %1$d contacts. Remove all shares?</item>
    </plurals>
    <!-- Error message when the credentials to login are incorrect. -->
    <string name="error_incorrect_email_or_password">Invalid email and/or password. Please try again.</string>
    <!-- Error message when trying to login and the account is suspended. -->
    <string name="error_account_suspended">Your account has been suspended due to Terms of Service violations. Please contact support&#64;mega.nz</string>
    <!-- Error message when to many attempts to login. -->
    <string name="too_many_attempts_login">Too many failed attempts to log in, please wait for an hour.</string>
    <!-- Error message when trying to login to an account not validated. -->
    <string name="account_not_validated_login">This account has not been validated yet. Please check your email.</string>
    <!-- Error message shown when opening a folder link which doesn’t exist -->
    <string name="general_error_folder_not_found">Folder link unavailable</string>
    <!-- Error message shown when opening a folder link which has been removed due to ToS/AUP violation -->
    <string name="folder_link_unavaible_ToS_violation">The folder link has been removed because of a ToS/AUP violation.</string>
    <!-- Error message shown when opening a file link which doesn’t exist -->
    <string name="general_error_file_not_found">File link unavailable</string>
    <!-- Error message shown when opening a file link which has been removed due to ToS/AUP violation -->
    <string name="file_link_unavaible_ToS_violation">The file link has been removed because of a ToS/AUP violation.</string>
    <!-- Error message shown when opening a folder link or file link which has been corrupt or deformed -->
    <string name="link_broken">This URL is corrupt or deformed. The link you are trying to access does not exist.</string>
    <!-- Title of the screen after creating the account. That screen asks the user to confirm the account by checking the email -->
    <string name="confirm_email_text">Awaiting email confirmation</string>
    <!-- Text below the title that explains the user should check the email and click the link to confirm the account -->
    <string name="confirm_email_explanation">Please check your email and tap the link to confirm your account.</string>
    <!-- Plural of items which contains a folder. 2 items -->
    <plurals name="general_num_items">
        <item quantity="one">1 item</item>
        <item quantity="other">%1$d items</item>
    </plurals>
    <!-- Error message shown when opening a file or folder link which account has been removed due to ToS/AUP violation -->
    <string name="file_link_unavaible_delete_account">The associated user account has been terminated due to multiple violations of our Terms of Service.</string>
    <!-- Error message shown after login into a folder link with an invalid decryption key -->
    <string name="general_error_invalid_decryption_key">The provided decryption key for the folder link is invalid.</string>
    <!-- Title of the label in the my account section. It shows the credentials of the current user so it can be used to be verified by other contacts -->
    <string name="my_account_my_credentials">My credentials</string>
    <!-- Word to indicate the limited bandwidth of the free accounts -->
    <string name="limited_bandwith">Limited</string>
    <!-- Item of the navigation title for the chat section -->
    <string name="section_chat">Chat</string>
    <!-- Item of the navigation title for the chat section when there is any unread message -->
    <string name="section_chat_with_notification">Chat [A](%1$d)[/A]</string>
    <!-- Confirmation button of the dialog to archive a chat -->
    <string name="tab_archive_chat">Archive</string>
    <!-- Message shown when the user has no recent chats -->
    <string name="recent_chat_empty_invite">Invite your friends to join you on Chat and enjoy our encrypted platform with privacy and security.</string>
    <!-- Initial of the word hour to show the duration of a video or audio call -->
    <string name="initial_hour">h</string>
    <!-- Initial of the word minute to show the duration of a video or audio call -->
    <string name="initial_minute">m</string>
    <!-- Initial of the word second to show the duration of a video or audio call -->
    <string name="initial_second">s</string>
    <!-- Title shown when multiselection is enable in chat tabs -->
    <string name="selected_items">%d selected</string>
    <!-- Message to confirm if the user wants to delete a contact from a shared folder -->
    <string name="remove_contact_shared_folder">The contact %s will be removed from the shared folder.</string>
    <!-- Message to confirm if the user wants to delete a multiple contacts from a shared folder -->
    <string name="remove_multiple_contacts_shared_folder">%d contacts will be removed from the shared folder.</string>
    <!-- success message when removing a contact from a shared folder -->
    <string name="number_correctly_removed_from_shared">%d contacts removed successfully from the shared folder</string>
    <!-- success message when removing a contact from a shared folder -->
    <string name="number_incorrectly_removed_from_shared">%d contacts were not successfully removed</string>
    <!-- success message when changing permissions of contacts for a shared folder, place holder: number of contacts effected -->
    <string name="number_permission_correctly_changed_from_shared">Successfully updated permissions for %d contacts</string>
    <!-- success message when changing permissions of contacts for a shared folder, place holder: number of contacts effected -->
    <string name="number_permission_incorrectly_changed_from_shared">Failed to update permissions for %d contacts</string>
    <!-- Message shown while the contact list from the device is being read and then shown to the user -->
    <string name="contacts_list_empty_text_loading">Loading contacts from the phone&#8230;</string>
    <!-- Warning message when reinviting multiple contacts -->
    <string name="number_existing_invite_contact_request">%d requests already sent.</string>
    <!-- success message when reinviting multiple contacts -->
    <string name="number_correctly_invite_contact_request">%d invite requests sent successfully.</string>
    <!-- error message when reinviting multiple contacts -->
    <string name="number_no_invite_contact_request">%1$d invite requests successfully sent but %2$d requests were not sent.</string>
    <!-- Word next to own user’s message in chat screen -->
    <string name="chat_me_text_bracket">%1s (Me)</string>
    <!-- Hint shown in the field to write a message in the chat screen -->
    <string name="type_message_hint">Type a message</string>
    <!-- button -->
    <string name="general_mute">Mute</string>
    <!-- button -->
    <string name="general_unmute">Unmute</string>
    <!-- Title of the dialogue to mute the general chat notifications. -->
    <string name="title_dialog_mute_chat_notifications">Do not disturb</string>
    <!-- Subtitle of the dialogue to mute the general chat notifications. -->
    <string name="subtitle_dialog_mute_chat_notifications">Mute chat notifications for</string>
    <!-- Title of the dialogue to mute the notifications of a specific chat. -->
    <string name="title_dialog_mute_chatroom_notifications">Mute notifications</string>
    <!-- Label for the setting option that indicates the general notifications are enabled. -->
    <string name="mute_chat_notification_option_on">On</string>
    <!-- Label for the dialog box option to mute a chat. This option will indicate that notifications for that chat are enabled. -->
    <string name="mute_chatroom_notification_option_off">Off</string>
    <!-- Label for the dialog box option to mute a chat. This option will indicate that chat notifications will be disabled until tomorrow at 8 a.m. -->
    <string name="mute_chatroom_notification_option_until_tomorrow_morning">Until tomorrow morning</string>
    <!-- Label for the dialog box option to mute a chat. This option will indicate that chat notifications will be disabled until today at 8 a.m. -->
    <string name="mute_chatroom_notification_option_until_this_morning">Until this morning</string>
    <!-- Label for the dialog box option to mute a chat. This option will indicate that chat notifications will be disabled until turn it off again. -->
    <string name="mute_chatroom_notification_option_forever">Until I turn them back on</string>
    <!-- Message when a chat has been silenced, for a specific time, successfully. For example: Chat notifications will be muted for 1 hour -->
    <string name="success_muting_a_chat_for_specific_time">Chat notifications will be muted for %s</string>
    <!-- Message to indicate the chat has been muted, until a specific time (24 hours format). Plural, used for any format different to 01:XX, e.g. 14:15 -->
    <plurals name="success_muting_chat_until_specific_time">
        <item quantity="one">Chat notifications will be muted until %1$s</item>
        <item quantity="other">Chat notifications will be muted until %1$s</item>
    </plurals>
    <!-- Message to indicate the chat has been muted, until a specific day and time (24 hours format). Plural, used for any format different to 01:XX, e.g. Chat notifications will be muted until tomorrow at 08:00 -->
    <plurals name="success_muting_chat_until_specific_date_and_time">
        <item quantity="one">Chat notifications will be muted until %1$s at %2$s</item>
        <item quantity="other">Chat notifications will be muted until %1$s at %2$s</item>
    </plurals>
    <!-- Message when select the option Do not disturb but the notifications are already muted -->
    <string name="notifications_are_already_muted">Chat notifications are muted</string>
    <!-- Message when a chat has been unmuted successfully. -->
    <string name="success_unmuting_a_chat">Chat notifications enabled</string>
    <!-- String to indicate the time in 24h format until which a specific chat is muted. Plural, used for any format different to 1:XX, e.g. 14:15 -->
    <plurals name="chat_notifications_muted_until_specific_time">
        <item quantity="one">Muted until %1$s</item>
        <item quantity="other">Muted until %1$s</item>
    </plurals>
    <!-- Title of the section to enable notifications in the Contact Properties screen -->
    <string name="title_properties_chat_contact_notifications">Notifications</string>
    <!-- Title of the section to choose the sound of incoming messages in the Contact Properties screen -->
    <string name="title_properties_chat_contact_message_sound">Message sound</string>
    <!-- Title of the section to clear the chat content in the Contact Properties screen -->
    <string name="title_properties_chat_clear_chat">Clear chat</string>
    <!-- Title of the section to share the contact in the Contact Properties screen -->
    <string name="title_properties_chat_share_contact">Share contact</string>
    <!-- Title of the screen to select the ringtone of the calls -->
    <string name="call_ringtone_title">Call ringtone</string>
    <!-- Title of the screen to select the sound of the notifications -->
    <string name="notification_sound_title">Notification sound</string>
    <!-- Button to clear the chat history -->
    <string name="general_clear">Clear</string>
    <!-- Message show when the history of a chat has been successfully deleted -->
    <string name="clear_history_success">Chat history has been cleared</string>
    <!-- Message show when the history of a chat hasn’t been successfully deleted -->
    <string name="clear_history_error">An error has occurred. The chat history has not been successfully cleared</string>
    <!-- Menu item to add participants to a chat -->
    <string name="add_participants_menu_item">Add participants</string>
    <!-- Menu item to remove a participants from a chat -->
    <string name="remove_participant_menu_item">Remove participant</string>
    <!-- Message about MEGA when there are no message in the chat screen -->
    <string name="mega_info_empty_screen">Protects your chat with end-to-end (user controlled) encryption, providing essential safety assurances:</string>
    <!-- Message about MEGA when there are no message in the chat screen -->
    <string name="mega_authenticity_empty_screen">The system ensures that the data received is truly from the specified sender, and its content has not been manipulated during transit.</string>
    <!-- Message about MEGA when there are no message in the chat screen -->
    <string name="mega_confidentiality_empty_screen">Only the author and intended recipients are able to decipher and read the content.</string>
    <!-- Message about MEGA when there are no message in the chat screen -->
    <string name="title_mega_info_empty_screen">MEGA</string>
    <!-- Message about MEGA when there are no message in the chat screen -->
    <string name="title_mega_authenticity_empty_screen">Authenticity</string>
    <!-- Message about MEGA when there are no message in the chat screen -->
    <string name="title_mega_confidentiality_empty_screen">Confidentiality</string>
    <!-- Error message shown when opening a cancel link with an account that not corresponds to the link -->
    <string name="error_not_logged_with_correct_account">This link is not related to this account. Please log in with the correct account.</string>
    <!-- Message when the user tries to open a cancel link and it has expired -->
    <string name="cancel_link_expired">This cancel link has expired, please try again.</string>
    <!-- Text shown after searching and no results found -->
    <string name="no_results_found">No results were found</string>
    <!-- the options of what to upload in an array. Needed for the settings, the options of what to upload. -->
    <string name="offline_status">Offline</string>
    <!-- the options of what to upload in an array. Needed for the settings, the options of what to upload. -->
    <string name="online_status">Online</string>
    <!-- the options of what to upload in an array. Needed for the settings, the options of what to upload. -->
    <string name="away_status">Away</string>
    <!-- the options of what to upload in an array. Needed for the settings, the options of what to upload. -->
    <string name="busy_status">Busy</string>
    <!-- Info label about the status of the user -->
    <string name="invalid_status">No connection</string>
    <!-- Text shown when a message has been deleted in the chat -->
    <string name="text_deleted_message">This message has been deleted</string>
    <!-- Text shown when a message has been deleted in the chat -->
    <string name="text_deleted_message_by">[A]This message has been deleted by [/A][B]%1$s[/B]</string>
    <!-- Confirmation before deleting messages -->
    <string name="confirmation_delete_several_messages">Remove messages?</string>
    <!-- Confirmation before deleting one message -->
    <string name="confirmation_delete_one_message">Remove message?</string>
    <!-- Label for the sliding panel of a group chat -->
    <string name="group_chat_label">Group chat</string>
    <!-- Label for the option of the sliding panel to show the info of a chat group -->
    <string name="group_chat_info_label">Group info</string>
    <!-- Label for the option of the sliding panel to start a one to one chat -->
    <string name="group_chat_start_conversation_label">Start conversation</string>
    <!-- Label for the option of the sliding panel to edit the profile -->
    <string name="group_chat_edit_profile_label">Edit profile</string>
    <!-- Title of the section to leave a group content in the Contact Properties screen -->
    <string name="title_properties_chat_leave_chat">Leave Group</string>
    <!-- Label for participants of a group chat -->
    <string name="participants_chat_label">Participants</string>
    <!-- Text of the confirm dialog shown when it wants to remove a contact from a chat -->
    <string name="confirmation_remove_chat_contact">Remove %s from this chat?</string>
    <!-- Label to explain the read only participant permission in the options panel of the group info screen -->
    <string name="observer_permission_label_participants_panel">Read-only</string>
    <!-- Label to show the participant permission in the options panel of the group info screen -->
    <string name="standard_permission_label_participants_panel">Standard</string>
    <!-- Label to show the participant permission in the options panel of the group info screen -->
    <string name="administrator_permission_label_participants_panel">Moderator</string>
    <!-- Text appended to a edited message. -->
    <string name="edited_message_text">(edited)</string>
    <!-- Option in menu to change title of a chat group. -->
    <string name="change_title_option">Change title</string>
    <!-- confirmation message before leaving a group chat -->
    <string name="confirmation_leave_group_chat">If you leave, you will no longer have access to read or send messages.</string>
    <!-- title confirmation message before leaving a group chat -->
    <string name="title_confirmation_leave_group_chat">Leave group chat?</string>
    <!-- Message show when a participant hasn’t been successfully invited to a group chat -->
    <string name="add_participant_error_already_exists">The participant is already included in this group chat</string>
    <!-- success message when inviting multiple contacts to a group chat -->
    <string name="number_correctly_add_participant">%d participants were successfully invited</string>
    <!-- error message when inviting multiple contacts to a group chat -->
    <string name="number_no_add_participant_request">%1$d participants were successfully invited but %2$d participants were not invited.</string>
    <!-- chat message when the permissions for a user has been changed -->
    <string name="message_permissions_changed">[A]%1$s[/A][B] was changed to [/B][C]%2$s[/C][D] by [/D][E]%3$s[/E]</string>
    <!-- chat message when a participant was added to a group chat -->
    <string name="message_add_participant">[A]%1$s[/A][B] joined the group chat by invitation from [/B][C]%2$s[/C]</string>
    <!-- chat message when a participant was removed from a group chat -->
    <string name="message_remove_participant">[A]%1$s[/A][B] was removed from group chat by [/B][C]%2$s[/C]</string>
    <!-- Message shown when a participant change the title of a group chat. -->
    <string name="change_title_messages">[A]%1$s[/A][B] changed the group chat name to [/B][C]“%2$s”[/C]</string>
    <!-- chat message when a participant left a group chat -->
    <string name="message_participant_left_group_chat">[A]%1$s[/A][B] left the group chat[/B]</string>
    <!-- chat message alert when the message have to been manually -->
    <string name="manual_retry_alert">Message not sent. Tap for options</string>
    <!-- Chat alert of an attachment message when the upload is in progress but the queue of transfers is paused. -->
    <string name="manual_resume_alert">Transfers paused. Tap to resume.</string>
    <!-- message shown when the status of the user coudn’t be changed -->
    <string name="changing_status_error">Error. Your status has not been changed</string>
    <!-- message shown when a user couldn’t leave chat -->
    <string name="leave_chat_error">An error occurred when leaving the chat</string>
    <!-- message shown when a chat has not been created -->
    <string name="create_chat_error">An error occurred when creating the chat</string>
    <!-- settings of the chat to choose the status -->
    <string name="settings_chat_vibration">Vibration</string>
    <!-- Button text shown on SMS verification page, if the user wants to logout current suspended account and login with another account, user can press this button to logout -->
    <string name="sms_logout">[A]Logout[/A] to use MEGA with another account</string>
    <!-- On SMS verification page, if the user presses the logout button, a dialog with this text will show to ask for user’s confirmation. -->
    <string name="confirm_logout_from_sms_verification">Are you sure that you want to log out of the current account?</string>
    <!-- Text shown when a message has been deleted in the chat -->
    <string name="non_format_text_deleted_message_by">This message has been deleted by %1$s</string>
    <!-- Text shown when the chat history has been successfully deleted. -->
    <string name="history_cleared_message">Chat history has been cleared</string>
    <!-- Text shown when the chat history was cleared by someone -->
    <string name="non_format_history_cleared_by">Chat history cleared by %1$s</string>
    <!-- chat message when the permissions for a user has been changed -->
    <string name="non_format_message_permissions_changed">%1$s was changed to %2$s by %3$s</string>
    <!-- chat message when a participant was added to a group chat -->
    <string name="non_format_message_add_participant">%1$s was added to this group chat by invitation from %2$s</string>
    <!-- chat message when a participant was removed from a group chat -->
    <string name="non_format_message_remove_participant">%1$s was removed from group chat by %2$s</string>
    <!-- Message shown when a participant change the title of a group chat. -->
    <string name="non_format_change_title_messages">%1$s changed the group chat name to “%2$s”</string>
    <!-- chat message when a participant left a group chat -->
    <string name="non_format_message_participant_left_group_chat">%1$s left the group chat</string>
    <!-- success alert when the user copy some messages to the clipboard -->
    <string name="messages_copied_clipboard">Copied to the clipboard</string>
    <!-- Title of the error dialog when opening a chat -->
    <string name="chat_error_open_title">Chat error</string>
    <!-- Message of the error dialog when opening a chat -->
    <string name="chat_error_open_message">The chat could not be opened successfully</string>
    <!-- Menu option to add a contact to your contact list. -->
    <string name="menu_choose_contact">Choose contact</string>
    <!-- Title of the contact list -->
    <plurals name="general_selection_num_contacts">
        <item quantity="one">%1$d contact</item>
        <item quantity="other">%1$d contacts</item>
    </plurals>
    <!-- Message shown when the folder sharing process fails -->
    <string name="error_sharing_folder">Error sharing the folder. Please try again.</string>
    <!-- confirmation message before removing a contact, Plural -->
    <plurals name="confirmation_remove_contact">
        <item quantity="one">All data associated with the selected contact will be permanently lost.</item>
        <item quantity="other">All data associated with the selected contacts will be permanently lost.</item>
    </plurals>
    <!-- title of confirmation alert before removing a contact, Plural -->
    <plurals name="title_confirmation_remove_contact">
        <item quantity="one">Remove contact?</item>
        <item quantity="other">Remove contacts?</item>
    </plurals>
    <!-- option shown when a message could not be sent -->
    <string name="message_option_retry">Retry</string>
    <!-- title of the menu for a non sent message -->
    <string name="title_message_not_sent_options">Message not sent</string>
    <!-- title of the menu for an uploading message with attachment -->
    <string name="title_message_uploading_options">Uploading attachment</string>
    <!-- message shown when a chat has no messages -->
    <string name="no_conversation_history">No conversation history</string>
    <!-- Text to indicate that one participant is typing or multiple participants are typing at the same time in a chat room. The "%1$s" placeholder is to put the name(s) of the participant(s). The [A][/A] format marks are to put the text in a different color. -->
    <plurals name="user_typing">
        <item quantity="one">%1$s [A]is typing&#8230;[/A]</item>
        <item quantity="other">%1$s [A]are typing&#8230;[/A]</item>
    </plurals>
    <!-- text that appear when there are more than 2 people writing at that time in a chat. For example User1, user2 and more are typing… -->
    <string name="more_users_typing">%1$s [A]and more are typing&#8230;[/A]</string>
    <!-- More button in contact info page -->
    <string name="label_more">More</string>
    <!-- Text button -->
    <string name="label_close">Close</string>
    <!-- Title of the general tab in My Account Section -->
    <string name="tab_my_account_general">General</string>
    <!-- label of storage in upgrade/choose account page, it is being used with a variable, e.g. for LITE user it will show ‘200GB Storage’. -->
    <string name="tab_my_account_storage">Storage</string>
    <!-- label of storage in upgrade/choose account page, it is being used with a variable, e.g. for LITE user it will show ‘200GB Storage’. -->
    <string name="label_storage_upgrade_account">Storage</string>
    <!-- Title of the section about the transfer quota in the storage tab in My Account Section -->
    <string name="label_transfer_quota_upgrade_account">Transfer quota</string>
    <!-- Title of the section about the transfer quota in the storage tab in My Account Section -->
    <string name="label_transfer_quota_achievements">Transfer quota</string>
    <!-- Title of the section about the plan in the storage tab in My Account Section -->
    <string name="account_plan">Plan</string>
    <!-- Title of the section about the storage space in the storage tab in My Account Section -->
    <string name="storage_space">Storage space</string>
    <!-- Title of the section about the transfer quota in the storage tab in My Account Section -->
    <string name="transfer_quota">Transfer quota</string>
    <!-- Label in section the storage tab in My Account Section -->
    <string name="available_space">Available</string>
    <!-- Label in section the storage tab in My Account Section when no info info is received -->
    <string name="not_available">not available</string>
    <!-- Label in section the storage tab when the account is Free -->
    <string name="no_bylling_cycle">No billing cycle</string>
    <!-- String to show the transfer quota and the used space in My Account section -->
    <string name="my_account_of_string">%1$s [A]of %2$s[/A]</string>
    <!-- Confirmation message before removing something from the Offline section. -->
    <string name="confirmation_delete_from_save_for_offline">Remove from Offline?</string>
    <!-- Label for the option of action menu to change the chat status -->
    <string name="set_status_option_label">Set status</string>
    <!-- Label for the option of setting to change the colour theme -->
    <string name="set_color_theme_label">Colour theme</string>
    <!-- Answer for confirmation dialog. -->
    <string name="general_dismiss">Dismiss</string>
    <!-- Label for any ‘Not available’ button, link, text, title, etc. - (String as short as possible). -->
    <string name="general_not_available">Not available</string>
    <!-- Accepted request invitacion alert -->
    <string name="context_invitacion_reply_accepted">Invitation accepted</string>
    <!-- Declined request invitacion alert -->
    <string name="context_invitacion_reply_declined">Invitation declined</string>
    <!-- Ignored request invitacion alert -->
    <string name="context_invitacion_reply_ignored">Invitation ignored</string>
    <!-- Content of a normal message that cannot be recognized -->
    <string name="error_message_unrecognizable">Message unrecognizable</string>
    <!-- Title of the settings section to configure the autoaway of chat presence -->
    <string name="settings_autoaway_title">Auto-away</string>
    <!-- Subtitle of the settings section to configure the autoaway of chat presence -->
    <string name="settings_autoaway_subtitle">Show me away after an inactivity of</string>
    <!-- Value in the settings section of the autoaway chat presence -->
    <string name="settings_autoaway_value">%1d minutes</string>
    <!-- Title of the settings section to configure the status persistence of chat presence -->
    <string name="settings_persistence_title">Status persistence</string>
    <!-- Subtitle of the settings section to configure the status persistence of chat presence -->
    <string name="settings_persistence_subtitle">Maintain my chosen status appearance even when I have no connected devices</string>
    <!-- Title of the dialog to set the value of the auto away preference -->
    <string name="title_dialog_set_autoaway_value">Set time limit</string>
    <!-- Button to set a value -->
    <string name="button_set">Set</string>
    <!-- Button to set a value -->
    <string name="hint_minutes">minutes</string>
    <!-- the options of what to upload in an array. Needed for the settings, the options of what to upload. -->
    <string-array name="settings_status_entries">
        <item>Online</item>
        <item>Away</item>
        <item>Busy</item>
        <item>Offline</item>
    </string-array>
    <!-- Text that indicates that a the offline section is currently empty -->
    <string name="offline_empty_folder">No files Saved for Offline</string>
    <!-- Positive confirmation to enable logs -->
    <string name="general_enable">Enable</string>
    <!-- Positive confirmation to allow MEGA to read contacts book. -->
    <string name="general_allow">Allow</string>
    <!-- Dialog to confirm the action of enabling logs -->
    <string name="enable_log_text_dialog">Logs can contain information related to your account</string>
    <!-- Dialog to confirm the reconnect action -->
    <string name="confirmation_to_reconnect">Network connection recovered. Connect to MEGA?</string>
    <!-- Message shown meanwhile the app is waiting for a the chat status -->
    <string name="loading_status">Loading status&#8230;</string>
    <!-- Error when a message cannot be edited -->
    <string name="error_editing_message">This message cannot be edited</string>
    <!-- Label to show the number of transfers in progress, Plural -->
    <plurals name="text_number_transfers">
        <item quantity="one">%1$d of %2$d file</item>
        <item quantity="other">%1$d of %2$d files</item>
    </plurals>
    <!-- Progress text shown when user stop upload/download and the app is waiting for async response -->
    <string name="label_process_finishing">Process is finishing&#8230;</string>
    <!-- positive button on dialog to view a contact -->
    <string name="option_to_transfer_manager">View</string>
    <!-- Label of the modal bottom sheet to pause all transfers -->
    <string name="option_to_pause_transfers">Pause all transfers</string>
    <!-- Label of the modal bottom sheet to resume all transfers -->
    <string name="option_to_resume_transfers">Resume all transfers</string>
    <!-- Label of the modal bottom sheet to clear completed transfers -->
    <string name="option_to_clear_transfers">Clear all transfers</string>
    <!-- Label indicating action to retry failed or cancelled transfers -->
    <string name="option_to_retry_transfers">Retry all transfers</string>
    <!-- Dialog to confirm the action of pausing one transfer -->
    <string name="menu_pause_individual_transfer">Pause transfer?</string>
    <!-- Dialog to confirm the action of restarting one transfer -->
    <string name="menu_resume_individual_transfer">Resume transfer?</string>
    <!-- Button to confirm the action of restarting one transfer -->
    <string name="button_resume_individual_transfer">Resume</string>
    <!-- Dialog to confirm before removing completed transfers -->
    <string name="confirmation_to_clear_completed_transfers">Clear all transfers?</string>
    <!-- Title of the tab section for transfers in progress -->
    <string name="title_tab_in_progress_transfers">In progress</string>
    <!-- Title of the tab section for completed transfers -->
    <string name="title_tab_completed_transfers">Completed</string>
    <!-- Text shown in playlist subtitle item when a file is reproducing but it is paused -->
    <string name="transfer_paused">Paused</string>
    <!-- Possible state of a transfer -->
    <string name="transfer_queued">Queued</string>
    <!-- Possible state of a transfer. When the transfer is finishing -->
    <string name="transfer_completing">Completing</string>
    <!-- Possible state of a transfer. When the transfer is retrying -->
    <string name="transfer_retrying">Retrying</string>
    <!-- Possible state of a transfer. When the transfer was cancelled -->
    <string name="transfer_cancelled">Cancelled</string>
    <!-- Possible state of a transfer -->
    <string name="transfer_unknown">Unknown</string>
    <!-- Title of the panel where the progress of the transfers is shown -->
    <string name="paused_transfers_title">Paused transfers</string>
    <!-- message shown in the screen when there are not any active transfer -->
    <string name="completed_transfers_empty">No completed transfers</string>
    <!-- Text of the notification shown when the upload service is running, Plural -->
    <plurals name="upload_service_notification">
        <item quantity="one">Uploading %1$d of %2$d file</item>
        <item quantity="other">Uploading %1$d of %2$d files</item>
    </plurals>
    <!-- Text of the notification shown when the upload service is running, Plural -->
    <plurals name="upload_service_paused_notification">
        <item quantity="one">Uploading %1$d of %2$d file (paused)</item>
        <item quantity="other">Uploading %1$d of %2$d files (paused)</item>
    </plurals>
    <!-- Text of the notification shown when the folder upload service is running, Text of the notification shown when the folder upload service is running - plural e.g. Uploading 1 of 2 folders -->
    <plurals name="folder_upload_service_notification">
        <item quantity="one">Uploading %1$d of %2$d folder</item>
        <item quantity="other">Uploading %1$d of %2$d folders</item>
    </plurals>
    <!-- Text of the notification shown when the folder upload service is running, Text of the notification shown when the folder upload service is running - plural e.g. Uploading 1 of 2 folders -->
    <plurals name="folder_upload_service_paused_notification">
        <item quantity="one">Uploading %1$d of %2$d folder (paused)</item>
        <item quantity="other">Uploading %1$d of %2$d folders (paused)</item>
    </plurals>
    <!-- Text of the notification shown when the upload service has finished, Plural -->
    <plurals name="upload_service_final_notification">
        <item quantity="one">Uploaded %1$d file</item>
        <item quantity="other">Uploaded %1$d files</item>
    </plurals>
    <!-- Text of the notification shown when the upload service has finished, Plural -->
    <plurals name="upload_service_notification_already_uploaded">
        <item quantity="one">1 file already uploaded</item>
        <item quantity="other">%1$d files already uploaded</item>
    </plurals>
    <!-- Text of the notification shown when the folder upload service has finished, Text of the notification shown when the folder upload service has finished - plural  e.g. Uploaded 2 folders -->
    <plurals name="folder_upload_service_final_notification">
        <item quantity="one">Uploaded %1$d folder</item>
        <item quantity="other">Uploaded %1$d folders</item>
    </plurals>
    <!-- label for the total file size of multiple files and/or folders (no need to put the colon punctuation in the translation) -->
    <string name="general_total_size">Total size: %1$s</string>
    <!-- Text of the notification shown when the upload service has finished with any transfer error, Plural -->
    <plurals name="upload_service_failed">
        <item quantity="one">%1$d file not uploaded</item>
        <item quantity="other">%1$d files not uploaded</item>
    </plurals>
    <!-- Text of the notification shown when the upload service has finished with any copied file instead uploaded, Plural -->
    <plurals name="copied_service_upload">
        <item quantity="one">%1$d file copied</item>
        <item quantity="other">%1$d files copied</item>
    </plurals>
    <!-- Text of the notification shown when the download service do not download because the file is already on the device, Plural -->
    <plurals name="already_downloaded_service">
        <item quantity="one">%1$d file previously downloaded</item>
        <item quantity="other">%1$d files previously downloaded</item>
    </plurals>
    <!-- Text of the notification shown when the download service has finished, Plural -->
    <plurals name="download_service_final_notification">
        <item quantity="one">Downloaded %1$d file</item>
        <item quantity="other">Downloaded %1$d files</item>
    </plurals>
    <!-- Text of the notification shown when the download service has finished with any error, Plural -->
    <plurals name="download_service_final_notification_with_details">
        <item quantity="one">Downloaded %1$d of %2$d file</item>
        <item quantity="other">Downloaded %1$d of %2$d files</item>
    </plurals>
    <!-- Text of the notification shown when the download service has finished with any transfer error, Plural -->
    <plurals name="download_service_failed">
        <item quantity="one">%1$d file not downloaded</item>
        <item quantity="other">%1$d files not downloaded</item>
    </plurals>
    <!-- Text of the notification shown when the download service is running, Plural -->
    <plurals name="download_service_notification">
        <item quantity="one">Downloading %1$d of %2$d file</item>
        <item quantity="other">Downloading %1$d of %2$d files</item>
    </plurals>
    <!-- Text of the notification shown when the download service is paused, Plural -->
    <plurals name="download_service_paused_notification">
        <item quantity="one">Downloading %1$d of %2$d file (paused)</item>
        <item quantity="other">Downloading %1$d of %2$d files (paused)</item>
    </plurals>
    <!-- Title of the alert when the transfer quota is exceeded. -->
    <string name="title_depleted_transfer_overquota">Insufficient transfer quota</string>
    <!-- Text of the alert when the transfer quota is depleted. The placeholder indicates the time left for the transfer quota to be reset. For instance: 30m 45s -->
    <string name="current_text_depleted_transfer_overquota">Your queued download exceeds the current transfer quota available for your IP address and has therefore been interrupted. Upgrade your account or wait %s to continue.</string>
    <!-- Text of the alert when the transfer quota is depleted. The placeholder indicates the time left for the transfer quota to be reset. For instance: 30m 45s -->
    <string name="text_depleted_transfer_overquota">The transfer quota for this IP address has been exceeded. Upgrade your account or wait %s to continue your download.</string>
    <!-- Button to show plans in the alert when the transfer quota is depleted -->
    <string name="plans_depleted_transfer_overquota">See our plans</string>
    <!-- Button option of the alert when the transfer quota is depleted -->
    <string name="continue_without_account_transfer_overquota">Continue without account</string>
    <!-- this is used for example when downloading 1 file or 2 files, Plural of file. 2 files -->
    <plurals name="new_general_num_files">
        <item quantity="one">%1$d file</item>
        <item quantity="other">%1$d files</item>
    </plurals>
    <!-- Menu option -->
    <string name="general_view">View files</string>
    <!-- Menu option to choose to add file or folders to Cloud Drive -->
    <string name="add_to_cloud">Import</string>
    <!-- Menu option to choose to add file to Cloud Drive in the chat -->
    <string name="add_to_cloud_node_chat">Add to Cloud Drive</string>
    <!-- Menu option -->
    <string name="general_view_contacts">View contacts</string>
    <!-- Message displayed when a file has been successfully imported to Cloud Drive -->
    <string name="import_success_message">Successfully added to Cloud Drive</string>
    <!-- Menu option -->
    <string name="import_success_error">Error. Not added to Cloud Drive</string>
    <!-- Label in login screen to inform about the chat initialization proccess -->
    <string name="chat_connecting">Connecting&#8230;</string>
    <!-- message when trying to invite a contact with a pending request -->
    <string name="context_contact_already_invited">%s was already invited. Consult your pending requests.</string>
    <!-- Hint text explaining that you can change the email and resend the create account link to the new email address -->
    <string name="confirm_email_misspelled">If you have misspelt your email address, correct it and tap [A]Resend[A].</string>
    <!-- Button to resend the create account email to a new email address in case the previous email address was misspelled -->
    <string name="confirm_email_misspelled_resend">Resend</string>
    <!-- Text shown after the confirmation email has been sent to the new email address -->
    <string name="confirm_email_misspelled_email_sent">Email sent</string>
    <!-- text_copyright_alert_title -->
    <string name="copyright_alert_title">Copyright warning to all users</string>
    <!-- text_copyright_alert_first_paragraph -->
    <string name="copyright_alert_first_paragraph">MEGA respects the copyrights of others and requires that users of the MEGA cloud service comply with the laws of copyright.</string>
    <!-- text_copyright_alert_second_paragraph -->
    <string name="copyright_alert_second_paragraph">You are strictly prohibited from using the MEGA cloud service to infringe copyrights. You may not upload, download, store, share, display, stream, distribute, email, link to, transmit or otherwise make available any files, data or content that infringes any copyright or other proprietary rights of any person or entity.</string>
    <!-- text of the Agree button -->
    <string name="copyright_alert_agree_button">Agree</string>
    <!-- text of the Disagree button -->
    <string name="copyright_alert_disagree_button">Disagree</string>
    <!-- Hint how to cancel the download -->
    <string name="download_show_info">Show info</string>
    <!-- Error message when removing public links of nodes. Plural. -->
    <plurals name="context_link_removal_error">
        <item quantity="one">Link removal failed. Please try again later.</item>
        <item quantity="other">Failed to remove some links. Please try again later.</item>
    </plurals>
    <!-- Error message when creating public links of nodes. Plural. -->
    <plurals name="context_link_export_error">
        <item quantity="one">Link creation failed. Please try again later.</item>
        <item quantity="other">Failed to create some links. Please try again later.</item>
    </plurals>
    <!-- Message when some public links were removed successfully. Plural. -->
    <plurals name="context_link_removal_success">
        <item quantity="one">Link removed successfully.</item>
        <item quantity="other">Links removed successfully.</item>
    </plurals>
    <!-- error message -->
    <string name="context_link_action_error">Link action failed. Please try again later.</string>
    <!-- title of the dialog shown when sending or sharing a folder -->
    <string name="title_write_user_email">Write the user’s email</string>
    <!-- title of the screen to see the details of several node attachments -->
    <string name="activity_title_files_attached">Files attached</string>
    <!-- title of the screen to see the details of several contact attachments -->
    <string name="activity_title_contacts_attached">Contacts attached</string>
    <!--  -->
    <string name="alert_user_is_not_contact">The user is not a contact</string>
    <!--  -->
    <string name="camera_uploads_cellular_connection">Use cellular connection</string>
    <!--  -->
    <string name="camera_uploads_upload_videos">Upload Videos</string>
    <!-- Message when an user avatar has been changed successfully -->
    <string name="success_changing_user_avatar">Profile picture updated</string>
    <!-- Message when an error ocurred when changing an user avatar -->
    <string name="error_changing_user_avatar_image_not_available">Error. Selected image does not exist</string>
    <!-- Message when an error ocurred when changing an user avatar -->
    <string name="error_changing_user_avatar">Error when changing the profile picture</string>
    <!-- Message when an user avatar has been deleted successfully -->
    <string name="success_deleting_user_avatar">Profile picture deleted</string>
    <!-- Message when an error ocurred when deleting an user avatar -->
    <string name="error_deleting_user_avatar">Error when deleting the profile picture</string>
    <!-- Message when an error ocurred when changing an user attribute -->
    <string name="error_changing_user_attributes">An error occurred when changing the name</string>
    <!-- Message when an user attribute has been changed successfully -->
    <string name="success_changing_user_attributes">Your name has been successfully updated</string>
    <!-- Message show when a participant has been successfully invited to a group chat -->
    <string name="add_participant_success">Participant added</string>
    <!-- Message show when a participant hasn’t been successfully invited to a group chat -->
    <string name="add_participant_error">Error. Participant not added</string>
    <!-- Message show when a participant has been successfully removed from a group chat -->
    <string name="remove_participant_success">Participant removed</string>
    <!-- Message show when a participant hasn’t been successfully removed from a group chat -->
    <string name="remove_participant_error">Error. Participant not removed</string>
    <!--  -->
    <string name="no_files_selected_warning">No files selected</string>
    <!--  -->
    <string name="attachment_upload_panel_from_cloud">From Cloud Drive</string>
    <!--  -->
    <string name="attachment_upload_panel_contact">Contact</string>
    <!--  -->
    <string name="attachment_upload_panel_photo">From device</string>
    <!-- Button and title of dialog shown when the user wants to delete permanently their account. -->
    <string name="delete_account">Delete account</string>
    <!-- Text shown in the alert dialog to confirm the deletion of an account -->
    <string name="delete_account_text">If you delete your account you will not be able to access your account data, your MEGA contacts or conversations.\nYou will not be able to undo this action.</string>
    <!-- menu item -->
    <string name="delete_button">Delete</string>
    <!--  -->
    <string name="file_properties_info_info_file">Info</string>
    <!-- Refers to the size of a file. -->
    <string name="file_properties_info_size">Total size</string>
    <!-- header of a status field for what content a user has shared to you -->
    <string name="file_properties_info_content">Contains</string>
    <!--  -->
    <string name="file_properties_shared_folder_public_link_name">Link</string>
    <!-- Refers to access rights for a file folder. -->
    <string name="file_properties_shared_folder_full_access">Full access</string>
    <!-- Label to explain the read only participant permission in the options panel of the group info screen -->
    <string name="file_properties_shared_folder_read_only">Read-only</string>
    <!-- Refers to access rights for a file folder. (with the & needed. Don’t use the symbol itself. Use &) -->
    <string name="file_properties_shared_folder_read_write">Read and write</string>
    <!-- State of an attachment message when the upload is in progress but the queue of transfers is paused. -->
    <string name="attachment_uploading_state_paused">Transfers paused</string>
    <!-- label to indicate the state of an upload in chat -->
    <string name="attachment_uploading_state_uploading">Uploading&#8230;</string>
    <!--  -->
    <string name="attachment_uploading_state_compressing">Compressing&#8230;</string>
    <!--  -->
    <string name="attachment_uploading_state_error">Error. Not sent.</string>
    <!-- When a multiple download is started, some of the files could have already been downloaded before. This message shows the number of files that has already been downloaded and the number of files pending -->
    <string name="already_downloaded_multiple">%d files already downloaded.</string>
    <!-- When a multiple download is started, some of the files could have already been downloaded before. This message shows the number of files that are pending in plural. placeholder: number of files -->
    <string name="pending_multiple">%d files pending.</string>
    <!--  -->
    <string name="contact_is_me">No options available, you have selected yourself</string>
    <!-- Confirmation before deleting one attachment -->
    <string name="confirmation_delete_one_attachment">Remove attachment?</string>
    <!-- Menu option -->
    <string name="general_view_with_revoke">View files (%1$d deleted)</string>
    <!-- Success message when the attachment has been sent to a chat -->
    <string name="success_attaching_node_from_cloud">File sent to %1$s</string>
    <!-- Success message when the attachment has been sent to a many chats -->
    <string name="success_attaching_node_from_cloud_chats">File sent to %1$d chats</string>
    <!-- Error message when the attachment cannot be sent -->
    <string name="error_attaching_node_from_cloud">Error. The file has not been sent</string>
    <!-- Error message when the attachment cannot be sent to any of the selected chats -->
    <string name="error_attaching_node_from_cloud_chats">Error. The file has not been sent to any of the selected chats</string>
    <!-- Error message when the attachment cannot be revoked -->
    <string name="error_revoking_node">Error. The attachment has not been removed</string>
    <!-- settings option -->
    <string name="settings_set_up_automatic_uploads">Set up automatic uploads</string>
    <!-- Message sound option when no sound has been selected for chat notifications -->
    <string name="settings_chat_silent_sound_not">Silent</string>
    <!-- messages string in chat notification -->
    <string name="messages_chat_notification">messages</string>
    <!-- part of the string in incoming shared folder notification -->
    <string name="incoming_folder_notification">from</string>
    <!-- title of incoming shared folder notification -->
    <string name="title_incoming_folder_notification">New shared folder</string>
    <!-- title of the notification for a new incoming contact request -->
    <string name="title_contact_request_notification">New contact request</string>
    <!-- Title of the section to clear the chat content in the Manage chat history screen -->
    <string name="title_properties_chat_clear">Clear chat history</string>
    <!-- Title of the section to remove contact in the Contact Properties screen -->
    <string name="title_properties_remove_contact">Remove contact</string>
    <!-- Title of the section to enable notifications in the Contact Properties screen -->
    <string name="title_properties_chat_notifications_contact">Chat notifications</string>
    <!-- Text shown when the chat history was cleared by someone -->
    <string name="history_cleared_by">[A]%1$s[/A][B] cleared the chat history[/B]</string>
    <!-- Notification title to show the number of unread chats, unread messages -->
    <string name="number_messages_chat_notification">%1$d unread chats</string>
    <!-- Item menu option upon clicking on one or multiple files. -->
    <string name="context_permissions_changing_folder">Changing permissions</string>
    <!-- Item menu option upon clicking on one or multiple files. -->
    <string name="context_removing_contact_folder">Removing contact from shared folder</string>
    <!-- confirmation message before removing a file -->
    <string name="confirmation_move_to_rubbish">Move to Rubbish Bin?</string>
    <!-- confirmation message before removing CU folder -->
    <string name="confirmation_move_cu_folder_to_rubbish">Are you sure you want to move this folder to the Rubbish Bin? This will disable Camera Uploads.</string>
    <!-- Confirmation message before removing MU folder -->
    <string name="confirmation_move_mu_folder_to_rubbish">Are you sure you want to move this folder to the Rubbish Bin? This will disable Secondary Media Uploads.</string>
    <!-- confirmation message before removing a file -->
    <string name="confirmation_move_to_rubbish_plural">Move to Rubbish Bin?</string>
    <!-- confirmation message before removing a file -->
    <string name="confirmation_delete_from_mega">Delete from MEGA?</string>
    <!-- label to indicate the state of an upload in chat -->
    <string name="attachment_uploading_state">Uploading&#8230;</string>
    <!-- Title of the section to enable notifications in the Contact Properties screen -->
    <string name="title_properties_contact_notifications_for_chat">Chat notifications</string>
    <!-- title of the section for achievements -->
    <string name="achievements_title">Achievements</string>
    <!-- subtitle of the section for achievements -->
    <string name="achievements_subtitle">Invite friends and get rewards</string>
    <!-- title of the introduction for the achievements screen -->
    <string name="figures_achievements_text_referrals">%1$s of storage for each successful invite. Valid for 365 days.</string>
    <!-- sentence to detail the figures of storage and transfer quota related to each achievement -->
    <string name="figures_achievements_text">%1$s of storage. Valid for 365 days.</string>
    <!-- title of the section for unlocked rewards -->
    <string name="unlocked_rewards_title">Unlocked rewards</string>
    <!-- title of the section for unlocked storage quota -->
    <string name="unlocked_storage_title">Storage quota</string>
    <!-- title of the section for referral bonuses in achivements section (maximum 24 chars) -->
    <string name="title_referral_bonuses">Invitation bonuses</string>
    <!-- Title of the section for install a mobile app in achivements section (maximum 31 chars) -->
    <string name="title_install_app">Install a MEGA Mobile App</string>
    <!-- Title of the section for add phone number in achivements section (maximum 30 chars) -->
    <string name="title_add_phone">Add phone number</string>
    <!-- title of the section for install megasync in achivements section (maximum 24 chars) -->
    <string name="title_regitration">Registration bonus</string>
    <!-- title of the section for install a mobile app bonuses in achivements section (maximum 24 chars) -->
    <string name="title_install_desktop">Get a MEGA Desktop App</string>
    <!-- Text that indicates that no pictures have been uploaded to the Camera Uploads section -->
    <string name="camera_uploads_empty">No files in Camera Uploads</string>
    <!-- indicates the number of days left related to a achievement -->
    <string name="general_num_days_left">%1$d d left</string>
    <!-- State to indicate an achievement has expired -->
    <string name="expired_label">Expired</string>
    <!-- title of the advanced setting to choose the use of https -->
    <string name="setting_title_use_https_only">Don’t use HTTP</string>
    <!-- subtitle of the advanced setting to choose the use of https -->
    <string name="setting_subtitle_use_https_only">Enable this option only if your transfers don’t start. In normal circumstances HTTP is satisfactory as all transfers are already encrypted.</string>
    <!-- title of screen to invite friends and get an achievement -->
    <string name="title_achievement_invite_friends">How it works</string>
    <!-- first paragraph of screen to invite friends and get an achievement -->
    <string name="first_paragraph_achievement_invite_friends">Invite your friends to create a MEGA Free account and to install a MEGA Mobile App. You will receive free storage as a bonus for every successful signup and app installation.</string>
    <!-- second paragraph of screen to invite friends and get an achievement -->
    <string name="second_paragraph_achievement_invite_friends">Free storage bonus applicable to new invitations only and where MEGA Mobile App or MEGA Desktop App is installed.</string>
    <!-- explanation of screen to invite friends and get an achievement -->
    <string name="card_title_invite_friends">Select contacts from your phone contact list or enter multiple email addresses.</string>
    <!-- title of the dialog to confirm the contact request -->
    <string name="title_confirmation_invite_friends">Invite friends to MEGA</string>
    <!-- Text shown when the user sends a contact invitation -->
    <string name="subtitle_confirmation_invite_friends">Invite sent</string>
    <!-- paragraph of the dialog to confirm the contact request -->
    <string name="paragraph_confirmation_invite_friends">Encourage your friends to register and install a MEGA app. As long as your friend uses the same email address as you’ve entered, you will receive your transfer quota reward.</string>
    <!-- Error shown when the user writes a email with an incorrect format -->
    <string name="invalid_email_to_invite">Email is malformed</string>
    <!-- info paragraph about the achievement install megasync -->
    <string name="paragraph_info_achievement_install_desktop">When you install MEGA desktop app you get %1$s of complimentary storage space, valid for 365 days. MEGA desktop app is available for Windows, macOS and most Linux distros.</string>
    <!-- info paragraph about the achievement install mobile app -->
    <string name="paragraph_info_achievement_install_mobile_app">When you install the MEGA Mobile App you get %1$s of complimentary storage space, valid for 365 days. We provide mobile apps for iOS and Android.</string>
    <!-- info paragraph about the achievement ‘add phone number’. Placeholder 1: bonus storage space e.g. 20GB. Placeholder 2: bonus transfer quota e.g. 50GB -->
    <string name="paragraph_info_achievement_add_phone">When you verify your phone number you get %1$s of complimentary storage space, valid for 365 days.</string>
    <!-- info paragraph about the completed achievement install megasync -->
    <string name="result_paragraph_info_achievement_install_desktop">You have received %1$s storage space for installing our MEGA desktop app.</string>
    <!-- info paragraph about the completed achievement install mobile app -->
    <string name="result_paragraph_info_achievement_install_mobile_app">You have received %1$s storage space for installing the MEGA Mobile App.</string>
    <!-- info paragraph about the completed achievement of ‘add phone number’. Placeholder 1: bonus storage space e.g. 20GB. Placeholder 2: bonus transfer quota e.g. 50GB -->
    <string name="result_paragraph_info_achievement_add_phone">You have received %1$s storage space for verifying your phone number.</string>
    <!-- info paragraph about the completed achievement registration -->
    <string name="result_paragraph_info_achievement_registration">You have received %1$s storage space as your free registration bonus.</string>
    <!-- info paragraph about the completed achievement registration -->
    <string name="expiration_date_for_achievements">Bonus expires in %1$d days</string>
    <!-- menu items -->
    <plurals name="context_share_folders">
        <item quantity="one">Share folder</item>
        <item quantity="other">Share folders</item>
    </plurals>
    <!-- confirmation message before leaving some incoming shared folders -->
    <plurals name="confirmation_leave_share_folder">
        <item quantity="one">If you leave the folder, you will not be able to see it again.</item>
        <item quantity="other">If you leave these folders, you will not be able to see them again.</item>
    </plurals>
    <!-- Info of a contact if there is no folders shared with him -->
    <string name="no_folders_shared">No folders shared</string>
    <!-- Menu item -->
    <string name="settings_help">Help</string>
    <!-- Settings preference title for help centre -->
    <string name="settings_help_centre">Help Centre</string>
    <!-- Settings preference title for send feedback -->
    <string name="settings_help_preference">Send feedback</string>
    <!-- mail subject -->
    <string name="setting_feedback_subject">Android feedback</string>
    <!-- mail body -->
    <string name="setting_feedback_body">Please provide your feedback here:</string>
    <!-- mail body -->
    <string name="settings_feedback_body_device_model">Device model</string>
    <!-- mail body -->
    <string name="settings_feedback_body_android_version">Android version</string>
    <!-- Title of the dialog to create a new text file by inserting the name -->
    <string name="dialog_title_new_text_file">New text file</string>
    <!-- Title of the dialog to create a new file by inserting the name -->
    <string name="dialog_title_new_file">New file</string>
    <!-- Input field description in the create file dialog. -->
    <string name="context_new_file_name">File Name</string>
    <!-- Title of the dialog to create a new link by inserting the name, e.g. when try to share a web link to your Cloud Drive or incoming shares. -->
    <string name="dialog_title_new_link">Link name</string>
    <!-- Input field description in the create link dialog, e.g. when try to share a web link to your Cloud Drive or incoming shares. -->
    <string name="context_new_link_name">Link URL</string>
    <!-- Title of the field subject when a new file is created to upload -->
    <string name="new_file_subject_when_uploading">SUBJECT</string>
    <!-- Title of the field content when a new file is created to upload -->
    <string name="new_file_content_when_uploading">CONTENT</string>
    <!-- Title of the field email when a new contact is created to upload -->
    <string name="new_file_email_when_uploading">EMAIL</string>
    <!-- Item of a menu to forward a message chat to another chatroom -->
    <string name="forward_menu_item">Forward</string>
    <!-- name of the button to attach file from MEGA to another app -->
    <string name="general_attach">Attach</string>
    <!-- when add or share a file with a new contact, it can type by name or mail -->
    <string name="type_contact">Contact’s name or email</string>
    <!-- when add or share a file with a new contact, message displayed to warn that the maximum number has been reached -->
    <string name="max_add_contact">No more contacts can be added at this time</string>
    <!-- when changing the password , the old password and new password are equals -->
    <string name="old_and_new_passwords_equals">The new password cannot be the same as the old password</string>
    <!-- Menu item -->
    <string name="action_search_by_date">Search by date</string>
    <!-- title of a button to apply search by date -->
    <string name="general_apply">Apply</string>
    <!-- title of a button to apply search by month -->
    <string name="general_search_month">Last month</string>
    <!-- title of a button to apply search by year -->
    <string name="general_search_year">Last year</string>
    <!-- title of a Search by date tag -->
    <string name="label_set_day">Set day</string>
    <!-- the user can’t choose this date -->
    <string name="snackbar_search_by_date">Date required is not valid</string>
    <!-- Error shown when the user left a name empty -->
    <string name="empty_name">Invalid name</string>
    <!-- Error shown when the user left names empty and names typed with not allowed characters -->
    <string name="general_incorrect_names">Please correct your filenames before proceeding</string>
    <!-- Error text for invalid characters -->
    <string name="invalid_characters">Invalid characters</string>
    <!-- Error shown when the user writes a character not allowed -->
    <string name="invalid_characters_defined">The following characters are not allowed: ” * / : &lt; &gt; ? \ |</string>
    <!-- Warning show to the user after try to import files to MEGA with empty names. Plural. When more than one file name have this error. -->
    <plurals name="empty_names">
        <item quantity="one">File name cannot be empty.</item>
        <item quantity="other">File names cannot be empty.</item>
    </plurals>
    <!-- Label shown when audio file is playing -->
    <string name="audio_play">Audio File</string>
    <!-- when open PDF Viewer, the pdf that it try to open is damaged or does not exist -->
    <string name="corrupt_pdf_dialog_text">Error. The pdf file is corrupted or does not exist.</string>
    <!-- Label to include info of the user email in the feedback form -->
    <string name="user_account_feedback">User account</string>
    <!-- Label shown in MEGA pdf-viewer when it open a PDF save in smartphone storage -->
    <string name="save_to_mega">Save to my \nCloud Drive</string>
    <!-- Error message when creating a chat one to one with a contact that already has a chat -->
    <string name="chat_already_exists">The chat already exists</string>
    <!-- before sharing a file, has to be downloaded -->
    <string name="not_download">The file has not been downloaded yet</string>
    <!-- Error shown when a user is starting a chat or adding new participants in a group chat and writes a contact mail that has not added -->
    <string name="not_permited_add_email_to_invite">Only MEGA contacts can be added</string>
    <!-- Info label about the connectivity state of the chat -->
    <string name="invalid_connection_state">Reconnecting to chat</string>
    <!-- Message show when a call cannot be established -->
    <string name="call_error">An error has occurred and the call cannot be connected.</string>
    <!-- Title of dialog to evaluate the app -->
    <string name="title_evaluate_the_app_panel">Like the MEGA Mobile App?</string>
    <!-- Label to show rate the app -->
    <string name="rate_the_app_panel">Yes, rate the app</string>
    <!-- Label to show send feedback -->
    <string name="send_feedback_panel">No, send feedback</string>
    <!-- title of the section advanced options on the get link screen -->
    <string name="link_advanced_options">Advanced options</string>
    <!-- Message to show when users deny to permit the permissions to read and write on external storage on setting default download location -->
    <string name="download_requires_permission">MEGA needs read and write permissions to your external storage to download files there.</string>
    <!-- Default download location is on old sd card, but currently the user installed a new SD card, need user to reset download location. -->
    <string name="old_sdcard_unavailable">The old SD card is not available, please set a new download location.</string>
    <!-- Dialog title to ask download to internal storage or external storage. -->
    <string name="title_select_download_location">Choose download location</string>
    <!-- Title of the section to invite contacts if the user has denied the contacts permmissions -->
    <string name="no_contacts_permissions">No contact permissions granted</string>
    <!-- Option of the sliding panel to go to QR code section -->
    <string name="choose_qr_option_panel">My QR code</string>
    <!-- Title of the screen that shows the options to the QR code -->
    <string name="section_qr_code">QR code</string>
    <!-- Option in menu of section  My QR code to reset the QR code -->
    <string name="action_reset_qr">Reset QR code</string>
    <!-- Option in menu of section  My QR code to delete the QR code -->
    <string name="action_delete_qr">Delete QR code</string>
    <!-- Option shown in QR code bottom sheet dialog to save QR code in Cloud Drive -->
    <string name="save_cloud_drive">To Cloud Drive</string>
    <!-- Option shown in QR code bottom sheet dialog to save QR code in File System -->
    <string name="save_file_system">To file system</string>
    <!-- Title of QR code section -->
    <string name="section_my_code">My code</string>
    <!-- Title of QR code scan section -->
    <string name="section_scan_code">Scan code</string>
    <!-- Title of QR code settings that permits or not contacts that scan my QR code will be automatically added to my contact list -->
    <string name="settings_qrcode_autoaccept">Auto-accept</string>
    <!-- Subtitle of QR code settings auto-accept -->
    <string name="setting_subtitle_qrcode_autoccept">MEGA users who scan your QR code will be automatically added to your contact list.</string>
    <!-- Subtitle of QR code settings that reset the code -->
    <string name="setting_subtitle_qrcode_reset">Previous QR code will no longer be valid</string>
    <!-- Text shown when it has been copied the QR code link -->
    <string name="qrcode_link_copied">Link copied to the clipboard</string>
    <!-- Text shown when it has been reseted the QR code successfully -->
    <string name="qrcode_reset_successfully">QR code successfully reset</string>
    <!-- Text shown when it has been deleted the QR code successfully -->
    <string name="qrcode_delete_successfully">QR code successfully deleted</string>
    <!-- Text shown when it has not been reseted the QR code successfully -->
    <string name="qrcode_reset_not_successfully">QR code not reset due to an error. Please try again.</string>
    <!-- Text shown when it has not been delete the QR code successfully -->
    <string name="qrcode_delete_not_successfully">QR code not deleted due to an error. Please try again.</string>
    <!-- Title of dialog shown when a contact request has been sent with QR code -->
    <string name="invite_sent">Invite sent</string>
    <!-- Text of dialog shown when a contact request has been sent. -->
    <string name="invite_sent_text">The user has been invited and will appear in your contact list once accepted.</string>
    <!-- Text of dialog shown when multiple contacts request has been sent -->
    <string name="invite_sent_text_multi">The users have been invited and will appear in your contact list once accepted.</string>
    <!-- Text shown when it tries to share the QR and occurs an error to process the action -->
    <string name="error_share_qr">An error occurred while trying to share the QR file. Perhaps the file does not exist. Please try again later.</string>
    <!-- Text shown when it tries to upload to Cloud Drive the QR and occurs an error to process the action -->
    <string name="error_upload_qr">An error occurred while trying to upload the QR file. Perhaps the file does not exist. Please try again later.</string>
    <!-- Text shown when it tries to download to File System the QR and occurs an error to process the action -->
    <string name="error_download_qr">An error occurred while trying to download the QR file. Perhaps the file does not exist. Please try again later.</string>
    <!-- Text shown when it tries to download to File System the QR and the action has success -->
    <string name="success_download_qr">The QR Code has been downloaded successfully to %s</string>
    <!-- Title of dialog shown when a contact request has not been sent with QR code -->
    <string name="invite_not_sent">Invite not sent</string>
    <!-- Text of dialog shown when a contact request has not been sent with QR code -->
    <string name="invite_not_sent_text">The QR code or contact link is invalid. Please try to scan a valid code or to open a valid link.</string>
    <!-- Text of dialog shown when a contact request has not been sent with QR code because of is already a contact -->
    <string name="invite_not_sent_text_already_contact">The invitation has not been sent. %s is already in your contacts list.</string>
    <!-- Text of dialog shown when a contact request has not been sent with QR code because of some error -->
    <string name="invite_not_sent_text_error">An error occurred and the invitation has not been sent.</string>
    <!-- Text of alert dialog informing that the qr is generating -->
    <string name="generatin_qr">Generating QR code&#8230;</string>
    <!-- Title of QR code scan menu item -->
    <string name="menu_item_scan_code">Scan QR code</string>
    <!-- get the contact link and copy it -->
    <string name="button_copy_link">Copy link</string>
    <!-- Create QR code -->
    <string name="button_create_qr">Create QR code</string>
    <!-- Text shown when it has been created the QR code successfully -->
    <string name="qrcode_create_successfully">QR code successfully created</string>
    <!-- Text shown in QR code scan fragment to help and guide the user in the action -->
    <string name="qrcode_scan_help">Line up the QR code to scan it with your device’s camera</string>
    <!-- positive button on dialog to view a contact -->
    <string name="contact_view">View</string>
    <!-- Item menu option to reproduce audio or video in external reproductors -->
    <string name="external_play">Open with</string>
    <!-- to share a file using Facebook, Whatsapp, etc -->
    <string name="context_share">Share using</string>
    <!-- Message shown if the user choose enable button and he is not logged in -->
    <string name="error_enable_chat_before_login">Please log in before enabling the chat</string>
    <!-- title of a tag to search for a specific period within the search by date option in Camera upload -->
    <string name="label_set_period">Set period</string>
    <!-- Text of the empty screen when there are not chat conversations -->
    <string name="context_empty_chat_recent">[B]Invite friends to [/B][A]Chat[/A][B] and enjoy our encrypted platform with privacy and security[/B]</string>
    <!-- Text of the empty screen when there are not elements in the Rubbish Bin -->
    <string name="context_empty_rubbish_bin">[B]Empty [/B][A]Rubbish Bin[/A]</string>
    <!-- Text of the empty screen when there are not elements in  Inbox -->
    <string name="context_empty_inbox">[B]No files in your [/B][A]Inbox[/A]</string>
    <!-- Text of the empty screen when there are not elements in Cloud Drive -->
    <string name="context_empty_cloud_drive">[B]No files in your [/B][A]Cloud Drive[/A]</string>
    <!-- Text of the empty screen when there are not elements in Saved for Offline -->
    <string name="context_empty_offline">[B]No files [/B][A]Saved for Offline[/A]</string>
    <!-- Text of the empty screen when there are not contacts. No dot at the end because is for an empty state. The format placeholders are to showing it in different colors. -->
    <string name="context_empty_contacts">[B]No [/B][A]Contacts[/A]</string>
    <!-- Message shown when the user has no chats -->
    <string name="recent_chat_empty">[A]No[/A] [B]Conversations[/B]</string>
    <!-- Message shown when the chat is section is loading the conversations -->
    <string name="recent_chat_loading_conversations">[A]Loading[/A] [B]Conversations&#8230;[/B]</string>
    <!-- Text of the empty screen when there are not elements in Incoming -->
    <string name="context_empty_incoming">[B]No [/B][A]Incoming Shared folders[/A]</string>
    <!-- Text of the empty screen when there are not elements in Outgoing -->
    <string name="context_empty_outgoing">[B]No [/B][A]Outgoing Shared folders[/A]</string>
    <!-- Text of the empty screen when there are not elements in Links. Please, keep the place holders to format the string -->
    <string name="context_empty_links">[B]No [/B][A]Public Links[/A][B][/B]</string>
    <!-- Title of the sent requests tab. Capital letters -->
    <string name="tab_sent_requests">Sent requests</string>
    <!-- Title of the received requests tab. Capital letters -->
    <string name="tab_received_requests">Received requests</string>
    <!-- Title dialog overquota error -->
    <string name="overquota_alert_title">Storage quota exceeded</string>
    <!-- error message shown when an account confirmation link or reset password link is invalid for unknown reasons -->
    <string name="invalid_link">Invalid link, please ask for a new valid link</string>
    <!-- error message shown on the link password dialog if the password typed in was wrong -->
    <string name="invalid_link_password">Invalid link password</string>
    <!-- Error message shown when user tries to open a not valid MEGA link -->
    <string name="open_link_not_valid_link">The link you are trying to open is not a valid MEGA link.</string>
    <!-- Message shown when a link is being processing -->
    <string name="processing_link">Processing link&#8230;</string>
    <!-- Message shown when it is creating an acount and it is been introduced a very weak or weak password -->
    <string name="passwd_weak">Your password is easily guessed. Try making your password longer. Combine uppercase and lowercase letters. Add special characters. Do not use names or dictionary words.</string>
    <!-- Message shown when it is creating an acount and it is been introduced a medium password -->
    <string name="passwd_medium">Your password is good enough to proceed, but it is recommended to strengthen your password further.</string>
    <!-- Message shown when it is creating an acount and it is been introduced a good password -->
    <string name="passwd_good">This password will withstand most typical brute-force attacks. Please ensure that you will remember it.</string>
    <!-- Message shown when it is creating an acount and it is been introduced a strong password -->
    <string name="passwd_strong">This password will withstand most sophisticated brute-force attacks. Please ensure that you will remember it.</string>
    <!-- Password very weak -->
    <string name="pass_very_weak">Very weak</string>
    <!-- Password weak -->
    <string name="pass_weak">Weak</string>
    <!-- Password medium -->
    <string name="pass_medium">Medium</string>
    <!-- Password good -->
    <string name="pass_good">Good</string>
    <!-- Password strong -->
    <string name="pass_strong">Strong</string>
    <!-- Text displayed in several parts when there is a call in progress (notification, recent chats list, etc). -->
    <string name="title_notification_call_in_progress">Call in progress</string>
    <!-- Subtitle of the notification shown on the action bar when there is a call in progress -->
    <string name="action_notification_call_in_progress">Tap to go back to the call</string>
    <!-- Button in the notification shown on the action bar when there is a call in progress -->
    <string name="button_notification_call_in_progress">Return to the call</string>
    <!-- When it lists contacts of MEGA, the title of list’s header -->
    <string name="contacts_mega">On MEGA</string>
    <!-- When it lists contacts of phone, the title of list’s header -->
    <string name="contacts_phone">Phone contacts</string>
    <!-- Message error shown when trying to log in on an account has been suspended due to multiple breaches of Terms of Service -->
    <string name="account_suspended_multiple_breaches_ToS">Your account has been suspended due to multiple breaches of MEGA’s Terms of Service. Please check your email inbox.</string>
    <!-- Message error shown when trying to log in on an account has been suspended due to breach of Terms of Service -->
    <string name="account_suspended_breache_ToS">Your account was terminated due to a breach of MEGA’s Terms of Service including, but not limited to, clause 15.</string>
    <!-- In a chat conversation when you try to send device’s images but images are still loading -->
    <string name="file_storage_loading">Loading files</string>
    <!-- In a chat conversation when you try to send device’s images but there aren’t available images -->
    <string name="file_storage_empty_folder">No files</string>
    <!-- Size in bytes. The placeholder is for the size value, please adjust the position based on linguistics -->
    <string name="label_file_size_byte">%s B</string>
    <!-- Size in kilobytes. The placeholder is for the size value, please adjust the position based on linguistics -->
    <string name="label_file_size_kilo_byte">%s KB</string>
    <!-- Size in megabytes. The placeholder is for the size value, please adjust the position based on linguistics -->
    <string name="label_file_size_mega_byte">%s MB</string>
    <!-- Size in gigabytes. The placeholder is for the size value, please adjust the position based on linguistics -->
    <string name="label_file_size_giga_byte">%s GB</string>
    <!-- Size in terabytes. The placeholder is for the size value, please adjust the position based on linguistics -->
    <string name="label_file_size_tera_byte">%s TB</string>
    <!-- Speed in bytes. The placeholder is for the speed value, please adjust the position based on linguistics -->
    <string name="label_file_speed_byte">%s B/s</string>
    <!-- Speed in kilobytes. The placeholder is for the speed value, please adjust the position based on linguistics -->
    <string name="label_file_speed_kilo_byte">%s KB/s</string>
    <!-- Speed in megabytes. The placeholder is for the speed value, please adjust the position based on linguistics -->
    <string name="label_file_speed_mega_byte">%s MB/s</string>
    <!-- Speed in gigabytes. The placeholder is for the speed value, please adjust the position based on linguistics -->
    <string name="label_file_speed_giga_byte">%s GB/s</string>
    <!-- Speed in terabytes. The placeholder is for the speed value, please adjust the position based on linguistics -->
    <string name="label_file_speed_tera_byte">%s TB/s</string>
    <!-- Size in megabytes. -->
    <string name="label_mega_byte">MB</string>
    <!-- Number of versions of a file shown on the screen info of the file, version items -->
    <plurals name="number_of_versions">
        <item quantity="one">%1$d version</item>
        <item quantity="other">%1$d versions</item>
    </plurals>
    <!-- Title of the section Versions for files -->
    <string name="title_section_versions">Versions</string>
    <!-- Header of the item to show the current version of a file in a list -->
    <string name="header_current_section_item">Current version</string>
    <!--  -->
    <plurals name="header_previous_section_item">
        <item quantity="one">Previous version</item>
        <item quantity="other">Previous versions</item>
    </plurals>
    <!-- option menu to revert a file version -->
    <string name="general_revert">Revert</string>
    <!-- option menu to clear all the previous versions -->
    <string name="menu_item_clear_versions">Clear previous versions</string>
    <!-- Title of the dialog to confirm that a version os going to be deleted, version items -->
    <plurals name="title_dialog_delete_version">
        <item quantity="one">Delete version?</item>
        <item quantity="other">Delete versions?</item>
    </plurals>
    <!-- Content of the dialog to confirm that a version is going to be deleted -->
    <string name="content_dialog_delete_version">This version will be permanently removed.</string>
    <!-- Content of the dialog to confirm that several versions are going to be deleted -->
    <string name="content_dialog_delete_multiple_version">These %d versions will be permanently removed.</string>
    <!-- Title of the notification shown when a file is uploading to a chat -->
    <string name="chat_upload_title_notification">Chat uploading</string>
    <!-- Label for the option on setting to set up the quality of multimedia files uploaded to the chat -->
    <string name="settings_chat_upload_quality">Video quality</string>
    <!-- Label for the option on setting to set up the quality of video files to be uploaded -->
    <string name="settings_video_upload_quality">Video Quality</string>
    <!-- Text shown when the user refuses to permit the storage permission when enable camera upload -->
    <string name="on_refuse_storage_permission">Camera Uploads needs to access your photos and other media on your device. Please go to the settings page and grant permission.</string>
    <!-- Available options for the setting to set up the quality of multimedia files uploaded to the chat or the Camera Uploads -->
    <string-array name="settings_chat_upload_quality_entries">
        <item>Low</item>
        <item>Medium</item>
        <item>High</item>
        <item>Original</item>
    </string-array>
    <!-- Title of the notification for a missed call -->
    <string name="missed_call_notification_title">Missed call</string>
    <!-- Refers to a location of file -->
    <string name="file_properties_info_location">Location</string>
    <!-- Title of the label to show the size of the current files inside a folder -->
    <string name="file_properties_folder_current_versions">Current versions</string>
    <!-- Title of the label to show the size of the versioned files inside a folder -->
    <string name="file_properties_folder_previous_versions">Previous versions</string>
    <!-- Number of versioned files inside a folder shown on the screen info of the folder, version items -->
    <plurals name="number_of_versions_inside_folder">
        <item quantity="one">%1$d versioned file</item>
        <item quantity="other">%1$d versioned files</item>
    </plurals>
    <!-- Confirmation message after forwarding one or several messages, version items -->
    <string name="messages_forwarded_success">Messages forwarded</string>
    <!-- Error message after forwarding one or several messages to several chats -->
    <string name="messages_forwarded_error">Error. Not correctly forwarded</string>
    <!-- Error message if any of the forwarded messages fails, message items -->
    <plurals name="messages_forwarded_partial_error">
        <item quantity="one">Error. %1$d message not successfully forwarded</item>
        <item quantity="other">Error. %1$d messages not successfully forwarded</item>
    </plurals>
    <!-- Error non existing resource after forwarding one or several messages to several chats, message items -->
    <plurals name="messages_forwarded_error_not_available">
        <item quantity="one">Error. The resource is no longer available</item>
        <item quantity="other">Error. The resources are no longer available</item>
    </plurals>
    <!-- The title of fragment Turn on Notifications -->
    <string name="turn_on_notifications_title">Turn on Notifications</string>
    <!-- The subtitle of fragment Turn on Notifications -->
    <string name="turn_on_notifications_subtitle">This way, you will see new messages\non your Android phone instantly.</string>
    <!-- First step to turn on notifications -->
    <string name="turn_on_notifications_first_step">Open Android device [A]Settings[/A]</string>
    <!-- Second step to turn on notifications -->
    <string name="turn_on_notifications_second_step">Open [A]Apps &amp; notifications[/A]</string>
    <!-- Third step to turn on notifications -->
    <string name="turn_on_notifications_third_step">Select [A]MEGA[/A]</string>
    <!-- Fourth step to turn on notifications -->
    <string name="turn_on_notifications_fourth_step">Open [A]App notifications[/A]</string>
    <!-- Fifth step to turn on notifications -->
    <string name="turn_on_notifications_fifth_step">Switch to On and select your preferences</string>
    <!-- Alert message after sending to chat one or several messages to several chats, version items -->
    <plurals name="files_send_to_chat_success">
        <item quantity="one">File sent</item>
        <item quantity="other">Files sent</item>
    </plurals>
    <!-- Error message after sending to chat one or several messages to several chats -->
    <string name="files_send_to_chat_error">Error. Not correctly sent</string>
    <!-- menu option to send a file to a chat -->
    <string name="context_send_file_to_chat">Send to chat</string>
    <!-- Title of the dialog ‘Do you remember your password?’ -->
    <string name="remember_pwd_dialog_title">Do you remember your password?</string>
    <!-- Text of the dialog ‘Recovery Key exported’ when the user wants logout -->
    <string name="remember_pwd_dialog_text_logout">You are about to log out, please test your password to ensure you remember it.\nIf you lose your password, you will lose access to your MEGA data.</string>
    <!-- Text of the dialog ‘Do you remember your password?’ -->
    <string name="remember_pwd_dialog_text">Please test your password to ensure you remember it. If you lose your password, you will lose access to your MEGA data.</string>
    <!-- Dialog option that permits user do not show it again -->
    <string name="general_do_not_show">Do not show again</string>
    <!-- Button of the dialog ‘Do you remember your password?’ that permits user test his password -->
    <string name="remember_pwd_dialog_button_test">Test password</string>
    <!-- Title of the activity that permits user test his password -->
    <string name="test_pwd_title">Test your password</string>
    <!-- Message shown to the user when is testing her password and it is correct -->
    <string name="test_pwd_accepted">Password accepted</string>
    <!-- Message shown to the user when is testing her password and it is wrong -->
    <string name="test_pwd_wrong">Wrong password.\nBackup your Recovery Key as soon as possible!</string>
    <!-- Text of the dialog ‘Recovery Key exported’ when the user wants logout -->
    <string name="recovery_key_exported_dialog_text_logout">You are about to log out, please test your password to ensure you remember it.\nIf you lose your password, you will lose access to your MEGA data.</string>
    <!-- Option that permits user copy to clipboard -->
    <string name="option_copy_to_clipboard">Copy to clipboard</string>
    <!-- Option that permits user export his recovery key -->
    <string name="option_export_recovery_key">Export Recovery Key</string>
    <!-- Option that permits user logout -->
    <string name="proceed_to_logout">Proceed to logout</string>
    <!-- Title of the preference Recovery key on Settings section -->
    <string name="recovery_key_bottom_sheet">Recovery Key</string>
    <!-- Option that permits user save on File System -->
    <string name="option_save_on_filesystem">Save on File System</string>
    <!-- Message shown when something has been copied to clipboard -->
    <string name="message_copied_to_clipboard">Copied to clipboard</string>
    <!-- text of the label to show that you have messages unread in the chat conversation -->
    <string name="message_jump_latest">Jump to latest</string>
    <!-- text of the label to show that you have new messages in the chat conversation -->
    <string name="message_new_messages">New messages</string>
    <!-- Title of the notification shown on the action bar when there is a incoming call -->
    <string name="notification_subtitle_incoming">Incoming call</string>
    <!-- Text for the notification action to launch the incoming call page -->
    <string name="notification_incoming_action">Go to the call</string>
    <!-- Text asking to go to system setting to enable allow display over other apps (needed for calls in Android 10) -->
    <string name="notification_enable_display">MEGA background pop-ups are disabled.\nTap to change the settings.</string>
    <!-- Subtitle to show the number of unread messages on a chat, unread messages -->
    <plurals name="number_unread_messages">
        <item quantity="one">%1$s unread message</item>
        <item quantity="other">%1$s unread messages</item>
    </plurals>
    <!-- Notification title to show the number of unread chats, unread messages -->
    <plurals name="plural_number_messages_chat_notification">
        <item quantity="one">%1$d unread chat</item>
        <item quantity="other">%1$d unread chats</item>
    </plurals>
    <!-- Message shown when a chat is opened and the messages are being recovered -->
    <string name="chat_loading_messages">[A]Loading[/A] [B]Messages&#8230;[/B]</string>
    <!-- Error message shown when opening a file link which doesn’t exist -->
    <string name="general_error_internal_node_not_found">File or folder not found. Are you logged in with a different account in your browser? You can only access files or folders from the account you are currently logged in with in the app</string>
    <!-- menu option to loop video or audio file -->
    <string name="context_loop_video">Loop</string>
    <!-- Title of the category Security options on Settings section -->
    <string name="settings_security_options_title">Security</string>
    <!-- Title of the preference Recovery key on Settings section -->
    <string name="settings_recovery_key_title">Backup Recovery Key</string>
    <!-- Summary of the preference Recovery key on Settings section -->
    <string name="settings_recovery_key_summary">Exporting the Recovery Key and keeping it in a secure location enables you to set a new password without data loss.</string>
    <!-- message when a temporary error on logging in is due to connectivity issues -->
    <string name="login_connectivity_issues">Unable to reach MEGA. Please check your connectivity or try again later.</string>
    <!-- message when a temporary error on logging in is due to servers busy -->
    <string name="login_servers_busy">Servers are too busy. Please wait.</string>
    <!-- message when a temporary error on logging in is due to SDK is waiting for the server to complete a request due to an API lock -->
    <string name="login_API_lock">This process is taking longer than expected. Please wait.</string>
    <!-- message when a temporary error on logging in is due to SDK is waiting for the server to complete a request due to a rate limit -->
    <string name="login_API_rate">Too many requests. Please wait.</string>
    <!-- Message when previous login is being cancelled -->
    <string name="login_in_progress">Cancelling login process. Please wait&#8230;</string>
    <!-- when open audio video player, the file that it try to open is not supported -->
    <string name="unsupported_file_type">Unsupported file type.</string>
    <!-- when open audio video player, the file that it try to open is damaged or does not exist -->
    <string name="corrupt_video_dialog_text">Error. The file is corrupted or does not exist.</string>
    <!-- Title of the screen Playlist -->
    <string name="section_playlist">Playlist</string>
    <!-- Text shown in playlist subtitle item when a file is reproducing -->
    <string name="playlist_state_playing">Now playing&#8230;</string>
    <!-- Text shown in playlist subtitle item when a file is reproducing but it is paused -->
    <string name="playlist_state_paused">Paused</string>
    <!-- Menu option to print the recovery key from Offline section -->
    <string name="context_option_print">Print</string>
    <!-- Message when the recovery key has been successfully saved on the filesystem -->
    <string name="save_MK_confirmation">The Recovery Key has been successfully saved</string>
    <!-- label to indicate that a share is still pending on outgoing shares of a node -->
    <string name="pending_outshare_indicator">(Pending)</string>
    <!-- Title of the dialog to disable the rich links previews on chat -->
    <string name="option_enable_chat_rich_preview">Rich URL Previews</string>
    <!-- Button to allow the rich links previews on chat -->
    <string name="button_always_rich_links">Always Allow</string>
    <!-- Button do not allow now the rich links previews on chat -->
    <string name="button_not_now_rich_links">Not Now</string>
    <!-- Button do not allow the rich links previews on chat -->
    <string name="button_never_rich_links">Never</string>
    <!-- Title of the dialog to enable the rich links previews on chat -->
    <string name="title_enable_rich_links">Enable rich URL previews</string>
    <!-- Text of the dialog to enable the rich links previews on chat -->
    <string name="text_enable_rich_links">Enhance the MEGAchat experience. URL content will be retrieved without end-to-end encryption.</string>
    <!-- Subtitle of a MEGA rich link without the decryption key -->
    <string name="subtitle_mega_rich_link_no_key">Tap to enter the Decryption Key</string>
    <!-- when the user tries to creates a MEGA account or tries to change his password and the password strength is very weak -->
    <string name="error_password">Please enter a stronger password</string>
    <!-- title of the notification for an acceptance of a contact request -->
    <string name="title_acceptance_contact_request_notification">New contact</string>
    <!-- Notification title to show the number of incoming contact request, contact requests -->
    <plurals name="plural_number_contact_request_notification">
        <item quantity="one">%1$d pending contact request</item>
        <item quantity="other">%1$d pending contact requests</item>
    </plurals>
    <!-- title of the notification for a new incoming contact request -->
    <string name="title_new_contact_request_notification">New contact request</string>
    <!-- Hint shown in the field to write a message in the chat screen (chat with customized title) -->
    <string name="type_message_hint_with_title">Write message to “%s”&#8230;</string>
    <!-- Empty state message shown in the screen when there are not any active transfer -->
    <string name="transfers_empty_new">[B]No active[/B][A] Transfers[/A]</string>
    <!-- Empty state message shown in the screen when there are not any active transfer -->
    <string name="completed_transfers_empty_new">[B]No completed[/B][A] Transfers[/A]</string>
    <!-- Empty state text that indicates that a folder is currently empty -->
    <string name="file_browser_empty_folder_new">[B]Empty[/B][A] Folder[/A]</string>
    <!-- Hint shown in the field to write a message in the chat screen (chat with customized title) -->
    <string name="type_message_hint_with_customized_title">Write message to “%s”&#8230;</string>
    <!-- Hint shown in the field to write a message in the chat screen (chat with default title) -->
    <string name="type_message_hint_with_default_title">Write message to %s&#8230;</string>
    <!-- Title of setting Two-Factor Authentication -->
    <string name="settings_2fa">Two-Factor Authentication</string>
    <!-- Subtitle of setting Two-Factor Authentication when the preference is disabled -->
    <string name="setting_subtitle_2fa">Two-Factor Authentication is a second layer of security for your account.</string>
    <!-- Title of the screen Two-Factor Authentication -->
    <string name="title_2fa">Why do you need two-factor authentication?</string>
    <!--  -->
    <string name="two_factor_authentication_explain">Two-factor authentication is a second layer of security for your account. Which means that even if someone knows your password they cannot access it, without also having access to the six digit code only you have access to.</string>
    <!-- Button that permits user begin with the process of enable Two-Factor Authentication -->
    <string name="button_setup_2fa">Begin Setup</string>
    <!-- Text that explain how to do with Two-Factor Authentication QR -->
    <string name="explain_qr_seed_2fa_1">Scan or copy the seed to your Authenticator App.</string>
    <!-- Text that explain how to do with Two-Factor Authentication seed -->
    <string name="explain_qr_seed_2fa_2">Be sure to backup this seed to a safe place in case you lose your device.</string>
    <!-- Text that explain how to confirm Two-Factor Authentication -->
    <string name="explain_confirm_2fa">Please enter the 6-digit code generated by your Authenticator App.</string>
    <!-- Text button -->
    <string name="general_verify">Verify</string>
    <!-- Text button -->
    <string name="general_next">Next</string>
    <!-- Text button -->
    <string name="general_previous">Previous</string>
    <!-- Text of the alert dialog to inform the user when an error occurs when try to enable seed or QR of Two-Factor Authentication -->
    <string name="qr_seed_text_error">An error occurred generating the seed or QR code, please try again.</string>
    <!-- Title of the screen shown when the user enabled correctly Two-Factor Authentication -->
    <string name="title_2fa_enabled">Two-Factor Authentication Enabled</string>
    <!-- Description of the screen shown when the user enabled correctly Two-Factor Authentication -->
    <string name="description_2fa_enabled">Next time you log in to your account you will be asked to enter a 6-digit code provided by your Authenticator App.</string>
    <!-- Recommendation displayed after enable Two-Factor Authentication -->
    <string name="recommendation_2fa_enabled">Please save your <b>Recovery Key</b> in a safe location, to avoid issues in case you lose access to your app, or if you want to disable Two-Factor Authentication.</string>
    <!-- Error shown when a user tries to enable Two-Factor Authentication and introduce an invalid code -->
    <string name="pin_error_2fa">Invalid code</string>
    <!-- Title of screen Lost authenticator decive -->
    <string name="lost_your_authenticator_device">Lost your Authenticator device?</string>
    <!-- Title of screen Login verification with Two-Factor Authentication -->
    <string name="login_verification">Login Verification</string>
    <!-- Subtitle of screen verify Two-Factor Authentication for changing password -->
    <string name="verify_2fa_subtitle_change_password">Change password</string>
    <!-- Subtitle of screen verify Two-Factor Authentication for changing email -->
    <string name="verify_2fa_subtitle_change_email">Change email</string>
    <!-- Subtitle of screen verify Two-Factor Authentication for cancelling account -->
    <string name="verify_2fa_subtitle_delete_account">Delete account</string>
    <!-- Subtitle of screen verify Two-Factor Authentication for disabling Two-Factor Authentication -->
    <string name="verify_2fa_subtitle_diable_2fa">Disable</string>
    <!-- Title of screen Lost authenticator decive -->
    <string name="title_lost_authenticator_device">Lost your Authenticator device?</string>
    <!-- When the user tries to disable Two-Factor Authentication and some error ocurr in the process -->
    <string name="error_disable_2fa">An error occurred trying to disable Two-Factor Authentication. Please try again.</string>
    <!-- When the user tries to enable Two-Factor Authentication and some error ocurr in the process -->
    <string name="error_enable_2fa">An error occurred trying to enable Two-Factor Authentication. Please try again.</string>
    <!-- Title of the dialog shown when a new account is created to suggest user enable Two-Factor Authentication -->
    <string name="title_enable_2fa">Enable Two-Factor Authentication</string>
    <!-- Label shown when it disables the Two-Factor Authentication -->
    <string name="label_2fa_disabled">Two-Factor Authentication Disabled</string>
    <!-- Text of the button which action is to show the authentication apps -->
    <string name="open_app_button">Open in</string>
    <!-- message when trying to open a link that contains the seed to enable Two-Factor Authentication but there isn’t any app that open it -->
    <string name="intent_not_available_2fa">There isn’t any available app to enable Two-Factor Authentication on your device</string>
    <!-- Text button -->
    <string name="general_close">Close</string>
    <!-- Label shown when Two-Factor Authentication has been enabled to alert user that has to back up his Recovery Key before finish the process -->
    <string name="backup_rk_2fa_end">Export your Recovery Key to finish</string>
    <!-- Title of dialog shown when it tries to open an authentication app and there is no installed -->
    <string name="no_authentication_apps_title">Two-Factor Authentication App</string>
    <!-- Message shown to ask user if wants to open Google Play to install some authenticator app -->
    <string name="open_play_store_2fa">Would you like to open Google Play so you can install an Authenticator App?</string>
    <!-- Label Play Store -->
    <string name="play_store_label">Play Store</string>
    <!-- Text shown in an alert explaining how to continue to enable Two-Factor Authentication -->
    <string name="text_2fa_help">You need an authenticator app to enable 2FA on MEGA. You can download and install the Google Authenticator, Duo Mobile, Authy or Microsoft Authenticator app for your phone or tablet.</string>
    <!-- success message when importing multiple files from -->
    <string name="number_correctly_imported_from_chat">%d files shared successfully</string>
    <!-- error message when importing multiple files from chat -->
    <string name="number_no_imported_from_chat">%d files were not shared</string>
    <!-- button’s text to open a full screen image -->
    <string name="preview_content">Preview content</string>
    <!-- message shown when the user clicks on media file chat message, there is no network connection and the file is not been downloaded -->
    <string name="no_network_connection_on_play_file">No network connection. File has not been downloaded and cannot be streamed.</string>
    <!-- message shown when the user open a file, the file is not been opened due to unknown reason -->
    <string name="error_fail_to_open_file_general">Unable to open file.</string>
    <!-- message shown when the user open a file, there is no network connection and the file is not been downloaded -->
    <string name="error_fail_to_open_file_no_network">No network connection. Please reconnect to open the file.</string>
    <!-- message when trying to save for offline a file that already exists -->
    <string name="file_already_exists">File already exists in Saved for Offline</string>
    <!-- Error message if forwarding a message failed, many messages -->
    <plurals name="error_forwarding_messages">
        <item quantity="one">Message not forwarded</item>
        <item quantity="other">Messages not forwarded</item>
    </plurals>
    <!-- Title of the dialog to disable the rich links previews on chat -->
    <string name="title_confirmation_disable_rich_links">Rich URL previews</string>
    <!-- Text of the dialog to disable the rich links previews on chat -->
    <string name="text_confirmation_disable_rich_links">You are disabling rich URL previews. You can re-enable them in Settings. Do you want to continue?</string>
    <!-- Message shown when a call ends. -->
    <string name="call_missed_messages">[A]Missed call[/A]</string>
    <!-- Message shown when a call ends. -->
    <string name="call_rejected_messages">[A]Call was rejected[/A]</string>
    <!-- Message shown when a call ends. -->
    <string name="call_cancelled_messages">[A]Call was cancelled[/A]</string>
    <!-- Message shown when a call ends. -->
    <string name="call_failed_messages">[A]Call failed[/A]</string>
    <!-- Message shown when a call ends. -->
    <string name="call_not_answered_messages">[A]Call was not answered[/A]</string>
    <!-- Indicates that can type a contact email -->
    <string name="contact_email">Contact email</string>
    <!-- When it tries to add a contact in a list an is already added -->
    <string name="contact_not_added">You have already added this contact.</string>
    <!-- Content of a normal message that cannot be recognized -->
    <string name="error_message_invalid_format">Invalid message format</string>
    <!-- Content of a normal message that cannot be recognized -->
    <string name="error_message_invalid_signature">Invalid message signature</string>
    <!-- When the user tries to reproduce a file through streaming and ocurred an error creating it -->
    <string name="error_streaming">An error occurred trying to create the stream</string>
    <!-- Menu option to restore an item from the Rubbish bin -->
    <string name="context_restore">Restore</string>
    <!-- success message when a node was restore from Rubbish bin -->
    <string name="context_correctly_node_restored">Restored to %s</string>
    <!-- error message when a node was restore from Rubbish bin -->
    <string name="context_no_restored">An error occurred. Item not restored.</string>
    <!-- menu item from contact section to send a message to a contact -->
    <string name="context_send_message">Send Message</string>
    <!-- Error message on opening a MEGAdrop folder link -->
    <string name="error_MEGAdrop_not_supported">MEGAdrop folders are not supported yet</string>
    <!-- Pre overquota error dialog when trying to copy or import a file -->
    <string name="pre_overquota_alert_text">This action cannot be completed as it would take you over your current storage limit. Would you like to upgrade your account?</string>
    <!-- Title of the section Archived chats -->
    <string name="archived_chats_title_section">Archived chats</string>
    <!-- Text of the option to show the arhived chat, it shows the number of archived chats -->
    <string name="archived_chats_show_option">Archived chats (%d)</string>
    <!-- Title of the option on the chat list to archive a chat -->
    <string name="archive_chat_option">Archive chat</string>
    <!-- Title of the option on the chat list to unarchive a chat -->
    <string name="unarchive_chat_option">Unarchive chat</string>
    <!-- Confirmation button of the dialog to archive a chat -->
    <string name="general_archive">Archive</string>
    <!-- Confirmation button of the dialog to unarchive a chat -->
    <string name="general_unarchive">Unarchive</string>
    <!-- Message shown when a chat is successfully archived, it shows the name of the chat -->
    <string name="success_archive_chat">%s chat was archived.</string>
    <!-- Error message shown when a chat has not be archived, it shows the name of the chat -->
    <string name="error_archive_chat">Error. %s chat was not archived.</string>
    <!-- Message shown when a chat is successfully unarchived, it shows the name of the chat -->
    <string name="success_unarchive_chat">%s chat was unarchived.</string>
    <!-- Error message shown when a chat has not be unarchived, it shows the name of the chat -->
    <string name="error_unarchive_chat">Error. %s chat was not able to be unarchived.</string>
    <!-- Message shown when the user has no archived chats -->
    <string name="archived_chats_empty">[A]No[/A] [B]Archived Chats[/B]</string>
    <!-- Subtitle of chat screen when the chat is inactive -->
    <string name="inactive_chat">Inactive chat</string>
    <!-- Subtitle of chat screen when the chat is archived -->
    <string name="archived_chat">Archived chat</string>
    <!-- Title of the layout to join a group call from the chat screen -->
    <string name="join_call_layout">Tap to join the call</string>
    <!-- Label shown when the user wants to add contacts into his MEGA account -->
    <string name="invite_contacts">Invite contacts</string>
    <!-- Label shown when the user wants to share something with other contacts -->
    <string name="share_with">Share with</string>
    <!-- Message shown while the contact list from the device and from MEGA is being read and then shown to the user -->
    <string name="contacts_list_empty_text_loading_share">Loading contacts&#8230;</string>
    <!-- Title of the screen New Group -->
    <string name="title_new_group">New group</string>
    <!-- Subtitle of the screen New Group -->
    <string name="subtitle_new_group">Type group name</string>
    <!-- Hint of edittext shown when it is creating a new group to guide user to type the name of the group -->
    <string name="hint_type_group">Name your group</string>
    <!-- Text of the confirm dialog shown when it wants to remove a contact from a chat -->
    <string name="confirmation_delete_contact">Remove %s from this chat?</string>
    <!-- Settings preference title to show file versions info of the account -->
    <string name="settings_file_management_file_versions_title">File versions</string>
    <!-- Settings preference subtitle to show file versions info of the account -->
    <string name="settings_file_management_file_versions_subtitle">%1$d file versions, taking a total of %2$s</string>
    <!-- Title of the section File management on Settings section -->
    <string name="settings_file_management_category">File Management</string>
    <!-- Option in Settings to delete all the versions of the account -->
    <string name="settings_file_management_delete_versions">Delete all older versions of my files</string>
    <!-- subtitle of the option in Settings to delete all the versions of the account -->
    <string name="settings_file_management_subtitle_delete_versions">All current files will remain. Only historic versions of your files will be deleted.</string>
    <!-- Text of the dialog to delete all the file versions of the account -->
    <string name="text_confirmation_dialog_delete_versions">You are about to delete the version histories of all files. Any file version shared to you from a contact will need to be deleted by them.\n\nPlease note that the current files will not be deleted.</string>
    <!-- success message when deleting all the versions of the account -->
    <string name="success_delete_versions">File versions successfully deleted</string>
    <!-- error message when deleting all the versions of the account -->
    <string name="error_delete_versions">An error occurred while trying to delete all previous versions of your files, please try again later.</string>
    <!-- Title of the option to enable or disable file versioning on Settings section -->
    <string name="settings_enable_file_versioning_title">File Versioning</string>
    <!-- Subtitle of the option to enable or disable file versioning on Settings section -->
    <string name="settings_enable_file_versioning_subtitle">Enable or disable file versioning for your entire account.\nDisabling file versioning does not prevent your contacts from creating new versions in shared folders.</string>
    <!-- section title to select a chat to send a file -->
    <string name="choose_chat">Choose chat</string>
    <!-- Hint shown to guide user on activity add contacts -->
    <string name="type_mail">Tap, enter name or email</string>
    <!-- Text of the confirm dialog shown when it wants to add a contact from a QR scaned -->
    <string name="confirmation_invite_contact">Add %s to your contacts?</string>
    <!-- Text of the confirm dialog shown when it wants to add a contact from a QR scaned and is already added before -->
    <string name="confirmation_not_invite_contact">You have already added the contact %s.</string>
    <!-- Text of the confirm dialog shown when it wants to add a contact from a QR scaned and is already added before -->
    <string name="confirmation_invite_contact_already_added">You have already added the contact %s.</string>
    <!-- Text of the confirm dialog shown when it wants to add a contact from a QR scaned -->
    <string name="confirmation_share_contact">Share with %s?</string>
    <!-- Text button for init a group chat -->
    <string name="new_group_chat_label">New group chat</string>
    <!-- Label shown when the user wants to add contacts into a chat conversation -->
    <string name="send_contacts">Send contacts</string>
    <!-- Title of the alert when the account have been logged out from another client -->
    <string name="title_alert_logged_out">Logged out</string>
    <!-- Text shown to indicate user that his account has already been confirmed -->
    <string name="account_confirmed">Your account has been activated. Please log in.</string>
    <!-- Text shown to indicate user that his account should be confirmed typing his password -->
    <string name="confirm_account">Please enter your password to confirm your account</string>
    <!-- Error shown if a user tries to add their own email address as a contact -->
    <string name="error_own_email_as_contact">There’s no need to add your own email address</string>
    <!-- Error shown when a user tries to enable Two-Factor Authentication and introduce an invalid code -->
    <string name="invalid_code">Invalid code</string>
    <!-- Text of the dialog shown when the storage of a FREE account is almost full -->
    <string name="text_almost_full_warning">Cloud Drive is almost full. Upgrade to Pro and get up to %1$s of storage and %2$s of transfer quota.</string>
    <!-- Text of the dialog shown when the storage of a PRO I or II account is almost full -->
    <string name="text_almost_full_warning_pro_account">Cloud Drive is almost full. Upgrade now and get up to %1$s of storage and %2$s of transfer quota.</string>
    <!-- Text of the dialog shown when the storage of a PRO III account is almost full -->
    <string name="text_almost_full_warning_pro3_account">Cloud Drive is almost full. If you need more storage please contact MEGA support to get a custom plan.</string>
    <!-- Text of the dialog shown when the storage of a FREE account is full -->
    <string name="text_storage_full_warning">Cloud Drive is full. Upgrade to Pro and get up to %1$s of storage and %2$s of transfer quota.</string>
    <!-- Text of the dialog shown when the storage of a PRO I or II account is full -->
    <string name="text_storage_full_warning_pro_account">Cloud Drive is full. Upgrade now and get up to %1$s of storage and %2$s of transfer quota.</string>
    <!-- Text of the dialog shown when the storage of a PRO III account is full -->
    <string name="text_storage_full_warning_pro3_account">Cloud Drive is full. If you need more storage please contact MEGA support to get a custom plan.</string>
    <!-- Button of the dialog shown when the storage is almost full to see the available PRO plans -->
    <string name="button_plans_almost_full_warning">See plans</string>
    <!-- Button of the dialog shown when the storage is almost full to custom a plan -->
    <string name="button_custom_almost_full_warning">Custom plan</string>
    <!-- Button of the dialog shown when the storage is almost full to get bonus -->
    <string name="button_bonus_almost_full_warning">Get Bonus</string>
    <!-- Mail title to upgrade to a custom plan -->
    <string name="title_mail_upgrade_plan">Upgrade to a custom plan</string>
    <!-- Mail subject to upgrade to a custom plan -->
    <string name="subject_mail_upgrade_plan">Ask us how you can upgrade to a custom plan:</string>
    <!-- Used in chat list screen to indicate in a chat list item that the message was sent by me, followed by the message -->
    <string name="word_me">Me:</string>
    <!-- Title of the button in the contact info screen to start an audio call -->
    <string name="call_button">Call</string>
    <!-- Title of the button in the contact info screen to send a message -->
    <string name="message_button">Message</string>
    <!-- Title of the button in the contact info screen to start a video call -->
    <string name="video_button">Video</string>
    <!-- Title of file explorer to send a link -->
    <string name="title_file_explorer_send_link">Send link to&#8230;</string>
    <!-- Title of chat explorer to send a link or file to a chat -->
    <string name="title_chat_explorer">Send to&#8230;</string>
    <!-- Title of cloud explorer to upload a link or file -->
    <string name="title_cloud_explorer">Upload to&#8230;</string>
    <!-- More button in contact info page -->
    <string name="contact_info_button_more">More</string>
    <!-- Section title to select a file to perform an action, more files -->
    <plurals name="plural_select_file">
        <item quantity="one">Choose File</item>
        <item quantity="other">Choose Files</item>
    </plurals>
    <!-- Title of confirmation dialog of sending invitation to a contact -->
    <string name="title_confirm_send_invitation">Invite %1$s?</string>
    <!-- Title of shared folder explorer to choose a folder to perform an action -->
    <string name="title_share_folder_explorer">Choose folder</string>
    <!-- Popup message shown if an user try to login while there is still living transfer -->
    <string name="login_warning_abort_transfers">All transfers will be cancelled, do you want to log in?</string>
    <!-- Popup message shown if an user try to login while there is still living transfer -->
    <string name="logout_warning_abort_transfers">All transfers will be cancelled, do you want to log out?</string>
    <!-- Label to explain the read only participant permission in the options panel of the group info screen -->
    <string name="subtitle_read_only_permissions">Read-only</string>
    <!-- Label shown the total space and the used space in an account -->
    <string name="used_space">[A]%1$s [/A][B]of %2$s used[/B]</string>
    <!-- title of the alert dialog when the user is changing the API URL to staging -->
    <string name="staging_api_url_title">Change to a test server?</string>
    <!-- Text of the alert dialog when the user is changing the API URL to staging -->
    <string name="staging_api_url_text">Are you sure you want to change to a test server? Your account may suffer irrecoverable problems.</string>
    <!-- Title of the confirmation dialog to open the camera app and lose the relay of the local camera on the in progress call -->
    <string name="title_confirmation_open_camera_on_chat">Open camera?</string>
    <!-- Text of the confirmation dialog to open the camera app and lose the relay of the local camera on the in progress call -->
    <string name="confirmation_open_camera_on_chat">If you open the camera, your video transmission will be paused in the current call.</string>
    <!-- Title of the notification when there is unknown activity on the Chat -->
    <string name="notification_chat_undefined_title">Chat activity</string>
    <!-- Content of the notification when there is unknown activity on the Chat -->
    <string name="notification_chat_undefined_content">You may have new messages</string>
    <!-- When app is retrieving push message -->
    <string name="retrieving_message_title">Retrieving message</string>
    <!-- Title of Rubbish bin scheduler option in settings to enable or disable the functionality -->
    <string name="settings_rb_scheduler_enable_title">Rubbish Bin Clearing Scheduler</string>
    <!-- Subtitle of Rubbish bin scheduler option in settings to enable or disable the functionality in free accounts -->
    <string name="settings_rb_scheduler_enable_subtitle">The Rubbish Bin is cleared for you automatically.</string>
    <!-- Title of Rubbish bin scheduler option in settings to enable or disable the functionality in PRO accounts -->
    <string name="settings_rb_scheduler_enable_period_PRO">The minimum period is 7 days.</string>
    <!-- Title of Rubbish bin scheduler option in settings to enable or disable the functionality in PRO accounts -->
    <string name="settings_rb_scheduler_enable_period_FREE">The minimum period is 7 days and your maximum period is 30 days.</string>
    <!-- Sub title of compression queue notification option in settings indicating the size limits. Please keep the placeholders because are to show the size limits including units in runtime. For example: The minimum size is 100MB and the maximum size is 1000MB. -->
    <string name="settings_compression_queue_subtitle">The minimum size is %1$s and the maximum size is %2$s.</string>
    <!-- Title of Rubbish bin scheduler option in settings to set up the number of days of the rubbish bin scheduler -->
    <string name="settings_rb_scheduler_select_days_title">Remove files older than</string>
    <!-- Time in days (plural). The placeholder is for the time value, please adjust the position based on linguistics -->
    <string name="settings_rb_scheduler_select_days_subtitle">%d days</string>
    <!-- Title of popup that userd to set compression queue size (in MB) in settings -->
    <string name="settings_video_compression_queue_size_popup_title">Notify me when size is larger than</string>
    <!-- Title of compression queue size option in settings -->
    <string name="settings_video_compression_queue_size_title">If videos to compress are larger than</string>
    <!-- Text of the alert when a FREE user tries to disable the RB scheduler -->
    <string name="settings_rb_scheduler_alert_disabling">To disable the Rubbish Bin clearing scheduler or set a longer retention period, please subscribe to a Pro plan.</string>
    <!-- Picker text to choose custom retention time. This option indicates several days -->
    <string name="hint_days">days</string>
    <!-- Title of the option to generate a public chat link -->
    <string name="get_chat_link_option">Get chat link</string>
    <!-- Title of the option to manage a public chat link -->
    <string name="manage_chat_link_option">Manage chat link</string>
    <!-- Title of the option to make a public chat private -->
    <string name="make_chat_private_option">Enable Encryption Key Rotation</string>
    <!-- Title of the view to inform that a chat is private -->
    <string name="private_chat">Encryption key rotation enabled</string>
    <!-- Text of the dialog to change a public chat to private (enable encryption key rotation) -->
    <string name="make_chat_private_option_text">Encryption key rotation is slightly more secure, but does not allow you to create a chat link and new participants will not see past messages.</string>
    <!-- Text of the option to change a public chat to private (enable encrypted key rotation) -->
    <string name="make_chat_private_not_available_text">Encryption key rotation is disabled for conversations with more than 100 participants.</string>
    <!-- Warning show to the user when tries to make private a public chat and the chat has more than 100 participants -->
    <string name="warning_make_chat_private">Unable to convert this chat to private because the participants limit has been exceeded.</string>
    <!-- Text shown when a moderator of a chat create a chat link. Please keep the placeholder because is to show the moderator’s name in runtime. -->
    <string name="message_created_chat_link">[A]%1$s[/A][B] created a chat link.[/B]</string>
    <!-- Text shown when a moderator of a chat delete a chat link. Please keep the placeholder because is to show the moderator’s name in runtime. -->
    <string name="message_deleted_chat_link">[A]%1$s[/A][B] removed the chat link.[/B]</string>
    <!-- Title of the option to delete a chat link -->
    <string name="action_delete_link">Delete chat link</string>
    <!-- Title of the alert when a chat link is invalid -->
    <string name="title_alert_chat_link_error">Chat link</string>
    <!-- Text of the dialog to confirm after closing all other sessions -->
    <string name="confirmation_close_sessions_text">This will log you out on all other active sessions except the current one.</string>
    <!-- Title of the dialog to confirm after closing all other sessions -->
    <string name="confirmation_close_sessions_title">Do you want to close all other sessions?</string>
    <!-- Subtitle chat screen for groups with permissions and not archived, Plural of participant. 2 participants -->
    <string name="number_of_participants">%d participants</string>
    <!-- Label of the button to join a chat by a chat link -->
    <string name="action_join">Join</string>
    <!-- Label for observers of a group chat -->
    <string name="observers_chat_label">Observers</string>
    <!-- Message on the title of the chat screen if there were any error loading the chat link -->
    <string name="error_chat_link">Error loading the chat link.</string>
    <!-- Message on the title of the chat screen if there were any error loading the chat link without logging -->
    <string name="error_chat_link_init_error">Error initialising chat when loading the chat link.</string>
    <!-- Message on the alert to preview a chat link if the user is already a participant -->
    <string name="alert_already_participant_chat_link">You are already participating in this chat.</string>
    <!-- Message on the alert to close a chat preview if the link is invalid -->
    <string name="alert_invalid_preview">This chat preview is no longer available. If you leave the preview, you won’t be able to reopen it.</string>
    <!-- Text shown when a moderator changes the chat to private. Please keep the placeholder because is to show the moderator’s name in runtime. -->
    <string name="message_set_chat_private">[A]%1$s[/A][B] enabled encryption key rotation.[/B]</string>
    <!-- error message shown when a chat link is invalid -->
    <string name="invalid_chat_link">This conversation is no longer available</string>
    <!-- error message shown when a chat link is not well formed -->
    <string name="invalid_chat_link_args">Invalid chat link</string>
    <!-- When it is creating a new group chat, this option permits to establish it private or public -->
    <string name="ekr_label">Encryption key rotation</string>
    <!-- Text of the dialog to change a public chat to private (enable encryption key rotation) -->
    <string name="ekr_explanation">Encryption key rotation is slightly more secure, but does not allow you to create a chat link and new participants will not see past messages.</string>
    <!-- Text of the dialog to change a public chat to private (enable encryption key rotation) -->
    <string name="subtitle_chat_message_enabled_ERK">Encryption key rotation is slightly more secure, but does not allow you to create a chat link and new participants will not see past messages.</string>
    <!-- Menu item -->
    <string name="action_open_chat_link">Open chat link</string>
    <!-- Message shown when a contact request has not been sent because the invitation has been sent before -->
    <string name="invite_not_sent_already_sent">The invitation to contact %s has been sent before and can be consulted in the Sent Requests tab.</string>
    <!-- Label shown to indicate the QR is saving in Cloud Drive -->
    <string name="save_qr_cloud_drive">Saving %s in Cloud Drive&#8230;</string>
    <!-- General label for folders -->
    <string name="general_folders">Folders</string>
    <!-- General label for files -->
    <string name="general_files">Files</string>
    <!-- Item menu option upon right click on one or multiple files -->
    <string name="general_save_to_device">Save to device</string>
    <!-- Title of cloud explorer to upload a file -->
    <string name="title_upload_explorer">Upload to MEGA</string>
    <!-- Label choose destination -->
    <string name="choose_destionation">Choose destination</string>
    <!-- Label that indicates show more items -->
    <string name="general_show_more">Show More</string>
    <!-- Label that indicates show less items -->
    <string name="general_show_less">Show Less</string>
    <!-- Subtitle of the historic notification for a new contact request -->
    <string name="notification_new_contact_request">[A]%s [/A][B]sent you a contact request.[/B]</string>
    <!-- Subtitle of the historic notification for a new contact -->
    <string name="notification_new_contact">[A]%s [/A][B]is now a contact.[/B]</string>
    <!-- Subtitle of the historic notification for a new shared folder -->
    <string name="notification_new_shared_folder">[B]New shared folder from [/B][A]%s.[/A]</string>
    <!-- Subtitle of the historic notification for a reminder new contact request -->
    <string name="notification_reminder_contact_request">[A]Reminder: [/A][B]%s [/B][C]sent you a contact request.[/C]</string>
    <!-- Title of the historic notification for a contact request cancelled -->
    <string name="title_contact_request_notification_cancelled">Contact request cancelled</string>
    <!-- Subtitle of the historic notification for contact request cancelled -->
    <string name="subtitle_contact_request_notification_cancelled">[A]%s [/A][B]cancelled the contact request.[/B]</string>
    <!-- Title of the historic notification when an user deletes you as contact -->
    <string name="title_contact_notification_deleted">Contact deleted</string>
    <!-- Subtitle of the historic notification when an user deletes you as contact -->
    <string name="subtitle_contact_notification_deleted">[A]%s [/A][B]deleted you as a contact.[/B]</string>
    <!-- Title of the historic notification when an user blocks you as contact -->
    <string name="title_contact_notification_blocked">Contact blocked</string>
    <!-- Subtitle of the historic notification when an user blocks you as contact -->
    <string name="subtitle_contact_notification_blocked">[A]%s [/A][B]blocked you as a contact.[/B]</string>
    <!-- Item of the navigation title for the notification section when there is any unread -->
    <string name="section_notification_with_unread">Notifications [A](%1$d)[/A]</string>
    <!-- Text shown in the notifications section. When a contact has nickname, nickname (email) will be shown -->
    <string name="section_notification_user_with_nickname">[A]%1$s (%2$s)[/A]</string>
    <!-- Title of the historic notification for an account deleted -->
    <string name="title_account_notification_deleted">Account deleted</string>
    <!-- Subtitle of the historic notification for an account deleted -->
    <string name="subtitle_account_notification_deleted">[B]The account [/B][A]%s[/A][B] has been deleted.[/B]</string>
    <!-- Subtitle of file takedown historic notification -->
    <string name="subtitle_file_takedown_notification">[A]Your publicly shared file [/A][B]%s[/B][C] has been taken down.[/C]</string>
    <!-- Subtitle of folder takedown historic notification -->
    <string name="subtitle_folder_takedown_notification">[A]Your publicly shared folder [/A][B]%s[/B][C] has been taken down.[/C]</string>
    <!-- Popup notification text on mouse-over of taken down file. -->
    <string name="message_file_takedown_pop_out_notification">This file has been the subject of a takedown notice.</string>
    <!-- Popup notification text on mouse-over taken down folder. -->
    <string name="message_folder_takedown_pop_out_notification">This folder has been the subject of a takedown notice.</string>
    <!-- option to dispute taken down file or folder -->
    <string name="dispute_takendown_file">Dispute Takedown</string>
    <!-- Error shown when download a file that has violated ToS/AUP. -->
    <string name="error_download_takendown_node">Not accessible due to ToS/AUP violation</string>
    <!-- Alert shown when some files were not downloaded due to ToS/AUP violation, Plural of taken down files. 2 files -->
    <plurals name="alert_taken_down_files">
        <item quantity="one">%d file was not downloaded due to ToS/AUP violation.</item>
        <item quantity="other">%d files were not downloaded due to ToS/AUP violation.</item>
    </plurals>
    <!-- Subtitle of a file takedown reinstated historic notification -->
    <string name="subtitle_file_takedown_reinstated_notification">[A]Your publicly shared file [/A][B]%s[/B][C] has been reinstated.[/C]</string>
    <!-- Subtitle of a folder takedown reinstated historic notification -->
    <string name="subtitle_folder_takedown_reinstated_notification">[A]Your publicly shared folder [/A][B]%s[/B][C] has been reinstated.[/C]</string>
    <!-- Title of the historic notification for outgoing contact requests -->
    <string name="title_outgoing_contact_request">Sent request</string>
    <!-- Title of the historic notification for incoming contact requests -->
    <string name="title_incoming_contact_request">Received request</string>
    <!-- Subtitle of the historic notification for contact request denied -->
    <string name="subtitle_outgoing_contact_request_denied">[A]%s [/A][B]denied your contact request.[/B]</string>
    <!-- Subtitle of the historic notification for contact request accepted -->
    <string name="subtitle_outgoing_contact_request_accepted">[A]%s [/A][B]accepted your contact request.[/B]</string>
    <!-- Subtitle of the historic notification for deleted shared folders (one or many) -->
    <string name="notification_deleted_shared_folder">[B]Access to folders shared by [/B][A]%s[/A][B] were removed.[/B]</string>
    <!-- Subtitle of the historic notification when a contact leaves a shared folder -->
    <string name="notification_left_shared_folder">[A]%s[/A][B] has left a shared folder.[/B]</string>
    <!-- Subtitle of the historic notification when a contact leaves a shared folder and the name of the folder is known -->
    <string name="notification_left_shared_folder_with_name">[A]%1$s[/A][B] has left the shared folder [/B][A]%2$s.[/A]</string>
    <!-- Subtitle of the historic notification for incoming contact request ignored -->
    <string name="subtitle_incoming_contact_request_ignored">[B]Contact request from [/B][A]%s [/A][B]was ignored[/B]</string>
    <!-- Subtitle of the historic notification for incoming contact request accepted -->
    <string name="subtitle_incoming_contact_request_accepted">[B]Contact request from [/B][A]%s [/A][B]was accepted[/B]</string>
    <!-- Subtitle of the historic notification for incoming contact request declined -->
    <string name="subtitle_incoming_contact_request_denied">[B]Contact request from [/B][A]%s [/A][B]was declined[/B]</string>
    <!-- Subtitle of the Upgrade account section -->
    <string name="type_of_my_account">Your current account is [A]%s[/A]</string>
    <!-- Footnote to clarify the storage space is subject to the achievement program -->
    <string name="footnote_achievements">Subject to your participation in our achievements program.</string>
    <!-- Title label for the current payment method during account upgrading -->
    <string name="payment_method">Payment method</string>
    <!-- title of billing period -->
    <string name="billing_period_title">Billing period</string>
    <!-- Option of one-off (month) billing. Placeholder: purchase price. -->
    <string name="billed_one_off_month">[A]One-off (month)[/A] %s</string>
    <!-- Option of one-off (year) billing. Placeholder: purchase price. -->
    <string name="billed_one_off_year">[A]One-off (year)[/A] %s</string>
    <!-- Option of monthly billing period. Placeholder: purchase price -->
    <string name="billed_monthly_text">[A]Monthly[/A] %s/month</string>
    <!-- Option of yearly billing period. Placeholder: purchase price -->
    <string name="billed_yearly_text">[A]Yearly[/A] %s/year</string>
    <!-- dialog option cancel in alert dialog -->
    <string name="button_cancel">Cancel</string>
    <!-- dialog option continue in alert dialog -->
    <string name="button_continue">Continue</string>
    <!-- one of the payment methods -->
    <string name="payment_method_google_wallet">[A]Google Pay[/A] (subscription)</string>
    <!-- one of the payment methods -->
    <string name="payment_method_huawei_wallet">[A]HUAWEI Pay[/A] (subscription)</string>
    <!-- Capital letters. Text of the label of a new historic notifications -->
    <string name="new_label_notification_item">NEW</string>
    <!-- When user is on PRO 3 plan, we will display an extra label to notify user that they can still contact support to have a customised plan. -->
    <string name="label_custom_plan">To upgrade your current subscription, please contact our support team for a [A]custom plan[/A].</string>
    <!-- Input field description in the create file dialog. -->
    <string name="context_new_file_name_hint">file name</string>
    <!-- Option in Settings section to enable the last active connection in chat -->
    <string name="option_enable_last_green_chat">Show Last seen&#8230;</string>
    <!-- Subtitle of the option in Settings section to enable the last active connection in chat -->
    <string name="subtitle_option_enable_last_green_chat">Allow your contacts to see the last time you were active on MEGA.</string>
    <!-- title of notification when device is out of storage during camera upload -->
    <string name="title_out_of_space">Not enough storage space</string>
    <!-- message will be shown when there is not enough space to perform camera upload. -->
    <string name="message_out_of_space">Not enough storage space to perform video compression.</string>
    <!-- the title of the notification that displays when compression larger than setting -->
    <string name="title_compression_size_over_limit">Video compression size is too large</string>
    <!-- the content message of the notification that displays when compression larger than setting, placeholder: size in MB -->
    <string name="message_compression_size_over_limit">The total size of the videos to compress exceeds %s, please put your device on charge to continue.</string>
    <!-- Message displayed when the user changes the ‘Keep file names as in the device’ setting -->
    <string name="message_keep_device_name">This setting will take effect the next time Camera Uploads runs</string>
    <!-- Notification message when compressing video to show the compressed percentage. Please, keep the placeholder because it is for adding the percentage value at runtime. -->
    <string name="message_compress_video">%s has been compressed</string>
    <!-- notification title when compressing video -->
    <string name="title_compress_video">Compressing Videos %1$d/%2$d</string>
    <!-- error message pops up when user selected an invalid folder for camera upload -->
    <string name="error_invalid_folder_selected">Invalid folder selected</string>
    <!-- Indicates the content of a folder is 1 folder and 1 file. Middle height point is to separate two fragments of text and it was not to be considered a punctuation mark. -->
    <string name="one_folder_one_file">1 folder · 1 file</string>
    <!-- Indicates the content of a folder is 1 folder and some files. The placeholder is to set the number of files. e.g. 1 folder · 7 files. Middle height point is to separate two fragments of text and it was not to be considered a punctuation mark. -->
    <string name="one_folder_several_files">1 folder · %1$d files</string>
    <!-- on the section notifications indicates the number of files added to a shared folder, Plural of file. 2 files -->
    <plurals name="num_files_with_parameter">
        <item quantity="one">%d file</item>
        <item quantity="other">%d files</item>
    </plurals>
    <!-- on the section notifications indicates the number of folder added to a shared folder, Plural of folder/directory. 2 folders -->
    <plurals name="num_folders_with_parameter">
        <item quantity="one">%d folder</item>
        <item quantity="other">%d folders</item>
    </plurals>
    <!-- Indicates the content of a folder is some folders and some files. Plural of files. e.g. 7 folders · 2 files. Middle height point is to separate two fragments of text and it was not to be considered a punctuation mark. -->
    <plurals name="num_folders_num_files">
        <item quantity="one">%1$d folders · 1 file</item>
        <item quantity="other">%1$d folders · %2$d files</item>
    </plurals>
    <!-- Subtitle of the historic notification for new additions inside an existing shared folder. Placeholders are: email who added the folders or files, number of folders added, number of files added -->
    <string name="subtitle_notification_added_folders_and_files">[A]%1$s[/A][B] added %2$s and %3$s[/B]</string>
    <!-- Subtitle of the historic notification for new additions inside an existing shared folder, Plural of file. 2 files -->
    <plurals name="subtitle_notification_added_files">
        <item quantity="one">[A]%1$s [/A][B]added %2$d file.[/B]</item>
        <item quantity="other">[A]%1$s [/A][B]added %2$d files.[/B]</item>
    </plurals>
    <!-- Subtitle of the historic notification for deletions inside an existing shared folder, Plural of item. 2 items -->
    <plurals name="subtitle_notification_deleted_items">
        <item quantity="one">[A]%1$s [/A][B]deleted %2$d item.[/B]</item>
        <item quantity="other">[A]%1$s [/A][B]deleted %2$d items.[/B]</item>
    </plurals>
    <!-- Subtitle of the historic notification for new additions inside an existing shared folder, Plural of folder. 2 folders -->
    <plurals name="subtitle_notification_added_folders">
        <item quantity="one">[A]%1$s [/A][B]added %2$d folder.[/B]</item>
        <item quantity="other">[A]%1$s [/A][B]added %2$d folders.[/B]</item>
    </plurals>
    <!-- Subtitle chat screen for groups with permissions and not archived, Plural of participant. 2 participants -->
    <plurals name="subtitle_of_group_chat">
        <item quantity="one">%d participant</item>
        <item quantity="other">%d participants</item>
    </plurals>
    <!--  -->
    <string name="custom_subtitle_of_group_chat">%1$s and %2$d more</string>
    <!-- Error when the user tries to get a public chat link for a chat with the default title -->
    <string name="message_error_set_title_get_link">Before you can generate a link for this chat, you need to set a description:</string>
    <!-- success alert when the user copy a chat link to the clipboard -->
    <string name="chat_link_copied_clipboard">Chat link copied to the clipboard</string>
    <!-- Label to show the price of each plan in the upgrade account section -->
    <string name="type_month">[A]From[/A] %s / [A]month[/A] *</string>
    <!-- the meaning of the asterisk in monthly* and annually* payment -->
    <string name="upgrade_comment">* Recurring subscription can be cancelled any time before the renewal date.</string>
    <!-- Message shown when a call starts. -->
    <string name="call_started_messages">Call Started</string>
    <!-- Title of the dialog to inform about a SSL error -->
    <string name="ssl_error_dialog_title">SSL key error</string>
    <!-- Text of the dialog to inform about a SSL error -->
    <string name="ssl_error_dialog_text">MEGA is unable to establish a secure connection using SSL. You may be on a public Wi-Fi network with additional requirements.</string>
    <!-- Text of the empty screen for the notifications section -->
    <string name="context_empty_notifications">[B]No [/B][A]Notifications[/A]</string>
    <!-- Permissions screen title -->
    <string name="general_setup_mega">Setup MEGA</string>
    <!-- Permissions screen explanation -->
    <string name="setup_mega_explanation">MEGA needs your permission to access your media and files for sharing. Other access permissions may be needed for exchanging encrypted messages and to make secure calls.</string>
    <!-- Title of the screen asking permissions for files -->
    <string name="allow_acces_media_title">Allow access to photos, media and files.</string>
    <!-- Subtitle of the screen asking permissions for files -->
    <string name="allow_acces_media_subtitle">MEGA needs your permission to access files for sharing.</string>
    <!-- Title of the screen asking permissions for camera -->
    <string name="allow_acces_camera_title">Enable camera</string>
    <!-- Subtitle of the screen asking permissions for camera -->
    <string name="allow_acces_camera_subtitle">Allow access to your camera to scan documents, take pictures and make video calls.</string>
    <!-- Title of the screen asking permissions for microphone and write in log calls -->
    <string name="allow_acces_calls_title">Enable calls</string>
    <!-- Title of the screen asking permissions for contacts -->
    <string name="allow_acces_contact_title">Grant access to your address book</string>
    <!-- Subtitle of the screen asking permissions for contacts -->
    <string name="allow_acces_contact_subtitle">Easily discover contacts from your address book on MEGA.</string>
    <!-- Explanation under the subtitle of asking permissions for contacts to explain that MEGA will never use the address book data for any other purpose -->
    <string name="allow_access_contact_explanation">MEGA will not use this data for any other purpose and will never interact with your contacts without your consent.</string>
    <!-- Subtitle of the screen asking permissions for microphone -->
    <string name="allow_acces_calls_subtitle_microphone">Allow access to your microphone to make encrypted calls.</string>
    <!-- General enable access -->
    <string name="general_enable_access">Grant access</string>
    <!-- Title of the option on chat info screen to list all the files sent to the chat -->
    <string name="title_chat_shared_files_info">Shared files</string>
    <!-- Error mesage when trying to remove an uploading attachment that has already finished -->
    <string name="error_message_already_sent">Attachment already sent</string>
    <!-- Message shown when a group call ends. -->
    <string name="group_call_ended_message">[A]Group call ended[/A][C]. Duration: [/C]</string>
    <!-- Message to indicate a call has ended and indicate the call duration. -->
    <string name="call_ended_message">[A]Call ended[/A][C]. Duration: [/C]</string>
    <!-- Message that shows the hours of a call when it ends, more hours -->
    <plurals name="plural_call_ended_messages_hours">
        <item quantity="one">[B]%1$s hour[/B]</item>
        <item quantity="other">[B]%1$s hours[/B]</item>
    </plurals>
    <!-- Message that shows the minutes of a call when it ends, more minutes -->
    <plurals name="plural_call_ended_messages_minutes">
        <item quantity="one">[B]%1$s minute[/B]</item>
        <item quantity="other">[B]%1$s minutes[/B]</item>
    </plurals>
    <!-- Message that shows the seconds of a call when it ends, more seconds -->
    <plurals name="plural_call_ended_messages_seconds">
        <item quantity="one">[B]%1$d second[/B]</item>
        <item quantity="other">[B]%1$d seconds[/B]</item>
    </plurals>
    <!-- Message to indicate a call has ended without indicate the call duration. -->
    <string name="call_ended_no_duration_message">[A]Call ended[/A]</string>
    <!-- Message to indicate a group call has ended without indicate the call duration. -->
    <string name="group_call_ended_no_duration_message">[A]Group call ended[/A]</string>
    <!-- String that appears when we show the last activity of a contact, when the last activity was today. For example: Last seen today 11:34a.m. -->
    <string name="last_seen_today">[A]Last seen [/A]today %1$s</string>
    <!-- String that appears when we show the last activity of a contact, but it’s been a long time ago that we don’t see any activity from that user -->
    <string name="last_seen_long_time_ago">[A]Last seen [/A]a long time ago</string>
    <!-- String that appears when we show the last activity of a contact, when the last activity was before today. For example: Last seen March 14th,2018 11:34a.m. -->
    <string name="last_seen_general">[A]Last seen [/A]%1$s %2$s</string>
    <!-- label today -->
    <string name="label_today">Today</string>
    <!-- label yesterday -->
    <string name="label_yesterday">Yesterday</string>
    <!-- label tomorrow -->
    <string name="label_tomorrow">Tomorrow</string>
    <!-- Text of the empty screen for the chat shared files -->
    <string name="context_empty_shared_files">[B]No [/B][A]Shared Files[/A]</string>
    <!-- Text to indicate that a contact has joined a group call -->
    <string name="contact_joined_the_call">%1$s joined the call</string>
    <!-- Text to indicate that a contact has left a group call -->
    <string name="contact_left_the_call">%1$s left the call</string>
    <!-- Warning show when a call cannot start because there are too many participants in the group chat -->
    <string name="call_error_too_many_participants_start">Call cannot start because the maximum number of participants has been exceeded.</string>
    <!-- Message show when a call cannot be established because there are too many participants in the group call -->
    <string name="call_error_too_many_participants">Call cannot be joined as the maximum number of participants has been exceeded.</string>
    <!-- Message show when a call cannot be established because there are too many participants in the group -->
    <string name="call_error_too_many_participants_join">Unable to join the group call due to the maximum number of participants reached</string>
    <!-- Message show when a user cannot activate the video in a group call because the max number of videos has been reached -->
    <string name="call_error_too_many_video">Video call cannot be joined as the maximum number of participants has been exceeded.</string>
    <!-- Message show when a user cannot put the call on hold -->
    <string name="call_error_call_on_hold">Call cannot be put on hold.</string>
    <!-- Error message shown when a file cannot be opened by other app using the open with option menu -->
    <string name="error_open_file_with">An error has occurred and the file cannot be opened with this app.</string>
    <!-- Subtitle of the call screen when a incoming call is just starting -->
    <string name="incoming_call_starting">Incoming call&#8230;</string>
    <!-- Subtitle of the call screen when a outgoing call is just starting -->
    <string name="outgoing_call_starting">Calling&#8230;</string>
    <!-- Content of a invalid meta message -->
    <string name="error_meta_message_invalid">Message contains invalid metadata</string>
    <!-- Title of the activity that sends a location -->
    <string name="title_activity_maps">Send location</string>
    <!-- Label layout on maps activity that permits send current location -->
    <string name="current_location_label">Send your current location</string>
    <!-- Label layout on maps activity that permits send current location. Placeholder is the current location -->
    <string name="current_location_landscape_label">Send your current location: [A]%1$s[/A]</string>
    <!-- Label layout on maps activity indicating nearby places -->
    <string name="nearby_places_label">Nearby places</string>
    <!-- Message shown in a dialog explaining the consequences of accesing the location -->
    <string name="explanation_send_location">This location will be opened using a third party maps provider outside the end-to-end encrypted MEGA platform.</string>
    <!-- Title of the location marker set by the user -->
    <string name="title_marker_maps">Send This Location</string>
    <!-- Label shown when after a maps search and no places were found -->
    <string name="no_places_found">No places were found</string>
    <!-- Title of the dialog shown when the location is disabled -->
    <string name="gps_disabled">The GPS is disabled</string>
    <!-- Text of the dialog shown when the location is disabled for open location settings -->
    <string name="open_location_settings">Would you like to open the location settings?</string>
    <!-- Info shown in the subtitle of each row of the shared files to chat: sender name . date -->
    <string name="second_row_info_item_shared_file_chat">%1$s . %2$s</string>
    <!-- After the user ticketed ’Don’t ask again’ on permission request dialog and denied, tell the user, he/she can still grant MEGA the permission in system settings. -->
    <string name="on_permanently_denied">You still can grant MEGA permissions in your device’s settings</string>
    <!-- Explain why MEGA needs the reading contacts permission when users deny to grant MEGA the permission. -->
    <string name="explanation_for_contacts_permission">If you allow MEGA to access your address book, you will be able to discover your contacts more easily. MEGA will not use this data for any other purpose and will never interact with your contacts without your consent.</string>
    <!-- Confirmation message after forwarding one or several messages, version items -->
    <plurals name="messages_forwarded_success_plural">
        <item quantity="one">Message forwarded</item>
        <item quantity="other">Messages forwarded</item>
    </plurals>
    <!-- Title of a chat message that contains geolocation info -->
    <string name="title_geolocation_message">Pinned Location</string>
    <!-- Text of the button to indicate an attachment upload from file system -->
    <string name="attachment_upload_panel_from_device">From File System</string>
    <!-- Alert shown when a num of files have not been sent because of any error occurs, Plural of file. 2 files -->
    <plurals name="num_files_not_send">
        <item quantity="one">%d file was not sent to %d chats</item>
        <item quantity="other">%d files were not sent to %d chats</item>
    </plurals>
    <!-- Alert shown when a num of contacts have not been sent because of any error occurs, Plural of file. 2 files -->
    <plurals name="num_contacts_not_send">
        <item quantity="one">%d contact was not sent to %d chats</item>
        <item quantity="other">%d contacts were not sent to %d chats</item>
    </plurals>
    <!-- Alert shown when a num of messages have not been sent because of any error occurs, Plural of file. 2 files -->
    <plurals name="num_messages_not_send">
        <item quantity="one">%d message was not sent to %d chats</item>
        <item quantity="other">%d messages were not sent to %d chats</item>
    </plurals>
    <!-- How many local contacts have been on MEGA, Plural of local contact. 2 contacts -->
    <plurals name="quantity_of_local_contact">
        <item quantity="one">%d contact found on MEGA</item>
        <item quantity="other">%d contacts found on MEGA</item>
    </plurals>
    <!-- Label displayed on the top of the chat list if none of user’s phone contacts have a MEGA account. In other case here would appear all the user’s phone contacts that have a MEGA account. -->
    <string name="no_local_contacts_on_mega">Invite contact now?</string>
    <!-- To see whom in your local contacts has been on MEGA -->
    <string name="see_local_contacts_on_mega">Discover your contacts on MEGA</string>
    <!-- In APP, text used to ask for access to contacts -->
    <string name="grant_mega_access_contacts">Grant MEGA access to your address book to discover your contacts on MEGA.</string>
    <!-- Getting registered contacts -->
    <string name="get_registered_contacts">Loading contacts on MEGA&#8230;</string>
    <!-- Alert shown when some content have not been sent because of any error occurs -->
    <string name="content_not_send">The content was not sent to %d chats</string>
    <!-- Label shown when a new group chat has been created correctly -->
    <string name="new_group_chat_created">New group chat created successfully</string>
    <!-- Alert shown when some content is sharing with chats and they are processing -->
    <string name="preparing_chats">Preparing files</string>
    <!-- Label indicating some content has been sent as message -->
    <string name="sent_as_message">Sent as a message.</string>
    <!-- Error message when the attachment cannot be sent to any of the selected chats -->
    <string name="error_sent_as_message">Error. The file has not been sent to any of the selected chats</string>
    <!-- Action delete all file versions -->
    <string name="delete_versions">Delete previous versions</string>
    <!-- Title of the dialog shown when it wants to delete the version history of a file -->
    <string name="title_delete_version_history">Delete previous versions?</string>
    <!-- Text of the dialog shown when it wants to delete the version history of a file -->
    <string name="text_delete_version_history">Please note that the current file will not be deleted.</string>
    <!-- Alert shown when the version history was deleted correctly -->
    <string name="version_history_deleted">Previous versions deleted.</string>
    <!-- Alert shown when the version history was deleted erroneously -->
    <string name="version_history_deleted_erroneously">Previous versions not deleted.</string>
    <!-- Confirmation message after deleted file versions, version items -->
    <plurals name="versions_deleted_succesfully">
        <item quantity="one">%d version deleted successfully</item>
        <item quantity="other">%d versions deleted successfully</item>
    </plurals>
    <!-- Alert shown when several versions are not deleted successfully -->
    <plurals name="versions_not_deleted">
        <item quantity="one">%d version not deleted</item>
        <item quantity="other">%d versions not deleted</item>
    </plurals>
    <!-- Alert shown when the user tries to realize some action in chat and has not contacts -->
    <string name="no_contacts_invite">You have no MEGA contacts. Please invite friends from the Contacts section.</string>
    <!-- Invite button for chat top cell -->
    <string name="invite_more">Invite more</string>
    <!-- Title of first tour screen -->
    <string name="title_tour_one">You hold the keys</string>
    <!-- Content of first tour screen -->
    <string name="content_tour_one">Security is why we exist, your files are safe with us behind a well oiled encryption machine where only you can access your files.</string>
    <!-- Title of second tour screen -->
    <string name="title_tour_two">Encrypted chat</string>
    <!-- Content of second tour screen -->
    <string name="content_tour_two">Fully encrypted chat with voice and video calls, group messaging and file sharing integration with your Cloud Drive.</string>
    <!-- Title of third tour screen -->
    <string name="title_tour_three">Create your Network</string>
    <!-- Content of third tour screen -->
    <string name="content_tour_three">Add contacts, create a network, collaborate, and make voice and video calls without ever leaving MEGA</string>
    <!-- Title of fourth tour screen -->
    <string name="title_tour_four">Your Photos in the Cloud</string>
    <!-- Content of fourth tour screen -->
    <string name="content_tour_four">Camera Uploads is an essential feature for any mobile device and we have got you covered. Create your account now.</string>
    <!-- Title of the dialog shown when a pdf required password -->
    <string name="title_pdf_password">Enter your password</string>
    <!-- Text of the dialog shown when a pdf required password -->
    <string name="text_pdf_password">%s is a password protected PDF document. Please enter the password to open the PDF.</string>
    <!-- Error of the dialog shown wen a pdf required password and the user types a wrong password -->
    <string name="error_pdf_password">You have entered the wrong password, please try again.</string>
    <!-- Error of the dialog shown wen a pdf required password and the user has been typed three times a wrong password -->
    <string name="error_max_pdf_password">The password you have entered is not valid.</string>
    <!-- Alert shown when a user tries to open a file from a zip and the file is unknown or has not been possible to unzip correctly -->
    <string name="unknownn_file">It is not possible to open the file. It is an unknown file type or it has not been possible to unzip the file successfully.</string>
    <!-- Alert shown when exists some call and the user tries to play an audio or video -->
    <string name="not_allow_play_alert">It is not possible to play media files while there is a call in progress.</string>
    <!-- Text shown in the list of chats when there is a call in progress but I am not on it -->
    <string name="ongoing_call_messages">Ongoing Call</string>
    <!-- Title of the layout to join a group call from the chat screen. The placeholder indicates the user who initiated the call -->
    <string name="join_call_layout_in_group_call">%s started a group call. Tap to join.</string>
    <!-- Title of the layout to return to a call -->
    <string name="call_in_progress_layout">Tap to return to call</string>
    <!-- message displayed when you try to start a call but it is not possible because you are already on a call -->
    <string name="not_allowed_to_start_call">You are currently on a call</string>
    <!-- chat message when a participant invites himself to a public chat using a chat link. Please keep the placeholder because is to show the participant’s name in runtime. -->
    <string name="message_joined_public_chat_autoinvitation">[A]%1$s[/A][B] joined the group chat.[/B]</string>
    <!-- Warning that appears prior to remove a chat link on the group info screen. -->
    <string name="context_remove_chat_link_warning_text">This conversation will no longer be accessible through the chat link once it has been removed.</string>
    <!-- Description text of the dialog to generate a public chat link -->
    <string name="context_create_chat_link_warning_text">Encrypted Key Rotation does not allow you to get a chat link without creating a new group chat.</string>
    <!-- Question of the dialog to generate a public chat link -->
    <string name="context_create_chat_link_question_text">Do you want to create a new group chat and get a chat link?</string>
    <!-- Text of the dialog to change a public chat to private (enable encryption key rotation) -->
    <string name="context_make_private_chat_warning_text">Encryption key rotation is slightly more secure, but does not allow you to create a chat link and new participants will not see past messages.</string>
    <!-- Message shown when a user has joined to a public chat successfully -->
    <string name="message_joined_successfully">You have joined the chat successfully.</string>
    <!-- Label that indicates the steps of a wizard -->
    <string name="wizard_steps_indicator">%1$d of %2$d</string>
    <!-- Hint of the Search view -->
    <string name="hint_action_search">Search&#8230;</string>
    <!-- Notification button which is displayed to answer an incoming call if the call screen is not displayed for some reason. -->
    <string name="answer_call_incoming">Answer</string>
    <!-- The text of the notification button that is displayed when there is a call in progress, another call is received and ignored. -->
    <string name="ignore_call_incoming">Ignore</string>
    <!-- Subtitle of the call screen when a user muted the current individual call. The placeholder indicates the user who muted the call -->
    <string name="muted_contact_micro">%s muted this call</string>
    <!-- Subtitle of the call screen when I muted the current individual call -->
    <string name="muted_own_micro">Muted</string>
    <!-- Subtitle of the call screen when the call is on hold -->
    <string name="call_on_hold">Call on hold</string>
    <!-- Subtitle of the call screen when a participant puts the call on hold. The placeholder indicates the user who put the call on hold -->
    <string name="session_on_hold">%s is on hold</string>
    <!-- The text of the notification button that is displayed when I receive a individual call and put the current one on hold and answer the other. -->
    <string name="hold_and_answer_call_incoming">Hold and Answer</string>
    <!-- The text of the notification button that is displayed when I receive a group call and put the current one on hold and answer the other. -->
    <string name="hold_and_join_call_incoming">Hold and Join</string>
    <!-- The text of the notification button that is displayed when I receive a individual call and hang the current one and answer the other. -->
    <string name="end_and_answer_call_incoming">End and Answer</string>
    <!-- The text of the notification button that is displayed when I receive a group call and hand the current one and answer the other. -->
    <string name="end_and_join_call_incoming">End and Join</string>
    <!-- when trying to download a file that is already downloaded in the device and has to copy in another path -->
    <string name="copy_already_downloaded">File already downloaded. Copied to the selected path.</string>
    <!-- Title of the dialog shown when you want to join a group call -->
    <string name="title_join_call">Join call</string>
    <!-- Text of the dialog shown when you want to join a group call -->
    <string name="text_join_call">To join this call you have to end your current call.</string>
    <!-- Text of the dialog shown when you want to join a group call but you are in another active call -->
    <string name="text_join_another_call">To join this call you have to end or hold the current call.</string>
    <!-- Hint shown in the open chat link alert dialog -->
    <string name="hint_enter_chat_link">Enter chat link</string>
    <!-- Hint shown in the open link alert dialog -->
    <string name="hint_paste_link">Paste link</string>
    <!-- Error shown when it tries to open an invalid file or folder link -->
    <string name="invalid_file_folder_link">Invalid file or folder link</string>
    <!-- Error shown when it tries to open an invalid file or folder link and the text view is empty -->
    <string name="invalid_file_folder_link_empty">Please enter a valid file or folder link</string>
    <!-- Error shown when it tries to open an invalid chat link and the text view is empty -->
    <string name="invalid_chat_link_empty">Please enter a valid chat link</string>
    <!-- Error shown when it tries to open a chat link from the Cloud Drive section -->
    <string name="valid_chat_link">You have pasted a chat link.</string>
    <!-- Error shown when it tries to open a contact link from the Cloud Drive section -->
    <string name="valid_contact_link">You have pasted a contact link.</string>
    <!-- Menu item -->
    <string name="action_open_contact_link">Open contact link</string>
    <!-- Explanation of the dialog shown to share a chat link -->
    <string name="copy_link_explanation">People can join your group by using this link.</string>
    <!-- Label that indicates the creation of a chat link -->
    <string name="new_chat_link_label">New chat link</string>
    <!-- Title of the dialog shown when the user it is creating a chat link and the chat has not title -->
    <string name="enter_group_name">Enter group name</string>
    <!-- Alert shown when the user it is creating a chat link and the chat has not title -->
    <string name="alert_enter_group_name">To create a chat link you must name the group.</string>
    <!-- Text shown when an account doesn’t have any contact added and it’s trying to start a new chat conversation -->
    <string name="invite_contacts_to_start_chat">Invite contacts and start chatting securely with MEGA’s encrypted chat.</string>
    <!-- Text of the empty screen when there are not chat conversations -->
    <string name="recent_chat_empty_text">Start chatting securely with your contacts using end-to-end encryption</string>
    <!-- Text sent to recipients to invite to be contact. Placeholder: contact link url. -->
    <string name="invite_contacts_to_start_chat_text_message">Hi. Have secure conversations on MEGA with me and get 20 GB of free cloud storage. %1$s</string>
    <!-- In some cases, a user may try to get the link for a chat room, but if such is not set by an operator - it would say ‘not link available’ and not auto create it. -->
    <string name="no_chat_link_available">No chat link available.</string>
    <!-- Alert shown when it has been deleted successfully a chat link -->
    <string name="chat_link_deleted">Chat link deleted successfully.</string>
    <!-- The status of pending contact request (ACCEPTED), placeholder is contact request creation time -->
    <string name="contact_request_status_accepted">%1$s (ACCEPTED)</string>
    <!-- The status of pending contact request (DELETED), placeholder is contact request creation time -->
    <string name="contact_request_status_deleted">%1$s (DELETED)</string>
    <!-- The status of pending contact request (DENIED), placeholder is contact request creation time -->
    <string name="contact_request_status_denied">%1$s (DENIED)</string>
    <!-- The status of pending contact request (IGNORED), placeholder is contact request creation time -->
    <string name="contact_request_status_ignored">%1$s (IGNORED)</string>
    <!-- The status of pending contact request (REMINDED), placeholder is contact request creation time -->
    <string name="contact_request_status_reminded">%1$s (REMINDED)</string>
    <!-- The status of pending contact request (PENDING), placeholder is contact request creation time -->
    <string name="contact_request_status_pending">%1$s (PENDING)</string>
    <!-- Message shown when it restored successfully a file version -->
    <string name="version_restored">Version restored successfully.</string>
    <!-- Text to inform that to make a recording you have to keep pressed the record button more than one second -->
    <string name="recording_less_than_second">Tap and hold to record, release to send.</string>
    <!-- label shown when slide to cancel a voice messages -->
    <string name="slide_to_cancel">Slide to cancel</string>
    <!-- Error message when trying to play a voice message that it is not available -->
    <string name="error_message_voice_clip">This voice message is not available</string>
    <!-- Title of popup when user click ‘Share’ button on invite contact page -->
    <string name="invite_contact_chooser_title">Invite a friend via</string>
    <!-- Action button label -->
    <string name="invite_contact_action_button">Invite a friend via&#8230;</string>
    <!-- Message displayed when multiple download starts and all files has already been downloaded before. Placeholder: number of files -->
    <plurals name="file_already_downloaded">
        <item quantity="one">1 file already downloaded.</item>
        <item quantity="other">%d files already downloaded.</item>
    </plurals>
    <!-- When a multiple download is started, some of the files could have already been downloaded before. This message shows the number of files that are pending. Placeholder: number of files -->
    <plurals name="file_pending_download">
        <item quantity="one">1 file pending.</item>
        <item quantity="other">%d files pending.</item>
    </plurals>
    <!-- Title of the login screen -->
    <string name="login_to_mega">Log in to MEGA</string>
    <!-- Title of the create account screen -->
    <string name="create_account_title">Create your MEGA account</string>
    <!-- Label to reference a recents section -->
    <string name="recents_label">Recents</string>
    <!-- Label to reference a chats section -->
    <string name="chats_label">Chats</string>
    <!-- Text of the empty screen when there are not elements in Recents -->
    <string name="context_empty_recents">[B]No files in [/B][A]Recents[/A]</string>
    <!-- Title of a recents bucket -->
    <string name="title_bucket">%1$s and %2$d more</string>
    <!-- Title of a media recents bucket that only contains some images -->
    <string name="title_media_bucket_only_images">%d Images</string>
    <!-- Title of a media recents bucket that only contains some videos -->
    <string name="title_media_bucket_only_videos">%d Videos</string>
    <!-- Title of a media recents bucket that contains some images and some videos -->
    <string name="title_media_bucket_images_and_videos">%1$d Images and %2$d Videos</string>
    <!-- Title of a media recents bucket that contains some images and a video -->
    <string name="title_media_bucket_images_and_video">%d Images and 1 Video</string>
    <!-- Title of a media recents bucket that contains an image and some videos -->
    <string name="title_media_bucket_image_and_videos">1 Image and %d Videos</string>
    <!-- Title of a media recents bucket that contains an image and a video -->
    <string name="title_media_bucket_image_and_video">1 Image and 1 Video</string>
    <!-- Label that indicates who uploaded a file into a recents bucket -->
    <string name="create_action_bucket">[A]created by [/A]%s</string>
    <!-- Label that indicates who updated a file into a recents bucket -->
    <string name="update_action_bucket">[A]updated by [/A]%s</string>
    <!-- Used in recents list screen to indicate an action done by me -->
    <string name="bucket_word_me">Me</string>
    <!-- Text to explain the benefits of adding phone number to achievement enabled users. Placeholder 1: bonus storage space e.g. 20GB -->
    <string name="sms_add_phone_number_dialog_msg_achievement_user">Get %1$s free when you add your phone number. This makes it easier for your contacts to find you on MEGA.</string>
    <!-- Text to explain the benefits of adding phone number to non achievement users -->
    <string name="sms_add_phone_number_dialog_msg_non_achievement_user">Add your phone number to MEGA. This makes it easier for your contacts to find you on MEGA.</string>
    <!-- Error message when trying to record a voice message while on a call in progress -->
    <string name="not_allowed_recording_voice_clip">It is not possible to record voice messages while there is a call in progress.</string>
    <!-- Text shown when it tries to upload a voice message and occurs an error to process the action -->
    <string name="error_upload_voice_clip">An error occurred while trying to upload the voice message.</string>
    <!-- Title of the notification shown on the action bar when there is a incoming call -->
    <string name="title_notification_incoming_call">Incoming call</string>
    <!-- Title of the notification shown on the action bar when there is a incoming group call -->
    <string name="title_notification_incoming_group_call">Incoming group call</string>
    <!-- Title of the notification shown on the action bar when there is an individual incoming video call -->
    <string name="title_notification_incoming_individual_video_call">Incoming video call</string>
    <!-- Title of the notification shown on the action bar when there is an individual incoming audio call -->
    <string name="title_notification_incoming_individual_audio_call">Incoming audio call</string>
    <!-- The title of progress dialog when loading web content -->
    <string name="embed_web_browser_loading_title">Loading</string>
    <!-- The message of progress dialog when loading web content -->
    <string name="embed_web_browser_loading_message">Please wait&#8230;</string>
    <!-- Head label to show the business account type -->
    <string name="account_label">Account type</string>
    <!-- Label in My Account section to show user account type -->
    <string name="business_label">Business</string>
    <!-- Business user role -->
    <string name="admin_label">Admin</string>
    <!-- Business user role -->
    <string name="user_label">User</string>
    <!-- General label to show the status of something or someone -->
    <string name="status_label">Status</string>
    <!-- State to indicate something is active (business status account for instance) -->
    <string name="active_label">Active</string>
    <!-- Business account status. Payment is overdue, but the account still active in grace period -->
    <string name="payment_required_label">Payment required</string>
    <!-- Business expired account Overdue payment page header. -->
    <string name="payment_overdue_label">Payment overdue</string>
    <!-- Alert shown to an admin user of a business account in My Account section -->
    <string name="business_management_alert">User management is only available from a desktop web browser.</string>
    <!-- Title of the usage tab in My Account Section -->
    <string name="tab_my_account_usage">Usage</string>
    <!-- Title of usage storage details section in My Account -->
    <string name="usage_storage_details_label">Storage usage breakdown</string>
    <!-- Title of overall usage section in Storage -->
    <string name="overall_usage_label">Overall usage</string>
    <!-- Title of transfer section in Storage -->
    <string name="transfer_label">Transfer</string>
    <!-- Error shown when a Business account user (sub-user or admin) tries to remove a contact which is part of the same Business account. Please, keep the placeholder, it will be replaced with the name or email of the account, for example: Jane Appleseed or ja@mega.nz -->
    <string name="error_remove_business_contact">You cannot remove %1$s as a contact because they are part of your Business account.</string>
    <!-- When logging in during the grace period, the administrator of the Business account will be notified that their payment is overdue, indicating that they need to access MEGA using a desktop browser for more information -->
    <string name="grace_period_admin_alert">A problem occurred with your last payment. Please access MEGA using a desktop browser for more information.</string>
    <!-- A dialog title shown to users when their business account is expired. -->
    <string name="expired_business_title">Your Business account has expired</string>
    <!-- Details shown when a Business account is expired due a payment issue. The account is opened in a view-only mode. -->
    <string name="expired_admin_business_text">There has been a problem processing your payment. MEGA is limited to view only until this issue has been fixed in a desktop web browser.</string>
    <!-- A message which is shown to sub-users of expired business accounts. -->
    <string name="expired_user_business_text">Your account is currently [B]suspended[/B]. You can only browse your data.</string>
    <!-- Message shown when users with a business account (no administrators of a business account) try to enable the Camera Uploads, to advise them that the administrator do have the ability to view their data. -->
    <string name="camera_uploads_business_alert">MEGA cannot access your data. However, your business account administrator can access your Camera Uploads.</string>
    <!-- General label to alert user that somehting went wrong -->
    <string name="general_something_went_wrong_error">Something went wrong</string>
    <!-- A dialog message which is shown to sub-users of expired business accounts. -->
    <string name="expired_user_business_text_2">Contact your business account administrator to resolve the issue and activate your account.</string>
    <!-- Warning message to alert user about logout in My Account section if has offline files. -->
    <string name="logout_warning_offline">When you log out, files from your Offline section will be deleted from your device.</string>
    <!-- Warning message to alert user about logout in My Account section if has transfers in progress. -->
    <string name="logout_warning_transfers">When you log out, ongoing transfers will be cancelled.</string>
    <!-- Warning message to alert user about logout in My Account section if has offline files and transfers in progress. -->
    <string name="logout_warning_offline_and_transfers">When you log out, files from your Offline section will be deleted from your device and ongoing transfers will be cancelled.</string>
    <!-- Label to indicate that a name has not been possible to obtain for some reason -->
    <string name="unknown_name_label">Unknown name</string>
    <!-- Error when renaming a chat title and it is too long -->
    <string name="title_long">Title too long</string>
    <!-- Alert shown to the user when they is trying to create an empty group for attach a file -->
    <string name="error_creating_group_and_attaching_file">Please select one or more contacts.</string>
    <!-- Label showing the number of contacts attached in a chat conversation, placeholder is the number of contacts -->
    <string name="contacts_sent">Sent %s Contacts.</string>
    <!-- Name by default of the folder where the files sent to the chat are stored in the cloud -->
    <string name="my_chat_files_folder">My chat files</string>
    <!-- Error shown when it was not possible to create a folder for any reason -->
    <string name="error_creating_folder">Error. The folder %1$s was not created</string>
    <!-- Title of an alert screen indicating the user has to verify their email -->
    <string name="verify_email_label">Verify your email address</string>
    <!-- Text informing user that their account has been suspended -->
    <string name="account_temporarily_suspended">Your account has been temporarily locked for your safety.</string>
    <!-- Text informing user has to follow the steps of an email to unlock their account -->
    <string name="verify_email_and_follow_steps">Please follow the steps in the [A]verification email[/A] to unlock your account.</string>
    <!-- Question which takes the user to a help screen -->
    <string name="why_am_i_seeing_this">Why am I seeing this?</string>
    <!-- Label of a button which action is resend an email -->
    <string name="resend_email_label">Resend email</string>
    <!-- Error shown when the user tries to resend the email to unblock their account before the time needed to permit send it again -->
    <string name="resend_email_error">Email already sent. Please wait a few minutes before trying again.</string>
    <!-- Title of a helping view about locked accounts -->
    <string name="locked_accounts_label">Locked Accounts</string>
    <!-- Locked accounts description text by an external data breach. This text is 1 of 2 paragraph of a description -->
    <string name="locked_accounts_text_1">It is possible that you are using the same password for your MEGA account as for other services, and that at least one of these other services has suffered a data breach.</string>
    <!-- Locked accounts description text by bad use of user password. This text is 2 of 2 paragraph of a description -->
    <string name="locked_accounts_text_2">Your password leaked and is now being used by bad actors to log into your accounts, including, but not limited to, your MEGA account.</string>
    <!-- Button to add a nickname for a user -->
    <string name="add_nickname">Set Nickname</string>
    <!-- Button to update a nickname for a user -->
    <string name="edit_nickname">Edit Nickname</string>
    <!-- Label showing that a nickname has been added -->
    <string name="snackbar_nickname_added">Nickname added</string>
    <!-- Label showing that a nickname has been added -->
    <string name="snackbar_nickname_removed">Nickname removed</string>
    <!-- Label showing that a nickname has not been added -->
    <string name="error_snackbar_nickname_added">An error occurred while trying to add the nickname</string>
    <!-- title of a dialog to edit or remove the nickname -->
    <string name="nickname_title">Nickname</string>
    <!-- Text related to verified phone number. Used as title or cell description. -->
    <string name="phonenumber_title">Phone number</string>
    <!-- Text shown in a call when it is trying to reconnect after lose the internet connection -->
    <string name="reconnecting_message">Reconnecting</string>
    <!-- Text shown when the Internet connection is retrieved and there is a call is in progress -->
    <string name="connected_message">You are back.</string>
    <!-- Text shown in a call when the own internet connection is of low quality -->
    <string name="poor_internet_connection_message">Poor Internet connection</string>
    <!-- Text is displayed while a voice clip is being recorded -->
    <string name="recording_layout">Recording&#8230;</string>
    <!-- Text shown for the action create new file -->
    <string name="create_new_file_action">Create new file</string>
    <!-- Error title shown when you are trying to do an action with a file or folder and you don’t have the necessary permissions -->
    <string name="permissions_error_label">Permission error</string>
    <!-- Confirmation dialog shown to user when they try to revert a node in an incoming ReadWrite share. -->
    <string name="alert_not_enough_permissions_revert">You do not have the correct permissions to amend this file. Would you like to create a new file?</string>
    <!-- Text shown when the creation of a version as a new file was successful -->
    <string name="version_as_new_file_created">Version was created as a new file successfully.</string>
    <!-- Label indicating a date. Keep the placeholder, is to set the date. -->
    <string name="general_date_label">on %1$s</string>
    <!-- Confirmation before removing the outgoing shares of several folders. Please keep the placeholder is to set the number of folders -->
    <string name="alert_remove_several_shares">Are you sure you want to stop sharing these %1$d folders?</string>
    <!-- Download location label -->
    <string name="download_location">Download location</string>
    <!-- Text asking confirmation for download location -->
    <string name="confirmation_download_location">Always save to this location?</string>
    <!-- Action to show any file in its location -->
    <string name="view_in_folder_label">View in folder</string>
    <!-- Title of a screen to browse files -->
    <string name="browse_files_label">Browse files</string>
    <!-- Title of the File Provider activity -->
    <string name="file_provider_title">Attach from&#8230;</string>
    <!-- Title of an inactive chat which was recently created (today or yesterday). Placeholder is to show the specific creation day. e.g. Chat created today -->
    <string name="inactive_chat_title_2">Chat created %s</string>
    <!-- Title of an inactive chat. Placeholder is to show the creation date and time -->
    <string name="inactive_chat_title">Chat created on %s</string>
    <!-- Title of the chat when multi-selection is activated -->
    <string name="select_message_title">Select messages</string>
    <!-- Storage root label -->
    <string name="storage_root_label">Storage root</string>
    <!-- The label that describes that a transfer failed. -->
    <string name="failed_label">Failed</string>
    <!-- Text warning of transfer over quota -->
    <string name="warning_transfer_over_quota">Your transfers have been interrupted. Upgrade your account or wait %s to continue.</string>
    <!-- Label indicating transfer over quota -->
    <string name="label_transfer_over_quota">Transfer quota exceeded</string>
    <!-- Label indicating storage over quota -->
    <string name="label_storage_over_quota">Storage quota exceeded</string>
    <!-- Label indicating the action ‘upgrate account’ to get more transfer quota -->
    <string name="label_get_more_transfer_quota">Get more transfer quota</string>
    <!-- Warning show to the user when a folder does not exist -->
    <string name="warning_folder_not_exists">The folder does not exist.</string>
    <!-- Warning show to the user when a node does not exist in cloud -->
    <string name="warning_node_not_exists_in_cloud">The file cannot be found in your Cloud Drive.</string>
    <!-- Header text of the Over Disk Quota Paywall warning -->
    <string name="over_disk_quota_paywall_header">Storage Full</string>
    <!-- Title of the Over Disk Quota Paywall warning -->
    <string name="over_disk_quota_paywall_title">Your data is at risk!</string>
    <!-- Text of the Over Disk Quota Paywall warning with multiple email notification. Placeholders: 1 user email, 2 and 3 list of email notification dates, 4 number of files, 5 files size (including units) and 6 required PRO plan -->
    <plurals name="over_disk_quota_paywall_text">
        <item quantity="one">We have contacted you by email to %1$s on %2$s, but you still have %3$s files taking up %4$s in your MEGA account, which requires you to have %5$s.</item>
        <item quantity="other">We have contacted you by email to %1$s on %2$s and %3$s, but you still have %4$s files taking up %5$s in your MEGA account, which requires you to have %6$s.</item>
    </plurals>
    <!-- Text of the Over Disk Quota Paywall warning with no email notification info. Placeholders: 1 user email, 2 number of files, 3 files size (including units) and 4 required PRO plan -->
    <string name="over_disk_quota_paywall_text_no_warning_dates_info">We have contacted you by email to %1$s, but you still have %2$s files taking up %3$s in your MEGA account, which requires you to have %4$s.</string>
    <!-- Text of deletion alert of the Over Disk Quota Paywall warning. Placeholder is for include the time left (including units) in MEGA red color -->
    <string name="over_disk_quota_paywall_deletion_warning">[B]You have [M]%s[/M] left to upgrade[/B]. After that, your data is subject to deletion.</string>
    <!-- Text of deletion alert of the Over Disk Quota Paywall warning if no data available -->
    <string name="over_disk_quota_paywall_deletion_warning_no_data">[B]You have to upgrade[/B]. Your data is currently subject to deletion.</string>
    <!-- Text of deletion alert of the Over Disk Quota Paywall warning if no time left. “save” here means safeguard, protect, and not write to disk. -->
    <string name="over_disk_quota_paywall_deletion_warning_no_time_left">[B]You must act immediately to save your data.[/B]</string>
    <!-- Time in days (plural). The placeholder is for the time value, please adjust the position based on linguistics -->
    <plurals name="label_time_in_days_full">
        <item quantity="one">1 day</item>
        <item quantity="other">%d days</item>
    </plurals>
    <!-- Time in hours. The placeholder is for the time value, please adjust the position based on linguistics -->
    <string name="label_time_in_hours">%dh</string>
    <!-- Time in minutes. The placeholder is for the time value, please adjust the position based on linguistics -->
    <string name="label_time_in_minutes">%dm</string>
    <!-- Time in seconds. The placeholder is for the time value, please adjust the position based on linguistics -->
    <string name="label_time_in_seconds">%ds</string>
    <!-- Title for a section on the fingerprint warning dialog. Below it is a button which will allow the user to verify their contact’s fingerprint credentials. -->
    <string name="label_verify_credentials">Verify credentials</string>
    <!-- Label to indicate that contact’s credentials are not verified. -->
    <string name="label_not_verified">Not verified</string>
    <!-- Label indicating the authenticity credentials of a contact have been verified -->
    <string name="label_verified">Verified</string>
    <!-- ”Verify user” dialog title -->
    <string name="authenticity_credentials_label">Authenticity Credentials</string>
    <!-- ”Verify user” dialog description -->
    <string name="authenticity_credentials_explanation">This is best done in real life by meeting face to face. If you have another already-verified channel such as verified OTR or PGP, you may also use that.</string>
    <!-- Label title above your fingerprint credentials.  A credential in this case is a stored piece of information representing your identity -->
    <string name="label_your_credentials">Your Credentials</string>
    <!-- Button to reset credentials -->
    <string name="action_reset">Reset</string>
    <!-- Warning shown to the user when tries to approve/reset contact credentials and another request of this type is already running. -->
    <string name="already_verifying_credentials">Updating credentials. Please try again later.</string>
    <!-- Info message displayed when the user is joining a chat conversation -->
    <string name="joining_label">Joining&#8230;</string>
    <!-- Info message displayed when the user is leaving a chat conversation -->
    <string name="leaving_label">Leaving&#8230;</string>
    <!-- Text in the confirmation dialog for removing the associated phone number of current account. -->
    <string name="remove_phone_number">Remove your phone number?</string>
    <!-- Text show in a snackbar when phone has successfully reset. -->
    <string name="remove_phone_number_success">Your phone number has been removed successfully.</string>
    <!-- Text show in a snackbar when reset phone number failed. -->
    <string name="remove_phone_number_fail">Failed to remove your phone number.</string>
    <!-- Text hint shown in the global search box which sits on the top of the Homepage screen -->
    <string name="search_hint">Search in MEGA</string>
    <!-- Alert shown when a user tries to reset an account wich is bloqued. -->
    <string name="error_reset_account_blocked">The account you’re trying to reset is blocked.</string>
    <!-- Error message when trying to login and the account is blocked -->
    <string name="error_account_blocked">Your account has been blocked. Please contact support&#64;mega.nz</string>
    <!-- Error message appears to sub-users of a business account when they try to login and they are disabled. -->
    <string name="error_business_disabled">Your account has been deactivated by your administrator. Please contact your business account administrator for further details.</string>
    <!-- An error message which appears to sub-users of a business account when they try to login and they are deleted. -->
    <string name="error_business_removed">Your account has been removed by your administrator. Please contact your business account administrator for further details.</string>
    <!-- Option in bottom sheet dialog for modifying the associated phone number of current account. -->
    <string name="option_modify_phone_number">Modify</string>
    <!-- Option in bottom sheet dialog for modifying the associated phone number of current account. -->
    <string name="title_modify_phone_number">Modify phone number</string>
    <!-- Option in bottom sheet dialog for removing the associated phone number of current account. -->
    <string name="title_remove_phone_number">Remove phone number</string>
    <!-- Message showing to explain what will happen when the operation of -->
    <string name="modify_phone_number_message">This operation will remove your current phone number and start the process of associating a new phone number with your account.</string>
    <!-- Message for action to remove the registered phone number. -->
    <string name="remove_phone_number_message">This will remove your associated phone number from your account. If you later choose to add a phone number you will be required to verify it.</string>
    <!-- Text of an action button indicating something was successful and it can checks it by pressing it -->
    <string name="action_see">See</string>
    <!-- “Verify user” dialog description. Please, keep the placeholder, is to set the name of a contact: Joana’s credentials -->
    <string name="label_contact_credentials">%s’s credentials</string>
    <!-- The label under the button of opening all-documents screen. The space is reduced, so please translate this string as short as possible. -->
    <string name="category_documents">Docs</string>
    <!-- The label under the button of opening all-documents screen -->
    <string name="section_documents">Documents</string>
    <!-- Label of the floating action button of opening the new chat conversation -->
    <string name="fab_label_new_chat">New chat</string>
    <!-- Text that indicates that there’s no photo to show -->
    <string name="homepage_empty_hint_photos">No photos found</string>
    <!-- Text that indicates that there’s no document to show -->
    <string name="homepage_empty_hint_documents">No documents found</string>
    <!-- Text that indicates that there’s no audio to show -->
    <string name="homepage_empty_hint_audio">No audio files found</string>
    <!-- Text that indicates that there’s no video to show -->
    <string name="homepage_empty_hint_video">No videos found</string>
    <!-- Title of the screen to attach GIFs -->
    <string name="search_giphy_title">Search GIPHY</string>
    <!-- Label indicating an empty search of GIFs. The format placeholders are to showing it in different colors. -->
    <string name="empty_search_giphy">No [A]GIFs[/A] found</string>
    <!-- Label indicating there is not available GIFs due to down server -->
    <string name="server_down_giphy">No available GIFs. Please try again later</string>
    <!-- Label indicating the end of Giphy list. The format placeholders are to showing it in different colors. -->
    <string name="end_of_results_giphy">[A]End of[/A] results</string>
    <!-- Title of a dialog to confirm the action of resume all transfers -->
    <string name="warning_resume_transfers">Resume transfers?</string>
    <!-- Option to  resume all transfers -->
    <string name="option_resume_transfers">Resume transfers</string>
    <!-- Option to  cancel a transfer -->
    <string name="option_cancel_transfer">Cancel transfer</string>
    <!-- Message of a dialog to confirm the action of resume all transfers -->
    <string name="warning_message_resume_transfers">Unpause transfers to proceed with your upload.</string>
    <!-- Indicator of the progress in a download/upload. Please, don’t remove the place holders: the first one is to set the percentage, the second one is to set the size of the file. Example 33% of 33.3 MB -->
    <string name="progress_size_indicator">%1$d%% of %2$s</string>
    <!-- Message showing when enable the mode for showing the special information in the chat messages. This action is performed from the settings section, clicking 5 times on the App version option -->
    <string name="show_info_chat_msg_enabled">Debugging info for chat messages enabled</string>
    <!-- Message showing when disable the mode for showing the special information in the chat messages.. This action is performed from the settings section, clicking 5 times on the App version option -->
    <string name="show_info_chat_msg_disabled">Debugging info for chat messages disabled</string>
    <!-- Shows the error when the limit of reactions per user is reached and the user tries to add one more. Keep the placeholder because is to show limit number in runtime. -->
    <string name="limit_reaction_per_user">You have reached the maximum limit of %d reactions.</string>
    <!-- Shows the error when the limit of reactions per message is reached and a user tries to add one more. Keep the placeholder because is to show limit number in runtime. -->
    <string name="limit_reaction_per_message">This message has reached the maximum limit of %d reactions.</string>
    <!-- System message displayed to all chat participants when one of them enables retention history -->
    <string name="retention_history_changed_by">[A]%1$s[/A][B] changed the message clearing time to [/B][A]%2$s[/A][B].[/B]</string>
    <!-- Title of the section to clear the chat content in the Manage chat history screen -->
    <string name="title_properties_clear_chat_history">Clear chat history</string>
    <!-- System message that is shown to all chat participants upon disabling the Retention history -->
    <string name="retention_history_disabled">[A]%1$s[/A][B] disabled message clearing.[/B]</string>
    <!-- Subtitle of the section to clear the chat content in the Manage chat history screen -->
    <string name="subtitle_properties_chat_clear">Delete all messages and files shared in this conversation. This action is irreversible.</string>
    <!-- Title of the history retention option -->
    <string name="title_properties_history_retention">History clearing</string>
    <!-- Subtitle of the history retention option when history retention is disabled -->
    <string name="subtitle_properties_history_retention">Automatically delete messages older than a certain amount of time.</string>
    <!-- Label for the dialog box option to configure history retention. This option will indicate that history retention option is disabled -->
    <string name="history_retention_option_disabled">Disabled</string>
    <!-- Label for the dialog box option to configure history retention. This option will indicate that automatically deleted messages older than one day -->
    <string name="history_retention_option_one_day">One day</string>
    <!-- SLabel for the dialog box option to configure history retention. This option will indicate that automatically deleted messages older than one week -->
    <string name="history_retention_option_one_week">One week</string>
    <!-- Label for the dialog box option to configure history retention. This option will indicate that automatically deleted messages older than one month -->
    <string name="history_retention_option_one_month">One month</string>
    <!-- Label for the dialog box option to configure history retention. This option will indicate that messages older than a custom date will be deleted -->
    <string name="history_retention_option_custom">Custom</string>
    <!-- Title of the Manage chat history screen -->
    <string name="title_properties_manage_chat">Manage chat history</string>
    <!-- Subtitle of the dialogue to select a retention time -->
    <string name="subtitle_properties_manage_chat">Automatically delete messages older than:</string>
    <!-- Text of the confirmation dialog to clear the chat history from Manage chat history section -->
    <string name="confirmation_clear_chat_history">Are you sure you want to clear the full message history of this conversation?</string>
    <!-- Text on the label indicating that the oldest messages of a year will be automatically deleted. -->
    <string name="subtitle_properties_manage_chat_label_year">1 year</string>
    <!-- Picker text to choose custom retention time. This option indicates several hours -->
    <plurals name="retention_time_picker_hours">
        <item quantity="one">hour</item>
        <item quantity="other">hours</item>
    </plurals>
    <!-- Picker text to choose custom retention time. This option indicates several days -->
    <plurals name="retention_time_picker_days">
        <item quantity="one">day</item>
        <item quantity="other">days</item>
    </plurals>
    <!-- Picker text to choose custom retention time. This option indicates several weeks -->
    <plurals name="retention_time_picker_weeks">
        <item quantity="one">week</item>
        <item quantity="other">weeks</item>
    </plurals>
    <!-- Picker text to choose custom retention time. This option indicates several months -->
    <plurals name="retention_time_picker_months">
        <item quantity="one">month</item>
        <item quantity="other">months</item>
    </plurals>
    <!-- Picker text to choose custom retention time. This option indicates a year -->
    <string name="retention_time_picker_year">year</string>
    <!-- Text on the label indicating that That the oldest messages of several hours will be automatically deleted. -->
    <plurals name="subtitle_properties_manage_chat_label_hours">
        <item quantity="one">1 hour</item>
        <item quantity="other">%1$d hours</item>
    </plurals>
    <!-- Text on the label indicating that That the oldest messages of several weeks will be automatically deleted. -->
    <plurals name="subtitle_properties_manage_chat_label_weeks">
        <item quantity="one">1 week</item>
        <item quantity="other">%1$d weeks</item>
    </plurals>
    <!-- Text on the label indicating that That the oldest messages of several months will be automatically deleted. -->
    <plurals name="subtitle_properties_manage_chat_label_months">
        <item quantity="one">1 month</item>
        <item quantity="other">%1$d months</item>
    </plurals>
    <!-- Title indicating the select mode is enabled and ready to select transfers on Transfers section, In progress tab -->
    <string name="title_select_transfers">Select transfers</string>
    <!-- Error shown to inform the priority change of a transfer failed. Please don’t remove the place holder, it’s to set the name of the transfer. Example: The priority change of the transfer “video.mp4” failed. -->
    <string name="change_of_transfer_priority_failed">Unable to change priority of the transfer “%1$s”</string>
    <!-- Title option to send separated the link and decryption key -->
    <string name="option_send_decryption_key_separately">Send decryption key separately</string>
    <!-- Explanation option to send separated the link and decryption key -->
    <string name="explanation_send_decryption_key_separately">Export link and decryption key separately.</string>
    <!-- Label option indicating if it is pressed, an explanation will be shown with more details -->
    <string name="learn_more_option">Learn more</string>
    <!-- Label key referring to a link decryption key -->
    <string name="key_label">Key</string>
    <!-- Button which action is share the decryption key of a link -->
    <string name="button_share_key">Share key</string>
    <!-- Button which action is copy the decryption key of a link -->
    <string name="button_copy_key">Copy key</string>
    <!-- Button which action is copy the password of a link -->
    <string name="button_copy_password">Copy password</string>
    <!-- Confirmation shown informing a key link it’s copied to the clipboard -->
    <string name="key_copied_clipboard">Key copied to the clipboard.</string>
    <!-- Confirmation shown informing a password link it’s copied to the clipboard -->
    <string name="password_copied_clipboard">Password copied to the clipboard.</string>
    <!-- Confirmation shown informing a key link it’s copied to the clipboard -->
    <string name="link_and_key_sent">Link and key successfully sent.</string>
    <!-- Confirmation shown informing a key link it’s copied to the clipboard -->
    <string name="link_and_password_sent">Link and password successfully sent.</string>
    <!-- Title of a warning recommending upgrade to Pro -->
    <string name="upgrade_pro">Upgrade to Pro</string>
    <!-- Explanation of a warning recommending upgrade to Pro in relation to link available options -->
    <string name="link_upgrade_pro_explanation">MEGA Pro users have exclusive access to additional link safety features making your account even more secure.</string>
    <!-- Meaning of links decryption key -->
    <string name="decryption_key_explanation">Our end-to-end encryption system requires a unique key automatically generated for this file. A link with this key is created by default, but you can export the decryption key separately for an added layer of security.</string>
    <!-- Reset password label -->
    <string name="reset_password_label">Reset password</string>
    <!-- Warning show to the user when has enable to send the decryption key of a link separately and tries to share the link -->
    <string name="share_key_warning">Share the key for this link?</string>
    <!-- Warning show to the user when has set a password protection of a link and tries to share the link -->
    <string name="share_password_warning">Share the password for this link?</string>
    <!-- Button which action is share the password of a link -->
    <string name="button_share_password">Share password</string>
    <!-- String to share a link with its decryption key separately. Please keep the place holders, are to set the link and the key. Example: Link: https://mega.nz/file/kC42xRSK#Ud2QsvpIVYmCd1a9QUhk42wXv10jCSyPSWnXEwYX2VE Key: asfAFG3345g -->
    <string name="share_link_with_key">Link: %1$s\n\nKey: %2$s</string>
    <!-- String to share a link protected with password with its password.Please keep the place holders, are to set the link and the password. Example: Link: https://mega.nz/file/kC42xRSK#Ud2QsvpIVYmCd1a9QUhk42wXv10jCSyPSWnXEwYX2VE Password: asfAFG3345g -->
    <string name="share_link_with_password">Link: %1$s\n\nPassword: %2$s</string>
    <!-- Warning show to the user when the app needs permissions to share files and the user has denied them. -->
    <string name="files_required_permissions_warning">MEGA needs your permission to access your files for sharing.</string>
    <!-- Context menu item. Allows user to add file/folder to favourites -->
    <string name="file_properties_favourite">Favourite</string>
    <!-- Context menu item. Allows user to delete file/folder from favourites -->
    <string name="file_properties_unfavourite">Remove favourite</string>
    <!-- Context menu item. Allows to mark file/folder with own color label -->
    <string name="file_properties_label">Label&#8230;</string>
    <!-- Information text to let’s the user know that they can remove a colour from a folder or file that was already marked. -->
    <string name="action_remove_label">Remove label</string>
    <!-- Title text to show label selector. -->
    <string name="title_label">Label</string>
    <!-- A user can mark a folder or file with red colour. -->
    <string name="label_red">Red</string>
    <!-- A user can mark a folder or file with orange colour. -->
    <string name="label_orange">Orange</string>
    <!-- A user can mark a folder or file with yellow colour. -->
    <string name="label_yellow">Yellow</string>
    <!-- A user can mark a folder or file with green colour. -->
    <string name="label_green">Green</string>
    <!-- A user can mark a folder or file with blue colour. -->
    <string name="label_blue">Blue</string>
    <!-- A user can mark a folder or file with purple colour. -->
    <string name="label_purple">Purple</string>
    <!-- A user can mark a folder or file with grey colour. -->
    <string name="label_grey">Grey</string>
    <!-- Text that indicates the song is now playing -->
    <string name="audio_player_now_playing">Now playing</string>
    <!-- Text that indicates the song is now playing, but paused -->
    <string name="audio_player_now_playing_paused">Now playing (paused)</string>
    <!-- Title of the song info screen -->
    <string name="audio_track_info">Track info</string>
    <!-- Action to get more information -->
    <string name="action_more_information">More Information</string>
    <!-- Preferences screen item title for Cookie Policy -->
    <string name="settings_about_cookie_policy">Cookie Policy</string>
    <!-- Preferences screen item title for cookie settings -->
    <string name="settings_about_cookie_settings">Cookie Settings</string>
    <!-- Cookie dialog title -->
    <string name="dialog_cookie_alert_title">Before you continue</string>
    <!-- Cookie dialog message. Please, keep the placeholders to format the string. -->
    <string name="dialog_cookie_alert_message">We use local storage and similar technologies (’Cookies’) to provide our services to you, enhance your experience with our services and customize the adverts you see, including through third parties. Accept our use of Cookies from the beginning of your visit or customise Cookies in Cookie Settings. Read more in our [A]Cookie Policy[/A].</string>
    <!-- Cookie dialog message showed when there are unsaved settings. -->
    <string name="dialog_cookie_alert_unsaved">Cookie Settings unsaved.</string>
    <!-- Snackbar message showed when there settings has been saved successfully. -->
    <string name="dialog_cookie_snackbar_saved">Cookie Settings changes have been saved</string>
    <!-- Cookie dialog third party first subtitle -->
    <string name="dialog_cookie_thirdparty_subtitle1">Google Advertising Cookies</string>
    <!-- Cookie dialog third party second subtitle -->
    <string name="dialog_cookie_thirdparty_subtitle2">Category: Advertising Cookies</string>
    <!-- Cookie dialog third party message. Please, keep the placeholders to format the string. -->
    <string name="dialog_cookie_thirdparty_message">Used by Google to:\n• customise the adverts Google shows on ours and other services and websites, based on such things as your location and other websites you’ve previously visited;\n• monitor how often you are displayed certain adverts;\n• provide fraud prevention; and\n• determine when you tap on a particular advert and then to track the following actions you take in response to that advert.\nhttps://policies.google.com/technologies/partner-sites</string>
    <!-- Preference screen item title -->
    <string name="preference_cookies_accept">Accept Cookies</string>
    <!-- Preference screen item title -->
    <string name="preference_cookies_essential_title">Essential Cookies</string>
    <!-- Preference screen item summary -->
    <string name="preference_cookies_essential_summary">Essential for providing you important functionality and secure access to our services. For this reason, they do not require consent.</string>
    <!-- Preference screen item title -->
    <string name="preference_cookies_preference_title">Preference Cookies</string>
    <!-- Preference screen item summary -->
    <string name="preference_cookies_preference_summary">Allow us to remember certain display and formatting settings you choose. Not accepting these Cookies will mean we won’t be able to remember some things for you such as your preferred screen layout.</string>
    <!-- Preference screen item title -->
    <string name="preference_cookies_performance_title">Performance and Analytics Cookies</string>
    <!-- Preference screen item summary -->
    <string name="preference_cookies_performance_summary">Help us to understand how you use our services and provide us data that we can use to make improvements. Not accepting these Cookies will mean we will have less data available to us to help design improvements.</string>
    <!-- Preference screen item title -->
    <string name="preference_cookies_advertising_title">Advertising Cookies</string>
    <!-- Preference screen item summary -->
    <string name="preference_cookies_advertising_summary">Used by us and our approved advertising partners to customise the adverts you see on our services and on other websites based on your browsing history. Not accepting these Cookies means we may show advertisements that are less relevant.</string>
    <!-- Preference screen item title -->
    <string name="preference_cookies_thirdparty_title">Third Party Cookies</string>
    <!-- Preference screen item summary. Please, keep the placeholders to format the string. -->
    <string name="preference_cookies_thirdparty_summary">These are Cookies which are controlled by someone other than us; we use these Cookies to provide the types of functionality described above. Not accepting these Cookies will have different implications depending on what type of Cookie each third party Cookie is. Tap on “More Information” below for details on all the third party Cookies we use.</string>
    <!-- Preference screen item state description -->
    <string name="preference_cookies_always_on">Always On</string>
    <!-- Menu option that allows the user to scan document and upload it directly to MEGA. -->
    <string name="menu_scan_document">Scan document</string>
    <!-- Message displayed when clicking on a contact attached to the chat that is not my contact -->
    <string name="user_is_not_contact">%s is not in your contact list</string>
    <!-- Option of color theme, light mode. -->
    <string name="theme_light">Light</string>
    <!-- Option of color theme, dark mode. -->
    <string name="theme_dark">Dark</string>
    <!-- Option of color theme, follow the system setting. -->
    <string name="theme_system_default">System default</string>
    <!-- Option of color theme, follow the system battery saver settings. -->
    <string name="theme_battery_saver">Set by Battery Saver</string>
    <!-- Prompt text shows when need to user select SD card root from SAF(Storage Access Framework, a system app). -->
    <string name="ask_for_select_sdcard_root">Please select SD card root.</string>
    <!-- Cloud Drive screen subtitle indicating a destination is required to be selected -->
    <string name="cloud_drive_select_destination">Select destination</string>
    <!-- Warning which alerts the user before discard changes -->
    <string name="discard_changes_warning">Discard changes and close the editor?</string>
    <!-- Action discard -->
    <string name="discard_close_action">Discard and close</string>
    <!-- Label indicating saving a file is in progress -->
    <string name="saving_file">Saving file&#8230;</string>
    <!-- Label indicating a file was created successfully -->
    <string name="file_created">File created</string>
    <!-- Warning indicating a file was not created successfully -->
    <string name="file_creation_failed">File creation failed. Please try again.</string>
    <!-- Label indicating a file was saved to some folder. e.g.: File saved to Cloud Drive -->
    <string name="file_saved_to">File saved to %1$s</string>
    <!-- Warning indicating a file was not saved to some folder. e.g.: File not saved to Cloud Drive. Try again -->
    <string name="file_saved_to_failed">File not saved to %1$s. Try again.</string>
    <!-- Label indicating a file was updated successfully -->
    <string name="file_updated">File updated</string>
    <!-- Warning indicating a file was not updated successfully -->
    <string name="file_update_failed">File update failed. Please try again.</string>
    <!-- Warning which alerts the user a file cannot be opened -->
    <string name="error_opening_file">File is too large and can’t be opened or previewed.</string>
    <!-- Error shown when the user writes a file name without extension. The placeholder shows the file extension. e. g. File without extension (.jpg)-->
    <string name="file_without_extension">File without extension (.%1$s)</string>
    <!-- Error shown when the user writes a file name without extension -->
    <string name="file_without_extension_warning">To proceed you need to type a file extension</string>
    <!-- Title of the warning dialog indicating the renamed name file extension is not the same -->
    <string name="file_extension_change_title">File extension change</string>
    <!-- Text of the warning dialog indicating the renamed name file extension is not the same. -->
    <string name="file_extension_change_warning">You might not be able to open this file if you change its extension.</string>
    <!-- Warning which alerts the user a file cannot be created because there is already one with the same name-->
    <string name="same_file_name_warning">There is already a file with the same name</string>
    <!-- Warning which alerts the user an item cannot be created because there is already one with the same name -->
    <string name="same_item_name_warning">There is already an item with the same name</string>
    <!-- Label of the option menu. When clicking this button, the app shows the info of the related item, e.g. file, folder, contact, chat, etc. -->
    <string name="general_info">Info</string>
    <!-- Item menu option upon right click on one image or video to save it to device gallery -->
    <string name="general_save_to_gallery">Save to gallery</string>
    <!-- settings of the Media section -->
    <string name="settings_media">Media</string>
    <!-- settings title of the Media section -->
    <string name="settings_media_audio_files">Audio files</string>
    <!-- Settings hint that indicates the audio will still be played in background if the app is backgrounded -->
    <string name="settings_background_play_hint">Playing on the background</string>
    <!-- Text of the empty screen when there are no elements in Photos -->
    <string name="photos_empty">[B]No[/B] [A]Photos[/A]</string>
    <!-- Text to show as subtitle of Enable camera uploads screen -->
    <string name="enable_cu_subtitle">Automatically backup your photos and videos to your Cloud Drive.</string>
    <!-- Text of a button on Camera Uploads section to show all the content of the section-->
    <string name="all_view_button">All</string>
    <!-- Text of a button on Camera Uploads section to show the content of the section organized by days-->
    <string name="days_view_button">Days</string>
    <!-- Text of a button on Camera Uploads section to show the content of the section organized by months-->
    <string name="months_view_button">Months</string>
    <!-- Text of a button on Camera Uploads section to show the content of the section organized by years-->
    <string name="years_view_button">Years</string>
    <!-- Text to show as a date on Camera Uploads section. Placeholders: [B][/B] are for formatting text; %1$s is for the month; %2$s is for the year. E.g.: "June 2020". -->
    <string name="cu_month_year_date">[B]%1$s[/B] %2$s</string>
    <!-- Text to show as a date on Camera Uploads section. Placeholders: [B][/B] are for formatting text; %1$s is for the day; %2$s is for the month; %3$s is for the year. E.g.: "30 December 2020". -->
    <string name="cu_day_month_year_date">[B]%1$s %2$s[/B] %3$s</string>
    <!-- Text to show on Camera Uploads section, indicating the upload progress. The placeholder %1$d is for set the number of pending uploads. E.g.: "Upload in progress, 300 files pending". -->
    <plurals name="cu_upload_progress">
        <item quantity="one">Upload in progress, 1 file pending</item>
        <item quantity="other">Upload in progress, %1$d files pending</item>
    </plurals>
    <!-- Text to show as production api server option -->
    <string name="production_api_server">Production</string>
    <!-- Title to show in a dialog to change api server -->
    <string name="title_change_server">Change server</string>
    <!-- Show line numbers action -->
    <string name="action_show_line_numbers">Show line numbers</string>
    <!-- Hide line numbers action -->
    <string name="action_hide_line_numbers">Hide line numbers</string>
    <!-- Indicates pagination progress. E.g.: 3/49 -->
    <string name="pagination_progress">%1$s/%2$s</string>
    <!-- An error shown as transfer error when uploading something to an incoming share and the owner’s account is over its storage quota. -->
    <string name="error_share_owner_storage_quota">Share owner is over storage quota.</string>
    <!-- A message shown when uploading, copying or moving something to an incoming share and the owner’s account is over its storage quota. -->
    <string name="warning_share_owner_storage_quota">The file cannot be sent as the target user is over their storage quota.</string>
    <!-- Content to show in a Snackbar to tip the incompatibility-->
    <string name="version_incompatibility">We are upgrading MEGAchat. Your calls might not be connected due to version incompatibility unless all parties update their MEGA apps to the latest version.</string>
    <!-- Message displayed when multiple download starts and 1 file has already been downloaded before and 1 file is being downloaded -->
    <string name="file_already_downloaded_and_file_pending_download">1 file already downloaded. 1 file pending.</string>
    <!-- Message displayed when multiple download starts and 1 file has already been downloaded before and multiple files are being downloaded. Placeholder: number of files -->
    <string name="file_already_downloaded_and_files_pending_download">1 file already downloaded. %d files pending.</string>
    <!-- Message displayed when multiple download starts and multiple files have already been downloaded before and 1 file is being downloaded. Placeholder: number of files -->
    <string name="files_already_downloaded_and_file_pending_download">%d files already downloaded. 1 file pending.</string>
    <!-- Message displayed when multiple download starts and multiple files have already been downloaded before and multiple files are being downloaded. Placeholders: number of files -->
    <string name="files_already_downloaded_and_files_pending_download">%1$d files already downloaded. %2$d files pending.</string>
    <!-- Message displayed when 1 node (file or folder) has been successfully moved to the rubbish bin and 1 node has not been moved successfully -->
    <string name="node_correctly_and_node_incorrectly_moved_to_rubbish">1 item moved to the Rubbish Bin successfully and 1 item was not sent successfully</string>
    <!-- Message displayed when 1 node (file or folder) has been successfully moved to the rubbish bin and multiple nodes have not been moved successfully. Placeholder: number of nodes -->
    <string name="node_correctly_and_nodes_incorrectly_moved_to_rubbish">1 item moved to the Rubbish Bin successfully and %d items were not sent successfully</string>
    <!-- Message displayed when multiple nodes (files and folders) have been successfully moved to the rubbish bin and 1 node has not been moved successfully. Placeholder: number of nodes -->
    <string name="nodes_correctly_and_node_incorrectly_moved_to_rubbish">%d items moved to the Rubbish Bin successfully and 1 item was not sent successfully</string>
    <!-- Message displayed when multiple nodes (files and folders) have been successfully moved to the rubbish bin and multiple nodes have not been moved successfully. Placeholders: number of nodes -->
    <string name="nodes_correctly_and_nodes_incorrectly_moved_to_rubbish">%1$d items moved to the Rubbish Bin successfully and %2$d items were not sent successfully</string>
    <!-- Message displayed when 1 node (file or folder) has been successfully restored from the rubbish bin and 1 node has not been restored successfully -->
    <string name="node_correctly_and_node_incorrectly_restored_from_rubbish">1 item restored successfully and 1 item was not restored successfully</string>
    <!-- Message displayed when 1 node (file or folder) has been successfully restored from the rubbish bin and multiple nodes have not been restored successfully. Placeholder: number of nodes -->
    <string name="node_correctly_and_nodes_incorrectly_restored_from_rubbish">1 item restored successfully and %d items were not restored successfully</string>
    <!-- Message displayed when multiple nodes (files and folders) have been successfully restored from the rubbish bin and 1 node has not been restored successfully. Placeholder: number of nodes -->
    <string name="nodes_correctly_and_node_incorrectly_restored_from_rubbish">%d items restored successfully and 1 item was not restored successfully</string>
    <!-- Message displayed when multiple nodes (files and folders) have been successfully restored from the rubbish bin and multiple nodes have not been restored successfully. Placeholders: number of nodes -->
    <string name="nodes_correctly_and_nodes_incorrectly_restored_from_rubbish">%1$d items restored successfully and %2$d items were not restored successfully</string>
    <!-- Message displayed when nodes (files and folders) are being moved to the rubbish bin and all nodes have been successfully moved. Placeholder: number of nodes -->
    <plurals name="number_correctly_moved_to_rubbish">
        <item quantity="one">1 item moved to the Rubbish Bin successfully</item>
        <item quantity="other">%d items moved to the Rubbish Bin successfully</item>
    </plurals>
    <!-- Message displayed when nodes (files and folders) are being moved to the rubbish bin and all nodes have not been successfully moved. Placeholder: number of nodes -->
    <plurals name="number_incorrectly_moved_to_rubbish">
        <item quantity="one">1 item was not moved to the Rubbish Bin successfully</item>
        <item quantity="other">%d items were not moved to the Rubbish Bin successfully</item>
    </plurals>
    <!-- Message displayed when nodes (files and folders) are being restored from the rubbish bin and all nodes have been successfully restored. Placeholder: number of nodes -->
    <plurals name="number_correctly_restored_from_rubbish">
        <item quantity="one">1 item restored successfully</item>
        <item quantity="other">%d items restored successfully</item>
    </plurals>
    <!-- Message displayed when nodes (files and folders) are being restored from the rubbish bin and all nodes have not been successfully restored. Placeholder: number of nodes -->
    <plurals name="number_incorrectly_restored_from_rubbish">
        <item quantity="one">1 item was not restored successfully</item>
        <item quantity="other">%d items were not restored successfully</item>
    </plurals>
    <!-- Button of the warning dialog indicating the renamed name file extension is not the same to confirm the change. -->
    <string name="action_change_anyway">Change anyway</string>
    <!-- Snackbar text to display if the user doesn't grant the permission to access all files on a device with Android 11 or higher -->
    <string name="snackbar_storage_permission_denied_android_11">Permission needed to access storage.</string>
    <!-- String to show the transfer quota and the used space in My Account section. E.g.: -->
    <string name="used_storage_transfer">%1$s / %2$s</string>
    <!-- String to show the transfer quota and the used space in My Account section -->
    <string name="used_storage_transfer_percentage">%1$s%%</string>
    <!-- Size in petabytes. The placeholder is for the size value, please adjust the position based on linguistics -->
    <string name="label_file_size_peta_byte">%1$s PB</string>
    <!-- Size in exabytes. The placeholder is for the size value, please adjust the position based on linguistics -->
    <string name="label_file_size_exa_byte">%1$s EB</string>
    <!-- Title of Add phone number option in My account section -->
    <string name="add_phone_label">Add your phone number</string>
    <!-- Text of the option Backup Recovery Key in My account section -->
    <string name="backup_recovery_key_subtitle">Do you remember your password?\nMEGA cannot reset your password if you forget it.</string>
    <!-- Action to change name -->
    <string name="change_name_action">Change name</string>
    <!-- Action to add photo -->
    <string name="add_photo_action">Add photo</string>
    <!-- Action to add phone number -->
    <string name="add_phone_number_action">Add phone number</string>
    <!-- Warning indicating the app needs write permissions to do any action -->
    <string name="denied_write_permissions">MEGA needs write permissions to your device storage to continue.</string>
    <!-- Date indicating is tomorrow. E.g: Tomorrow, 3 Jul 2021 -->
    <string name="tomorrow_date">Tomorrow, %1$s</string>
    <!-- Title of the confirmation dialog shown when a subscription has been processed successfully -->
    <string name="title_user_purchased_subscription">Awaiting confirmation</string>
    <!-- Number of social connections, showing the number of contacts the user has. E.g.: 37 connections -->
    <plurals name="my_account_connections">
        <item quantity="one">1 connection</item>
        <item quantity="other">%1$d connections</item>
    </plurals>
    <!-- Section name for the “Recently Added Contacts” section. Preferably one word. -->
    <string name="section_recently_added">Recently Added</string>
    <!-- Text of the empty screen when there are not groups. No dot at the end because is for an empty state. The format placeholders are to showing it in different colors. -->
    <string name="context_empty_groups">[B]No [/B][A]Groups[/A]</string>
    <!-- Section name for the “Contact Requests” section. Preferably one word. -->
    <string name="section_requests">Requests</string>
    <!-- Section name for the “Groups” section. Preferably one word. -->
    <string name="section_groups">Groups</string>
    <!-- Text informing links management is only available for single items. -->
    <string name="warning_get_links">Options such as “Send decryption key separately”, “Set expiry date” or “Set password protection” are only available for single items.</string>
    <!-- Action which allows to copy all the links showed in the list. -->
    <string name="action_copy_all">Copy all</string>
    <!-- Confirmation shown informing links have been sent to the selected chats -->
    <plurals name="links_sent">
        <item quantity="one">Link successfully sent.</item>
        <item quantity="other">Links successfully sent.</item>
    </plurals>
    <!-- Confirmation shown informing links have been copied to the clipboard -->
    <plurals name="links_copied_clipboard">
        <item quantity="one">Link copied to the clipboard.</item>
        <item quantity="other">Links copied to the clipboard.</item>
    </plurals>
    <!-- Plural string used as button label or title of the screen to get only one or several links at the same time. -->
    <plurals name="get_links">
        <item quantity="one">Get Link</item>
        <item quantity="other">Get Links</item>
    </plurals>
    <!-- Ask for confirmation before clear offline files -->
    <string name="clear_offline_confirmation">Clear all offline files?</string>
    <!-- Banner text when the call is in progress and I'm the only participant. -->
    <string name="banner_alone_on_the_call">You are the only one here</string>
    <!-- Item menu option upon right click on meeting. -->
    <string name="context_meeting">Meeting</string>
    <!-- Menu option that allows the user to start/join meeting. -->
    <string name="start_join_meeting">Start/Join meeting</string>
    <!-- Label that create a meeting -->
    <string name="new_meeting">New meeting</string>
    <!-- Label that join a meeting -->
    <string name="join_meeting">Join meeting</string>
    <!-- Button that create a meeting -->
    <string name="btn_start_meeting">Start meeting</string>
    <!-- Button that join a meeting as guest -->
    <string name="btn_join_meeting_as_guest">Join as a guest</string>
    <!-- Hint shown to guide user on meeting name -->
    <string name="type_meeting_name">%s’s meeting</string>
    <!-- General label for reject the call. -->
    <string name="general_reject">Hang up</string>
    <!-- General label for microphone -->
    <string name="general_mic">Mic</string>
    <!-- General label for microphone muted -->
    <string name="general_mic_mute">Your microphone is muted</string>
    <!-- General label for microphone unmuted -->
    <string name="general_mic_unmute">Your microphone is unmuted</string>
    <!-- General label for camera -->
    <string name="general_camera">Camera</string>
    <!-- General label for camera enable -->
    <string name="general_camera_enable">Your camera is turned on.</string>
    <!-- General label for camera disable -->
    <string name="general_camera_disable">Your camera is turned off.</string>
    <!-- Label for hold meeting -->
    <string name="meeting_hold">Hold</string>
    <!-- General label for speaker -->
    <string name="general_speaker">Speaker</string>
    <!-- General label for headphone-->
    <string name="general_headphone">Headphones</string>
    <!-- General label for headphone on-->
    <string name="general_headphone_on">Headphones are active</string>
    <!-- General label for speaker on-->
    <string name="general_speaker_on">Speaker is on</string>
    <!-- General label for speaker off-->
    <string name="general_speaker_off">Speaker is off</string>
    <!-- Label for end meeting-->
    <string name="meeting_end">End</string>
    <!-- Invite contacts as participants of the meeting-->
    <string name="invite_participants">Invite participants</string>
    <!-- The number of participants in the meeting-->
    <string name="participants_number">Participants (%d)</string>
    <!-- Pin the participant to speaker view in the meeting-->
    <string name="pin_to_speaker">Display in main view</string>
    <!-- Make the participant as moderator in the meeting-->
    <string name="make_moderator">Make moderator</string>
    <!-- The title of dialog for end meeting confirmation-->
    <string name="title_end_meeting">Leave meeting now?</string>
    <!-- no moderator when the moderator leave meeting-->
    <string name="no_moderator">No moderator</string>
    <!-- assign moderator message when the moderator leave meeting-->
    <string name="assign_moderator_message">Before leaving, please assign one or more new moderators for the meeting.</string>
    <!-- assign moderator option when the moderator leave meeting-->
    <string name="assign_moderator">Make moderator</string>
    <!-- leave anyway option when the moderator leave meeting-->
    <string name="leave_anyway">Leave anyway</string>
    <!-- The message alert user to pick new moderator on assign moderator page-->
    <string name="pick_new_moderator_message">Please assign one or more new moderators.</string>
    <!-- The title of dialog for changing meeting name-->
    <string name="change_meeting_name">Change the meeting name</string>
    <!-- The number of participants in the meeting on meeting info page-->
    <string name="info_participants_number">Participants: %d</string>
    <!-- The name of moderators in the meeting on meeting info page-->
    <string name="info_moderator_name">Moderator: %s</string>
    <!-- The literal meeting link text-->
    <string name="meeting_link">Meeting link</string>
    <!-- Subtitle of the meeting screen-->
    <string name="duration_meeting">Duration</string>
    <!-- The question in on-boarding screen asking if the user is going to join meeting as guest-->
    <string name="join_meeting_as_guest">Join meeting as guest</string>
    <!-- The title of the paste meeting link dialog for guest-->
    <string name="paste_meeting_link_guest_dialog_title">You are invited to a meeting.</string>
    <!-- Tell the guest to paste the meeting link in the edit box-->
    <string name="paste_meeting_link_guest_instruction">Tap the Meeting link sent to you or paste it here</string>
    <!-- Banner text to indicate poor network quality-->
    <string name="slow_connection_meeting">Poor connection quality</string>
    <!-- the message in the alert dialog for notifying the meeting has ended-->
    <string name="meeting_has_ended">Meeting has ended</string>
    <!-- error message shown when a meeting link is not well formed-->
    <string name="invalid_meeting_link_args">Invalid meeting link</string>
    <!-- Warning show to the user when the app needs permissions to start a meeting.-->
    <string name="meeting_permission_info">Access permissions needed for MEGA</string>
    <!-- Message of a dialog to show user the permissions that needed-->
    <string name="meeting_permission_info_message">MEGA needs access to your microphone and camera for meetings.</string>
    <!-- Button to confirm the action of restarting one transfer-->
    <string name="button_permission_info">Got it</string>
    <!-- Warning show to the user when the app needs permissions to get the best meeting experience and the user has denied them.-->
    <string name="meeting_required_permissions_warning">Go to Settings to allow MEGA to access your camera and microphone.</string>
    <!-- The button text in the meeting ended alert dialog. Click the button to open the group chat screen of the meeting-->
    <string name="view_meeting_chat">View meeting chat</string>
    <!-- the content of tips when the user uses the meeting first time-->
    <string name="tip_invite_more_participants">Invite more participants to the meeting. Swipe up to invite.</string>
    <!-- the content of tips when the user enters recent chat page first time-->
    <string name="tip_create_meeting">Tap to create a new meeting</string>
    <!-- the content of tips when the user enters start conversation page first time-->
    <string name="tip_setup_meeting">Quickly set up a MEGA meeting with our new encrypted meeting feature</string>
    <!-- the content of snack bar when the user be the new moderator-->
    <string name="be_new_moderator">You are the new moderator.</string>
    <!-- the content of snack bar when copied meeting link-->
    <string name="copied_meeting_link">Copied meeting link.</string>
    <!-- Title of the layout to join a meeting from the chat screen. The placeholder indicates the user who initiated the meeting -->
    <string name="join_meeting_layout_in_group_call">%s started a meeting. Tap to join.</string>
    <!-- Title of fifth tour screen -->
    <string name="title_tour_five">MEGA Meeting</string>
    <!-- Content of fourth tour screen -->
    <string name="content_tour_five">End-to-end encrypted video meeting</string>
    <!-- Error shown when it tries to open an invalid meeting link and the text view is empty -->
    <string name="invalid_meeting_link_empty">Please enter a valid meeting link</string>
    <!-- Guest leave call-->
    <string name="more_than_meeting">More than just meetings</string>
    <!-- the title of join without account on left meeting page-->
    <string name="left_meeting_join_title">Your privacy matters</string>
    <!-- the content of join without account on left meeting page-->
    <string name="left_meeting_join_content">Join the largest secure cloud storage and collaboration platform in the world.</string>
    <!-- the bonus title of join without account on left meeting page-->
    <string name="left_meeting_bonus_title">Get 20 GB for free</string>
    <!-- the bonus content of join without account on left meeting page-->
    <string name="left_meeting_bonus_content">Sign up now and enjoy advanced collaboration features for free.</string>
    <!-- Content of ongoing call for MaterialAlertDialog-->
    <string name="ongoing_call_content">Another call in progress. Please end your current call before making another.</string>
    <!-- The hint text when changing meeting name-->
    <string name="new_meeting_name">New meeting name</string>
    <!-- The content of dialog when failed for creating meeting-->
    <string name="meeting_is_failed_content">Failed to create meeting.</string>
    <!-- Word next to own user’s name on participant list -->
    <string name="meeting_me_text_bracket">%1s [A](me)[/A]</string>
    <!-- Menu item to change from thumbnail view to main view in meeting-->
    <string name="main_view">Main view</string>
    <!-- Warning in Offline section alerting all the Offline files will be deleted after logout. -->
    <string name="offline_warning">Logging out deletes your offline content.</string>
    <!-- Settings category which contains all preferences related to user interface. -->
    <string name="user_interface_setting">User interface</string>
    <!-- Setting which allows to choose the start screen. -->
    <string name="start_screen_setting">Start screen</string>
    <!-- Setting which allows to hide or show the recent activity. -->
    <string name="hide_recent_setting">Hide recent activity</string>
    <!-- Context of a setting which allows to hide or show the recent activity. -->
    <string name="hide_recent_setting_context">Hide recent activity in Home section.</string>
    <!-- Title of a dialog informing the start screen can be modified. -->
    <string name="choose_start_screen_title">Choose your start screen</string>
    <!-- Test of a dialog informing the start screen can be modified. -->
    <string name="choose_start_screen_text">Change settings to choose which screen opens when you next launch the MEGA app.</string>
    <!-- Action button which allows to change a setting. -->
    <string name="change_setting_action">Change setting</string>
    <!-- Subtitle of the settings page where the start screen can be chosen. -->
    <string name="configure_start_screen">Configure default start screen</string>
    <!-- Homepage section. -->
    <string name="home_section">Home</string>
    <!-- Action button which allows to show the recent activity. -->
    <string name="show_activity_action">Show activity</string>
    <!-- Text informing the recent activity is hidden. -->
    <string name="recents_activity_hidden">[B]Recents[/B] activity hidden</string>
<<<<<<< HEAD
    <!-- Settings label which allows to enable or disable fingerprint unlock. -->
    <string name="setting_fingerprint">Fingerprint ID</string>
    <!-- Title of the dialog which allows to enable the fingerprint unlock. -->
    <string name="title_enable_fingerprint">Confirm your fingerprint to unlock</string>
    <!-- Title of the dialog which allows to unlock the app with the fingerprint. -->
    <string name="title_unlock_fingerprint">Unlock using your fingerprint</string>
    <!-- Button of the dialog which allows to unlock the app with the fingerprint. Gives the option to unlock with the passcode instead -->
    <string name="action_use_passcode">Use passcode</string>
    <!-- Message informing the fingerprint was enabled successfully -->
    <string name="confirmation_fingerprint_enabled">Your fingerprint is confirmed</string>
=======
    <!-- Alert informing the user can choose the video quality for Camera Uploads Videos -->
    <string name="video_quality_info">You can save space by decreasing the video quality in Camera Uploads settings.</string>
    <!-- Label indicating video original quality -->
    <string name="original_quality">Original quality</string>
>>>>>>> 17788a32
</resources><|MERGE_RESOLUTION|>--- conflicted
+++ resolved
@@ -4196,7 +4196,10 @@
     <string name="show_activity_action">Show activity</string>
     <!-- Text informing the recent activity is hidden. -->
     <string name="recents_activity_hidden">[B]Recents[/B] activity hidden</string>
-<<<<<<< HEAD
+    <!-- Alert informing the user can choose the video quality for Camera Uploads Videos -->
+    <string name="video_quality_info">You can save space by decreasing the video quality in Camera Uploads settings.</string>
+    <!-- Label indicating video original quality -->
+    <string name="original_quality">Original quality</string>
     <!-- Settings label which allows to enable or disable fingerprint unlock. -->
     <string name="setting_fingerprint">Fingerprint ID</string>
     <!-- Title of the dialog which allows to enable the fingerprint unlock. -->
@@ -4207,10 +4210,4 @@
     <string name="action_use_passcode">Use passcode</string>
     <!-- Message informing the fingerprint was enabled successfully -->
     <string name="confirmation_fingerprint_enabled">Your fingerprint is confirmed</string>
-=======
-    <!-- Alert informing the user can choose the video quality for Camera Uploads Videos -->
-    <string name="video_quality_info">You can save space by decreasing the video quality in Camera Uploads settings.</string>
-    <!-- Label indicating video original quality -->
-    <string name="original_quality">Original quality</string>
->>>>>>> 17788a32
 </resources>