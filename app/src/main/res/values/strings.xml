<?xml version="1.0" encoding="utf-8"?>
<resources>
    <string name="full_description_text" context="Full description text of the app in the Google Play page of the app (character limit 4000)">MEGA provides user controlled encrypted cloud storage and chat through standard web browsers, together with dedicated apps for mobile devices. Unlike other cloud storage providers, your data is encrypted and decrypted by your client devices only and never by us.\n\nUpload your files from your smartphone or tablet then search, store, download, stream, view, share, rename or delete your files any time, from any device, anywhere. Share folders with your contacts and see their updates in real time. The encryption process means we cannot access or reset your password so you MUST remember it (unless you have your Recovery Key backed up) or you will lose access to your stored files.\n\nEnd-to-end user encrypted MEGA video chat allows for total privacy, and has been available through the browser since 2016. It has been extended to our mobile app, with chat history accessible across multiple devices. Users can also easily add files to a chat from their MEGA Cloud Drive.\n\nMEGA offers a generous 50 GB free storage for all registered users with bonus achievements, and offers paid plans with much higher limits:\n\n\nPro Lite subscription: 4.99 € per month or 49.99 € per year gives you 400 GB of storage space and 1 TB of transfer quota per month.\nPro I subscription: 9.99 € per month or 99.99 € per year gives you 2 TB of storage space and 2 TB of transfer quota per month.\nPro II subscription: 19.99 € per month or 199.99 € per year gives you 8 TB of storage space and 8 TB of transfer quota per month.\nPro III subscription: 29.99 € per month or 299.99 € per year gives you 16 TB of storage space and 16 TB of transfer quota per month.\n\nSubscriptions are renewed automatically for successive subscription periods of the same duration and at the same price as the initial period chosen. To manage your subscriptions, simply click on the Play Store icon on your mobile device, sign in with your Google ID (if you haven’t already done so) and then click on the MEGA app. You’ll be able to manage your subscription there.\n\nApp Permissions:\nWRITE_EXTERNAL_STORAGE -&gt; Download your files from MEGA to your device and upload files from your device to MEGA\nCAMERA -&gt; Take a picture and upload your photos to MEGA\nREAD_CONTACTS -&gt; Easily add contacts from your device as MEGA contacts\nRECORD_AUDIO and CAPTURE_VIDEO_OUTPUT (mic and camera) -&gt; MEGA provides for end-to-end encrypted audio/video calls\n\n\nTo enhance users” confidence in the MEGA system, all of the client-side code is published, so interested security researchers can evaluate the encryption process. The code of our mobile app is located on: https://github.com/meganz/android\n\nFor more info, please check our website:\nSee https://mega.nz/terms\n\n\nDesktop - https://mega.nz/</string>
    <string name="short_description_text" context="Short description text of the app in the Google Play page of the app (character limit 80)">MEGA is Cloud Storage with Powerful Always-On Privacy.</string>

    <string name="pdf_app_name" context="Name of the MEGA PDF Viewer. Keep uppercase.">MEGA PDF Viewer</string>

    <string name="general_x_of_x" context="Showing progress of elements. Example: 2 of 10.">of</string>
    <string name="general_yes" context="Answer for confirmation dialog.">Yes</string>
    <string name="general_no" context="Answer for confirmation dialog.">No</string>
    <string name="general_cancel" context="dialog option cancel in alert dialog">Cancel</string>
    <string name="general_move_to" context="When moving a file to a location in MEGA. This is the text of the button after selection the destination">Move to</string>
    <string name="general_copy_to" context="When copying a file to a location in MEGA. This is the text of the button after selection the destination">Copy to</string>
    <!--
    <string name="general_import_to" context="When importing a file to a location in MEGA. This is the text of the button after selection the destination">Import to</string>
    -->
    <string name="general_select" context="Selecting a specific location in MEGA. This is the text of the button">Select</string>
    <string name="general_select_to_upload" context="Selecting a specific location in MEGA. This is the text of the button">Select files</string>
    <string name="general_select_to_download" context="Selecting a specific location in MEGA. This is the text of the button">Select folder</string>
    <string name="general_create" context="This is the final button when creating a folder in the dialog where the user inserts the folder name">Create</string>
    <!-- This string is commented in FileStorageActivityLollipop.java
    <string name="general_upload" context="Button text when uploading a file to a previously selected location in MEGA">Upload File</string>
    -->
    <string name="general_download" context="Item menu option upon right click on one or multiple files.">Download</string>
    <string name="general_add" context="button">Add</string>
    <string name="general_move" context="Item menu option upon right click on one or multiple files.">Move</string>
    <string name="general_remove" context="Menu option to delete one or multiple selected items.">Remove</string>
    <string name="general_share" context="button">Share</string>
    <!--
    <string name="general_confirm" context="button">Confirm</string>
    -->
    <string name="general_leave" context="Item menu option upon right click on one or multiple files.">Leave</string>
    <string name="general_decryp" context="button">Decrypt</string>

    <string name="general_export" context="button">Export</string>

    <string name="general_ok" context="Answer for confirmation dialog.">OK</string>
    <string name="general_skip" context="Skip a step of a configuration process.">Skip</string>
    <string name="general_stop" context="Label for a button to stop some process. For example stop the Camera Uploads">Stop</string>

    <string name="general_retry" context="option shown when a message could not be sent">Retry</string>
    <string name="general_open_browser" context="Button to open the default web browser">Open browser</string>
    <!--
    <string name="general_empty" context="Button to delete the contents of the trashbin. Can also be translated as &quot;clear&quot;">Empty</string>
    -->
    <string name="general_loading" context="The title of progress dialog when loading web content">Loading</string>
    <string name="general_importing" context="state while importing the file">Importing</string>
    <string name="general_forwarding" context="state while importing the file">Forwarding</string>
    <string name="general_import" context="Menu option to choose to add file or folders to Cloud Drive">Import</string>
    <string name="general_storage" context="label of storage in upgrade/choose account page, it is being used with a variable, e.g. for LITE user it will show ‘200GB Storage’.">Storage</string>
    <string name="general_bandwidth" context="Text listed before the amount of bandwidth a user gets with a certain package. For example: “8TB Bandwidth”. Can also be translated as data transfer.">Transfer Quota</string>
    <string name="general_subscribe" context="Text placed inside the button the user clicks when upgrading to PRO. Meaning: subscribe to this plan">Subscribe</string>
    <!--
    <string name="general_continue" context="Text placed inside the button the user clicks when clicking into the FREE account. Meaning: Continue to the main screen">Continue</string>
    -->
    <string name="general_error_word" context="It will be followed by the error message">Error</string>
    <string name="general_not_yet_implemented" context="when clicking into a menu whose functionality is not yet implemented">Not yet implemented</string>
    <string name="error_no_selection" context="when any file or folder is selected">No file or folder selected</string>
    <string name="general_already_downloaded" context="when trying to download a file that is already downloaded in the device">Already downloaded</string>
    <string name="general_already_uploaded" context="when trying to upload a file that is already uploaded in the folder">already uploaded</string>
    <string name="general_file_info" context="Label of the option menu. When clicking this button, the app shows the info of the file">File info</string>
    <string name="general_folder_info" context="Label of the option menu. When clicking this button, the app shows the info of the folder">Folder info</string>
    <!--
    <string name="general_menu" context="Title when the left menu is opened">Menu</string>
    -->
    <string name="general_show_info" context="Hint how to cancel the download">Show info</string>

    <string name="error_general_nodes" context="Error getting the root node">Error. Please try again.</string>

    <string name="general_rk" context="File name (without extension) of file exported with the recovery key">MEGA-RECOVERYKEY</string>

    <string name="secondary_media_service_error_local_folder" context="Local folder error in Sync Service. There are two syncs for images and videos. This error appears when the secondary media local folder doesn’t exist">The secondary media folder does not exist, please choose a new folder</string>
    <string name="no_external_SD_card_detected" context="when no external card exists">No external storage detected</string>
    <string name="no_permissions_upload" context="On clicking menu item upload in a incoming shared folder read only">This folder is read only. You do not have permission to upload</string>

    <string name="remove_key_confirmation" context="confirmation message before removing the previously downloaded MasterKey file">You are removing the previously exported Recovery Key file</string>
    <!--
    <string name="export_key_confirmation" context="confirmation message before downloading to the device the MasterKey file">Security warning! This is a high risk operation. Do you want to continue?</string>
    -->

    <!--
    <string name="more_options_overflow" context="title of the menu for more options for each file (rename, share, copy, move, etc)">More options</string>
    -->
    <string name="confirmation_add_contact" context="confirmation message before sending an invitation to a contact">Do you want to send an invitation to %s?</string>
    <!--
    <string name="confirmation_remove_multiple_contacts" context="confirmation message before removing mutiple contacts">Remove these %d contacts?</string>

    <string name="confirmation_move_to_rubbish" context="confirmation message before removing a file">Move to rubbish bin?</string>
    <string name="confirmation_move_to_rubbish_plural" context="confirmation message before removing a file">Move to rubbish bin?</string>

    <string name="confirmation_delete_from_mega" context="confirmation message before removing a file">Delete from MEGA?</string>

    <string name="confirmation_alert" context="confirmation message before removing a file">Please confirm</string>
    -->

    <string name="action_logout" context="Button where the user can sign off or logout">Logout</string>
    <string name="action_add" context="Item menu option upon right click on one or multiple files.">Upload</string>
    <string name="action_create_folder" context="Menu item">Create new folder</string>
    <string name="action_open_link" context="Item menu option upon right click on one or multiple files.">Open link</string>
    <!--
    <string name="action_upload" context="Button text when choosing the destination location in MEGA">Upload to</string>
    -->

    <string name="action_settings" context="Menu item">Settings</string>
    <string name="action_search" context="Search button">Search</string>
    <string name="action_search_country" context="Select country page title">Choose your region</string>
    <string name="action_play" context="Search button">Play</string>
    <string name="action_pause" context="Search button">Pause</string>
    <string name="action_refresh" context="Menu item">Refresh</string>
    <string name="action_sort_by" context="Menu item">Sort by</string>
    <string name="action_help" context="Menu item">Help</string>
    <string name="action_upgrade_account" context="Change from a free account to paying MEGA">Upgrade account</string>
    <string name="upgrading_account_message" context="Message while proceeding to upgrade the account">Upgrading account</string>
    <string name="action_select_all" context="Menu item to select all the elements of a list">Select all</string>
    <string name="action_unselect_all" context="Menu item to unselect all the elements of a list">Clear selection</string>
    <string name="action_grid" context="Menu item to change from list view to grid view">Thumbnail view</string>
    <string name="action_list" context="Menu item to change from grid view to list view">List view</string>
    <string name="action_export_master_key" context="Title of the preference Recovery key on Settings section">Backup Recovery Key</string>
    <string name="action_cancel_subscriptions" context="Menu item to let the user cancel subscriptions">Cancel subscription</string>
    <string name="cancel_subscription_ok" context="success message when the subscription has been canceled correctly">The subscription has been cancelled</string>
    <string name="cancel_subscription_error" context="error message when the subscription has not been canceled successfully">We were unable to cancel your subscription. Please contact support&#64;mega.nz for assistance</string>
    <string name="action_kill_all_sessions" context="Menu item to kill all opened sessions">Close other sessions</string>
    <string name="success_kill_all_sessions" context="Message after kill all opened sessions">The remaining sessions have been closed</string>
    <string name="error_kill_all_sessions" context="Message after kill all opened sessions">Error when closing the opened sessions</string>

    <plurals name="general_num_files">
        <item context="this is used for example when downloading 1 file or 2 files, Singular of file. 1 file" quantity="one">file</item>
        <item context="this is used for example when downloading 1 file or 2 files, Plural of file. 2 files" quantity="other">files</item>
    </plurals>

    <plurals name="general_num_contacts">
        <item context="used for example when a folder is shared with 1 user or 2 users, used for example when a folder is shared with 1 user" quantity="one">contact</item>
        <item context="used for example when a folder is shared with 1 user or 2 users, used for example when a folder is shared with 2 or more users" quantity="other">contacts</item>
    </plurals>

    <plurals name="num_contacts_selected">
        <item context="chat invitation - tool bar subtitle, when users selected single contact. Placeholder - number of contacts selected" quantity="one">%d contact</item>
        <item context="chat invitation - tool bar subtitle, when users selected multiple contacts. Placeholder - number of contacts selected" quantity="other">%d contacts</item>
    </plurals>

    <plurals name="general_num_folders">
        <item context="Singular of folder/directory. 1 folder" quantity="one">folder</item>
        <item context="Plural of folder/directory. 2 folders" quantity="other">folders</item>
    </plurals>

    <plurals name="general_num_shared_folders">
        <item context="Title of the incoming shared folders of a user in singular" quantity="one">shared folder</item>
        <item context="Title of the incoming shared folders of a user in plural." quantity="other">shared folders</item>
    </plurals>

    <!--
    <plurals name="general_num_downloads" context="in the notification. When downloading the notification is like 3 downloads.">
        <item context="Item menu option upon clicking on one or multiple files. Singular" quantity="one">download</item>
        <item context="Item menu option upon clicking on one or multiple files. Plural" quantity="other">downloads</item>
    </plurals>
    -->

    <!--
    <plurals name="general_num_uploads">
        <item context="Transfer type description in the active file transfer panel, can either be upload or download. Singular" quantity="one">upload</item>
        <item context="Transfer type description in the active file transfer panel, can either be upload or download. Plural" quantity="other">uploads</item>
    </plurals>
    -->

    <plurals name="general_num_users">
        <item context="used for example when a folder is shared with 1 user or 2 users, used for example when a folder is shared with 1 user" quantity="one">contact</item>
        <item context="used for example when a folder is shared with 1 user or 2 users, used for example when a folder is shared with 2 or more users" quantity="other">contacts</item>
    </plurals>

    <!--
    <string name="confirmation_required" context="Alert title before download">Confirmation required</string>
    -->
    <string name="alert_larger_file" context="Alert text before download. Please do not modify the %s placeholder as it will be replaced by the size to be donwloaded">%s will be downloaded.</string>
    <string name="alert_no_app" context="Alert text before download">There is no app to open the file %s. Do you want to continue with the download?</string>
    <string name="checkbox_not_show_again" context="Dialog option that permits user do not show it again">Do not show again</string>

    <string name="confirm_cancel_login" context="Press back while login to cancel current login process.">Are you sure that you want to cancel the current login process?</string>

    <string name="login_text" context="Login button">Login</string>
    <string name="email_text" context="email label">Email</string>
    <string name="password_text" context="password label">Password</string>
    <string name="confirm_password_text" context="Hint of the confirmation dialog to get link with password">Confirm password</string>
    <string name="abc" context="in the password edittext the user can see the password or asterisks. ABC shows the letters of the password">ABC</string>
    <!--
    <string name="dots" context="in the password edittext the user can see the password or asterisks. ··· shows asterisks instead of letters">···</string>
    -->
    <string name="new_to_mega" context="This question applies to users that do not have an account on MEGA yet">New to MEGA?</string>
    <string name="create_account" context="button that allows the user to create an account">Create account</string>
    <string name="error_enter_email" context="when the user tries to log in MEGA without typing the email">Please enter your email address</string>
    <string name="error_invalid_email" context="Title of the alert dialog when the user tries to recover the pass of a non existing account">Invalid email address</string>
    <string name="error_enter_password" context="when the user tries to log in MEGA without typing the password">Please enter your password</string>
    <string name="error_server_connection_problem" context="when the user tries to log in to MEGA without a network connection">No network connection</string>
    <string name="error_server_expired_session" context="when the user tries to log in to MEGA without a valid session">You have been logged out on this device from another location</string>
    <string name="login_generating_key" context="the first step when logging in is calculate the private and public encryption keys">Calculating encryption keys</string>
    <string name="login_connecting_to_server" context="Message displayed while the app is connecting to a MEGA server">Connecting to the server</string>
    <string name="download_updating_filelist" context="Status text when updating the file manager">Updating file list</string>
    <string name="login_confirm_account" context="title of the screen after creating an account when the user has to confirm the password to confirm the account">Confirm account</string>
    <string name="login_querying_signup_link" context="when the user clicks on the link sent by MEGA after creating the account, this message is shown">Checking validation link</string>
    <string name="login_confirming_account" context="Attempting to activate a MEGA account for a user.">Activating account</string>
    <string name="login_preparing_filelist" context="After login, updating the file list, the file list should be processed before showing it to the user">Preparing file list</string>
    <string name="login_before_share" context="when the user tries to share something to MEGA without being logged">Please log in to share with MEGA</string>
    <string name="reg_link_expired" context="This toast message is shown on the login page when an email confirm link is no longer valid.">Your confirmation link is no longer valid. Your account may already be activated or you may have cancelled your registration.</string>
    <!--
    <string name="session_problem" context="if a link to a folder cannot be fetched">Problem of retrieving files from the folder</string>
    -->

    <string name="tour_space_title">MEGA Space</string>
    <string name="tour_speed_title">MEGA Speed</string>
    <string name="tour_privacy_title">MEGA Privacy</string>
    <string name="tour_access_title">MEGA Access</string>
    <string name="tour_space_text">Register now and get 50 GB* of free space</string>
    <string name="tour_speed_text">Uploads are fast. Quickly share files with everyone</string>
    <string name="tour_privacy_text">Keep all your files safe with MEGA’s end-to-end encryption</string>
    <string name="tour_access_text">Get fully encrypted access anywhere, anytime</string>

    <string name="create_account_text" context="button that allows the user to create an account">Create account</string>
    <string name="name_text" context="category in sort by action">Name</string>
    <string name="first_name_text" context="First Name of the user">First Name</string>
    <string name="lastname_text" context="Last name of the user">Last Name</string>
    <string name="tos" context="text placed on the checkbox of acceptation of the Terms of Service">I agree with MEGA’s [A]Terms of Service[/A]</string>
    <string name="top" context="Text placed on the checkbox to make sure user agree that understand the danger of losing password">I understand that [B]if I lose my password, I may lose my data[/B]. Read more about [A]MEGA’s end-to-end encryption[/A].</string>
    <string name="already_account" context="Does the user already have a MEGA account">Already have an account?</string>

    <string name="create_account_no_terms" context="warning dialog">You have to accept our Terms of Service</string>

    <string name="create_account_no_top" context="warning dialog, for user do not tick checkbox of understanding the danger of losing password">You need to agree that you understand the danger of losing your password</string>
    <string name="error_enter_username" context="Warning message when the first name is a required field to submit a form. For example during the create account process.">Please enter your first name</string>
    <string name="error_enter_userlastname" context="Warning dialog">Please enter your last name.</string>
    <string name="error_short_password" context="when creating the account">Password is too short</string>
    <string name="error_passwords_dont_match" context="when creating the account">Passwords do not match</string>
    <string name="error_email_registered" contect="when creating the account">This email address has already registered an account with MEGA</string>

    <!--
    <string name="create_account_confirm_title" context="Title that is shown when e-mail confirmation is still required for the account">Confirmation required</string>
    -->
    <!--
    <string name="create_account_confirm" context="">Please check your e-mail and click the link to login and confirm your account</string>
    -->
    <string name="create_account_creating_account">Connecting to the server: Creating account</string>

    <!--<string name="cancel_transfer_title">Delete Transfer</string>
    -->
    <string name="cancel_transfer_confirmation">Cancel this transfer?</string>
    <string name="cancel_all_transfer_confirmation">Cancel all transfers?</string>
    <string name="cancel_all_action" context="Label for any ‘Cancel all’ button, link, etc. - (String as short as possible).">Cancel all</string>

    <string name="section_cloud_drive" context="The name of every users root drive in the cloud of MEGA.">Cloud Drive</string>
    <string name="section_recents" context="Label to reference a recents section">Recents</string>
    <string name="section_secondary_media_uploads" context="title of the screen where the secondary media images are uploaded, and name of the folder where the secondary media images are uploaded">Media Uploads</string>
    <string name="section_inbox" context="Section name for the “Messages” section.Preferably one word. There is little space for this word.">Inbox</string>
    <string name="section_saved_for_offline" context="title of the screen that shows the files saved for offline in the device">Saved for Offline</string>
    <string name="section_saved_for_offline_new" context="the options of what to upload in an array. Needed for the settings, the options of what to upload.">Offline</string>
    <!--
    <string name="section_shared_with_me" context="title of the screen that shows all the folders that the user shares with other users and viceversa">Shared with me</string>
    -->
    <string name="title_shared_items" context="title of the screen that shows all the shared items">Shared items</string>
    <string name="section_shared_items" context="title of the screen that shows all the shared items">Shared folders</string>
    <string name="section_rubbish_bin" context="The title of the trash bin in the tree of the file manager.">Rubbish Bin</string>
    <string name="section_contacts" context="Section name for the “Contacts” section.Preferably one word. There is little space for this word.">Contacts</string>

    <string name="section_contacts_with_notification" context="Item of the navigation title for the contacts section when there is any pending incoming request">Contacts [A](%1$d)[/A]</string>
    <string name="sent_requests_empty" context="the user has not sent any contact request to other users">[B]No [/B][A]sent requests[/A][B].[/B]</string>
    <string name="received_requests_empty" context="the user has not received any contact request from other users">[B]No [/B][A]received requests[/A][B].[/B]</string>
    <string name="section_transfers" context="Title for the file transfer screen (with the up &amp; download)">Transfers</string>

    <string name="section_account" context="Section name for the &amp;ldquo;My Account&amp;rdquo; section.Preferably one or two words. There is little space for this.">My Account</string>
    <string name="section_photo_sync" context="title of the screen where the camera images are uploaded, and name of the folder where camera images are uploaded">Camera Uploads</string>
    <!--
    <string name="used_space" context="Used space &quot;5MB of 100MB&quot;.">%1$s of %2$s</string>
    -->
    <string name="tab_incoming_shares" context="Capital letters. Incoming shared folders. The title of a tab">Incoming</string>
    <string name="tab_outgoing_shares" context="Capital letters. Outgoing shared folders. The title of a tab">Outgoing</string>
    <string name="tab_links_shares" context="Capital letters. Files with link. The title of a tab">Links</string>

    <string name="title_incoming_shares_explorer" context="Label for any &amp;lsquo;Incoming shares&amp;rsquo; button, link, text, title, etc. - (String as short as possible).">Incoming Shares</string>
    <string name="title_incoming_shares_with_explorer" context="Title of the share with file explorer">Incoming shares with</string>
    <!--
    <string name="choose_folder_explorer" context="Title of the button in Incoming Shares tabs">Choose folder</string>
    -->

    <string name="file_browser_empty_cloud_drive" context="message when there are no files in the Cloud drive">No files in your Cloud Drive</string>
    <!--
    <string name="file_browser_empty_rubbish_bin" context="option to empty rubbish bin">Empty Rubbish Bin</string>
    -->
    <string name="file_browser_empty_folder" context="Text that indicates that a folder is currently empty">Empty Folder</string>

    <string name="choose_account_fragment" context="Title of the fragment Choose Account">CHOOSE ACCOUNT</string>

    <!--
    <string name="file_properties_activity" context="Menu item to show the properties dialog of files and or folders.">Properties</string>
    -->
    <string name="file_properties_available_offline" context="The file are available “offline” (without a network Wi-Fi mobile data connection)">Available offline</string>
    <!--
    <string name="file_properties_available_offline_on" context="Button state when a file can be saved for offline.(Capital letters)">ON</string>
    -->
    <!--
    <string name="file_properties_available_offline_off" context="Button state when a file is already saved for offline. (Capital letters)">OFF</string>
    -->
    <string name="file_properties_info_size_file" context="category in sort by action">Size</string>
    <string name="file_properties_info_last_modified" context="When the file/folder was last modified">Last modified</string>
    <string name="file_properties_info_added" context="when was the file added in MEGA">Added</string>
    <!--
    <string name="file_properties_shared_folder_private_folder" context="the folder is private. A public user can\'t access the folder">No public link</string>
    -->
    <string name="file_properties_shared_folder_public_link" context="the label when a folder can be accesed by public users">Public link</string>

    <string name="file_properties_shared_folder_permissions" context="Item menu option upon clicking on a file folder. Refers to the permissions of a file folder in the file manager.">Permissions</string>
    <string name="dialog_select_permissions" context="Title of the dialog to choose permissions when sharing.">Share Permissions</string>
    <string name="file_properties_shared_folder_change_permissions" context="menu item">Change permissions</string>
    <string name="file_properties_shared_folder_select_contact" context="when listing all the contacts that shares a folder">Shared with</string>
    <string name="file_properties_send_file_select_contact" context="send a file to a MEGA user">Send to</string>
    <string name="file_properties_owner" context="shows the owner of an incoming shared folder">Owner</string>
    <string name="contact_invite" context="positive button on dialog to invite a contact">Invite</string>
    <string name="contact_reinvite" context="option to reinvite a contact">Reinvite</string>
    <string name="contact_ignore" context="The text of the notification button that is displayed when there is a call in progress, another call is received and ignored.">Ignore</string>
    <string name="contact_decline" context="option to decline a contact invitation">Decline</string>
    <string name="contact_accept" context="option to accept a contact invitation">Accept</string>
    <string name="contact_properties_activity" context="title of the contact properties screen">Contact Info</string>
    <!--
    <string name="contact_file_list_activity" context="header of a status field for what content a user has shared to you">Content</string>
    -->
    <string name="contacts_list_empty_text" context="Adding new relationships (contacts) using the actions.">Add new contacts using the button below</string>
    <!--
    <string name="no_contacts" context="When an user wants to share a folder but has not any contact yet">There are not contacts in the account. Please add them on the Contacts screen</string>
	-->
    <string name="contacts_explorer_list_empty_text" context="Add new contacts before sharing.">Add a new contact to share</string>

    <string name="error_not_enough_free_space" context="Error message">Not enough free space on your device</string>

    <string name="option_link_without_key" context="This is button text on the Get Link dialog. This lets the user get a public file/folder link without the decryption key e.g. https://mega.nz/#!Qo12lSpT.">Link without key</string>
    <string name="option_decryption_key" context="Alert Dialog to get link">Decryption key</string>

    <!--
    <string name="download_failed" context="Error message">Download failed</string>
    -->
    <!--
	<string name="download_downloaded" context="notification message. Example: 1 file downloaded">downloaded</string>
    -->
    <!--
	<string name="download_downloading" context="Title header on the download page while the file is downloading.">Downloading</string>
	-->
    <!--
	<string name="text_downloading" context="Text located in each fragment when a download is in progress">Transferring</string>
	-->
    <string name="download_preparing_files" context="Alert shown when some content is sharing with chats and they are processing">Preparing files</string>

    <plurals name="download_began">
        <item context="Message when a download starts. Singular 1 file" quantity="one">Download has started</item>
        <item context="Message when many downloads start. Plural more than 1 file. Placeholder is for include the number of downloads in runtime." quantity="other">%1$d downloads have started</item>
    </plurals>

    <plurals name="download_finish">
        <item context="Message when a download finishes. Singular 1 file" quantity="one">Download has finished</item>
        <item context="Message when many downloads finish. Plural more than 1 file. Placeholder is for include the number of downloads in runtime." quantity="other">%1$d downloads have finished</item>
    </plurals>

    <plurals name="upload_began">
        <item context="Message when a upload starts. Singular 1 file" quantity="one">Upload has started</item>
        <item context="Message when many uploads start. Plural more than 1 file. Placeholder is for include the number of uploads in runtime." quantity="other">%1$d uploads have started</item>
    </plurals>

    <plurals name="upload_finish">
        <item context="Message when a download finishes. Singular 1 file" quantity="one">Upload has finished</item>
        <item context="Message when many downloads finish. Plural more than 1 file. Placeholder is for include the number of uploads in runtime." quantity="other">%1$d uploads have finished</item>
    </plurals>

    <plurals name="empty_folders">
        <item context="Warning shown when it tries to download an empty folder. Singular" quantity="one">Folder is empty.</item>
        <item context="Warning shown when it tries to download some empty folders. Plural" quantity="other">Folders are empty.</item>
    </plurals>
    <!--
    <string name="download_cancel_downloading" context="Confirmation text when attempting to cancel the download">Do you want to cancel the download?</string>
    -->
    <string name="download_touch_to_cancel" context="Hint how to cancel the download">Touch to cancel</string>
    <string name="download_touch_to_show" context="Hint how to cancel the download">View transfers</string>
    <string name="error_file_size_greater_than_4gb" context="Warning message">Most devices can’t download files greater than 4GB. Your download will probably fail</string>
    <string name="intent_not_available" context="message when trying to open a downloaded file but there isn’t any app that open that file. Example: a user downloads a pdf but doesn’t have any app to read a pdf">There isn’t any available app to execute this file on your device</string>

    <string name="context_share_image" context="to share an image using Facebook, Whatsapp, etc">Share image using</string>
    <string name="context_get_link" context="create a link of a file and send it using an app from the device">Share link</string>
    <string name="context_delete_link" context="Delete a link label">Delete link</string>
    <string name="context_get_link_menu" context="Item menu option upon right click on one or multiple files.">Get Link</string>

    <!--<string name="context_manage_link_menu" context="Item menu option upon right click on one or multiple files.">Get link</string>-->

    <string name="context_leave_menu" context="Item menu option upon right click on one or multiple files.">Leave</string>
    <string name="alert_leave_share" context="Title alert before leaving a share.">Leave share</string>
    <string name="context_clean_shares_menu" context="Item menu option upon right click on one or multiple files.">Remove share</string>
    <string name="context_remove_link_menu" context="Item menu option upon right click on one or multiple files.">Remove link</string>
    <string name="context_remove_link_warning_text" context="Warning that appears prior to remove a link of a file. Singular.">This link will not be publicly available anymore.</string>
    <plurals name="remove_links_warning_text">
        <item context="Warning that appears prior to remove a link of a file. Singular." quantity="one">This link will not be publicly available anymore.</item>
        <item context="Warning that appears prior to remove links of files. Plural." quantity="other">These links will not be publicly available anymore.</item>
    </plurals>
    <string name="context_rename" context="Item menu option upon right click on one or multiple files.">Rename</string>
    <string name="context_open_link_title" context="Item menu option upon right click on one or multiple files.">Open link</string>
    <string name="context_open_link" context="Item menu option upon right click on one or multiple files.">Open</string>
    <string name="context_renaming" context="while renaming a file or folder">Renaming</string>
    <string name="context_preparing_provider" context="while file provider is downloading a file">Preparing file</string>
    <string name="context_download" context="Item menu option upon right click on one or multiple files.">Download</string>

    <!--
    <string name="download_folder" context="Item menu option upon right click on one or multiple files.">Download folder</string>
    -->
    <!--
    <string name="import_folder" context="Item menu option upon right click on one or multiple files.">Import folder</string>
    -->
    <string name="context_move" context="Item menu option upon right click on one or multiple files.">Move</string>
    <string name="context_moving" context="while moving a file or folder">Moving</string>
    <!--
    <string name="context_sharing" context="while sharing a folder">Sharing folder</string>
    -->
    <string name="context_copy" context="Item menu option upon right click on one or multiple files.">Copy</string>
    <string name="context_upload" context="Item menu option upon right click on one or multiple files.">Upload</string>
    <string name="context_copying" context="while copying a file or folder">Copying</string>
    <!--
    <string name="context_creating_link" context="status text">Creating link</string>
    -->
    <!--
    <string name="context_moving_to_trash" context="status text">Moving to Rubbish Bin</string>
    -->
    <string name="context_move_to_trash" context="menu item">Move to Rubbish Bin</string>
    <string name="context_delete_from_mega" context="menu item">Remove from MEGA</string>
    <string name="context_new_folder_name" context="Input field description in the create folder dialog.">Folder Name</string>
    <string name="context_new_contact_name" context="when adding a new contact. in the dialog">Contact email</string>
    <string name="context_creating_folder" context="status dialog when performing the action">Creating folder</string>
    <!--
    <string name="context_adding_contact" context="Adding a new relationship (contact)">Adding contact</string>
    -->
    <string name="context_download_to" context="Menu item">Save to</string>
    <string name="context_clear_rubbish" context="Menu option title">Clear Rubbish Bin</string>
    <string name="clear_rubbish_confirmation" context="Ask for confirmation before removing all the elements of the rubbish bin">You are about to permanently remove all items from your Rubbish Bin.</string>

    <!--<string name="context_send_link" context="get the link and send it">Send link</string>-->

    <string name="context_send" context="send cancel subscriptions dialog">Send</string>
    <string name="context_send_file_inbox" context="send the file to inbox">Send to contact</string>
    <!--
    <string name="context_copy_link" context="get the link and copy it">Copy link</string>
    -->
    <string name="context_remove" context="Menu option to delete one or multiple selected items.">Remove</string>
    <string name="context_delete_offline" context="Menu option to delete selected items of the offline state">Remove from Offline</string>
    <string name="context_share_folder" context="menu item">Share folder</string>
    <string name="context_send_file" context="menu item">Send file to chat</string>
    <string name="context_send_contact" context="menu item">Share contact to chat</string>
    <string name="context_view_shared_folders" context="open a shared folder">View shared folders</string>
    <string name="context_sharing_folder" context="Item menu option upon clicking on one or multiple files.">Sharing</string>
    <string name="manage_share" context="Menu option to manage a shared folder.">Manage share</string>
    <!--
    <string name="remove_all_sharing" context="status text">Removing all sharing contacts</string>
    -->
    <!--
    <string name="leave_incoming_share" context="status text">Leaving shared folder</string>
    -->
    <!--
    <string name="context_camera_folder" context="The location of where the user has the photos/videos stored.">Camera folder</string>
    -->
    <!--
    <string name="context_mega_contacts" context="when sharing a folder, the user can choose a contact from MEGA">MEGA Contacts</string>
    -->
    <!--
    <string name="context_phone_contacts" context="when sharing a folder, the user chan choose a contact from the device">Phone Contacts</string>
    -->
    <string name="context_delete" context="menu item">Delete</string>
    <!--
    <string name="context_more" context="menu item">More</string>
    -->
    <!--
    <string name="context_contact_added" context="success message when adding a contact">Contact added</string>
    -->
    <string name="context_contact_invitation_deleted" context="success message when removing a contact request">Request deleted</string>
    <string name="context_contact_invitation_resent" context="success message when reinvite a contact">Request resent</string>
    <string name="context_contact_request_sent" context="success message when sending a contact request">Request successfully sent to %s. The status can be consulted in the Sent Requests tab.</string>

    <string name="context_contact_removed" context="success message when removing a contact">Contact removed</string>
    <string name="context_contact_not_removed" context="error message">Error. Contact not removed</string>
    <string name="context_permissions_changed" context="success message when chaning the permissionss">Permissions changed</string>
    <string name="context_permissions_not_changed" context="error message">Error. Permissions not changed</string>
    <string name="context_folder_already_exists" context="message when trying to create a folder that already exists">Folder already exists</string>
    <string name="context_contact_already_exists" context="message when trying to create a invite a contact already that is already added">%s is already a contact</string>
    <string name="context_send_no_permission" context="message when trying to send a file without full access">You do not have permission to send this file</string>
    <string name="context_folder_created" context="success message when creating a folder">Folder created</string>
    <string name="context_folder_no_created" context="error message when creating a folder">Error. Folder not created</string>
    <string name="context_correctly_renamed" context="success message when renaming a node">Renamed successfully</string>
    <string name="context_no_renamed" context="error message">Error. Not renamed</string>
    <string name="context_correctly_copied" context="success message when copying a node">Copied successfully</string>
    <!--
    <string name="context_correctly_sent" context="success message when sending a file">File sent</string>
    -->
    <!--
    <string name="context_no_sent" context="error message when sending a file">Error. File not sent</string>
    -->
    <string name="context_correctly_sent_node" context="success message when sending a node to Inbox">Sent to Inbox</string>
    <string name="context_no_sent_node" context="error message when sending a node to Inbox">Error. Not sent to Inbox</string>
    <string name="context_no_copied" context="error message">Error. Not copied</string>
    <string name="context_no_destination_folder" context="message that appears when a user tries to move/copy/upload a file but doesn’t choose a destination folder">Please choose a destination folder</string>
    <string name="context_correctly_moved" context="success message when moving a node">Moved successfully</string>
    <string name="number_correctly_moved" context="success message when moving a node">%d items moved successfully.</string>
    <string name="number_incorrectly_moved" context="success message when moving a node">%d items were not moved successfully</string>
    <string name="context_correctly_moved_to_rubbish" context="success message when moving a node">Moved to the Rubbish Bin successfully</string>
    <string name="number_correctly_moved_to_rubbish" context="success message when moving a node">%d items moved to the Rubbish Bin successfully</string>
    <string name="number_incorrectly_moved_to_rubbish" context="success message when moving a node">&#160;and %d items were not sent successfully</string>
    <string name="context_no_moved" context="error message">Error. Not moved</string>
    <string name="context_correctly_shared" context="success message when sharing a folder">Shared successfully</string>
    <string name="context_no_shared_number" context="error message when sharing a folder">Error. %d shares were not completed</string>
    <string name="context_correctly_shared_removed" context="success message when sharing a folder">Remove shares successfully</string>
    <string name="context_no_shared_number_removed" context="error message when sharing a folder">Error. %d process of removing shares is not completed</string>
    <string name="context_no_shared" context="error message">Error. Not shared</string>
    <string name="context_no_removed_shared" context="error message">Error. Share failed to remove</string>
    <string name="context_remove_sharing" context="success message when removing a sharing">Folder sharing removed</string>
    <string name="context_no_link" context="error message">Link creation failed</string>
    <string name="context_correctly_removed" context="success message when removing a node from MEGA">Deleted successfully</string>
    <string name="context_no_removed" context="error message">Error. Deletion failed</string>
    <string name="number_correctly_removed" context="success message when moving a node">%d items removed successfully from MEGA</string>
    <string name="number_no_removed" context="error message when moving a node">%d items are not removed successfully</string>
    <string name="number_correctly_leaved" context="Success message when left shared folders">%d folders left successfully.</string>
    <string name="share_left" context="Message shown when a share has been left">Share left</string>
    <string name="number_no_leaved" context="error message when moving a node">%d folders were not left successfully</string>
    <string name="number_correctly_sent" context="success message when sending multiple files">File sent to %d contacts successfully</string>
    <string name="number_no_sent" context="error message when sending multiple files">File was not sent to %d contacts</string>
    <string name="number_correctly_sent_multifile" context="success message when sending multiple files">%d files sent successfully</string>
    <string name="number_no_sent_multifile" context="error message when sending multiple files">%d files failed to send</string>
    <string name="number_correctly_copied" context="success message when sending multiple files">%d items copied successfully</string>
    <string name="number_no_copied" context="error message when sending multiple files">%d items were not copied</string>
    <string name="number_contact_removed" context="success message when removing several contacts">%d contacts removed successfully</string>
    <string name="number_contact_not_removed" context="error message when removing several contacts">%d contacts were not removed</string>
    <string name="number_contact_file_shared_correctly" context="success message when sharing a file with multiple contacts">Folder shared with %d contacts successfully</string>
    <string name="number_contact_file_not_shared_" context="error message when sharing a file with multiple contacts">File can not be shared with %d contacts</string>
    <string name="number_correctly_shared" context="success message when sharing multiple files">%d folders shared successfully</string>
    <string name="number_no_shared" context="error message when sharing multiple files">%d folders were not shared</string>
    <string name="context_correctly_copied_contact" context="success message when sending a file to a contact">Successfully sent to:</string>
    <string name="context_correctly_removed_sharing_contacts" context="success message when removing all the contacts of a shared folder">The folder is no longer shared</string>
    <string name="context_no_removed_sharing_contacts" context="error message when removing all the contacts of a shared folder">Error, the folder is still shared with another contact</string>
    <string name="context_select_one_file" context="option available for just one file">Select just one file</string>
    <string name="rubbish_bin_emptied" context="success message when emptying the RB">Rubbish Bin emptied successfully</string>
    <string name="rubbish_bin_no_emptied" context="error message when emptying the RB">Error. The Rubbish Bin has not been emptied</string>

    <string name="dialog_cancel_subscriptions" context="dialog cancel subscriptions">You are about to cancel your MEGA subscription. Please let us know if there is anything we can do to help change your mind.</string>
    <string name="hint_cancel_subscriptions" context="hint cancel subscriptions dialog">Type feedback here</string>
    <string name="send_cancel_subscriptions" context="send cancel subscriptions dialog">Send</string>
    <!--
    <string name="title_cancel_subscriptions" context="title cancel subscriptions dialog">Cancel Subscription</string>
    -->
    <string name="confirmation_cancel_subscriptions" context="confirmation cancel subscriptions dialog">Thank you for your feedback! Are you sure you want to cancel your MEGA subscription?</string>
    <string name="reason_cancel_subscriptions" context="provide a reason to cancel subscriptions dialog">Your subscription has not been cancelled. Please provide a reason for your cancellation</string>
    <string name="message_user_purchased_subscription" context="welcome message after user brought subscription. placeholder 1: subscription type (Lite/Pro1 etc), placeholder 2: renewal interval (monthly/yearly)">Thank you for subscribing to %1$s %2$s!</string>
    <string name="message_user_purchased_subscription_down_grade" context="Pop up message shows when user purchased a lower level of subscription">Your new subscription will take effect once the current one expires, the new price will be charged at that time.</string>
    <string name="message_user_payment_pending" context="Pop up message shows when user purchased a subscription with a payment method that can not be processed in real time, e.g. voucher">Your subscription will take effect once the payment is processed by Google.</string>
    <string name="subscription_type_monthly" context="">Monthly</string>
    <string name="subscription_type_yearly" context="">Yearly</string>

    <string name="context_node_private" context="success message after removing the public link of a folder">The folder is now private</string>

    <string name="context_share_correctly_removed" context="success message after removing a share of a folder. a contact has no access to the folder now">Share removed</string>


    <string name="menu_new_folder" context="Menu option to create a new folder in the file manager.">New folder</string>
    <string name="menu_add_contact" context="Menu option to add a contact to your contact list.">Add contact</string>
    <string name="menu_add_contact_and_share" context="Menu option to add a contact to your contact list.">Add contact and share</string>
    <!--
    <string name="menu_download_from_link" context="Text that is displayed in the dialog to download a MEGA link inside the app">Download from MEGA link</string>
    -->

    <string name="alert_decryption_key" context="Title of the alert to introduce the decryption key">Decryption Key</string>
    <string name="message_decryption_key" context="Message of the alert to introduce the decryption key">Please enter the decryption key for the link</string>
    <string name="invalid_decryption_key" context="error message shown on the decryption key dialog if the key typed in was wrong">Invalid decryption key</string>

    <string name="upload_to_image" context="upload to. Then choose an Image file">Image</string>
    <string name="upload_to_audio" context="upload to. Then choose an Audio file">Audio</string>
    <string name="upload_to_video" context="Title of the button in the contact info screen to start a video call">Video</string>
    <!--
    <string name="upload_to_other" context="upload to. Then choose a file which is not an Image, an Audio or a Video">Other File</string>
    -->
    <string name="upload_to_filesystem" context="upload to. Then choose to browse the file system to choose a file">Pick from File System</string>
    <string name="upload_to_filesystem_from" context="upload to. Then choose to browse the file system to choose a file">Pick from</string>
    <!--
    <string name="upload_select_file_type" context="title of the dialog for choosing if a user wants to upload an image, an audio, a video or a file from the system">Select file type</string>
    -->
    <!--
    <string name="upload_uploading" context="status text">Uploading</string>
    -->
    <!--
    <string name="upload_touch_to_cancel" context="hint to how to cancel the upload (by touching the notification)">Touch to cancel upload</string>
    -->
    <!--
    <string name="upload_failed" context="error message">Upload failed</string>
    -->
    <string name="upload_uploaded" context="Label for the current uploaded size of a file. For example, 3 files, 50KB uploaded">uploaded</string>
    <!--
    <string name="upload_cancel_uploading" context="Confirmation text for cancelling an upload">Do you want to cancel the upload?</string>
    -->
    <string name="upload_prepare" context="Status text at the beginning of an upload, Status text at the beginning of an upload for 1 file">Processing file</string>
    <plurals name="upload_prepare">
        <item context="Status text at the beginning of an upload, Status text at the beginning of an upload for 1 file" quantity="one">Processing file</item>
        <item context="Status text at the beginning of an upload, Status text at the beginning of an upload for 2 or more files" quantity="other">Processing files</item>
    </plurals>
    <string name="error_temporary_unavaible" context="error message when downloading a file">Resource temporarily not available, please try again later</string>
    <string name="upload_can_not_open" context="Error message when the selected file cannot be opened">Cannot open selected file</string>
    <string name="unzipping_process" context="when a zip file is downloaded and clicked, the app unzips the file. This is the status text while unzipping the file">Unzipping file</string>

    <string name="error_io_problem" context="error message while browsing the local filesystem">File system problem</string>
    <string name="general_error" context="error message while browsing the local filesystem">Error happened when executing the action</string>

    <string name="full_screen_image_viewer_label" context="title of the image gallery">Image viewer</string>

    <!--
    <string name="manager_download_from_link_incorrect" context="Error message when the user entered an incorrect MEGA link format for importing">Incorrect link format</string>
    -->

    <!--
    <string name="my_account_activity" context="Title of the screen where the user account information is shown">Account</string>
    -->
    <!--
    <string name="my_account_total_space" context="Headline for the amount of total storage space">Storage Space</string>
    -->
    <!--
    <string name="my_account_free_space" context="Headline for the amount of storage space is remaining">Free Space</string>
    -->
    <string name="my_account_used_space" context="Headline for the amount of storage space is used">Used Space</string>
    <string name="my_account_change_password" context="menu item">Change password</string>
    <!--
    <string name="warning_out_space" context="Warning in Cloud drive when the user is runningut of space">You\'re running out of space!\n Do you want to upgrade your account?</string>
    -->
    <string name="overquota_alert_text" context="Dialog text overquota error">You have exceeded your storage limit. Would you like to upgrade your account?</string>

    <!--
    <string name="op_not_allowed" context="Dialod text overquota error">Operation not allowed</string>
    -->
    <string name="my_account_last_session" context="when did the last session happen">Last session</string>
    <string name="my_account_connections" context="header for the social connections, showing the number of contacts the user has">Connections</string>

    <string name="my_account_changing_password" context="message displayed while the app is changing the password">Changing password</string>
    <string name="my_account_change_password_oldPassword" context="when changing the password, the first edittext is to enter the current password">Current password</string>
    <string name="my_account_change_password_newPassword1" context="when changing the password">New password</string>
    <string name="my_account_change_password_newPassword2" context="when changing the password">Confirm new password</string>
    <!--
    <string name="my_account_change_password_error" context="Error message when the user attempts to change his password (two potential reasons in one error message).">Incorrect current password or the new passwords you provided do not match. Please try again</string>
    -->
    <!--
    <string name="my_account_change_password_error_2" context="Error message when the user attempts to change his password (two potential reasons in one error message).">Incorrect current password. Please try again</string>
    -->
    <!--
    <string name="my_account_change_password_OK" context="Success text">Password changed successfully</string>
    -->
    <string name="my_account_change_password_dont_match" context="when changing the password or creating the account, the password is required twice and check that both times are the same">Password doesn’t match</string>

    <!--
    <string name="upgrade_activity" context="title of the Upgrade screen">PRO Membership</string>
    -->
    <string name="upgrade_select_pricing" context="title of the selection of the pro account wanted">Select membership</string>
    <string name="select_membership_1" context="the user has to decide the way of payment">Monthly or annually recurring</string>

    <!--<string name="select_membership_2" context="button to go to Google Play">Google Play subscription</string>-->

    <string name="no_available_payment_method" context="choose the payment method option when no method is available">At this moment, no method of payment is available for this plan</string>

    <string name="upgrade_per_month" context="button to decide monthly payment. The asterisk is needed">Monthly*</string>
    <string name="upgrade_per_year" context="button to decide annually payment. The asterisk is needed">Annually*</string>

    <string name="file_properties_get_link" context="the user can get the link and it’s copied to the clipboard">The link has been copied to the clipboard</string>
    <!--
    <string name="file_properties_remove_link" context="the user can remove the public link">The link has been removed</string>
    -->

    <string name="full_image_viewer_not_preview" context="before sharing an image, the preview has to be downloaded">The preview has not been downloaded yet. Please wait</string>
    <string name="not_load_preview_low_memory" context="due to device is low on memory, cannot load an image preview temporarily">The preview is not able to load due to insufficient memory available. Please try again later.</string>

    <string name="log_out_warning" context="alert when clicking a newsignup link being logged">Please log out before creating the account</string>

    <!--
    <string name="import_correct" context="success message after import a file">Imported successfully</string>
    -->

    <string name="transfers_empty" context="message shown in the screen when there are not any active transfer">No active transfers</string>
    <!--
    <string name="transfers_pause" context="File uploading or downloading has been paused (until the user continues at a later stage)">All transfers are paused</string>
    -->
    <string name="menu_pause_transfers" context="menu item">Pause transfers</string>
    <!--
    <string name="menu_restart_transfers" context="menu item">Restart transfers</string>
    -->
    <string name="menu_cancel_all_transfers" context="menu item">Cancel all transfers</string>

    <string name="menu_take_picture" context="Option of the sliding panel to change the avatar by taking a new picture">Take picture</string>

    <string name="ask_for_display_over_title" context="Dialog title, to explain why MEGA needs the ’display over other apps’ permission (Android 10)">Allow notifications for incoming MEGA calls</string>
    <string name="ask_for_display_over_msg" context="Dialog message, to explain why MEGA needs the ’display over other apps’ permission (Android 10)">MEGA needs your authorization to allow the call interface to pop up from the background.</string>
    <string name="ask_for_display_over_explain" context="Prompt text shows when the user doesn’t want to make MEGA grant the ’display over other apps’ permission for now (Android 10)">Don’t worry, you can still manually grant permissions from your device’s settings.</string>

    <string name="cam_sync_wifi" context="the options of how to upload, but in an array. needed for the settings, how to upload the camera images. only when Wi-Fi connected">Wi-Fi only</string>
    <string name="cam_sync_data" context="the options of how to upload, but in an array. needed for the settings, how to upload the camera images. when Wi-Fi connected and using data plan">Wi-Fi or mobile data</string>
    <string name="cam_sync_syncing" context="The upload of the user’s photos orvideos from their specified album is in progress.">Camera Uploads in progress</string>
    <string name="cam_sync_cancel_sync" context="confirmation question for cancelling the camera uploads">Do you want to stop Camera Uploads?</string>
    <!--
    <string name="settings_camera_notif_error_no_folder" context="Error message when an unavailable destination folder was selected">Destination folder is unavailable</string>
    -->
    <string name="settings_camera_notif_title" context="title of the notification when camera upload is enabled">Uploading files of media folders</string>
	<string name="settings_camera_notif_checking_title" context="title of the notification when camera upload is checking files">Checking for files to be uploaded</string>
	<string name="settings_camera_notif_initializing_title" context="title of the notification when camera upload is initializing">Initializing Camera Uploads</string>
	<string name="camera_notif_primary_local_unavailable" context="title of the notification when camera upload’s primary local folder is unavailable.">Camera Uploads have been disabled. Your local folder is unavailable.</string>
	<string name="camera_notif_secondary_local_unavailable" context="title of the notification when camera upload’s secondary local folder is unavailable.">Media Uploads have been disabled. Your local folder is unavailable.</string>

    <!--
    <string name="settings_camera_notif_error" context="notification error">Camera Uploads problem</string>
    -->
    <string name="settings_camera_notif_complete" context="notification camera uploads complete">Camera uploads complete</string>
    <string name="settings_features" context="settings of the Features section">Features</string>

    <string name="settings_storage" context="label of storage in upgrade/choose account page, it is being used with a variable, e.g. for LITE user it will show ‘200GB Storage’.">Storage</string>
    <string name="settings_pin_lock" context="Settings of the Passcode">Passcode Lock</string>
	<string name="settings_camera_upload_charging_helper_label" context="Helper text to explain why we have this `Require me to plug in` setting, placeholder - 100 to 1000 in MB">Video compression consumes a lot of power; MEGA will require you to be actively charging your device if the videos to be compressed are larger than %s.</string>
	<string name="settings_camera_upload_include_gps_helper_label" context="Helper text to explain the things to note if enable the feature of including GPS info">If enabled, you will upload information about where your pictures were taken, so be careful when sharing them.</string>

    <string name="settings_advanced_features" context="Settings category title for cache and offline files">Advanced</string>
    <string name="settings_advanced_features_cache" context="Settings preference title for cache">Clear Cache</string>
    <string name="settings_advanced_features_offline" context="Settings preference title for offline files">Clear Offline Files</string>

    <string name="settings_auto_play_label" context="description of switch ‘Open file when download is completed’">Open file when downloaded</string>
    <string name="settings_advanced_features_cancel_account" context="Settings preference title for canceling the account">Cancel your account</string>
    <string name="settings_delete_account" context="Settings preference title for delete account">Delete account</string>

    <string name="settings_advanced_features_size" context="Size of files in offline or cache folders">Currently using %s</string>
    <string name="settings_advanced_features_calculating" context="Calculating Size of files in offline or cache folders">Calculating</string>

    <string name="settings_storage_download_location" context="title of the setting to set the default download location">Default download location</string>
    <string name="settings_storage_ask_me_always" context="Whether to always ask the user each time.">Always ask for download location</string>
    <string name="settings_storage_advanced_devices" context="Whether to enable the storage in advanced devices">Display advanced devices (external SD)</string>
	<string name="add_phone_number_label" context="Label of button on account page that ask user to add their phone number">Add phone number</string>
	<string name="verify_account_title" context="enter verification code page title">Verify your account</string>
	<string name="verify_account_helper_locked" context="Text to explain to user why to verify phone number (account suspended use case)">Your account has been locked temporarily due to potential abuse. Please verify your phone number to unlock your account.</string>
    <string name="general_country_label" context="Hint text of the country edittext for billing purposes">Country</string>
    <string name="sms_region_label" context="Hint text of the region edittext for choosing dial code.">Region</string>
	<string name="verify_account_phone_number_placeholder" context="place holder for enter mobile number field">Your phone number</string>
    <string name="general_back_button" context="Button label - go to previous page">Back</string>
	<string name="verify_account_not_now_button" context="button label - quite sms verification use case">Not now</string>
    <string name="general_confirm_button" context="Button label - confirm some action">Confirm</string>
	<string name="verify_account_invalid_country_code" context="On “add phone number” page, an error message will be shown if user click next button without select country code.">Please select a region code</string>
    <string name="verify_account_not_loading_country_code" context="On “Add phone number” page, a toast error message will be shown if the country code cannot be fetched from back end.">Region codes could not be fetched.</string>
	<string name="verify_account_invalid_phone_number" context="error message if user click next button without enter a valid phone number">Please supply a valid phone number.</string>
	<string name="verify_account_enter_txt_label" context="Label tell user to enter received txt to below input boxes">Please enter the verification code sent to</string>
	<string name="verify_account_enter_code_title" context="enter verification code page title">Verify your account</string>
	<string name="verify_account_incorrect_code" context="error message that will show to user when user entered invalid verification code">Wrong code. Please try again or resend.</string>
	<string name="verify_account_resend_label" context="text message to remind user to resend verification code">You didn’t receive a code?</string>
    <string name="general_resend_button" context="Button to resend the create account email to a new email address in case the previous email address was misspelled">Resend</string>
	<string name="verify_account_error_phone_number_register" context="error message that will show to user when host detected that the mobile number has been registered already">This number is already associated with a MEGA account.</string>
	<string name="verify_account_error_reach_limit" context="error message that will show to user when user reached the sms verification daily limit">You have reached the daily limit</string>
	<string name="verify_account_error_wrong_code" context="error message that will show to user when user reached the sms verification daily limit">The verification code doesn’t match.</string>
	<string name="verify_account_error_code_verified" context="error message that will show to user when code has been verified">The code has been verified</string>
	<string name="verify_account_error_invalid_code" context="error message that will show to user when user entered invalid verification code">Wrong code. Please try again or resend.</string>
	<string name="verify_account_successfully" context="verify phone number successfully">Your phone number has been verified successfully</string>

    <string-array name="settings_storage_download_location_array">
        <item context="if the user has an internal and an external SD card, it has to be set on the settings screen, internal storage option">Internal storage</item>
        <item context="if the user has an internal and an external SD card, it has to be set on the settings screen, external storage option">External storage</item>
    </string-array>

    <string name="internal_storage_label" context="If the user has an internal storage and an external SD card, it has to be set on the settings screen, internal storage option">Internal storage</string>
    <string name="external_storage_label" context="If the user has an internal storage and an external SD card, it has to be set on the settings screen, external storage option">External storage</string>

    <string-array name="add_contact_array">
        <item context="title of the dialog shown when sending or sharing a folder">Write the user’s email</item>
        <item context="choose the way the new user’s email is inserted, import from phone option">Import from device</item>
    </string-array>

    <string name="settings_camera_upload_on" context="settings option">Enable Camera Uploads</string>
    <string name="settings_camera_upload_turn_on" context="settings option">Turn on Camera Uploads</string>
    <string name="settings_camera_upload_off" context="settings option">Disable Camera Uploads</string>
    <string name="settings_camera_upload_how_to_upload" context="settings option. How to upload the camera images: via Wi-Fi only or via Wi-Fi and data plan">How to upload</string>

    <string name="settings_secondary_upload_on" context="The Secondary Media uploads allows to create a second Camera Folder synchronization. Enabling it would imply to choose a new local folder and then, a new destination folder in MEGA. This is the text that appears in the settings option to enable the second synchronization.">Enable Secondary Media uploads</string>
    <string name="settings_secondary_upload_off" context="The Secondary Media uploads allows to create a second Camera Folder synchronization. Disabling it would imply that the current second sync won’t be running anymore. This is the text that appears in the settings option to disable the second synchronization.">Disable Secondary Media uploads</string>

    <string name="settings_empty_folder" context="Title of shared folder explorer to choose a folder to perform an action">Choose folder</string>

    <string-array name="settings_camera_upload_how_to_entries">
        <item context="the options of how to upload, but in an array. needed for the settings, how to upload the camera images. when Wi-Fi connected and using data plan">Wi-Fi or mobile data</item>
        <item context="the options of how to upload, but in an array. needed for the settings, how to upload the camera images. only when Wi-Fi connected">Wi-Fi only</item>
    </string-array>
    <string name="settings_camera_upload_what_to_upload" context="What kind of files are going to be uploaded: images, videos or both">File Upload</string>

    <string-array name="settings_camera_upload_file_upload_entries">
        <item context="what kind of file are going to be uploaded. Needed for the settings summary">Photos only</item>
        <item context="what kind of file are going to be uploaded. Needed for the settings summary">Videos only</item>
        <item context="what kind of file are going to be uploaded. Needed for the settings summary">Photos and videos</item>
    </string-array>

    <string name="settings_camera_upload_charging" context="Option to choose that the camera sync will only be enable when the device is charging">Only when charging</string>
    <string name="settings_camera_upload_include_gps" context="Title of ‘Include location tags’ setting option. Once enabled, Camera Uploads will include the location info from pictures those are being uploaded">Include location tags</string>
    <string name="settings_camera_upload_require_plug_in" context="Option to choose that the video compression will only be enable when the device is charging">Require me to actively charge my device</string>
    <string name="settings_keep_file_names" context="Option to choose that the camera sync will maintain the local file names when uploading">Keep file names as in the device</string>

    <string name="settings_local_camera_upload_folder" context="The location of where the user photos or videos are stored in the device.">Local Camera folder</string>
    <string name="settings_mega_camera_upload_folder" context="The location of where the user photos or videos are stored in MEGA.">MEGA Camera Uploads folder</string>

    <string name="settings_local_secondary_folder" context="The location of where the user photos or videos of the secondary sync are stored in the device.">Local Secondary folder</string>
    <string name="settings_mega_secondary_folder" context="The location of where the user photos or videos of the secondary sync are stored in MEGA.">MEGA Secondary folder</string>

    <string name="settings_camera_upload_only_photos" context="what kind of file are going to be uploaded. Needed for the settings summary">Photos only</string>
    <string name="settings_camera_upload_only_videos" context="what kind of file are going to be uploaded. Needed for the settings summary">Videos only</string>
    <string name="settings_camera_upload_photos_and_videos" context="what kind of file are going to be uploaded. Needed for the settings summary">Photos and videos</string>

    <string name="settings_pin_lock_code_not_set" context="status text when no custom photo sync folder has been set">Not set</string>
    <string name="settings_pin_lock_switch" context="Settings of the Passcode">Passcode Lock</string>
    <string name="settings_change_passcode" context="Settings option to change Passcode.">Change Passcode</string>

    <string name="pin_lock_enter" context="Button after the Passcode code input field">Enter</string>
    <string name="pin_lock_alert" context="error message when not typing the Passcode code correctly">Your local files will be deleted and you will be logged out after 10 failed attempts</string>
    <string name="pin_lock_incorrect" context="error message when not typing the Passcode code correctly">Incorrect code</string>
    <plurals name="pin_lock_incorrect_alert">
        <item context="Error message when not typing the Passcode correctly and only have 1 attempt left." quantity="one">Wrong Passcode, please try again. You have 1 attempt left</item>
        <item context="Error message when not typing the Passcode correctly and have several attempts left. The placeholder is to display the number of attempts left in runtime." quantity="other">Wrong Passcode, please try again. You have %2d attempts left</item>
    </plurals>
    <string name="pin_lock_not_match" context="Error message when not typing the Passcode correctly (two times)">Passcodes don’t match</string>
    <string name="unlock_pin_title" context="Title of the screen to unlock screen with Passcode">Enter your Passcode</string>
    <string name="unlock_pin_title_2" context="Title of the screen to unlock screen with Passcode in second round">Re-Enter your Passcode</string>
    <string name="reset_pin_title" context="Title of the screen to unlock screen with Passcode">Enter your new Passcode</string>
    <string name="reset_pin_title_2" context="Title of the screen to unlock screen with Passcode in second round">Re-Enter your new Passcode</string>
    <string name="incorrect_pin_activity" context="Text of the screen after 10 attemps with a wrong Passcode" formatted="false">All your local data will be deleted and you will be logged out in %1d seconds</string>

    <string name="settings_about" context="Caption of a title, in the context of “About MEGA” or “About us”">About</string>
    <string name="settings_about_privacy_policy" context="App means “Application”">Privacy Policy</string>
    <string name="settings_about_terms_of_service" context="">Terms of Service</string>
    <string name="settings_about_gdpr" context="setting menu that links to the GDPR terms">Data Protection Regulation</string>
    <string name="settings_about_app_version" context="App means “Application”">App version</string>
    <string name="settings_about_sdk_version" context="Title of the label where the SDK version is shown">MEGA SDK Version</string>
    <string name="settings_about_karere_version" context="Title of the label where the MEGAchat SDK version is shown">MEGAchat SDK Version</string>
    <string name="settings_about_code_link_title" context="Link to the public code of the app">View source code</string>

    <string name="january">January</string>
    <string name="february">February</string>
    <string name="march">March</string>
    <string name="april">April</string>
    <string name="may">May</string>
    <string name="june">June</string>
    <string name="july">July</string>
    <string name="august">August</string>
    <string name="september">September</string>
    <string name="october">October</string>
    <string name="november">November</string>
    <string name="december">December</string>

    <string name="zip_browser_activity" context="title of the screen that shows the ZIP files">ZIP Browser</string>

    <!--
    <string name="new_account" context="in login screen to create a new account">Create account now!</string>
    -->

    <string name="my_account_title" context="title of the My Account screen">Account Type</string>
    <string name="renews_on" context="title of the Expiration Date">Renews on&#160;</string>
    <string name="expires_on" context="title of the Expiration Date">Expires on&#160;</string>
    <string name="free_account">Free</string>

    <!--
    <string name="free_storage" context="Not translate">50 GB</string>
    -->
    <!--
    <string name="free_bandwidth" context="Free bandwich account details">Limited</string>
    -->

    <string name="camera_uploads_created" context="info message shown to the user when the Camera Uploads folder has been created">Camera Uploads folder created</string>

    <!--
    <string name="ZIP_download_permission" context="A compressed file will be downloaded and decompressed.">The ZIP file will be downloaded and unzipped</string>
    -->
    <!--
    <string name="ZIP_unzip_permission" context="A compressed file will be decompressed.">The ZIP file will be unzipped </string>
    -->

    <string name="sortby_owner_mail" context="category in sort by action">Owner’s Email</string>
    <string name="sortby_name" context="category in sort by action">Name</string>
    <string name="sortby_name_ascending" context="sort files alphabetically ascending">Ascending</string>
    <string name="sortby_name_descending" context="sort files alphabetically descending">Descending</string>

    <string name="sortby_date" context="category in sort by action">Date</string>
    <string name="sortby_creation_date" context="category in sort by action">Creation Date</string>
    <string name="sortby_modification_date" context="category in sort by action">Modification Date</string>
    <string name="sortby_link_creation_date" context="category in sort by action">Link creation date</string>
    <string name="sortby_date_newest" context="sort files by date newest first">Newest</string>
    <string name="sortby_date_oldest" context="sort files by date oldest first">Oldest</string>

    <string name="sortby_size" context="category in sort by action">Size</string>
    <string name="sortby_size_largest_first" context="sort files by size largest first">Largest</string>
    <string name="sortby_size_smallest_first" context="sort files by size smallest first">Smallest</string>

    <string name="sortby_type" context="Title of sort by media type options">Media type</string>
    <string name="sortby_type_photo_first" context="sort option, sort media files by photos first">Photos</string>
    <string name="sortby_type_video_first" context="sort option, sort media files by videos first">Videos</string>

    <string name="per_month" context="in payments, for example: 4.99€ per month">per month</string>
    <string name="per_year" context="in payments, for example: 49.99€ per year">per year</string>

    <string name="billing_details" context="Contextual text in the beginning of the Credit Card Payment">Enter your billing details:</string>
    <string name="address1_cc" context="Hint text of the address1 edittext, which is the first line (of two) of the address">Address 1</string>
    <string name="address2_cc" context="Hint text of the address2 edittext, which is the second line (of two) of the address">Address 2 (optional)</string>
    <string name="city_cc" context="Hint text of the city edittext for billing purposes">City</string>
    <string name="state_cc" context="Hint text of the state or province edittext for billing purposes">State/Province</string>
    <string name="country_cc" context="Hint text of the country edittext for billing purposes">Country</string>
    <string name="postal_code_cc" context="Hint text of the postal code edittext for billing purposes">Postal code</string>

    <string name="payment_details" context="Contextual text in the beginning of the Credit Card Payment">Enter your payment details:</string>
    <string name="first_name_cc" context="Hint text of the first name of the credit card edittext for payment purposes">First name</string>
    <string name="last_name_cc" context="Hint text of the last name of the credit card edittext for payment purposes">Last name</string>
    <string name="credit_card_number_cc" context="Hint text of the credit card number edittext for payment purposes">Credit Card Number</string>
    <string name="month_cc" context="Hint text of the expiration month of the credit card for payment purposes">Month</string>
    <string name="year_cc" context="Hint text of the expiration year of the credit card for payment purposes">Year</string>
    <string name="cvv_cc" context="Hint text of the CVV edittext for payment purposes">CVV</string>

    <string name="proceed_cc" context="Text of the button which proceeds the payment">Proceed</string>

    <string name="account_successfully_upgraded" context="Message shown when the payment of an upgrade has been correct">Account successfully upgraded!</string>
    <string name="account_error_upgraded" context="Message shown when the payment of an upgrade has not been correct">The operation failed. Your credit card has not been charged</string>
    <string name="credit_card_information_error" context="Message shown when the credit card information is not correct">The credit card information was not correct. The credit card will not be charged</string>
    <!--
    <string name="not_upgrade_is_possible" context="Message shown when the user wants to upgrade an account that cannot be upgraded">Your account cannot be upgraded from the app. Please contact support@mega.nz to upgrade your account</string>
    -->

    <string name="pin_lock_type" context="Title to choose the type of Passcode">Passcode Type</string>
    <string name="four_pin_lock" context="Passcode with 4 digits">4 digit Passcode</string>
    <string name="six_pin_lock" context="Passcode with 6 digits">6 digit Passcode</string>
    <string name="AN_pin_lock" context="Passcode alphanumeric">Alphanumeric Passcode</string>

    <string name="settings_enable_logs" context="Confirmation message when enabling logs in the app">Logs are now enabled</string>
    <string name="settings_disable_logs" context="Confirmation message when disabling logs in the app">Logs are now disabled</string>
    <string name="error_unable_to_setup_cloud_folder" context="Snackbar error message triggered by host error when user is trying to setup MEGA Camera Uploads folder in settings page">Unable to setup MEGA Camera Uploads folder</string>
    <string name="logs_not_enabled_permissions" context="Message displayed when the user denies the required permissions during the logs activation">Logs have not been enabled because you denied the required permissions</string>

    <string name="search_open_location" context="Option in the sliding panel to open the folder which contains the file selected after performing a search">Open location</string>
    <string name="servers_busy" context="message when a temporary error on logging in is due to SDK is waiting for the server to complete a request due to an API lock">This process is taking longer than expected. Please wait.</string>

    <string name="my_account_free" context="Label in My Account section to show user account type">Free Account</string>
    <string name="my_account_prolite" context="Label in My Account section to show user account type">Pro Lite Account</string>
    <string name="my_account_pro1" context="Label in My Account section to show user account type">Pro I Account</string>
    <string name="my_account_pro2" context="Label in My Account section to show user account type">Pro II Account</string>
    <string name="my_account_pro3" context="Label in My Account section to show user account type">Pro III Account</string>

    <string name="my_account_prolite_feedback_email" context="Type of account info added to the feedback email sent to support">Pro Lite Account</string>

    <string name="backup_title" context="">Backup your Recovery Key</string>
    <string name="backup_subtitle" context="Subtitle of the screen to backup the master key">Your password unlocks your Recovery Key</string>

    <string name="backup_first_paragraph" context="First paragraph of the screen to backup the master key">Your data is only readable through a chain of decryption operations that begins with your master encryption key, which we store encrypted with your password. This means that if you lose your password, your Recovery Key can no longer be decrypted, and you can no longer decrypt your data.</string>
    <string name="backup_second_paragraph" context="Summary of the preference Recovery key on Settings section">Exporting the Recovery Key and keeping it in a secure location enables you to set a new password without data loss.</string>
    <string name="backup_third_paragraph" context="Third paragraph of the screen to backup the master key">An external attacker cannot gain access to your account with just your key. A password reset requires both the key and access to your email.</string>
    <string name="backup_action" context="Sentence to inform the user the available actions in the screen to backup the master key">Copy the Recovery Key to clipboard or save it as text file</string>

    <string name="save_action" context="Action of a button to save something">Save</string>
    <string name="copy_MK_confirmation" context="Alert message when the master key has been successfully copied to the ClipBoard">The Recovery Key has been successfully copied</string>

    <string name="change_pass" context="Button to change the password">Change</string>

    <string name="general_positive_button" context="Positive button to perform a general action">YES</string>
    <string name="general_negative_button" context="Negative button to perform a general action">NO</string>

    <string name="forgot_pass_menu" context="Option of the overflow menu to show the screen info to reset the password">Forgot password?</string>
    <string name="forgot_pass" context="Button in the Login screen to reset the password">Forgot your password?</string>
    <string name="forgot_pass_first_paragraph" context="First paragraph of the screen when the password has been forgotten">If you have a backup of your Recovery Key, you can reset your password by selecting YES. No data will be lost.</string>
    <string name="forgot_pass_second_paragraph" context="Second paragraph of the screen when the password has been forgotten">You can still export your Recovery Key now if you have an active MEGA session in another browser on this or any other computer. If you don’t, you can no longer decrypt your existing account, but you can start a new one under the same email address by selecting NO.</string>
    <!--
    <string name="forgot_pass_second_paragraph_logged_in" context="Second paragraph of the screen when the password has been forgotten and the user is still logged in">If you don\&apos;t, you can still export your recovery key now in this MEGA session. Please, go back and backup your recovery key.</string>
    -->

    <string name="forgot_pass_action" context="Sentence to ask to the user if he has the master key in the screen when the password has been forgotten">Do you have a backup of your Recovery Key?</string>

    <string name="title_alert_reset_with_MK" context="Title of the alert message to ask for the link to reset the pass with the MK">Great!</string>
    <string name="edit_text_insert_mail" context="Hint of the text where the user can write his e-mail">email goes here</string>
    <string name="text_alert_reset_with_MK" context="Text of the alert message to ask for the link to reset the pass with the MK">Please enter your email address below. You will receive a recovery link that will allow you to submit your Recovery Key and reset your password.</string>

    <string name="edit_text_insert_mk" context="Hint of the text when the user can write his master key">Your Recovery Key goes here</string>

    <string name="edit_text_insert_pass" context="Hint of the text where the user can write his password">password goes here</string>
    <string name="delete_account_text_last_step" context="Text shown in the last alert dialog to confirm the cancellation of an account">This is the last step to cancel your account. You will permanently lose all the data stored in the cloud. Please enter your password below.</string>

    <string name="email_verification_title" context="Title of the alert dialog to inform the user that have to check the email">Email verification</string>
    <string name="email_verification_text" context="Text of the alert dialog to inform the user that have to check the email">Please check your email to proceed.</string>
    <string name="general_text_error" context="Text to inform the user when an error occurs">An error occurred, please try again.</string>


    <string name="alert_not_logged_in" context="Alert to inform the user that have to be logged in to perform the action">You must be logged in to perform this action.</string>
    <string name="change_email_not_logged_in" context="Error message when a user attempts to change their email without an active login session.">You need to be logged in to complete your email change. Please log in again with your current email address and then click on your confirmation link again.</string>
    <string name="email_changed" context="Text displayed to inform that the email was successfully changed. Please keep the placeholder, it will be replaced with the new email address.">Congratulations, your new email address for this MEGA account is: %1$s</string>
    <string name="invalid_string" context="Error when the user leaves empty the password field">Incorrect</string>

    <string name="invalid_input" context="Text of the toast when the user enters invalid text which is neither a valid phone number nor a valid email">Invalid input</string>
    <string name="invalid_email_title" context="Title of the alert dialog when the user tries to recover the pass of a non existing account">Invalid email address</string>
    <string name="invalid_email_text" context="Title of the alert dialog when the user tries to recover the pass of a non existing account">Please check the email address and try again.</string>
    <!--
    <string name="alert_not_logged_out" context="Alert to inform the user that have to be logged out to perform the action">You must be logged out to perform this action.</string>
    -->

    <string name="title_dialog_insert_MK" context="Title of the dialog to write MK after opening the recovery link">Password reset</string>
    <string name="text_dialog_insert_MK" context="Text of the dialog to write MK after opening the recovery link">Please enter your Recovery Key below</string>

    <string name="pass_changed_alert" context="Text of the alert when the pass has been correctly changed">Password changed!</string>

    <string name="park_account_dialog_title" context="Title of the dialog to park an account">Park account</string>
    <string name="park_account_button" context="Button to park an account">Park</string>
    <string name="park_account_title" context="Title of the screen to park an account">Oops!</string>
    <string name="park_account_first_paragraph" context="First paragraph of the screen to park an account">Due to our end-to-end encryption paradigm, you will not be able to access your data without either your password or a backup of your Recovery Key.</string>
    <string name="park_account_second_paragraph" context="Second paragraph of the screen to park an account">You can park your existing account and start a fresh one under the same email address. Your data will be retained for at least 60 days. In case that you recall your parked account’s password, please contact support&#64;mega.nz</string>

    <string name="dialog_park_account" context="Text of the dialog message to ask for the link to park the account">Please enter your email address below. You will receive a recovery link that will allow you to park your account.</string>
    <string name="park_account_text_last_step" context="Text shown in the last alert dialog to park an account">This is the last step to park your account, please enter your new password. Your data will be retained for at least 60 days. If you recall your parked account’s password, please contact support&#64;mega.nz</string>

    <string name="title_enter_new_password" context="Title of the screen to write the new password after opening the recovery link">Enter new password</string>
    <string name="recovery_link_expired" context="Message when the user tries to open a recovery pass link and it has expired">This recovery link has expired, please try again.</string>

    <string name="text_reset_pass_logged_in" context="Text of the alert after opening the recovery link to reset pass being logged.">Your Recovery Key will be used to reset your password. Please enter your new password.</string>
    <string name="email_verification_text_change_pass" context="Text of the alert dialog to inform the user that have to check the email after clicking the option forgot pass">You will receive a recovery link that will allow you to reset your password.</string>

    <string name="my_account_upgrade_pro" context="Button to upgrade the account to PRO account in My Account Section">Upgrade</string>
    <string name="my_account_upgrade_pro_panel" context="Button to upgrade the account to PRO account in the panel that appears randomly">Upgrade now</string>
    <string name="get_pro_account" context="Message to promote PRO accounts">Improve your cloud capacity![A]Get more space &amp; transfer quota with a PRO account!</string>
    <string name="toast_master_key" context="success message when the MasterKey file has been downloaded">The Recovery Key has been backed up into: %1s.[A]While the file remains in this path, you will find it at the Saved for Offline Section.[A]Note: It will be deleted if you log out, please store it in a safe place.</string>

    <!--
    <string name="next_ime_action" context="Action to pass focus to the next field in a form">Next</string>
    -->

    <string name="mail_already_used" context="Error shown when the user tries to change his mail to one that is already used">Error. This email address is already in use.</string>

    <string name="mail_changed_confirm_requested" context="Error shown when the user tries to change his mail while the user has already requested a confirmation link for that email address">You have already requested a confirmation link for that email address.</string>

    <string name="mail_same_as_old" context="Error shown when the user tries to change his mail while the email is the same as the old">The new and the old email must not match</string>
    <string name="change_mail_text_last_step" context="Text shown in the last alert dialog to change the email associated to an account">This is the last step to change your email. Please enter your password below.</string>
    <string name="change_mail_title_last_step" context="Title of the alert dialog to change the email associated to an account">Change email</string>

    <!--
    <string name="success_changing_user_mail" context="Message when the user email has been changed successfully">Your email has been correctly updated.</string>
    -->

    <string name="title_new_warning_out_space" context="Iitle of the warning when the user is running out of space">You’re running out of space!</string>
    <string name="new_warning_out_space" context="Text of the warning when the user is running out of space">Take full advantage of your MEGA account by upgrading to Pro.</string>

    <string name="title_options_avatar_panel" context="Iitle of sliding panel to choose the option to edit the profile picture">Edit profile picture</string>
    <string name="take_photo_avatar_panel" context="Option of the sliding panel to change the avatar by taking a new picture">Take picture</string>
    <string name="choose_photo_avatar_panel" context="Option of the sliding panel to change the avatar by choosing an existing picture">Choose picture</string>
    <string name="delete_avatar_panel" context="Option of the sliding panel to delete the existing avatar">Delete picture</string>

    <string name="incorrect_MK" context="Alert when the user introduces his MK to reset pass incorrectly">The key you supplied does not match this account. Please make sure you use the correct Recovery Key and try again.</string>
    <string name="incorrect_MK_title" context="Title of the alert when the user introduces his MK to reset pass incorrectly">Invalid Recovery Key</string>

    <string name="option_full_link" context="Alert Dialog to get link">Link with key</string>

    <string name="recovering_info" context="Message shown meanwhile the app is waiting for a request">Getting info&#8230;</string>

    <string name="email_verification_text_change_mail" context="Text of the alert dialog to inform the user that have to check the email to validate his new email">Your new email address needs to be validated. Please check your email to proceed.</string>

    <string name="confirmation_delete_avatar" context="Confirmation before deleting the avatar of the user’s profile">Delete your profile picture?</string>
    <string name="title_edit_profile_info" context="Title of the Dialog to edit the profile attributes of the user’s account">Edit</string>

    <string name="title_set_expiry_date" context="Alert Dialog to get link">Set expiry date</string>
    <string name="title_set_password_protection" context="Title of the dialog to get link with password">Set password protection</string>
    <string name="subtitle_set_expiry_date" context="Subtitle of the dialog to get link">(PRO ONLY)</string>
    <string name="set_password_protection_dialog" context="Alert Dialog to get link with password">Set password</string>
    <string name="hint_set_password_protection_dialog" context="Hint of the dialog to get link with password">Enter password</string>
    <string name="hint_confirm_password_protection_dialog" context="Hint of the confirmation dialog to get link with password">Confirm password</string>
    <string name="link_request_status" context="Status text at the beginning of getting a link">Processing&#8230;</string>

    <string name="edit_link_option" context="Option of the sliding panel to edit the link of a node">Manage link</string>

    <string name="old_password_provided_incorrect" context="Error alert dialog shown when changing the password the user provides an incorrect password">The current password you have provided is incorrect.</string>

    <string name="number_correctly_reinvite_contact_request" context="success message when reinviting multiple contacts">%d reinvite requests sent successfully.</string>

    <string name="number_correctly_delete_contact_request" context="success message when reinviting multiple contacts">%d requests deleted successfully.</string>
    <string name="number_no_delete_contact_request" context="error message when reinviting multiple contacts">%1$d requests successfully deleted but %2$d requests were not deleted.</string>

    <string name="confirmation_delete_contact_request" context="confirmation message before removing a contact request.">Do you want to remove the invitation request to %s?</string>
    <string name="confirmation_remove_multiple_contact_request" context="confirmation message before removing mutiple contact request">Do you want to remove these %d invitation requests?</string>

    <string name="number_correctly_invitation_reply_sent" context="success message when replying to multiple received request">%d request replies sent.</string>
    <string name="number_incorrectly_invitation_reply_sent" context="error message when replying to multiple received request">%1$d request replies successfully sent but %2$d were not sent.</string>

    <plurals name="general_num_request">
        <item context="referring to a invitation request in the Contacts section" quantity="one">request</item>
        <item context="referring to a invitation request in the Contacts section" quantity="other">requests</item>
    </plurals>

    <plurals name="confirmation_remove_outgoing_shares">
        <item context="Confirmation before removing the outgoing shares of a folder" quantity="one">The folder is shared with %1$d contact. Remove share?</item>
        <item context="Confirmation before removing the outgoing shares of a folder" quantity="other">The folder is shared with %1$d contacts. Remove all shares?</item>
    </plurals>

    <string name="error_incorrect_email_or_password" context="Error message when the credentials to login are incorrect.">Invalid email and/or password. Please try again.</string>
    <string name="error_account_suspended" context="Error message when trying to login and the account is suspended.">Your account has been suspended due to Terms of Service violations. Please contact support&#64;mega.nz</string>
    <string name="too_many_attempts_login" context="Error message when to many attempts to login.">Too many failed attempts to log in, please wait for an hour.</string>
    <string name="account_not_validated_login" context="Error message when trying to login to an account not validated.">This account has not been validated yet. Please check your email.</string>

    <string name="general_error_folder_not_found" context="Error message shown when opening a folder link which doesn’t exist">Folder link unavailable</string>
    <string name="folder_link_unavaible_ToS_violation" context="Error message shown when opening a folder link which has been removed due to ToS/AUP violation">The folder link has been removed because of a ToS/AUP violation.</string>

    <string name="general_error_file_not_found" context="Error message shown when opening a file link which doesn’t exist">File link unavailable</string>
    <string name="file_link_unavaible_ToS_violation" context="Error message shown when opening a file link which has been removed due to ToS/AUP violation">The file link has been removed because of a ToS/AUP violation.</string>

    <string name="link_broken" context="Error message shown when opening a folder link or file link which has been corrupt or deformed">This URL is corrupt or deformed. The link you are trying to access does not exist.</string>

    <string name="confirm_email_text" context="Title of the screen after creating the account. That screen asks the user to confirm the account by checking the email">Awaiting email confirmation</string>
    <string name="confirm_email_explanation" context="Text below the title that explains the user should check the email and click the link to confirm the account">Please check your email and click the link to confirm your account.</string>

    <plurals name="general_num_items">
        <item context="Singular of items which contains a folder. 1 item" quantity="one">item</item>
        <item context="Plural of items which contains a folder. 2 items" quantity="other">items</item>
    </plurals>

    <string name="file_link_unavaible_delete_account" context="Error message shown when opening a file or folder link which account has been removed due to ToS/AUP violation">The associated user account has been terminated due to multiple violations of our Terms of Service.</string>

    <string name="general_error_invalid_decryption_key" context="Error message shown after login into a folder link with an invalid decryption key">The provided decryption key for the folder link is invalid.</string>

    <string name="my_account_my_credentials" context="Title of the label in the my account section. It shows the credentials of the current user so it can be used to be verified by other contacts">My credentials</string>
    <string name="limited_bandwith" context="Word to indicate the limited bandwidth of the free accounts">Limited</string>

    <string name="section_chat" context="Item of the navigation title for the chat section">Chat</string>
    <string name="section_chat_with_notification" context="Item of the navigation title for the chat section when there is any unread message">Chat [A](%1$d)[/A]</string>

    <string name="tab_archive_chat" context="Confirmation button of the dialog to archive a chat">Archive</string>

    <!--
    <string name="tab_recent_chat" context="Title of the recent chats tab. Capital letters">RECENT</string>
    -->

    <!--
    <string name="archive_chat_empty" context="Message shown when the user has no archived chats">No archived conversations</string>
    -->

    <!--
    <string name="get_started_button" context="Button to start using the chat">Get started</string>
    -->

    <string name="recent_chat_empty_invite" context="Message shown when the user has no recent chats">Invite your friends to join you on Chat and enjoy our encrypted platform with privacy and security.</string>

    <!--
    <string name="videocall_title" context="Title shown in the list of main chat screen for a videocall">Video call</string>
    -->

    <!--
    <plurals name="general_minutes">
        <item context="Singular of minutes. 1 minute" quantity="one">minute</item>
        <item context="Plural of minutes. 2 minute" quantity="other">minutes</item>
    </plurals>
    -->

    <!--
    <plurals name="general_hours">
        <item context="Singular of hours. 1 hour" quantity="one">hour</item>
        <item context="Plural of hours. 2 hours" quantity="other">hours</item>
    </plurals>
    -->

    <!--
    <plurals name="general_seconds">
        <item context="Singular of seconds. 1 second" quantity="one">second</item>
        <item context="Plural of seconds. 2 second" quantity="other">seconds</item>
    </plurals>
    -->

    <string name="initial_hour" context="Initial of the word hour to show the duration of a video or audio call">h</string>
    <string name="initial_minute" context="Initial of the word minute to show the duration of a video or audio call">m</string>
    <string name="initial_second" context="Initial of the word second to show the duration of a video or audio call">s</string>

    <!--
    <string name="videocall_item" context="Info shown about the last action in a chat is a videocall">Video call</string>
    -->

    <string name="selected_items" context="Title shown when multiselection is enable in chat tabs">%d selected</string>

    <string name="remove_contact_shared_folder" context="Message to confirm if the user wants to delete a contact from a shared folder">The contact %s will be removed from the shared folder.</string>
    <string name="remove_multiple_contacts_shared_folder" context="Message to confirm if the user wants to delete a multiple contacts from a shared folder">%d contacts will be removed from the shared folder.</string>

    <string name="number_correctly_removed_from_shared" context="success message when removing a contact from a shared folder">%d contacts removed successfully from the shared folder</string>
    <string name="number_incorrectly_removed_from_shared" context="success message when removing a contact from a shared folder">%d contacts were not successfully removed</string>

	<string name="number_permission_correctly_changed_from_shared" context="success message when changing permissions of contacts for a shared folder, place holder: number of contacts effected">Successfully updated permissions for %d contacts</string>
	<string name="number_permission_incorrectly_changed_from_shared" context="success message when changing permissions of contacts for a shared folder, place holder: number of contacts effected">Failed to update permissions for %d contacts</string>

    <string name="contacts_list_empty_text_loading" context="Message shown while the contact list from the device is being read and then shown to the user">Loading contacts from the phone&#8230;</string>

    <string name="number_correctly_invite_contact_request" context="success message when reinviting multiple contacts">%d invite requests sent successfully.</string>
    <string name="number_no_invite_contact_request" context="error message when reinviting multiple contacts">%1$d invite requests successfully sent but %2$d requests were not sent.</string>

    <string name="chat_me_text_bracket" context="Word next to own user’s message in chat screen">%1s (Me)</string>
    <string name="type_message_hint" context="Hint shown in the field to write a message in the chat screen">Type a message</string>

    <string name="general_mute" context="button">Mute</string>
    <string name="general_unmute" context="button">Unmute</string>
    <string name="title_dialog_mute_chat_notifications" context="Title of the dialogue to mute the general chat notifications.">Do not disturb</string>
    <string name="subtitle_dialog_mute_chat_notifications" context="Subtitle of the dialogue to mute the general chat notifications.">Mute chat notifications for</string>

    <string name="title_dialog_mute_chatroom_notifications" context="Title of the dialogue to mute the notifications of a specific chat.">Mute notifications</string>
    <string name="mute_chat_notification_option_on" context="Label for the setting option that indicates the general notifications are enabled.">On</string>

    <string name="mute_chatroom_notification_option_off" context="Label for the dialog box option to mute a chat. This option will indicate that notifications for that chat are enabled.">Off</string>
    <string name="mute_chatroom_notification_option_until_tomorrow_morning" context="Label for the dialog box option to mute a chat. This option will indicate that chat notifications will be disabled until tomorrow at 8 a.m.">Until tomorrow morning</string>
    <string name="mute_chatroom_notification_option_until_this_morning" context="Label for the dialog box option to mute a chat. This option will indicate that chat notifications will be disabled until today at 8 a.m.">Until this morning</string>
    <string name="mute_chatroom_notification_option_forever" context="Label for the dialog box option to mute a chat. This option will indicate that chat notifications will be disabled until turn it off again.">Until I turn them back on</string>

    <string name="success_muting_a_chat_for_specific_time" context="Message when a chat has been silenced, for a specific time, successfully. For example: Chat notifications will be muted for 1 hour">Chat notifications will be muted for %s</string>
    <string name="success_muting_a_chat_until_this_morning" context="Message when a chat has been muted, until this morning, successfully. For example: “Chat notifications will be muted until 8:00”">Chat notifications will be muted until %1$s</string>
    <string name="success_muting_a_chat_until_tomorrow_morning" context="Message when a chat has been muted, until tomorrow morning, successfully. For example: Chat notifications will be muted until tomorrow at 8">Chat notifications will be muted until %1$s at %2$s</string>
    <string name="notifications_are_already_muted" context="Message when select the option Do not disturb but the notifications are already muted">Chat notifications are muted</string>

    <string name="success_unmuting_a_chat" context="Message when a chat has been unmuted successfully.">Chat notifications enabled</string>
    <string name="chat_notifications_muted_today" context="String that appears when we show the date until which a specific chat is silenced, this date is on the same day.">Mute until %1$s</string>

    <string name="title_properties_chat_contact_notifications" context="Title of the section to enable notifications in the Contact Properties screen">Notifications</string>
    <string name="title_properties_chat_contact_message_sound" context="Title of the section to choose the sound of incoming messages in the Contact Properties screen">Message sound</string>
    <string name="title_properties_chat_clear_chat" context="Title of the section to clear the chat content in the Contact Properties screen">Clear chat</string>
    <string name="title_properties_chat_share_contact" context="Title of the section to share the contact in the Contact Properties screen">Share contact</string>

    <string name="call_ringtone_title" context="Title of the screen to select the ringtone of the calls">Call ringtone</string>
    <string name="notification_sound_title" context="Title of the screen to select the sound of the notifications">Notification sound</string>

    <string name="confirmation_clear_chat" context="Text of the confirmation dialog to clear the chat history">After cleared, neither %s nor you will be able to see messages of this chat.</string>

    <string name="general_clear" context="Button to clear the chat history">Clear</string>
    <!--
    <string name="login_initializing_chat" context="After login, initializing chat">Initializing chat</string>
    -->

    <string name="clear_history_success" context="Message show when the history of a chat has been successfully deleted">Chat history has been cleared</string>
    <string name="clear_history_error" context="Message show when the history of a chat hasn’t been successfully deleted">An error has occured. The chat history has not been successfully cleared.</string>

    <string name="add_participants_menu_item" context="Menu item to add participants to a chat">Add participants</string>
    <string name="remove_participant_menu_item" context="Menu item to remove a participants from a chat">Remove participant</string>

    <string name="mega_info_empty_screen" context="Message about MEGA when there are no message in the chat screen">Protects your chat with end-to-end (user controlled) encryption, providing essential safety assurances:</string>
    <string name="mega_authenticity_empty_screen" context="Message about MEGA when there are no message in the chat screen">The system ensures that the data received is truly from the specified sender, and its content has not been manipulated during transit.</string>
    <string name="mega_confidentiality_empty_screen" context="Message about MEGA when there are no message in the chat screen">Only the author and intended recipients are able to decipher and read the content.</string>

    <string name="title_mega_info_empty_screen" context="Message about MEGA when there are no message in the chat screen">MEGA</string>
    <string name="title_mega_authenticity_empty_screen" context="Message about MEGA when there are no message in the chat screen">Authenticity</string>
    <string name="title_mega_confidentiality_empty_screen" context="Message about MEGA when there are no message in the chat screen">Confidentiality</string>

    <string name="error_not_logged_with_correct_account" context="Error message shown when opening a cancel link with an account that not corresponds to the link">This link is not related to this account. Please log in with the correct account.</string>
    <string name="cancel_link_expired" context="Message when the user tries to open a cancel link and it has expired">This cancel link has expired, please try again.</string>

    <string name="no_results_found" context="Text shown after searching and no results found">No results were found</string>

    <string name="offline_status" context="the options of what to upload in an array. Needed for the settings, the options of what to upload.">Offline</string>
    <string name="online_status" context="the options of what to upload in an array. Needed for the settings, the options of what to upload.">Online</string>
    <string name="away_status" context="the options of what to upload in an array. Needed for the settings, the options of what to upload.">Away</string>
    <string name="busy_status" context="the options of what to upload in an array. Needed for the settings, the options of what to upload.">Busy</string>
    <string name="invalid_status" context="Info label about the status of the user">No connection</string>

    <string name="text_deleted_message" context="Text shown when a message has been deleted in the chat">This message has been deleted</string>
    <string name="text_deleted_message_by" context="Text shown when a message has been deleted in the chat">[A]This message has been deleted by [/A][B]%1$s[/B]</string>

    <string name="confirmation_delete_several_messages" context="Confirmation before deleting messages">Remove messages?</string>
    <string name="confirmation_delete_one_message" context="Confirmation before deleting one message">Remove message?</string>

    <!--
    <string name="text_cleared_history" context="Text shown when a user cleared the history of a chat"><![CDATA[<font color=\'#060000\'>%1$s</font> <font color=\'#868686\'> cleared the chat history</font>]]></string>
    -->

    <string name="group_chat_label" context="Label for the sliding panel of a group chat">Group chat</string>
    <string name="group_chat_info_label" context="Label for the option of the sliding panel to show the info of a chat group">Group info</string>
    <string name="group_chat_start_conversation_label" context="Label for the option of the sliding panel to start a one to one chat">Start conversation</string>
    <string name="group_chat_edit_profile_label" context="Label for the option of the sliding panel to edit the profile">Edit profile</string>
    <string name="title_properties_chat_leave_chat" context="Title of the section to leave a group content in the Contact Properties screen">Leave Group</string>
    <string name="participants_chat_label" context="Label for participants of a group chat">Participants</string>

    <string name="confirmation_remove_chat_contact" context="Text of the confirm dialog shown when it wants to remove a contact from a chat">Remove %s from this chat?</string>

    <string name="observer_permission_label_participants_panel" context="Refers to access rights for a file folder.">Read-only</string>
    <!--
    <string name="member_permission_label_participants_panel" context="Label to show the participant permission in the options panel of the group info screen">Member</string>
    -->
    <string name="standard_permission_label_participants_panel" context="Label to show the participant permission in the options panel of the group info screen">Standard</string>
    <string name="administrator_permission_label_participants_panel" context="Label to show the participant permission in the options panel of the group info screen">Moderator</string>

    <string name="edited_message_text" context="Text appended to a edited message.">(edited)</string>
    <string name="change_title_option" context="Option in menu to change title of a chat group.">Change title</string>

    <string name="confirmation_leave_group_chat" context="confirmation message before leaving a group chat">If you leave, you will no longer have access to read or send messages.</string>
    <string name="title_confirmation_leave_group_chat" context="title confirmation message before leaving a group chat">Leave group chat?</string>

    <string name="confirmation_clear_group_chat" context="Text of the confirmation dialog to clear a group chat history">All messages and media in this conversation will be cleared.</string>
    <string name="title_confirmation_clear_group_chat" context="Title of the confirmation dialog to clear a group chat history">Clear history?</string>


    <string name="add_participant_error_already_exists" context="Message show when a participant hasn’t been successfully invited to a group chat">The participant is already included in this group chat</string>

    <string name="number_correctly_add_participant" context="success message when inviting multiple contacts to a group chat">%d participants were successfully invited</string>
    <string name="number_no_add_participant_request" context="error message when inviting multiple contacts to a group chat">%1$d participants were successfully invited but %2$d participants were not invited.</string>

    <string name="message_permissions_changed" context="chat message when the permissions for a user has been changed">[A]%1$s[/A][B] was changed to [/B][C]%2$s[/C][D] by [/D][E]%3$s[/E]</string>
    <string name="message_add_participant" formatted="false" context="chat message when a participant was added to a group chat">[A]%1$s[/A][B] joined the group chat by invitation from [/B][C]%2$s[/C]</string>
    <string name="message_remove_participant" context="chat message when a participant was removed from a group chat">[A]%1$s[/A][B] was removed from group chat by [/B][C]%2$s[/C]</string>

    <string name="change_title_messages" context="Message shown when a participant change the title of a group chat.">[A]%1$s[/A][B] changed the group chat name to [/B][C]“%2$s”[/C]</string>

    <string name="message_participant_left_group_chat" context="chat message when a participant left a group chat">[A]%1$s[/A][B] left the group chat[/B]</string>

    <string name="manual_retry_alert" context="chat message alert when the message have to been manually">Message not sent. Tap for options</string>
    <string name="manual_resume_alert" context="Chat alert of an attachment message when the upload is in progress but the queue of transfers is paused.">Transfers paused. Tap to resume.</string>
    <!--
    <string name="settings_chat_summary_online" context="summary of the status online in settings">You can chat, share files and make calls with your contacts.</string>
    -->
    <!--
    <string name="settings_chat_summary_invisible" context="summary of the status invisible in settings">You can interact with your contacts but you will appear offline for them.</string>
    -->
    <!--
    <string name="settings_chat_summary_offline" context="summary of the status invisible in settings">You will appear offline to your contacts and you will not be able to chat with them.</string>
    -->

    <!--
    <string name="changing_status_to_online_success" context="message shown when the status of the user successfully changed to online">You\'re now online</string>
    -->
    <!--
    <string name="changing_status_to_invisible_success" context="message shown when the status of the user successfully changed to invisible">You\'re now away</string>
    -->

    <!--
    <string name="changing_status_to_offline_success" context="message shown when the status of the user successfully changed to offline">You\'re now offline</string>
    -->
    <!--
    <string name="changing_status_to_busy_success" context="message shown when the status of the user successfully changed to offline">You\'re now busy</string>
    -->
    <string name="changing_status_error" context="message shown when the status of the user coudn’t be changed">Error. Your status has not been changed</string>
    <string name="leave_chat_error" context="message shown when a user couldn’t leave chat">An error occurred when leaving the chat</string>
    <string name="create_chat_error" context="message shown when a chat has not been created">An error occurred when creating the chat</string>

    <string name="settings_chat_vibration" context="settings of the chat to choose the status">Vibration</string>

    <!--
    <string name="list_message_deleted" context="Text show in list of chats when the last message has been deleted">Message deleted</string>
    -->
    <string name="sms_logout" context="Button text shown on SMS verification page, if the user wants to logout current suspended account and login with another account, user can press this button to logout">[A]Logout[/A] to use MEGA with another account</string>
    <string name="confirm_logout_from_sms_verification" context="On SMS verification page, if the user presses the logout button, a dialog with this text will show to ask for user’s confirmation.">Are you sure that you want to log out of the current account?</string>
    <string name="non_format_text_deleted_message_by" context="Text shown when a message has been deleted in the chat">This message has been deleted by %1$s</string>
    <string name="history_cleared_message" context="Text shown when the chat history has been successfully deleted.">Chat history has been cleared</string>
    <string name="non_format_history_cleared_by" context="Text shown when the chat history was cleared by someone">Chat history cleared by %1$s</string>

    <!--
    <string name="non_format_text_cleared_history" context="Text shown when a user cleared the history of a chat">%1$s cleared the chat history</string>
    -->
    <string name="non_format_message_permissions_changed" context="chat message when the permissions for a user has been changed">%1$s was changed to %2$s by %3$s</string>
    <string name="non_format_message_add_participant" formatted="false" context="chat message when a participant was added to a group chat">%1$s was added to this group chat by invitation from %2$s</string>
    <string name="non_format_message_remove_participant" context="chat message when a participant was removed from a group chat">%1$s was removed from group chat by %2$s</string>

    <string name="non_format_change_title_messages" context="Message shown when a participant change the title of a group chat.">%1$s changed the group chat name to “%2$s”</string>

    <string name="non_format_message_participant_left_group_chat" context="chat message when a participant left a group chat">%1$s left the group chat</string>

    <string name="messages_copied_clipboard" context="success alert when the user copy some messages to the clipboard">Copied to the clipboard</string>

    <string name="chat_error_open_title" context="Title of the error dialog when opening a chat">Chat Error!</string>
    <string name="chat_error_open_message" context="Message of the error dialog when opening a chat">The chat could not be opened successfully</string>

    <string name="menu_choose_contact" context="Menu option to add a contact to your contact list.">Choose contact</string>

    <plurals name="general_selection_num_contacts">
        <item context="referring to a contact in the contact list of the user" quantity="one">%1$d contact</item>
        <item context="Title of the contact list" quantity="other">%1$d contacts</item>
    </plurals>

    <string name="error_sharing_folder" context="Message shown when the folder sharing process fails">Error sharing the folder. Please try again.</string>

    <plurals name="confirmation_remove_contact">
        <item context="confirmation message before removing a contact, Singular" quantity="one">All data associated with the selected contact will be permanently lost.</item>
        <item context="confirmation message before removing a contact, Plural" quantity="other">All data associated with the selected contacts will be permanently lost.</item>
    </plurals>

    <plurals name="title_confirmation_remove_contact">
        <item context="title of confirmation alert before removing a contact, Singular" quantity="one">Remove contact?</item>
        <item context="title of confirmation alert before removing a contact, Plural" quantity="other">Remove contacts?</item>
    </plurals>

    <!--
    <string name="chat_connection_error" context="error shown when the connection to the chat fails">Chat connection error</string>
    -->

    <string name="message_option_retry" context="option shown when a message could not be sent">Retry</string>

    <string name="title_message_not_sent_options" context="title of the menu for a non sent message">Message not sent</string>
    <string name="title_message_uploading_options" context="title of the menu for an uploading message with attachment">Uploading attachment</string>

    <string name="no_conversation_history" context="message shown when a chat has no messages">No conversation history</string>

    <plurals name="user_typing">
        <item context="title of confirmation alert before removing a contact, Singular" quantity="one">%1$s [A]is typing&#8230;[/A]</item>
        <item context="title of confirmation alert before removing a contact, Plural" quantity="other">%1$s [A]are typing&#8230;[/A]</item>
    </plurals>


    <string name="more_users_typing" context="text that appear when there are more than 2 people writing at that time in a chat. For example User1, user2 and more are typing&#8230;">%1$s [A]and more are typing&#8230;[/A]</string>
    <string name="label_more" context="More button in contact info page">More</string>
    <string name="label_close" context="Text button">Close</string>
    <string name="tab_my_account_general" context="Title of the general tab in My Account Section">General</string>
    <string name="tab_my_account_storage" context="label of storage in upgrade/choose account page, it is being used with a variable, e.g. for LITE user it will show ‘200GB Storage’.">Storage</string>
    <string name="label_storage_upgrade_account" context="label of storage in upgrade/choose account page, it is being used with a variable, e.g. for LITE user it will show ‘200GB Storage’.">Storage</string>
    <string name="label_transfer_quota_upgrade_account" context="Title of the section about the transfer quota in the storage tab in My Account Section">Transfer quota</string>
    <string name="label_transfer_quota_achievements" context="Title of the section about the transfer quota in the storage tab in My Account Section">Transfer quota</string>

    <string name="account_plan" context="Title of the section about the plan in the storage tab in My Account Section">Plan</string>
    <string name="storage_space" context="Title of the section about the storage space in the storage tab in My Account Section">Storage space</string>
    <string name="transfer_quota" context="Title of the section about the transfer quota in the storage tab in My Account Section">Transfer quota</string>

    <string name="available_space" context="Label in section the storage tab in My Account Section">Available</string>
    <string name="not_available" context="Label in section the storage tab in My Account Section when no info info is received">not available</string>

    <string name="no_bylling_cycle" context="Label in section the storage tab when the account is Free">No billing cycle</string>

    <string name="my_account_of_string" context="String to show the transfer quota and the used space in My Account section">%1$s [A]of %2$s[/A]</string>

    <string name="confirmation_delete_from_save_for_offline" context="Confirmation message before removing something from the Offline section.">Remove from Offline?</string>

    <string name="set_status_option_label" context="Label for the option of action menu to change the chat status">Set status</string>
    <string name="general_dismiss" context="Answer for confirmation dialog.">Dismiss</string>
    <string name="general_not_available" context="Label for any ‘Not available’ button, link, text, title, etc. - (String as short as possible).">Not available</string>

    <string name="context_invitacion_reply_accepted" context="Accepted request invitacion alert">Invitation accepted</string>
    <string name="context_invitacion_reply_declined" context="Declined request invitacion alert">Invitation declined</string>
    <string name="context_invitacion_reply_ignored" context="Ignored request invitacion alert">Invitation ignored</string>

    <string name="error_message_unrecognizable" context="Content of a normal message that cannot be recognized">Message unrecognizable</string>

    <string name="settings_autoaway_title" context="Title of the settings section to configure the autoaway of chat presence">Auto-away</string>
    <string name="settings_autoaway_subtitle" context="Subtitle of the settings section to configure the autoaway of chat presence">Show me away after an inactivity of</string>
    <string name="settings_autoaway_value" context="Value in the settings section of the autoaway chat presence">%1d minutes</string>

    <string name="settings_persistence_title" context="Title of the settings section to configure the status persistence of chat presence">Status persistence</string>
    <string name="settings_persistence_subtitle" context="Subtitle of the settings section to configure the status persistence of chat presence">Maintain my chosen status appearance even when I have no connected devices</string>

    <string name="title_dialog_set_autoaway_value" context="Title of the dialog to set the value of the auto away preference">Set time limit</string>
    <string name="button_set" context="Button to set a value">Set</string>
    <string name="hint_minutes" context="Button to set a value">minutes</string>

    <!--
    <string name="autoaway_disabled" context="Word to indicated the autoaway is disabled">Disabled</string>
    -->

    <string-array name="settings_status_entries">
        <item context="the options of what to upload in an array. Needed for the settings, the options of what to upload.">Online</item>
        <item context="the options of what to upload in an array. Needed for the settings, the options of what to upload.">Away</item>
        <item context="the options of what to upload in an array. Needed for the settings, the options of what to upload.">Busy</item>
        <item context="the options of what to upload in an array. Needed for the settings, the options of what to upload.">Offline</item>
    </string-array>

    <string name="offline_empty_folder" context="Text that indicates that a the offline section is currently empty">No files Saved for Offline</string>

    <string name="general_enable" context="Positive confirmation to enable logs">Enable</string>
    <string name="general_allow" context="Positive confirmation to allow MEGA to read contacts book.">Allow</string>
    <string name="enable_log_text_dialog" context="Dialog to confirm the action of enabling logs">Logs can contain information related to your account</string>

    <string name="confirmation_to_reconnect" context="Dialog to confirm the reconnect action">Network connection recovered. Connect to MEGA?</string>
    <string name="loading_status" context="Message shown meanwhile the app is waiting for a the chat status">Loading status&#8230;</string>

    <string name="error_editing_message" context="Error when a message cannot be edited">This message cannot be edited</string>

    <plurals name="text_number_transfers">
        <item context="Label to show the number of transfers in progress, Singular" quantity="one">%1$d of %2$d file</item>
        <item context="Label to show the number of transfers in progress, Plural" quantity="other">%1$d of %2$d files</item>
    </plurals>

	<string name="label_process_finishing" contest="Progress text shown when user stop upload/download and the app is waiting for async response">Process is finishing&#8230;</string>
    <string name="option_to_transfer_manager" context="positive button on dialog to view a contact" formatted="false">View</string>
    <string name="option_to_pause_transfers" context="Label of the modal bottom sheet to pause all transfers">Pause all transfers</string>
    <string name="option_to_resume_transfers" context="Label of the modal bottom sheet to resume all transfers">Resume all transfers</string>
    <string name="option_to_clear_transfers" context="Label of the modal bottom sheet to clear completed transfers">Clear all transfers</string>
    <string name="option_to_retry_transfers" context="Label indicating action to retry failed or cancelled transfers">Retry all transfers</string>
    <string name="menu_pause_individual_transfer" context="Dialog to confirm the action of pausing one transfer">Pause transfer?</string>
    <string name="menu_resume_individual_transfer" context="Dialog to confirm the action of restarting one transfer">Resume transfer?</string>
    <string name="button_resume_individual_transfer" context="Button to confirm the action of restarting one transfer">Resume</string>

    <string name="confirmation_to_clear_completed_transfers" context="Dialog to confirm before removing completed transfers">Clear completed transfers?</string>

    <string name="title_tab_in_progress_transfers" context="Title of the tab section for transfers in progress">In progress</string>
    <string name="title_tab_completed_transfers" context="Title of the tab section for completed transfers">Completed</string>

    <string name="transfer_paused" context="Text shown in playlist subtitle item when a file is reproducing but it is paused">Paused</string>
    <string name="transfer_queued" context="Possible state of a transfer">Queued</string>
    <string name="transfer_completing" context="Possible state of a transfer. When the transfer is finishing">Completing</string>
    <string name="transfer_retrying" context="Possible state of a transfer. When the transfer is retrying">Retrying</string>
    <string name="transfer_cancelled" context="Possible state of a transfer. When the transfer was cancelled">Cancelled</string>
    <!--
    <string name="transfer_canceled" context="Possible state of a transfer">Canceled</string>
    -->
    <string name="transfer_unknown" context="Possible state of a transfer">Unknown</string>

    <string name="paused_transfers_title" context="Title of the panel where the progress of the transfers is shown">Paused transfers</string>

    <string name="completed_transfers_empty" context="message shown in the screen when there are not any active transfer">No completed transfers</string>

    <!--
    <string name="message_transfers_completed" context="Message shown when the pending transfers are completed">Transfers finished</string>
    -->

    <plurals name="upload_service_notification">
        <item context="Text of the notification shown when the upload service is running, Singular" quantity="one">Uploading %1$d of %2$d file</item>
        <item context="Text of the notification shown when the upload service is running, Plural" quantity="other">Uploading %1$d of %2$d files</item>
    </plurals>

    <plurals name="upload_service_paused_notification">
        <item context="Text of the notification shown when the upload service is paused, Singular" quantity="one">Uploading %1$d of %2$d file (paused)</item>
        <item context="Text of the notification shown when the upload service is running, Plural" quantity="other">Uploading %1$d of %2$d files (paused)</item>
    </plurals>

	<plurals name="folder_upload_service_notification">
		<item context="Text of the notification shown when the folder upload service is running, Text of the notification shown when the folder upload service is running - singular e.g. Uploading 1 of 1 folder" quantity="one">Uploading %1$d of %2$d folder</item>
		<item context="Text of the notification shown when the folder upload service is running, Text of the notification shown when the folder upload service is running - plural e.g. Uploading 1 of 2 folders" quantity="other">Uploading %1$d of %2$d folders</item>
	</plurals>

    <plurals name="folder_upload_service_paused_notification">
        <item context="Text of the notification shown when the folder upload service is running, Text of the notification shown when the folder upload service is running - singular e.g. Uploading 1 of 1 folder" quantity="one">Uploading %1$d of %2$d folder (paused)</item>
        <item context="Text of the notification shown when the folder upload service is running, Text of the notification shown when the folder upload service is running - plural e.g. Uploading 1 of 2 folders" quantity="other">Uploading %1$d of %2$d folders (paused)</item>
    </plurals>

    <plurals name="upload_service_final_notification">
        <item context="Text of the notification shown when the upload service has finished, Singular" quantity="one">Uploaded %1$d file</item>
        <item context="Text of the notification shown when the upload service has finished, Plural" quantity="other">Uploaded %1$d files</item>
    </plurals>

	<plurals name="folder_upload_service_final_notification">
		<item context="Text of the notification shown when the folder upload service has finished, Text of the notification shown when the folder upload service has finished - singular e.g. Uploaded 1 folder" quantity="one">Uploaded %1$d folder</item>
		<item context="Text of the notification shown when the folder upload service has finished, Text of the notification shown when the folder upload service has finished - plural  e.g. Uploaded 2 folders" quantity="other">Uploaded %1$d folders</item>
	</plurals>

    <string name="general_total_size" context="label for the total file size of multiple files and/or folders (no need to put the colon punctuation in the translation)" formatted="false">Total size: %1$s</string>

    <plurals name="upload_service_failed">
        <item context="Text of the notification shown when the upload service has finished with any transfer error, Singular" quantity="one">%1$d file not uploaded</item>
        <item context="Text of the notification shown when the upload service has finished with any transfer error, Plural" quantity="other">%1$d files not uploaded</item>
    </plurals>

    <plurals name="copied_service_upload">
        <item context="Text of the notification shown when the upload service has finished with any copied file instead uploaded, Singular" quantity="one">%1$d file copied</item>
        <item context="Text of the notification shown when the upload service has finished with any copied file instead uploaded, Plural" quantity="other">%1$d files copied</item>
    </plurals>

    <plurals name="already_downloaded_service">
        <item context="Text of the notification shown when the download service do not download because the file is already on the device, Singular" quantity="one">%1$d file previously downloaded</item>
        <item context="Text of the notification shown when the download service do not download because the file is already on the device, Plural" quantity="other">%1$d files previously downloaded</item>
    </plurals>

    <plurals name="download_service_final_notification">
        <item context="Text of the notification shown when the download service has finished, Singular" quantity="one">Downloaded %1$d file</item>
        <item context="Text of the notification shown when the download service has finished, Plural" quantity="other">Downloaded %1$d files</item>
    </plurals>

    <plurals name="download_service_final_notification_with_details">
        <item context="Text of the notification shown when the download service has finished with any error, Singular" quantity="one">Downloaded %1$d of %2$d file</item>
        <item context="Text of the notification shown when the download service has finished with any error, Plural" quantity="other">Downloaded %1$d of %2$d files</item>
    </plurals>

    <plurals name="download_service_failed">
        <item context="Text of the notification shown when the download service has finished with any transfer error, Singular" quantity="one">%1$d file not downloaded</item>
        <item context="Text of the notification shown when the download service has finished with any transfer error, Plural" quantity="other">%1$d files not downloaded</item>
    </plurals>

    <plurals name="download_service_notification">
        <item context="Text of the notification shown when the download service is running, Singular" quantity="one">Downloading %1$d of %2$d file</item>
        <item context="Text of the notification shown when the download service is running, Plural" quantity="other">Downloading %1$d of %2$d files</item>
    </plurals>

    <plurals name="download_service_paused_notification">
        <item context="Text of the notification shown when the download service is paused, Singular" quantity="one">Downloading %1$d of %2$d file (paused)</item>
        <item context="Text of the notification shown when the download service is paused, Plural" quantity="other">Downloading %1$d of %2$d files (paused)</item>
    </plurals>

    <string name="title_depleted_transfer_overquota" context="Title of the alert when the transfer quota is exceeded.">Insufficient transfer quota</string>
    <string name="current_text_depleted_transfer_overquota" context="Text of the alert when the transfer quota is depleted. The placeholder indicates the time left for the transfer quota to be reset. For instance: 30m 45s">Your queued download exceeds the current transfer quota available for your IP address and has therefore been interrupted. Upgrade your account or wait %s to continue.</string>
    <string name="text_depleted_transfer_overquota" context="Text of the alert when the transfer quota is depleted. The placeholder indicates the time left for the transfer quota to be reset. For instance: 30m 45s">The transfer quota for this IP address has been exceeded. Upgrade your account or wait %s to continue your download.</string>
    <string name="plans_depleted_transfer_overquota" context="Button to show plans in the alert when the transfer quota is depleted">See our plans</string>
    <string name="continue_without_account_transfer_overquota" context="Button option of the alert when the transfer quota is depleted">Continue without account</string>

    <plurals name="new_general_num_files">
        <item context="this is used for example when downloading 1 file or 2 files, Singular of file. 1 file" quantity="one">%1$d file</item>
        <item context="this is used for example when downloading 1 file or 2 files, Plural of file. 2 files" quantity="other">%1$d files</item>
    </plurals>

    <string name="general_view" context="Menu option">View files</string>
    <string name="add_to_cloud" context="Menu option to choose to add file or folders to Cloud Drive">Import</string>
    <string name="save_for_offline" context="Menu option to choose save to Offline section">Save for offline</string>
    <string name="add_to_cloud_node_chat" context="Menu option to choose to add file to Cloud Drive in the chat">Add to Cloud Drive</string>

    <string name="general_view_contacts" context="Menu option">View contacts</string>

    <string name="import_success_message" context="Menu option">Succesfully added to Cloud Drive</string>
    <string name="import_success_error" context="Menu option">Error. Not added to Cloud Drive</string>

    <string name="chat_connecting" context="Label in login screen to inform about the chat initialization proccess">Connecting&#8230;</string>

    <string name="context_contact_already_invited" context="message when trying to invite a contact with a pending request">%s was already invited. Consult your pending requests.</string>

    <string name="confirm_email_misspelled" context="Hint text explaining that you can change the email and resend the create account link to the new email address">If you have misspelt your email address, correct it and click [A]Resend[A].</string>
    <string name="confirm_email_misspelled_resend" context="Button to resend the create account email to a new email address in case the previous email address was misspelled">Resend</string>
    <string name="confirm_email_misspelled_email_sent" context="Text shown after the confirmation email has been sent to the new email address">Email sent</string>

    <string name="copyright_alert_title" context="text_copyright_alert_title">Copyright warning to all users</string>
    <string name="copyright_alert_first_paragraph" context="text_copyright_alert_first_paragraph">MEGA respects the copyrights of others and requires that users of the MEGA cloud service comply with the laws of copyright.</string>
    <string name="copyright_alert_second_paragraph" context="text_copyright_alert_second_paragraph">You are strictly prohibited from using the MEGA cloud service to infringe copyrights. You may not upload, download, store, share, display, stream, distribute, email, link to, transmit or otherwise make available any files, data or content that infringes any copyright or other proprietary rights of any person or entity.</string>
    <string name="copyright_alert_agree_button" context="text of the Agree button">Agree</string>
    <string name="copyright_alert_disagree_button" context="text of the Disagree button">Disagree</string>

    <string name="download_show_info" context="Hint how to cancel the download">Show info</string>

    <plurals name="context_link_removal_error">
        <item context="Error message when removing public links of nodes. Singular." quantity="one">Link removal failed. Please try again later.</item>
        <item context="Error message when removing public links of nodes. Plural." quantity="other">Failed to remove some links. Please try again later.</item>
    </plurals>
    <plurals name="context_link_export_error">
        <item context="Error message when create public links of nodes. Singular." quantity="one">Link creation failed. Please try again later.</item>
        <item context="Error message when creating public links of nodes. Plural." quantity="other">Failed to create some links. Please try again later.</item>
    </plurals>
    <plurals name="context_link_removal_success">
        <item context="Message when a public links was removed successfully. Singular." quantity="one">Link removed successfully.</item>
        <item context="Message when some public links were removed successfully. Plural." quantity="other">Links removed successfully.</item>
    </plurals>
    <string name="context_link_action_error" context="error message">Link action failed. Please try again later.</string>

    <string name="title_write_user_email" context="title of the dialog shown when sending or sharing a folder">Write the user’s email</string>

    <string name="activity_title_files_attached" context="title of the screen to see the details of several node attachments">Files attached</string>
    <string name="activity_title_contacts_attached" context="title of the screen to see the details of several contact attachments">Contacts attached</string>

    <string name="alert_user_is_not_contact">The user is not a contact</string>

    <string name="camera_uploads_cellular_connection">Use cellular connection</string>
    <string name="camera_uploads_upload_videos">Upload Videos</string>

    <string name="success_changing_user_avatar" context="Message when an user avatar has been changed successfully">Profile picture updated</string>
    <string name="error_changing_user_avatar_image_not_available" context="Message when an error ocurred when changing an user avatar">Error. Selected image does not exist</string>
    <string name="error_changing_user_avatar" context="Message when an error ocurred when changing an user avatar">Error when changing the profile picture</string>
    <string name="success_deleting_user_avatar" context="Message when an user avatar has been deleted successfully">Profile picture deleted</string>
    <string name="error_deleting_user_avatar" context="Message when an error ocurred when deleting an user avatar">Error when deleting the profile picture</string>

    <string name="error_changing_user_attributes" context="Message when an error ocurred when changing an user attribute">An error occurred when changing the name</string>
    <string name="success_changing_user_attributes" context="Message when an user attribute has been changed successfully">Your name has been successfully updated</string>

    <string name="add_participant_success" context="Message show when a participant has been successfully invited to a group chat">Participant added</string>
    <string name="add_participant_error" context="Message show when a participant hasn’t been successfully invited to a group chat">Error. Participant not added</string>

    <string name="remove_participant_success" context="Message show when a participant has been successfully removed from a group chat">Participant removed</string>
    <string name="remove_participant_error" context="Message show when a participant hasn’t been successfully removed from a group chat">Error. Participant not removed</string>

    <string name="no_files_selected_warning">No files selected</string>

    <string name="attachment_upload_panel_from_cloud">From Cloud Drive</string>
    <string name="attachment_upload_panel_contact">Contact</string>
    <string name="attachment_upload_panel_photo">From device</string>

    <string name="delete_account" context="Button and title of dialog shown when the user wants to delete permanently his account">Cancel Account</string>
    <string name="delete_account_text" context="Text shown in the alert dialog to confirm the cancellation of an account">If you cancel your account you will not be able to access your account data, your MEGA contacts or conversations.\nYou will not be able to undo this action.</string>
    <string name="delete_button" context="menu item">Delete</string>

    <string name="file_properties_info_info_file">Info</string>
    <string name="file_properties_info_size" context="Refers to the size of a file.">Total size</string>
    <string name="file_properties_info_content" context="header of a status field for what content a user has shared to you">Contains</string>
    <string name="file_properties_shared_folder_public_link_name">Link</string>

    <string name="file_properties_shared_folder_full_access" context="Refers to access rights for a file folder.">Full access</string>
    <string name="file_properties_shared_folder_read_only" context="Refers to access rights for a file folder.">Read-only</string>
    <string name="file_properties_shared_folder_read_write" context="Refers to access rights for a file folder. (with the &amp; needed. Don’t use the symbol itself. Use &amp;)">Read and write</string>

    <string name="attachment_uploading_state_paused" context="State of an attachment message when the upload is in progress but the queue of transfers is paused.">Transfers paused</string>
    <string name="attachment_uploading_state_uploading">Uploading&#8230;</string>
    <string name="attachment_uploading_state_error">Error. Not sent.</string>

    <string name="already_downloaded_multiple" context="When a multiple download is started, some of the files could have already been downloaded before. This message shows the number of files that has already been downloaded and the number of files pending">%d files already downloaded.</string>
    <string name="pending_multiple" context="When a multiple download is started, some of the files could have already been downloaded before. This message shows the number of files that are pending in plural. placeholder: number of files">%d files pending.</string>

    <string name="contact_is_me">No options available, you have selected yourself</string>

    <string name="confirmation_delete_one_attachment" context="Confirmation before deleting one attachment">Remove attachment?</string>

    <string name="general_view_with_revoke" formatted="false" context="Menu option">View files (%1$d deleted)</string>

    <string name="success_attaching_node_from_cloud" context="Success message when the attachment has been sent to a chat">File sent to %1$s</string>
    <string name="success_attaching_node_from_cloud_chats" context="Success message when the attachment has been sent to a many chats">File sent to %1$d chats</string>
    <string name="error_attaching_node_from_cloud" context="Error message when the attachment cannot be sent">Error. The file has not been sent</string>
    <string name="error_attaching_node_from_cloud_chats" context="Error message when the attachment cannot be sent to any of the selected chats">Error. The file has not been sent to any of the selected chats</string>
    <string name="error_revoking_node" context="Error message when the attachment cannot be revoked">Error. The attachment has not been removed</string>

    <string name="settings_set_up_automatic_uploads" context="settings option">Set up automatic uploads</string>

    <string name="settings_chat_silent_sound_not" context="settings option for chat notification">Silent</string>

    <string name="messages_chat_notification" context="messages string in chat notification">messages</string>
    <string name="incoming_folder_notification" context="part of the string in incoming shared folder notification">from</string>
    <string name="title_incoming_folder_notification" context="title of incoming shared folder notification">New shared folder</string>
    <string name="title_contact_request_notification" context="title of the notification for a new incoming contact request">New contact request</string>

    <string name="title_properties_chat_clear" context="Title of the section to clear the chat content in the Contact Properties screen">Clear chat history</string>
    <string name="title_properties_remove_contact" context="Title of the section to remove contact in the Contact Properties screen">Remove contact</string>

    <string name="title_properties_chat_notifications_contact" context="Title of the section to enable notifications in the Contact Properties screen">Chat notifications</string>
    <string name="history_cleared_by" context="Text shown when the chat history was cleared by someone">[A]%1$s[/A][B] cleared the chat history[/B]</string>

    <string name="number_messages_chat_notification" formatted="false" context="Notification title to show the number of unread chats, unread messages">%1$d unread chats</string>

    <string name="context_permissions_changing_folder" context="Item menu option upon clicking on one or multiple files.">Changing permissions</string>
    <string name="context_removing_contact_folder" context="Item menu option upon clicking on one or multiple files.">Removing contact from shared folder</string>

    <string name="confirmation_move_to_rubbish" context="confirmation message before removing a file">Move to Rubbish Bin?</string>
    <string name="confirmation_move_cu_folder_to_rubbish" context="confirmation message before removing CU folder">Are you sure you want to move this folder to the Rubbish Bin? This will disable Camera Uploads.</string>
    <string name="confirmation_move_mu_folder_to_rubbish" context="Confirmation message before removing MU folder">Are you sure you want to move this folder to the Rubbish Bin? This will disable Secondary Media Uploads.</string>
    <string name="confirmation_move_to_rubbish_plural" context="confirmation message before removing a file">Move to Rubbish Bin?</string>
    <string name="confirmation_delete_from_mega" context="confirmation message before removing a file">Delete from MEGA?</string>
    <string name="attachment_uploading_state" context="label to indicate the state of an upload in chat">Uploading&#8230;</string>

    <string name="title_properties_contact_notifications_for_chat" context="Title of the section to enable notifications in the Contact Properties screen">Chat notifications</string>

    <string name="achievements_title" context="title of the section for achievements">Achievements</string>
    <string name="achievements_subtitle" context="subtitle of the section for achievements">Invite friends and get rewards</string>

    <string name="figures_achievements_text_referrals" context="title of the introduction for the achievements screen">Get %1$s of storage and %2$s of transfers for each referral</string>

    <string name="figures_achievements_text" context="sentence to detail the figures of storage and transfer quota related to each achievement">Get %1$s of storage and %2$s of transfers</string>

    <string name="unlocked_rewards_title" context="title of the section for unlocked rewards">Unlocked rewards</string>

    <string name="unlocked_storage_title" context="title of the section for unlocked storage quota">Storage Quota</string>

    <string name="title_referral_bonuses" context="title of the section for referral bonuses in achivements section (maximum 24 chars)">Referral Bonuses</string>
    <string name="title_install_app" context="title of the section for install a mobile app in achivements section (maximum 24 chars)">Install a mobile app</string>
    <string name="title_add_phone" context="Title of the section for add phone number in achivements section (maximum 24 chars)">Add a mobile phone</string>
    <string name="title_regitration" context="title of the section for install megasync in achivements section (maximum 24 chars)">Registration bonus</string>
    <string name="title_install_desktop" context="title of the section for install a mobile app bonuses in achivements section (maximum 24 chars)">Install MEGA desktop app</string>
    <string name="title_base_quota" context="title of the section for base quota in achivements section">Account Base Quota</string>
    <string name="camera_uploads_empty" context="Text that indicates that no pictures have been uploaded to the Camera Uploads section">No files in Camera Uploads</string>
    <string name="general_num_days_left" context="indicates the number of days left related to a achievement">%1$d d left</string>
    <string name="expired_label" context="State to indicate something has expired (achivements of business status account for instance)">Expired</string>

    <string name="setting_title_use_https_only" context="title of the advanced setting to choose the use of https">Don’t use HTTP</string>
    <string name="setting_subtitle_use_https_only" context="subtitle of the advanced setting to choose the use of https">Enable this option only if your transfers don’t start. In normal circumstances HTTP is satisfactory as all transfers are already encrypted.</string>

    <string name="title_achievement_invite_friends" context="title of screen to invite friends and get an achievement">How it works</string>
    <string name="first_paragraph_achievement_invite_friends" context="first paragraph of screen to invite friends and get an achievement">Invite your friends to create a free MEGA account and install our mobile app. For every successful signup and app install you receive bonus storage and transfer quota.</string>
    <string name="second_paragraph_achievement_invite_friends" context="second paragraph of screen to invite friends and get an achievement">You will not receive credit for inviting someone who has used MEGA previously and you will not be notified about such a rejection. Invited contacts must install the MEGA mobile app or MEGA desktop app on their devices.</string>

    <string name="card_title_invite_friends" context="explanation of screen to invite friends and get an achievement">Select contacts from your phone contact list or enter multiple email addresses.</string>

    <string name="title_confirmation_invite_friends" context="title of the dialog to confirm the contact request">Invite friends to MEGA</string>
    <string name="subtitle_confirmation_invite_friends" context="Text shown when the user sends a contact invitation">Invite Sent</string>
    <string name="paragraph_confirmation_invite_friends" context="paragraph of the dialog to confirm the contact request">Encourage your friends to register and install a MEGA app. As long as your friend uses the same email address as you’ve entered, you will receive your transfer quota reward.</string>

    <string name="invalid_email_to_invite" context="Error shown when the user writes a email with an incorrect format">Email is malformed</string>

    <string name="paragraph_info_achievement_install_desktop" context="info paragraph about the achievement install megasync">When you install MEGAsync you get %1$s of complimentary storage space plus %2$s of transfer quota, both valid for 180 days. MEGA desktop app is available for Windows, macOS and most Linux distros.</string>
    <string name="paragraph_info_achievement_install_mobile_app" context="info paragraph about the achievement install mobile app">When you install our mobile app you get %1$s of complimentary storage space plus %2$s of transfer quota, both valid for 180 days. We provide mobiles apps for iOS, Android and Windows Phone.</string>
    <string name="paragraph_info_achievement_add_phone" context="info paragraph about the achievement ‘add phone number’. Placeholder 1: bonus storage space e.g. 20GB. Placeholder 2: bonus transfer quota e.g. 50GB">When you verify your phone number you get %1$s of complimentary storage space plus %2$s of transfer quota, both valid for 180 days.</string>

    <string name="result_paragraph_info_achievement_install_desktop" context="info paragraph about the completed achievement install megasync">You have received %1$s storage space and %2$s transfer quota for installing our MEGA desktop app.</string>
    <string name="result_paragraph_info_achievement_install_mobile_app" context="info paragraph about the completed achievement install mobile app">You have received %1$s storage space and %2$s transfer quota for installing our mobile app.</string>
    <string name="result_paragraph_info_achievement_add_phone" context="info paragraph about the completed achievement of ‘add phone number’. Placeholder 1: bonus storage space e.g. 20GB. Placeholder 2: bonus transfer quota e.g. 50GB">You have received %1$s storage space and %2$s transfer quota for verifying your phone number.</string>
    <string name="result_paragraph_info_achievement_registration" context="info paragraph about the completed achievement registration">You have received %1$s storage space as your free registration bonus.</string>

    <string name="expiration_date_for_achievements" context="info paragraph about the completed achievement registration">Bonus expires in %1$d days</string>

    <plurals name="context_share_folders">
        <item context="menu item" quantity="one">Share folder</item>
        <item context="menu items" quantity="other">Share folders</item>
    </plurals>

    <plurals name="confirmation_leave_share_folder">
        <item context="Confirmation message before leaving an incoming shared folder" quantity="one">If you leave the folder, you will not be able to see it again.</item>
        <item context="confirmation message before leaving some incoming shared folders" quantity="other">If you leave these folders, you will not be able to see them again.</item>
    </plurals>

    <string name="no_folders_shared" context="Info of a contact if there is no folders shared with him">No folders shared</string>

    <string name="settings_help" context="Menu item">Help</string>
    <string name="settings_help_preference" context="Settings preference title for send feedback">Send Feedback</string>
    <string name="setting_feedback_subject" context="mail subject">Android feedback</string>
    <string name="setting_feedback_body" context="mail body">Please write your feedback here:</string>
    <string name="settings_feedback_body_device_model" context="mail body">Device model</string>
    <string name="settings_feedback_body_android_version" context="mail body">Android version</string>

    <string name="dialog_title_new_file" context="Title of the dialog to create a new file by inserting the name">New file</string>
    <string name="context_new_file_name" context="Input field description in the create file dialog.">File Name</string>

    <string name="dialog_title_new_link" context="Title of the dialog to create a new link by inserting the name">Link name</string>
    <string name="context_new_link_name" context="Input field description in the create link dialog.">Link URL</string>

    <string name="new_file_subject_when_uploading" context="Title of the field subject when a new file is created to upload">SUBJECT</string>
    <string name="new_file_content_when_uploading" context="Title of the field content when a new file is created to upload">CONTENT</string>
    <string name="new_file_email_when_uploading" context="Title of the field email when a new contact is created to upload">EMAIL</string>

    <string name="forward_menu_item" context="Item of a menu to forward a message chat to another chatroom">Forward</string>

    <string name="general_attach" context="name of the button to attach file from MEGA to another app">Attach</string>

    <string name="type_contact" context="when add or share a file with a new contact, it can type by name or mail">Contact’s name or email</string>

    <string name="max_add_contact" context="when add or share a file with a new contact, message displayed to warn that the maximum number has been reached">No more contacts can be added at this time</string>

    <string name="old_and_new_passwords_equals" context="when changing the password , the old password and new password are equals">The new password cannot be the same as the old password</string>

    <string name="action_search_by_date" context="Menu item">Search by date</string>
    <string name="general_apply" context="title of a button to apply search by date">Apply</string>ç
    <string name="general_search_month" context="title of a button to apply search by month">Last month</string>
    <string name="general_search_year" context="title of a button to apply search by year">Last year</string>

    <string name="label_set_day" context="title of a Search by date tag">Set day</string>
    <string name="snackbar_search_by_date" context="the user can’t choose this date">Date required is not valid</string>

    <string name="invalid_characters" context="Error when the user writes a character not allowed">Characters not allowed</string>

    <string name="audio_play" context="Label shown when audio file is playing">Audio File</string>

    <string name="corrupt_pdf_dialog_text" context="when open PDF Viewer, the pdf that it try to open is damaged or does not exist">Error. The pdf file is corrupted or does not exist.</string>

    <string name="user_account_feedback" context="Label to include info of the user email in the feedback form">User account</string>

    <string name="save_to_mega" context="Label shown in MEGA pdf-viewer when it open a PDF save in smartphone storage">Save to my \nCloud Drive</string>

    <string name="chat_already_exists" context="Error message when creating a chat one to one with a contact that already has a chat">The chat already exists</string>

    <string name="not_download" context="before sharing a file, has to be downloaded">The file has not been downloaded yet</string>

    <string name="not_permited_add_email_to_invite" context="Error shown when a user is starting a chat or adding new participants in a group chat and writes a contact mail that has not added">Only MEGA contacts can be added</string>

    <string name="invalid_connection_state" context="Info label about the connectivity state of the chat">Reconnecting to chat</string>

    <string name="call_error" context="Message show when a call cannot be established">Error. The call cannot be established</string>

    <string name="title_evaluate_the_app_panel" context="Title of dialog to evaluate the app">Are you happy with this app?</string>
    <string name="rate_the_app_panel" context="Label to show rate the app">Yes, rate the app</string>
    <string name="send_feedback_panel" context="Label to show send feedback">No, send feedback</string>

    <string name="link_advanced_options" context="title of the section advanced options on the get link screen">Advanced options</string>
    <string name="download_requires_permission" context="Message to show when users deny to permit the permissions to read and write on external storage on setting default download location">MEGA needs your permission to download files</string>
    <string name="old_sdcard_unavailable" context="Default download location is on old sd card, but currently the user installed a new SD card, need user to reset download location.">The old SD card is not available, please set a new download location.</string>
    <string name="title_select_download_location" context="Dialog title to ask download to internal storage or external storage.">Choose download location</string>

    <string name="no_contacts_permissions" context="Title of the section to invite contacts if the user has denied the contacts permmissions">No contact permissions granted</string>

    <string name="choose_qr_option_panel" context="Option of the sliding panel to go to QR code section">My QR code</string>
    <string name="section_qr_code" context="Title of the screen that shows the options to the QR code">QR Code</string>
    <string name="action_reset_qr" context="Option in menu of section  My QR code to reset the QR code">Reset QR code</string>
    <string name="action_delete_qr" context="Option in menu of section  My QR code to delete the QR code">Delete QR code</string>
    <string name="save_cloud_drive" context="Option shown in QR code bottom sheet dialog to save QR code in Cloud Drive">To Cloud Drive</string>
    <string name="save_file_system" context="Option shown in QR code bottom sheet dialog to save QR code in File System">To File System</string>
    <string name="section_my_code" context="Title of QR code section">My Code</string>
    <string name="section_scan_code" context="Title of QR code scan section">Scan Code</string>
    <string name="settings_qrcode_autoaccept" context="Title of QR code settings that permits or not contacts that scan my QR code will be automatically added to my contact list">Auto-Accept</string>
    <string name="setting_subtitle_qrcode_autoccept" context="Subtitle of QR code settings auto-accept">MEGA users who scan your QR code will be automatically added to your contact list.</string>
    <string name="setting_subtitle_qrcode_reset" context="Subtitle of QR code settings that reset the code">Previous QR code will no longer be valid</string>
    <string name="qrcode_link_copied" context="Text shown when it has been copied the QR code link">Link copied to the clipboard</string>
    <string name="qrcode_reset_successfully" context="Text shown when it has been reseted the QR code successfully">QR code successfully reset</string>
    <string name="qrcode_delete_successfully" context="Text shown when it has been deleted the QR code successfully">QR code successfully deleted</string>
    <string name="qrcode_reset_not_successfully" context="Text shown when it has not been reseted the QR code successfully">QR code not reset due to an error. Please try again.</string>
    <string name="qrcode_delete_not_successfully" context="Text shown when it has not been delete the QR code successfully">QR code not deleted due to an error. Please try again.</string>
    <string name="invite_sent" context="Title of dialog shown when a contact request has been sent with QR code">Invite sent</string>
    <string name="invite_sent_text" context="Text of dialog shown when a contact request has been sent with QR code">The user %s has been invited and will appear in your contact list once accepted.</string>
    <string name="invite_sent_text_multi" context="Text of dialog shown when multiple contacts request has been sent">The users have been invited and will appear in your contact list once accepted.</string>
    <string name="error_share_qr" context="Text shown when it tries to share the QR and occurs an error to process the action">An error occurred while trying to share the QR file. Perhaps the file does not exist. Please try again later.</string>
    <string name="error_upload_qr" context="Text shown when it tries to upload to Cloud Drive the QR and occurs an error to process the action">An error occurred while trying to upload the QR file. Perhaps the file does not exist. Please try again later.</string>
    <string name="error_download_qr" context="Text shown when it tries to download to File System the QR and occurs an error to process the action">An error occurred while trying to download the QR file. Perhaps the file does not exist. Please try again later.</string>
    <string name="success_download_qr" context="Text shown when it tries to download to File System the QR and the action has success">The QR Code has been downloaded successfully to %s</string>
    <string name="invite_not_sent" context="Title of dialog shown when a contact request has not been sent with QR code">Invite not sent</string>
    <string name="invite_not_sent_text" context="Text of dialog shown when a contact request has not been sent with QR code">The QR code or contact link is invalid. Please try to scan a valid code or to open a valid link.</string>
    <string name="invite_not_sent_text_already_contact" context="Text of dialog shown when a contact request has not been sent with QR code because of is already a contact">The invitation has not been sent. %s is already in your contacts list.</string>
    <string name="invite_not_sent_text_error" context="Text of dialog shown when a contact request has not been sent with QR code because of some error">The invitation has not been sent. An error occurred processing it.</string>
    <string name="generatin_qr" context="Text of alert dialog informing that the qr is generating">Generating QR Code&#8230;</string>
    <string name="menu_item_scan_code" context="Title of QR code scan menu item">Scan QR code</string>
    <string name="button_copy_link" context="get the contact link and copy it">Copy link</string>
    <string name="button_create_qr" context="Create QR code">Create QR code</string>
    <string name="qrcode_create_successfully" context="Text shown when it has been created the QR code successfully">QR code successfully created</string>
    <string name="qrcode_scan_help" context="Text shown in QR code scan fragment to help and guide the user in the action">Line up the QR code to scan it with your device’s camera</string>
    <string name="contact_view" context="positive button on dialog to view a contact">View</string>


    <string name="external_play" context="Item menu option to reproduce audio or video in external reproductors">Open with</string>

    <string name="context_share" context="to share a file using Facebook, Whatsapp, etc">Share using</string>

    <string name="error_enable_chat_before_login" context="Message shown if the user choose enable button and he is not logged in">Please log in before enabling the chat</string>

    <string name="label_set_period" context="title of a tag to search for a specific period within the search by date option in Camera upload">Set period</string>

    <string name="context_empty_chat_recent" context="Text of the empty screen when there are not chat conversations">[B]Invite friends to [/B][A]Chat[/A][B] and enjoy our encrypted platform with privacy and security.[/B]</string>

    <string name="context_empty_camera_uploads" context="Text of the empty screen when there are not elements in Camera Uploads">[B]No media on [/B][A]Camera Uploads[/A][B].[/B]</string>
    <string name="context_empty_rubbish_bin" context="Text of the empty screen when there are not elements in the Rubbish Bin">[B]Empty [/B][A]Rubbish Bin[/A][B].[/B]</string>

    <string name="context_empty_inbox" context="Text of the empty screen when there are not elements in  Inbox">[B]No files in your [/B][A]Inbox[/A][B].[/B]</string>
    <string name="context_empty_cloud_drive" context="Text of the empty screen when there are not elements in Cloud Drive">[B]No files in your [/B][A]Cloud Drive[/A][B].[/B]</string>
    <string name="context_empty_offline" context="Text of the empty screen when there are not elements in Saved for Offline">[B]No files [/B][A]Offline[/A][B].[/B]</string>
    <string name="context_empty_contacts" context="Text of the empty screen when there are not contacts. No dot at the end because is for an empty state. The format placeholders are to showing it in different colors.">[B]No [/B][A]Contacts[/A]</string>

    <string name="recent_chat_empty" context="Message shown when the user has no chats">[A]No[/A] [B]Conversations[/B]</string>
    <string name="recent_chat_loading_conversations" context="Message shown when the chat is section is loading the conversations">[A]Loading[/A] [B]Conversations&#8230;[/B]</string>

    <string name="context_empty_incoming" context="Text of the empty screen when there are not elements in Incoming">[B]No [/B][A]Incoming Shared folders[/A][B].[/B]</string>
    <string name="context_empty_outgoing" context="Text of the empty screen when there are not elements in Outgoing">[B]No [/B][A]Outgoing Shared folders[/A][B].[/B]</string>
    <string name="context_empty_links" context="Text of the empty screen when there are not elements in Links. Please, keep the place holders to format the string">[B]No [/B][A]Public Links[/A][B][/B]</string>

    <string name="tab_sent_requests" context="Title of the sent requests tab. Capital letters">Sent requests</string>
    <string name="tab_received_requests" context="Title of the received requests tab. Capital letters">Received requests</string>
    <string name="overquota_alert_title" context="Title dialog overquota error">Storage quota exceeded</string>

    <string name="invalid_link" context="error message shown when an account confirmation link or reset password link is invalid for unknown reasons">Invalid link, please ask for a new valid link</string>
    <string name="invalid_link_password" context="error message shown on the link password dialog if the password typed in was wrong">Invalid link password</string>

    <string name="open_link_not_valid_link" context="Error message shown when user tries to open a not valid MEGA link">The link you are trying to open is not a valid MEGA link.</string>

    <string name="processing_link" context="Message shown when a link is being processing">Processing link&#8230;</string>

    <string name="passwd_weak" context="Message shown when it is creating an acount and it is been introduced a very weak or weak password">Your password is easily guessed. Try making your password longer. Combine uppercase and lowercase letters. Add special characters. Do not use names or dictionary words.</string>
    <string name="passwd_medium" context="Message shown when it is creating an acount and it is been introduced a medium password">Your password is good enough to proceed, but it is recommended to strengthen your password further.</string>
    <string name="passwd_good" context="Message shown when it is creating an acount and it is been introduced a good password">This password will withstand most typical brute-force attacks. Please ensure that you will remember it.</string>
    <string name="passwd_strong" context="Message shown when it is creating an acount and it is been introduced a strong password">This password will withstand most sophisticated brute-force attacks. Please ensure that you will remember it.</string>
    <string name="pass_very_weak" context="Password very weak">Very weak</string>
    <string name="pass_weak" context="Password weak">Weak</string>
    <string name="pass_medium" context="Password medium">Medium</string>
    <string name="pass_good" context="Password good">Good</string>
    <string name="pass_strong" context="Password strong">Strong</string>

    <string name="title_notification_call_in_progress" context="Text displayed in several parts when there is a call in progress (notification, recent chats list, etc).">Call in progress</string>
    <string name="action_notification_call_in_progress" context="Subtitle of the notification shown on the action bar when there is a call in progress">Click to go back to the call</string>
    <string name="button_notification_call_in_progress" context="Button in the notification shown on the action bar when there is a call in progress">Return to the call</string>

    <string name="contacts_mega" context="When it lists contacts of MEGA, the title of list’s header">On MEGA</string>
    <string name="contacts_phone" context="When it lists contacts of phone, the title of list’s header">Phone contacts</string>

    <string name="account_suspended_multiple_breaches_ToS" context="Message error shown when trying to log in on an account has been suspended due to multiple breaches of Terms of Service">Your account has been suspended due to multiple breaches of MEGA’s Terms of Service. Please check your email inbox.</string>
    <string name="account_suspended_breache_ToS" context="Message error shown when trying to log in on an account has been suspended due to breach of Terms of Service">Your account was terminated due to a breach of MEGA’s Terms of Service, such as abuse of rights of others; sharing and/or importing illegal data; or system abuse.</string>

    <string name="file_storage_loading" context="In a chat conversation when you try to send device’s images but images are still loading">Loading files</string>
    <string name="file_storage_empty_folder" context="In a chat conversation when you try to send device’s images but there aren’t available images">No files</string>
    <string name="label_file_size_byte" context="Size in bytes. The placeholder is for the size value, please adjust the position based on linguistics">%s B</string>
    <string name="label_file_size_kilo_byte" context="Size in kilobytes. The placeholder is for the size value, please adjust the position based on linguistics">%s KB</string>
    <string name="label_file_size_mega_byte" context="Size in megabytes. The placeholder is for the size value, please adjust the position based on linguistics">%s MB</string>
    <string name="label_file_size_giga_byte" context="Size in gigabytes. The placeholder is for the size value, please adjust the position based on linguistics">%s GB</string>
    <string name="label_file_size_tera_byte" context="Size in terabytes. The placeholder is for the size value, please adjust the position based on linguistics">%s TB</string>
    <string name="label_file_speed_byte" context="Speed in bytes. The placeholder is for the speed value, please adjust the position based on linguistics">%s B/s</string>
    <string name="label_file_speed_kilo_byte" context="Speed in kilobytes. The placeholder is for the speed value, please adjust the position based on linguistics">%s KB/s</string>
    <string name="label_file_speed_mega_byte" context="Speed in megabytes. The placeholder is for the speed value, please adjust the position based on linguistics">%s MB/s</string>
    <string name="label_file_speed_giga_byte" context="Speed in gigabytes. The placeholder is for the speed value, please adjust the position based on linguistics">%s GB/s</string>
    <string name="label_file_speed_tera_byte" context="Speed in terabytes. The placeholder is for the speed value, please adjust the position based on linguistics">%s TB/s</string>
    <string name="label_mega_byte" context="Size in megabytes.">MB</string>

    <plurals name="number_of_versions" formatted="false">
        <item context="Number of versions of a file shown on the screen info of the file, version item" quantity="one">%1$d version</item>
        <item context="Number of versions of a file shown on the screen info of the file, version items" quantity="other">%1$d versions</item>
    </plurals>

    <string name="title_section_versions" context="Title of the section Versions for files">Versions</string>

    <string name="header_current_section_item" context="Header of the item to show the current version of a file in a list">Current version</string>
    <plurals name="header_previous_section_item">
        <item context="Header of the item to show the previous versions of a file in a list, file item" quantity="one">Previous version</item>
        <item context="" quantity="other">Previous versions</item>
    </plurals>

    <string name="general_revert" context="option menu to revert a file version">Revert</string>
    <string name="menu_item_clear_versions" context="option menu to clear all the previous versions">Clear previous versions</string>
    <plurals name="title_dialog_delete_version">
        <item context="Title of the dialog to confirm that a version os going to be deleted, version item" quantity="one">Delete version?</item>
        <item context="Title of the dialog to confirm that a version os going to be deleted, version items" quantity="other">Delete versions?</item>
    </plurals>

    <string name="content_dialog_delete_version" context="Content of the dialog to confirm that a version is going to be deleted">This version will be permanently removed.</string>
    <string name="content_dialog_delete_multiple_version" context="Content of the dialog to confirm that several versions are going to be deleted">These %d versions will be permanently removed.</string>

    <string name="chat_upload_title_notification" context="Title of the notification shown when a file is uploading to a chat">Chat uploading</string>

    <string name="settings_chat_upload_quality" context="Label for the option on setting to set up the quality of multimedia files uploaded to the chat">Chat video quality</string>
	<string name="settings_video_upload_quality" context="Label for the option on setting to set up the quality of video files to be uploaded">Video Quality</string>
    <string name="on_refuse_storage_permission" context="Text shown when the user refuses to permit the storage permission when enable camera upload">Camera Uploads needs to access your photos and other media on your device. Please go to the settings page and grant permission.</string>
    <string-array name="settings_chat_upload_quality_entries">
        <item context="the options for the option on setting to set up the quality of multimedia files uploaded to the chat, the options of origin quality multimedia file to upload.">Original quality</item>
        <item context="the options for the option on setting to set up the quality of multimedia files uploaded to the chat, the options of medium quality multimedia file to  upload.">Medium quality</item>
    </string-array>

    <string name="missed_call_notification_title" context="Title of the notification for a missed call">Missed call</string>
    <string name="file_properties_info_location" cotext="Refers to a location of file">Location</string>

    <string name="file_properties_folder_current_versions" cotext="Title of the label to show the size of the current files inside a folder">Current versions</string>
    <string name="file_properties_folder_previous_versions" cotext="Title of the label to show the size of the versioned files inside a folder">Previous versions</string>

    <plurals name="number_of_versions_inside_folder" formatted="false">
        <item context="Number of versioned files inside a folder shown on the screen info of the folder, version item" quantity="one">%1$d versioned file</item>
        <item context="Number of versioned files inside a folder shown on the screen info of the folder, version items" quantity="other">%1$d versioned files</item>
    </plurals>

    <string name="messages_forwarded_success" context="Confirmation message after forwarding one or several messages, version items">Messages forwarded</string>
    <string name="messages_forwarded_error" context="Error message after forwarding one or several messages to several chats">Error. Not correctly forwarded</string>
    <plurals name="messages_forwarded_partial_error" formatted="false">
        <item context="Error message if any of the forwarded messages fails, message item" quantity="one">Error. %1$d message not successfully forwarded</item>
        <item context="Error message if any of the forwarded messages fails, message items" quantity="other">Error. %1$d messages not successfully forwarded</item>
    </plurals>
    <plurals name="messages_forwarded_error_not_available" formatted="false">
        <item context="Error non existing resource after forwarding one or several messages to several chats, message item" quantity="one">Error. The resource is no longer available</item>
        <item context="Error non existing resource after forwarding one or several messages to several chats, message items" quantity="other">Error. The resources are no longer available</item>
    </plurals>

    <string name="turn_on_notifications_title" context="The title of fragment Turn on Notifications">Turn on Notifications</string>
    <string name="turn_on_notifications_subtitle" context="The subtitle of fragment Turn on Notifications">This way, you will see new messages\non your Android phone instantly.</string>
    <string name="turn_on_notifications_first_step" context="First step to turn on notifications">Open Android device [A]Settings[/A]</string>
    <string name="turn_on_notifications_second_step" context="Second step to turn on notifications">Open [A]Apps &amp; notifications[/A]</string>
    <string name="turn_on_notifications_third_step" context="Third step to turn on notifications">Select [A]MEGA[/A]</string>
    <string name="turn_on_notifications_fourth_step" context="Fourth step to turn on notifications">Open [A]App notifications[/A]</string>
    <string name="turn_on_notifications_fifth_step" context="Fifth step to turn on notifications">Switch to On and select your preferences</string>

    <plurals name="files_send_to_chat_success">
        <item context="Alert message after sending to chat one or several messages to several chats, version item" quantity="one">File sent</item>
        <item context="Alert message after sending to chat one or several messages to several chats, version items" quantity="other">Files sent</item>
    </plurals>
    <string name="files_send_to_chat_error" context="Error message after sending to chat one or several messages to several chats">Error. Not correctly sent</string>

    <string name="context_send_file_to_chat" context="menu option to send a file to a chat">Send to chat</string>

    <string name="remember_pwd_dialog_title" context="Title of the dialog ‘Do you remember your password?’">Do you remember your password?</string>
    <string name="remember_pwd_dialog_text_logout" context="Text of the dialog ‘Recovery Key exported’ when the user wants logout">You are about to log out, please test your password to ensure you remember it.\nIf you lose your password, you will lose access to your MEGA data.</string>
    <string name="remember_pwd_dialog_text" context="Text of the dialog ‘Do you remember your password?’">Please test your password to ensure you remember it. If you lose your password, you will lose access to your MEGA data.</string>
    <string name="general_do_not_show" context="Dialog option that permits user do not show it again">Do not show again</string>
    <string name="remember_pwd_dialog_button_test" context="Button of the dialog ‘Do you remember your password?’ that permits user test his password">Test password</string>
    <string name="test_pwd_title" context="Title of the activity that permits user test his password">Test your password</string>
    <string name="test_pwd_accepted" context="Message shown to the user when is testing her password and it is correct">Password accepted</string>
    <string name="test_pwd_wrong" context="Message shown to the user when is testing her password and it is wrong">Wrong password.\nBackup your Recovery Key as soon as possible!</string>
    <string name="recovery_key_exported_dialog_text_logout" context="Text of the dialog ‘Recovery Key exported’ when the user wants logout">You are about to log out, please test your password to ensure you remember it.\nIf you lose your password, you will lose access to your MEGA data.</string>
    <string name="option_copy_to_clipboard" context="Option that permits user copy to clipboard">Copy to clipboard</string>
    <string name="option_export_recovery_key" context="Option that permits user export his recovery key">Export Recovery Key</string>
    <string name="proceed_to_logout" context="Option that permits user logout">Proceed to logout</string>
    <string name="recovery_key_bottom_sheet" context="Title of the preference Recovery key on Settings section">Recovery Key</string>
    <string name="option_save_on_filesystem" context="Option that permits user save on File System">Save on File System</string>
    <string name="message_copied_to_clipboard" context="Message shown when something has been copied to clipboard">Copied to clipboard</string>

    <string name="message_jump_latest" context="text of the label to show that you have messages unread in the chat conversation">Jump to latest</string>
    <string name="message_new_messages" context="text of the label to show that you have new messages in the chat conversation">New messages</string>

    <string name="notification_subtitle_incoming" context="Title of the notification shown on the action bar when there is a incoming call">Incoming call</string>
    <string name="notification_incoming_action" context="Text for the notification action to launch the incoming call page">Go to the call</string>
    <string name="notification_enable_display" context="Text asking to go to system setting to enable allow display over other apps (needed for calls in Android 10)">MEGA background pop-ups are disabled.\nTap to change the settings.</string>

    <plurals name="number_unread_messages">
        <item context="Subtitle to show the number of unread messages on a chat, unread message" quantity="one">%1$s unread message</item>
        <item context="Subtitle to show the number of unread messages on a chat, unread messages" quantity="other">%1$s unread messages</item>
    </plurals>

    <plurals name="plural_number_messages_chat_notification">
        <item context="Notification title to show the number of unread chats, unread message" quantity="one">%1$d unread chat</item>
        <item context="Notification title to show the number of unread chats, unread messages" quantity="other">%1$d unread chats</item>
    </plurals>

    <string name="chat_loading_messages" context="Message shown when a chat is opened and the messages are being recovered">[A]Loading[/A] [B]Messages&#8230;[/B]</string>

    <string name="general_error_internal_node_not_found" context="Error message shown when opening a file link which doesn’t exist">File or folder not found. Are you logged in with a different account in your browser? You can only access files or folders from the account you are currently logged in with in the app</string>


    <string name="context_loop_video" context="menu option to loop video or audio file">Loop</string>

    <string name="settings_security_options_title" context="Title of the category Security options on Settings section">Security</string>
    <string name="settings_recovery_key_title" context="Title of the preference Recovery key on Settings section">Backup Recovery Key</string>
    <string name="settings_recovery_key_summary" context="Summary of the preference Recovery key on Settings section">Exporting the Recovery Key and keeping it in a secure location enables you to set a new password without data loss.</string>

    <string name="login_connectivity_issues" context="message when a temporary error on logging in is due to connectivity issues">Unable to reach MEGA. Please check your connectivity or try again later.</string>
    <string name="login_servers_busy" context="message when a temporary error on logging in is due to servers busy">Servers are too busy. Please wait.</string>
    <string name="login_API_lock" context="message when a temporary error on logging in is due to SDK is waiting for the server to complete a request due to an API lock">This process is taking longer than expected. Please wait.</string>
    <string name="login_API_rate" context="message when a temporary error on logging in is due to SDK is waiting for the server to complete a request due to a rate limit">Too many requests. Please wait.</string>
    <string name="login_in_progress" context="Message when previous login is being cancelled">Cancelling login process. Please wait&#8230;</string>

    <string name="unsupported_file_type" context="when open audio video player, the file that it try to open is not supported">Unsupported file type.</string>
    <string name="corrupt_video_dialog_text" context="when open audio video player, the file that it try to open is damaged or does not exist">Error. The file is corrupted or does not exist.</string>


    <string name="section_playlist" context="Title of the screen Playlist">Playlist</string>
    <string name="playlist_state_playing" context="Text shown in playlist subtitle item when a file is reproducing">Now playing&#8230;</string>
    <string name="playlist_state_paused" context="Text shown in playlist subtitle item when a file is reproducing but it is paused">Paused</string>

    <string name="context_option_print" context="Menu option to print the recovery key from Offline section">Print</string>

    <string name="save_MK_confirmation" context="Message when the recovery key has been successfully saved on the filesystem">The Recovery Key has been successfully saved</string>

    <string name="pending_outshare_indicator" context="label to indicate that a share is still pending on outgoing shares of a node">(Pending)</string>

    <string name="option_enable_chat_rich_preview" context="Title of the dialog to disable the rich links previews on chat">Rich URL Previews</string>

    <string name="button_always_rich_links" context="Button to allow the rich links previews on chat">Always Allow</string>
    <string name="button_not_now_rich_links" context="Button do not allow now the rich links previews on chat">Not Now</string>
    <string name="button_never_rich_links" context="Button do not allow the rich links previews on chat">Never</string>

    <string name="title_enable_rich_links" context="Title of the dialog to enable the rich links previews on chat">Enable rich URL previews</string>

    <string name="text_enable_rich_links" context="Text of the dialog to enable the rich links previews on chat">Enhance the MEGAchat experience. URL content will be retrieved without end-to-end encryption.</string>

    <string name="subtitle_mega_rich_link_no_key" context="Subtitle of a MEGA rich link without the decryption key">Tap to enter the Decryption Key</string>

    <string name="error_password" context="when the user tries to creates a MEGA account or tries to change his password and the password strength is very weak">Please enter a stronger password</string>

    <string name="title_acceptance_contact_request_notification" context="title of the notification for an acceptance of a contact request">New contact</string>
    <string name="title_storage_usage" context="title of usage storage section in Storage">Storage Usage</string>

    <plurals name="plural_number_contact_request_notification">
        <item context="Notification title to show the number of incoming contact request, contact request" quantity="one">%1$d pending contact request</item>
        <item context="Notification title to show the number of incoming contact request, contact requests" quantity="other">%1$d pending contact requests</item>
    </plurals>

    <string name="title_new_contact_request_notification" context="title of the notification for a new incoming contact request">New contact request</string>

    <string name="type_message_hint_with_title" context="Hint shown in the field to write a message in the chat screen (chat with customized title)">Write message to “%s”&#8230;</string>
    <string name="transfers_empty_new" context="message shown in the screen when there are not any active transfer">[B]No active[/B][A] Transfers[/A][B].[/B]</string>
    <string name="completed_transfers_empty_new" context="message shown in the screen when there are not any active transfer">[B]No completed[/B][A] Transfers[/A][B].[/B]</string>
    <string name="file_browser_empty_folder_new" context="Text that indicates that a folder is currently empty">[B]Empty[/B][A] Folder[/A][B].[/B]</string>

    <string name="type_message_hint_with_customized_title" context="Hint shown in the field to write a message in the chat screen (chat with customized title)">Write message to “%s”&#8230;</string>
    <string name="type_message_hint_with_default_title" context="Hint shown in the field to write a message in the chat screen (chat with default title)">Write message to %s&#8230;</string>

    <string name="settings_2fa" context="Title of setting Two-Factor Authentication">Two-Factor Authentication</string>
    <string name="setting_subtitle_2fa" context="Subtitle of setting Two-Factor Authentication when the preference is disabled">Two-Factor Authentication is a second layer of security for your account.</string>
    <string name="title_2fa" context="Title of the screen Two-Factor Authentication">Why do you need two-factor authentication?</string>
    <string name="two_factor_authentication_explain">Two-factor authentication is a second layer of security for your account. Which means that even if someone knows your password they cannot access it, without also having access to the six digit code only you have access to.</string>
    <string name="button_setup_2fa" context="Button that permits user begin with the process of enable Two-Factor Authentication">Begin Setup</string>
    <string name="explain_qr_seed_2fa_1" context="Text that explain how to do with Two-Factor Authentication QR">Scan or copy the seed to your Authenticator App.</string>
    <string name="explain_qr_seed_2fa_2" context="Text that explain how to do with Two-Factor Authentication seed">Be sure to backup this seed to a safe place in case you lose your device.</string>
    <string name="explain_confirm_2fa" context="Text that explain how to confirm Two-Factor Authentication">Please enter the 6-digit code generated by your Authenticator App.</string>
    <string name="general_verify" context="Text button">Verify</string>
    <string name="general_next" context="Text button">Next</string>
    <string name="qr_seed_text_error" context="Text of the alert dialog to inform the user when an error occurs when try to enable seed or QR of Two-Factor Authentication">An error occurred generating the seed or QR code, please try again.</string>
    <string name="title_2fa_enabled" context="Title of the screen shown when the user enabled correctly Two-Factor Authentication">Two-Factor Authentication Enabled</string>
    <string name="description_2fa_enabled" context="Description of the screen shown when the user enabled correctly Two-Factor Authentication">Next time you login to your account you will be asked to enter a 6-digit code provided by your Authenticator App.</string>
    <string name="recommendation_2fa_enabled">If you lose access to your account after enabling 2FA and you have not backed up your Recovery Key, MEGA can\'t help you gain access to it again.\n<b>Backup your Recovery Key</b></string>
    <string name="pin_error_2fa" context="Error shown when a user tries to enable Two-Factor Authentication and introduce an invalid code">Invalid code</string>
    <string name="lost_your_authenticator_device" context="Title of screen Lost authenticator decive">Lost your Authenticator device?</string>
    <string name="login_verification" context="Title of screen Login verification with Two-Factor Authentication">Login Verification</string>
    <string name="change_password_verification" context="Title of screen Change password verification with Two-Factor Authentication">Two-Factor Authentication\nChange password</string>
    <string name="cancel_account_verification" context="Title of screen Cancel account verification with Two-Factor Authentication">Two-Factor Authentication\nCancel account</string>
    <string name="change_mail_verification" context="Title of screen Change mail verification with Two-Factor Authentication">Two-Factor Authentication\nChange email</string>
    <string name="disable_2fa_verification" context="Title of screen Disable Two-Factor Authentication">Disable Two-Factor Authentication</string>
    <string name="title_lost_authenticator_device" context="Title of screen Lost authenticator decive">Lost your Authenticator device?</string>
    <string name="error_disable_2fa" context="When the user tries to disable Two-Factor Authentication and some error ocurr in the process">An error occurred trying to disable Two-Factor Authentication. Please try again.</string>
    <string name="error_enable_2fa" context="When the user tries to enable Two-Factor Authentication and some error ocurr in the process">An error occurred trying to enable Two-Factor Authentication. Please try again.</string>
    <string name="title_enable_2fa" context="Title of the dialog shown when a new account is created to suggest user enable Two-Factor Authentication">Enable Two-Factor Authentication</string>
    <string name="label_2fa_disabled" context="Label shown when it disables the Two-Factor Authentication">Two-Factor Authentication Disabled</string>
    <string name="open_app_button" context="Text of the button which action is to show the authentication apps">Open in</string>
    <string name="intent_not_available_2fa" context="message when trying to open a link that contains the seed to enable Two-Factor Authentication but there isn’t any app that open it">There isn’t any available app to enable Two-Factor Authentication on your device</string>
    <string name="general_close" context="Text button">Close</string>

    <string name="backup_rk_2fa_end" context="Label shown when Two-Factor Authentication has been enabled to alert user that has to back up his Recovery Key before finish the process">Export your Recovery Key to finish</string>
    <string name="no_authentication_apps_title" context="Title of dialog shown when it tries to open an authentication app and there is no installed">Authenticator App</string>
    <string name="open_play_store_2fa" context="Message shown to ask user if wants to open Google Play to install some authenticator app">Would you want to open Google Play to install an Authenticator App?</string>
    <string name="play_store_label" context="Label Play Store">Play Store</string>
    <string name="text_2fa_help" context="Text shown in an alert explaining how to continue to enable Two-Factor Authentication">You need an authenticator app to enable 2FA on MEGA. You can download and install the Google Authenticator, Duo Mobile, Authy or Microsoft Authenticator app for your phone or tablet.</string>


    <string name="number_correctly_imported_from_chat" context="success message when importing multiple files from">%d files shared successfully</string>
    <string name="number_no_imported_from_chat" context="error message when importing multiple files from chat">%d files were not shared</string>
    <string name="preview_content" context="button’s text to open a full screen image">Preview Content</string>

    <string name="no_network_connection_on_play_file" context="message shown when the user clicks on media file chat message, there is no network connection and the file is not been downloaded">The streaming can not be executed and the file has not been downloaded</string>
    <string name="error_fail_to_open_file_no_network" context="message shown when the user open a file, there is no network connection and the file is not been downloaded">We were not able to open the file due to no network connection.</string>
    <string name="file_already_exists" context="message when trying to save for offline a file that already exists">File already exists in Saved for Offline</string>

    <plurals name="error_forwarding_messages">
        <item context="Error message if forwarding a message failed, one message" quantity="one">Message not forwarded</item>
        <item context="Error message if forwarding a message failed, many messages" quantity="other">Messages not forwarded</item>
    </plurals>

    <string name="title_confirmation_disable_rich_links" context="Title of the dialog to disable the rich links previews on chat">Rich URL Previews</string>
    <string name="text_confirmation_disable_rich_links" context="Text of the dialog to disable the rich links previews on chat">You are disabling rich URL previews permanently. You can re-enable rich URL previews in your settings. Do you want to proceed?</string>

    <string name="call_missed_messages" context="Message shown when a call ends.">[A]Missed call[/A]</string>
    <string name="call_rejected_messages" context="Message shown when a call ends.">[A]Call was rejected[/A]</string>
    <string name="call_cancelled_messages" context="Message shown when a call ends.">[A]Call was cancelled[/A]</string>
    <string name="call_failed_messages" context="Message shown when a call ends.">[A]Call failed[/A]</string>
    <string name="call_not_answered_messages" context="Message shown when a call ends.">[A]Call was not answered[/A]</string>

    <string name="contact_email" context="Indicates that can type a contact email">Contact’s email</string>
    <string name="contact_not_added" context="When it tries to add a contact in a list an is already added">You have already added this contact.</string>

    <string name="error_message_invalid_format" context="Content of a normal message that cannot be recognized">Invalid message format</string>
    <string name="error_message_invalid_signature" context="Content of a normal message that cannot be recognized">Invalid message signature</string>

    <string name="error_streaming" context="When the user tries to reproduce a file through streaming and ocurred an error creating it">An error occurred trying to create the stream</string>

    <string name="context_restore" context="Menu option to restore an item from the Rubbish bin">Restore</string>

    <string name="context_correctly_node_restored" context="success message when a node was restore from Rubbish bin">Restored to %s</string>
    <string name="context_no_restored" context="error message when a node was restore from Rubbish bin">Error. Not restored</string>

    <string name="context_send_message" context="menu item from contact section to send a message to a contact">Send Message</string>

    <plurals name="plural_contact_sent_to_chats">
        <item context="Message shown when a contact is successfully sent to several chats, one contact" quantity="one">Contact sent to chats successfully</item>
        <item context="Message shown when a contact is successfully sent to several chats, more contacts" quantity="other">Contacts sent to chats successfully</item>
    </plurals>

    <string name="error_MEGAdrop_not_supported" context="Error message on opening a MEGAdrop folder link">MEGAdrop folders are not supported yet</string>

    <string name="pre_overquota_alert_text" context="Pre overquota error dialog when trying to copy or import a file">This action cannot be completed as it would take you over your current storage limit. Would you like to upgrade your account?</string>

    <string name="archived_chats_title_section" context="Title of the section Archived chats">Archived chats</string>

    <string name="archived_chats_show_option" context="Text of the option to show the arhived chat, it shows the number of archived chats">Archived chats (%d)</string>

    <string name="archive_chat_option" context="Title of the option on the chat list to archive a chat">Archive Chat</string>
    <string name="unarchive_chat_option" context="Title of the option on the chat list to unarchive a chat">Unarchive Chat</string>

    <string name="general_archive" context="Confirmation button of the dialog to archive a chat">Archive</string>
    <string name="general_unarchive" context="Confirmation button of the dialog to unarchive a chat">Unarchive</string>

    <string name="success_archive_chat" context="Message shown when a chat is successfully archived, it shows the name of the chat">%s chat was archived.</string>
    <string name="error_archive_chat" context="Error message shown when a chat has not be archived, it shows the name of the chat">Error. %s chat was not archived.</string>

    <string name="success_unarchive_chat" context="Message shown when a chat is successfully unarchived, it shows the name of the chat">%s chat was unarchived.</string>
    <string name="error_unarchive_chat" context="Error message shown when a chat has not be unarchived, it shows the name of the chat">Error. %s chat was not able to be unarchived.</string>

    <string name="archived_chats_empty" context="Message shown when the user has no archived chats">[A]No[/A] [B]Archived Chats[/B]</string>

    <string name="inactive_chat" context="Subtitle of chat screen when the chat is inactive">Inactive chat</string>
    <string name="archived_chat" context="Subtitle of chat screen when the chat is archived">Archived chat</string>

    <string name="number_incorrectly_restored_from_rubbish" context="error message when restoring several nodes from rubbish">%d items were not restored successfully</string>
    <string name="number_correctly_restored_from_rubbish" context="success message when restoring several nodes from rubbish">%d items restored successfully</string>

    <string name="join_call_layout" context="Title of the layout to join a group call from the chat screen">Tap to join the call</string>

    <string name="invite_contacts" context="Label shown when the user wants to add contacts into his MEGA account">Invite contacts</string>
    <string name="share_with" cotext="Label shown when the user wants to share something with other contacts">Share with</string>
    <string name="contacts_list_empty_text_loading_share" context="Message shown while the contact list from the device and from MEGA is being read and then shown to the user">Loading contacts&#8230;</string>
    <string name="title_new_group" context="Title of the screen New Group">New Group</string>
    <string name="subtitle_new_group" context="Subtitle of the screen New Group">Type group name</string>
    <string name="hint_type_group" context="Hint of edittext shown when it is creating a new group to guide user to type the name of the group">Name your group</string>
    <string name="confirmation_delete_contact" context="Text of the confirm dialog shown when it wants to remove a contact from a chat">Remove %s from this chat?</string>

    <string name="settings_file_management_file_versions_title" context="Settings preference title to show file versions info of the account">File versions</string>
    <string name="settings_file_management_file_versions_subtitle" context="Settings preference subtitle to show file versions info of the account">%1$d file versions, taking a total of %2$s</string>

    <string name="settings_file_management_category" context="Title of the section File management on Settings section">File Management</string>

    <string name="settings_file_management_delete_versions" context="Option in Settings to delete all the versions of the account">Delete all older versions of my files</string>
    <string name="settings_file_management_subtitle_delete_versions" context="subtitle of the option in Settings to delete all the versions of the account">All current files will remain. Only historic versions of your files will be deleted.</string>

    <string name="text_confirmation_dialog_delete_versions" context="Text of the dialog to delete all the file versions of the account">You are about to delete the version histories of all files. Any file version shared to you from a contact will need to be deleted by them.\n\nPlease note that the current files will not be deleted.</string>

    <string name="success_delete_versions" context="success message when deleting all the versions of the account">File versions deleted successfully</string>
    <string name="error_delete_versions" context="error message when deleting all the versions of the account">An error occurred while trying to delete all previous versions of your files, please try again later.</string>

    <string name="settings_enable_file_versioning_title" context="Title of the option to enable or disable file versioning on Settings section">File Versioning</string>
    <string name="settings_enable_file_versioning_subtitle" context="Subtitle of the option to enable or disable file versioning on Settings section">Enable or disable file versioning for your entire account.\nDisabling file versioning does not prevent your contacts from creating new versions in shared folders.</string>
    <string name="choose_chat" context="section title to select a chat to send a file">Choose chat</string>

    <string name="type_mail" context="Hint shown to guide user on activity add contacts">Tap, enter name or email</string>

    <string name="confirmation_invite_contact" context="Text of the confirm dialog shown when it wants to add a contact from a QR scaned">Add %s to your contacts?</string>
    <string name="confirmation_not_invite_contact" context="Text of the confirm dialog shown when it wants to add a contact from a QR scaned and is already added before">You have already added the contact %s.</string>
    <string name="confirmation_invite_contact_already_added" context="Text of the confirm dialog shown when it wants to add a contact from a QR scaned and is already added before">You have already added the contact %s.</string>
    <string name="confirmation_share_contact" context="Text of the confirm dialog shown when it wants to add a contact from a QR scaned">Share with %s?</string>
    <string name="new_group_chat_label" context="Text button for init a group chat">New group chat</string>
    <string name="send_contacts" context="Label shown when the user wants to add contacts into a chat conversation">Send contacts</string>

    <string name="title_alert_logged_out" context="Title of the alert when the account have been logged out from another client">Logged out</string>
    <string name="account_confirmed" context="Text shown to indicate user that his account has already been confirmed">Your account has been activated. Please log in.</string>
    <string name="confirm_account" context="Text shown to indicate user that his account should be confirmed typing his password">Please enter your password to confirm your account</string>

    <string name="error_own_email_as_contact" context="Error shown if a user tries to add their own email address as a contact">There’s no need to add your own email address</string>

    <string name="invalid_code" context="Error shown when a user tries to enable Two-Factor Authentication and introduce an invalid code">Invalid code</string>

    <string name="text_almost_full_warning" context="Text of the dialog shown when the storage of a FREE account is almost full">Cloud Drive is almost full. Upgrade to Pro and get up to %1$s of storage and %2$s of transfer quota.</string>
    <string name="text_almost_full_warning_pro_account" context="Text of the dialog shown when the storage of a PRO I or II account is almost full">Cloud Drive is almost full. Upgrade now and get up to %1$s of storage and %2$s of transfer quota.</string>
    <string name="text_almost_full_warning_pro3_account" context="Text of the dialog shown when the storage of a PRO III account is almost full">Cloud Drive is almost full. If you need more storage please contact MEGA support to get a custom plan.</string>
    <string name="text_storage_full_warning" context="Text of the dialog shown when the storage of a FREE account is full">Cloud Drive is full. Upgrade to Pro and get up to %1$s of storage and %2$s of transfer quota.</string>
    <string name="text_storage_full_warning_pro_account" context="Text of the dialog shown when the storage of a PRO I or II account is full">Cloud Drive is full. Upgrade now and get up to %1$s of storage and %2$s of transfer quota.</string>
    <string name="text_storage_full_warning_pro3_account" context="Text of the dialog shown when the storage of a PRO III account is full">Cloud Drive is full. If you need more storage please contact MEGA support to get a custom plan.</string>
    <string name="button_plans_almost_full_warning" context="Button of the dialog shown when the storage is almost full to see the available PRO plans">See plans</string>
    <string name="button_custom_almost_full_warning" context="Button of the dialog shown when the storage is almost full to custom a plan">Custom plan</string>
    <string name="button_bonus_almost_full_warning" context="Button of the dialog shown when the storage is almost full to get bonus">Get Bonus</string>

    <string name="title_mail_upgrade_plan" context="Mail title to upgrade to a custom plan">Upgrade to a custom plan</string>
    <string name="subject_mail_upgrade_plan" context="Mail subject to upgrade to a custom plan">Ask us how you can upgrade to a custom plan:</string>

    <string name="word_me" context="Used in chat list screen to indicate in a chat list item that the message was sent by me, followed by the message">Me:</string>

    <string name="call_button" context="Title of the button in the contact info screen to start an audio call">Call</string>
    <string name="message_button" context="Title of the button in the contact info screen to send a message">Message</string>
    <string name="video_button" context="Title of the button in the contact info screen to start a video call">Video</string>

    <string name="title_chat_explorer" context="Title of chat explorer to send a link or file to a chat">Send to&#8230;</string>
    <string name="title_cloud_explorer" context="Title of cloud explorer to upload a link or file">Upload to&#8230;</string>

    <string name="contact_info_button_more" context="More button in contact info page">More</string>

    <plurals name="plural_select_file">
        <item context="one file" quantity="one">Choose File</item>
        <item context="Section title to select a file to perform an action, more files" quantity="other">Choose Files</item>
    </plurals>

    <string name="title_confirm_send_invitation" context="Title of confirmation dialog of sending invitation to a contact">Invite %1$s?</string>

    <string name="title_share_folder_explorer" context="Title of shared folder explorer to choose a folder to perform an action">Choose folder</string>

    <string name="login_warning_abort_transfers" context="Popup message shown if an user try to login while there is still living transfer">All transfers will be cancelled, do you want to log in?</string>
    <string name="logout_warning_abort_transfers" context="Popup message shown if an user try to login while there is still living transfer">All transfers will be cancelled, do you want to log out?</string>

    <string name="subtitle_read_only_permissions" context="Label to explain the read only participant permission in the options panel of the group info screen">Read only</string>

    <string name="used_space" context="Label shown the total space and the used space in an account">[A]%1$s [/A][B]of %2$s used[/B]</string>

    <string name="staging_api_url_title" context="title of the alert dialog when the user is changing the API URL to staging">Change to a test server?</string>
    <string name="staging_api_url_text" context="Text of the alert dialog when the user is changing the API URL to staging">Are you sure you want to change to a test server? Your account may suffer irrecoverable problems.</string>

    <string name="title_confirmation_open_camera_on_chat" context="Title of the confirmation dialog to open the camera app and lose the relay of the local camera on the in progress call">Open camera?</string>
    <string name="confirmation_open_camera_on_chat" context="Text of the confirmation dialog to open the camera app and lose the relay of the local camera on the in progress call">If you open the camera, your video transmission will be paused in the current call.</string>

    <string name="notification_chat_undefined_title" context="Title of the notification when there is unknown activity on the Chat">Chat activity</string>
    <string name="notification_chat_undefined_content" context="Content of the notification when there is unknown activity on the Chat">You may have new messages</string>
    <string name="retrieving_message_title" context="When app is retrieving push message">Retrieving message</string>

    <string name="settings_rb_scheduler_enable_title" context="Title of Rubbish bin scheduler option in settings to enable or disable the functionality">Rubbish Bin Clearing Scheduler</string>
    <string name="settings_rb_scheduler_enable_subtitle" context="Subtitle of Rubbish bin scheduler option in settings to enable or disable the functionality in free accounts">The Rubbish Bin is cleared for you automatically.</string>

    <string name="settings_rb_scheduler_enable_period_PRO" context="Title of Rubbish bin scheduler option in settings to enable or disable the functionality in PRO accounts">The minimum period is 7 days.</string>
    <string name="settings_rb_scheduler_enable_period_FREE" context="Title of Rubbish bin scheduler option in settings to enable or disable the functionality in PRO accounts">The minimum period is 7 days and your maximum period is 30 days.</string>
	<string name="settings_compression_queue_subtitle" context="Sub title of compression queue notification option in settings indicating the size limits. Please keep the placeholders because are to show the size limits including units in runtime. For example: The minimum size is 100MB and the maximum size is 1000MB.">The minimum size is %1$s and the maximum size is %2$s.</string>

    <string name="settings_rb_scheduler_select_days_title" context="Title of Rubbish bin scheduler option in settings to set up the number of days of the rubbish bin scheduler">Remove files older than</string>
    <string name="settings_rb_scheduler_select_days_subtitle" context="Time in days (plural). The placeholder is for the time value, please adjust the position based on linguistics">%d days</string>
	<string name="settings_video_compression_queue_size_popup_title" context="Title of popup that userd to set compression queue size (in MB) in settings">Notify me when size is larger than</string>

	<string name="settings_video_compression_queue_size_title" context="Title of compression queue size option in settings">If videos to compress are larger than</string>

    <string name="settings_rb_scheduler_alert_disabling" context="Text of the alert when a FREE user tries to disable the RB scheduler">To disable the Rubbish Bin Clearing Scheduler or set a longer retention period, you need to subscribe to a PRO plan.</string>

    <string name="hint_days" context="Hint of the field to write the days of the rubbish bin scheduler">days</string>
    <string name="get_chat_link_option" context="Title of the option to generate a public chat link">Get chat link</string>
    <string name="manage_chat_link_option" context="Title of the option to manage a public chat link">Manage chat link</string>

    <string name="make_chat_private_option" context="Title of the option to make a public chat private">Enable Encrypted Key Rotation</string>
    <string name="private_chat" context="Title of the view to inform that a chat is private">Encrypted Key Rotation enabled</string>
    <string name="make_chat_private_option_text" context="Text of the dialog to change a public chat to private (enable encrypted key rotation)">Key rotation is slightly more secure, but does not allow you to create a chat link and new participants will not see past messages.</string>
    <string name="make_chat_private_not_available_text" context="Text of the option to change a public chat to private (enable encrypted key rotation)">Key rotation is disabled for conversations with more than 100 participants.</string>
    <string name="warning_make_chat_private" context="Warning show to the user when tries to make private a public chat and the chat has more than 100 participants">Unable to convert this chat to private because the participants limit has been exceeded.</string>

    <string name="message_created_chat_link" context="Text shown when a moderator of a chat create a chat link. Please keep the placeholder because is to show the moderator’s name in runtime.">[A]%1$s[/A][B] created a chat link.[/B]</string>
    <string name="message_deleted_chat_link" context="Text shown when a moderator of a chat delete a chat link. Please keep the placeholder because is to show the moderator’s name in runtime.">[A]%1$s[/A][B] removed the chat link.[/B]</string>

    <string name="action_delete_link" context="Title of the option to delete a chat link">Delete chat link</string>

    <string name="title_alert_chat_link_error" context="Title of the alert when a chat link is invalid">Chat link</string>
    <string name="confirmation_close_sessions_text" context="Text of the dialog to confirm after closing all other sessions">This will log you out on all other active sessions except the current one.</string>
    <string name="confirmation_close_sessions_title" context="Title of the dialog to confirm after closing all other sessions">Do you want to close all other sessions?</string>

    <string name="number_of_participants" context="Subtitle chat screen for groups with permissions and not archived, Plural of participant. 2 participants">%d participants</string>

    <string name="action_join" context="Label of the button to join a chat by a chat link">Join</string>

    <string name="observers_chat_label" context="Label for observers of a group chat">Observers</string>

    <string name="error_chat_link" context="Message on the title of the chat screen if there were any error loading the chat link">Error loading the chat link.</string>

    <string name="error_chat_link_init_error" context="Message on the title of the chat screen if there were any error loading the chat link without logging">Error initialising chat when loading the chat link.</string>

    <string name="alert_already_participant_chat_link" context="Message on the alert to preview a chat link if the user is already a participant">You are already participating in this chat.</string>

    <string name="alert_invalid_preview" context="Message on the alert to close a chat preview if the link is invalid">This chat preview is no longer available. If you leave the preview, you won’t be able to reopen it.</string>

    <string name="message_set_chat_private" context="Text shown when a moderator changes the chat to private. Please keep the placeholder because is to show the moderator’s name in runtime.">[A]%1$s[/A][B] enabled encrypted key rotation.[/B]</string>

    <string name="invalid_chat_link" context="error message shown when a chat link is invalid">This conversation is no longer available</string>
    <string name="invalid_chat_link_args" context="error message shown when a chat link is not well formed">Invalid chat link</string>

    <string name="ekr_label" context="When it is creating a new group chat, this option permits to establish it private or public">Encrypted Key Rotation</string>
    <string name="ekr_explanation" context="Text of the dialog to change a public chat to private (enable encrypted key rotation)">Key rotation is slightly more secure, but does not allow you to create a chat link and new participants will not see past messages.</string>

    <string name="subtitle_chat_message_enabled_ERK" context="Text of the dialog to change a public chat to private (enable encrypted key rotation)">Key rotation is slightly more secure, but does not allow you to create a chat link and new participants will not see past messages.</string>
    <string name="action_open_chat_link" context="Menu item">Open chat link</string>

    <string name="invite_not_sent_already_sent" context="Message shown when a contact request has not been sent because the invitation has been sent before">The invitation to contact %s has been sent before and can be consulted in the Sent Requests tab.</string>

    <string name="save_qr_cloud_drive" context="Label shown to indicate the QR is saving in Cloud Drive">Saving %s in Cloud Drive&#8230;</string>

    <string name="general_folders" context="General label for folders">Folders</string>
    <string name="general_files" context="General label for files">Files</string>
    <string name="general_save_to_device" context="Item menu option upon right click on one or multiple files">Save to device</string>

    <string name="title_upload_explorer" context="Title of cloud explorer to upload a file">Upload to MEGA</string>
    <string name="choose_destionation" context="Label choose destination">Choose destination</string>
    <string name="general_show_more" context="Label that indicates show more items">Show More</string>
    <string name="general_show_less" context="Label that indicates show less items">Show Less</string>

    <string name="notification_new_contact_request" context="Subtitle of the historic notification for a new contact request">[A]%s [/A][B]sent you a contact request.[/B]</string>
    <string name="notification_new_contact" context="Subtitle of the historic notification for a new contact">[A]%s [/A][B]is now a contact.[/B]</string>
    <string name="notification_new_shared_folder" context="Subtitle of the historic notification for a new shared folder">[B]New shared folder from [/B][A]%s.[/A]</string>

    <string name="notification_reminder_contact_request" context="Subtitle of the historic notification for a reminder new contact request">[A]Reminder: [/A][B]%s [/B][C]sent you a contact request.[/C]</string>

    <string name="title_contact_request_notification_cancelled" context="Title of the historic notification for a contact request cancelled">Contact request cancelled</string>
    <string name="subtitle_contact_request_notification_cancelled" context="Subtitle of the historic notification for contact request cancelled">[A]%s [/A][B]cancelled the contact request.[/B]</string>

    <string name="title_contact_notification_deleted" context="Title of the historic notification when an user deletes you as contact">Contact deleted</string>
    <string name="subtitle_contact_notification_deleted" context="Subtitle of the historic notification when an user deletes you as contact">[A]%s [/A][B]deleted you as a contact.[/B]</string>

    <string name="title_contact_notification_blocked" context="Title of the historic notification when an user blocks you as contact">Contact blocked</string>
    <string name="subtitle_contact_notification_blocked" context="Subtitle of the historic notification when an user blocks you as contact">[A]%s [/A][B]blocked you as a contact.[/B]</string>

    <string name="section_notification_with_unread" context="Item of the navigation title for the notification section when there is any unread">Notifications [A](%1$d)[/A]</string>
    <string name="section_notification_user_with_nickname" context="Text shown in the notifications section. When a contact has nickname, nickname (email) will be shown">[A]%1$s (%2$s)[/A]</string>

    <string name="title_account_notification_deleted" context="Title of the historic notification for an account deleted">Account deleted</string>
    <string name="subtitle_account_notification_deleted" context="Subtitle of the historic notification for an account deleted">[B]The account [/B][A]%s[/A][B] has been deleted.[/B]</string>

    <string name="subtitle_file_takedown_notification" context="Subtitle of file takedown historic notification">[A]Your publicly shared file [/A][B]%s[/B][C] has been taken down.[/C]</string>
    <string name="subtitle_folder_takedown_notification" context="Subtitle of folder takedown historic notification">[A]Your publicly shared folder [/A][B]%s[/B][C] has been taken down.[/C]</string>

    <string name="message_file_takedown_pop_out_notification" context="Popup notification text on mouse-over of taken down file.">This file has been the subject of a takedown notice.</string>
    <string name="message_folder_takedown_pop_out_notification" context="Popup notification text on mouse-over taken down folder.">This folder has been the subject of a takedown notice.</string>
    <string name="dispute_takendown_file" context="option to dispute taken down file or folder">Dispute Takedown</string>
    <string name="error_download_takendown_node" context="Error shown when download a file that has violated ToS/AUP.">Not accessible due to ToS/AUP violation</string>
    <plurals name="alert_taken_down_files">
        <item context="Alert shown when one file was not downloaded due to ToS/AUP violation, Singular of taken down file. 1 file" quantity="one">%d file was not downloaded due to ToS/AUP violation.</item>
        <item context="Alert shown when some files were not downloaded due to ToS/AUP violation, Plural of taken down files. 2 files" quantity="other">%d files were not downloaded due to ToS/AUP violation.</item>
    </plurals>

    <string name="subtitle_file_takedown_reinstated_notification" context="Subtitle of a file takedown reinstated historic notification">[A]Your publicly shared file [/A][B]%s[/B][C] has been reinstated.[/C]</string>
    <string name="subtitle_folder_takedown_reinstated_notification" context="Subtitle of a folder takedown reinstated historic notification">[A]Your publicly shared folder [/A][B]%s[/B][C] has been reinstated.[/C]</string>

    <string name="title_outgoing_contact_request" context="Title of the historic notification for outgoing contact requests">Sent request</string>
    <string name="title_incoming_contact_request" context="Title of the historic notification for incoming contact requests">Received request</string>

    <string name="subtitle_outgoing_contact_request_denied" context="Subtitle of the historic notification for contact request denied">[A]%s [/A][B]denied your contact request.[/B]</string>
    <string name="subtitle_outgoing_contact_request_accepted" context="Subtitle of the historic notification for contact request accepted">[A]%s [/A][B]accepted your contact request.[/B]</string>

    <string name="notification_deleted_shared_folder" context="Subtitle of the historic notification for deleted shared folders (one or many)">[B]Access to folders shared by [/B][A]%s[/A][B] were removed.[/B]</string>
    <string name="notification_left_shared_folder" context="Subtitle of the historic notification when a contact leaves a shared folder">[A]%s[/A][B] has left a shared folder.[/B]</string>
    <string name="notification_left_shared_folder_with_name" context="Subtitle of the historic notification when a contact leaves a shared folder and the name of the folder is known">[A]%1$s[/A][B] has left the shared folder [/B][A]%2$s.[/A]</string>

    <string name="subtitle_incoming_contact_request_ignored" context="Subtitle of the historic notification for incoming contact request ignored">[B]Contact request from [/B][A]%s [/A][B]was ignored[/B]</string>
    <string name="subtitle_incoming_contact_request_accepted" context="Subtitle of the historic notification for incoming contact request accepted">[B]Contact request from [/B][A]%s [/A][B]was accepted[/B]</string>
    <string name="subtitle_incoming_contact_request_denied" context="Subtitle of the historic notification for incoming contact request declined">[B]Contact request from [/B][A]%s [/A][B]was declined[/B]</string>

    <string name="type_of_my_account" context="Subtitle of the Upgrade account section">Your current account is [A]%s[/A]</string>
    <string name="footnote_achievements" context="Footnote to clarify the storage space is subject to the achievement program">Subject to your participation in our achievements program.</string>
    <string name="select_payment_method" context="after choosing one PRO plan, the user have to choose the payment method: credit card, fortumo, etc">Select payment method</string>

    <string name="billing_period_title" context="title of billing period">Billing period</string>
    <string name="billed_one_off_month" context="Option of one-off (month) billing. Placeholder: purchase price.">[A]One-off (month)[/A] %s</string>
    <string name="billed_one_off_year" context="Option of one-off (year) billing. Placeholder: purchase price.">[A]One-off (year)[/A] %s</string>
    <string name="billed_monthly_text" context="Option of monthly billing period. Placeholder: purchase price">[A]Monthly[/A] %s/month</string>
    <string name="billed_yearly_text" context="Option of yearly billing period. Placeholder: purchase price">[A]Yearly[/A] %s/year</string>
    <string name="button_cancel" context="dialog option cancel in alert dialog">Cancel</string>
    <string name="button_continue" context="dialog option continue in alert dialog">Continue</string>

    <string name="payment_method_google_wallet" context="one of the payment methods">[A]Google Pay[/A] (subscription)</string>
    <string name="payment_method_credit_card" context="one of the payment methods">[A]Credit Card[/A] (subscription)</string>
    <string name="payment_method_fortumo" context="one of the payment methods">[A]Mobile Carrier[/A] (one-off)</string>
    <string name="payment_method_centili" context="one of the payment methods">[A]Mobile Carrier[/A] (one-off)</string>

    <string name="new_label_notification_item" context="Capital letters. Text of the label of a new historic notifications">NEW</string>
    <string name="label_custom_plan" context="When user is on PRO 3 plan, we will display an extra label to notify user that they can still contact support to have a customised plan.">To upgrade your current subscription, please contact support for a [A]custom plan[/A].</string>

    <string name="context_new_file_name_hint" context="Input field description in the create file dialog.">file name</string>
    <string name="option_enable_last_green_chat" context="Option in Settings section to enable the last active connection in chat">Show Last seen&#8230;</string>
    <string name="subtitle_option_enable_last_green_chat" context="Subtitle of the option in Settings section to enable the last active connection in chat">Allow your contacts to see the last time you were active on MEGA.</string>

	<string name="title_out_of_space" context="title of notification when device is out of storage during camera upload">Not enough storage space</string>
	<string name="message_out_of_space" context="message will be shown when there is not enough space to perform camera upload.">Not enough storage space to perform video compression.</string>
	<string name="title_compression_size_over_limit" context="the title of the notification that displays when compression larger than setting">Video compression size is too large</string>
	<string name="message_compression_size_over_limit" context="the content message of the notification that displays when compression larger than setting, placeholder: size in MB">The total size of the videos to compress exceeds %s, please put your device on charge to continue.</string>
	<string name="message_keep_device_name" context="Message displayed when the user changes the ‘Keep file names as in the device’ setting">This setting will take effect the next time Camera Uploads runs</string>
	<string name="message_compress_video" context="Notification message when compressing video to show the compressed percentage. Please, keep the placeholder because it is for adding the percentage value at runtime.">%s has been compressed</string>
	<string name="title_compress_video" context="notification title when compressing video">Compressing Videos %1$d/%2$d</string>
	<string name="error_invalid_folder_selected" context="error message pops up when user selected an invalid folder for camera upload">Invalid folder selected</string>

    <plurals name="num_files_with_parameter">
        <item context="on the section notifications indicates the number of files added to a shared folder, Singular of file. 1 file" quantity="one">%d file</item>
        <item context="on the section notifications indicates the number of files added to a shared folder, Plural of file. 2 files" quantity="other">%d files</item>
    </plurals>

    <plurals name="num_folders_with_parameter">
        <item context="on the section notifications indicates the number of folder added to a shared folder, Singular of folder/directory. 1 folder" quantity="one">%d folder</item>
        <item context="on the section notifications indicates the number of folder added to a shared folder, Plural of folder/directory. 2 folders" quantity="other">%d folders</item>
    </plurals>

    <string name="subtitle_notification_added_folders_and_files" context="Subtitle of the historic notification for new additions inside an existing shared folder. Placeholders are: email who added the folders or files, number of folders added, number of files added">[A]%1$s[/A][B] added %2$s and %3$s[/B]</string>

    <plurals name="subtitle_notification_added_files">
        <item context="Subtitle of the historic notification for new additions inside an existing shared folder, Singular of file. 1 file" quantity="one">[A]%1$s [/A][B]added %2$d file.[/B]</item>
        <item context="Subtitle of the historic notification for new additions inside an existing shared folder, Plural of file. 2 files" quantity="other">[A]%1$s [/A][B]added %2$d files.[/B]</item>
    </plurals>

    <plurals name="subtitle_notification_deleted_items">
        <item context="Subtitle of the historic notification for deletions inside an existing shared folder, Singular of item. 1 item" quantity="one">[A]%1$s [/A][B]deleted %2$d item.[/B]</item>
        <item context="Subtitle of the historic notification for deletions inside an existing shared folder, Plural of item. 2 items" quantity="other">[A]%1$s [/A][B]deleted %2$d items.[/B]</item>
    </plurals>

    <plurals name="subtitle_notification_added_folders">
        <item context="Subtitle of the historic notification for new additions inside an existing shared folder, Singular of folder. 1 folder" quantity="one">[A]%1$s [/A][B]added %2$d folder.[/B]</item>
        <item context="Subtitle of the historic notification for new additions inside an existing shared folder, Plural of folder. 2 folders" quantity="other">[A]%1$s [/A][B]added %2$d folders.[/B]</item>
    </plurals>

    <plurals name="subtitle_of_group_chat">
        <item context="Subtitle chat screen for groups with permissions and not archived, Singular of participant. 1 participant" quantity="one">%d participant</item>
        <item context="Subtitle chat screen for groups with permissions and not archived, Plural of participant. 2 participants" quantity="other">%d participants</item>
    </plurals>

    <string name="custom_subtitle_of_group_chat" context="">%1$s and %2$d more</string>

    <string name="message_error_set_title_get_link" context="Error when the user tries to get a public chat link for a chat with the default title">Before you can generate a link for this chat, you need to set a description:</string>

    <string name="chat_link_copied_clipboard" context="success alert when the user copy a chat link to the clipboard">Chat link copied to the clipboard</string>

    <string name="type_month" context="Label to show the price of each plan in the upgrade account section">[A]From[/A] %s / [A]month[/A] *</string>
    <string name="type_business_month" context="Label to show the price of business plan in the upgrade account section">[A]From[/A] %s per user/[A]month[/A] *</string>
    <string name="upgrade_comment" context="the meaning of the asterisk in monthly* and annually* payment">* Recurring subscription can be cancelled any time before the renewal date.</string>
    <string name="call_started_messages" context="Message shown when a call starts.">Call Started</string>

    <string name="ssl_error_dialog_title" context="Title of the dialog to inform about a SSL error">SSL key error</string>
    <string name="ssl_error_dialog_text" context="Text of the dialog to inform about a SSL error">MEGA is unable to connect securely through SSL. You might be on public Wi-Fi with additional requirements.</string>

    <string name="context_empty_notifications" context="Text of the empty screen for the notifications section">[B]No [/B][A]Notifications[/A][B].[/B]</string>

    <string name="general_setup_mega" context="Permissions screen title">Setup MEGA</string>
    <string name="setup_mega_explanation" context="Permissions screen explanation">MEGA needs access to your photos, media and files so you are able to share them with friends, exchange encrypted messages and make secure calls.</string>
    <string name="allow_acces_media_title" cotext="Title of the screen asking permissions for files">Allow access to photos, media and files.</string>
    <string name="allow_acces_media_subtitle" context="Subtitle of the screen asking permissions for files">To share photos, media and files MEGA needs your permission.</string>
    <string name="allow_acces_camera_title" cotext="Title of the screen asking permissions for camera">Enable camera</string>
    <string name="allow_acces_camera_subtitle" context="Subtitle of the screen asking permissions for camera">Allow access to your camera to scan documents, take pictures and make video calls.</string>
    <string name="allow_acces_calls_title" cotext="Title of the screen asking permissions for microphone and write in log calls">Enable calls</string>
    <string name="allow_acces_contact_title" cotext="Title of the screen asking permissions for contacts">Enable Access to Your Address Book</string>
    <string name="allow_acces_contact_subtitle" context="Subtitle of the screen asking permissions for contacts">Easily discover contacts from your address book on MEGA.</string>
    <string name="allow_access_contact_explanation" context="Explanation under the subtitle of asking permissions for contacts to explain that MEGA will never use the address book data for any other purpose">MEGA will not use this data for any other purpose and will never interact with your contacts without your consent.</string>
    <string name="allow_acces_calls_subtitle_microphone" context="Subtitle of the screen asking permissions for microphone">Allow access to your microphone to make encrypted calls.</string>
    <string name="general_enable_access" context="General enable access">Allow Access</string>
    <string name="title_chat_shared_files_info" context="Title of the option on chat info screen to list all the files sent to the chat">Shared Files</string>

    <string name="error_message_already_sent" context="Error mesage when trying to remove an uploading attachment that has already finished">Attachment already sent</string>

    <string name="group_call_ended_message" context="Message shown when a group call ends.">[A]Group call ended[/A][C]. Duration: [/C]</string>
    <string name="call_ended_message" context="Message to indicate a call has ended and indicate the call duration.">[A]Call ended[/A][C]. Duration: [/C]</string>
    <plurals name="plural_call_ended_messages_hours">
        <item context="Message that shows the hours of a call when it ends, one hour" quantity="one">[B]%1$s hour[/B]</item>
        <item context="Message that shows the hours of a call when it ends, more hours" quantity="other">[B]%1$s hours[/B]</item>
    </plurals>
    <plurals name="plural_call_ended_messages_minutes">
        <item context="Message that shows the minutes of a call when it ends, one minute" quantity="one">[B]%1$s minute[/B]</item>
        <item context="Message that shows the minutes of a call when it ends, more minutes" quantity="other">[B]%1$s minutes[/B]</item>
    </plurals>
    <plurals name="plural_call_ended_messages_seconds">
        <item context="Message that shows the seconds of a call when it ends, one second" quantity="one">[B]%1$d second[/B]</item>
        <item context="Message that shows the seconds of a call when it ends, more seconds" quantity="other">[B]%1$d seconds[/B]</item>
    </plurals>
    <string name="call_ended_no_duration_message" context="Message to indicate a call has ended without indicate the call duration.">[A]Call ended[/A]</string>
    <string name="group_call_ended_no_duration_message" context="Message to indicate a group call has ended without indicate the call duration.">[A]Group call ended[/A]</string>

    <string name="last_seen_today" context="String that appears when we show the last activity of a contact, when the last activity was today. For example: Last seen today 11:34a.m.">[A]Last seen [/A]today %1$s</string>
    <string name="last_seen_long_time_ago" context="String that appears when we show the last activity of a contact, but it’s been a long time ago that we don’t see any activity from that user">[A]Last seen [/A]a long time ago</string>
    <string name="last_seen_general" context="String that appears when we show the last activity of a contact, when the last activity was before today. For example: Last seen March 14th,2018 11:34a.m.">[A]Last seen [/A]%1$s %2$s</string>

    <string name="label_today" context="label today">Today</string>
    <string name="label_yesterday" context="label yesterday">Yesterday</string>
    <string name="label_tomorrow" context="label tomorrow">Tomorrow</string>

    <string name="context_empty_shared_files" context="Text of the empty screen for the chat shared files">[B]No [/B][A]Shared Files[/A][B].[/B]</string>

    <string name="contact_joined_the_call" context="Text to indicate that a contact has joined a group call">%1$s joined the call</string>
    <string name="contact_left_the_call" context="Text to indicate that a contact has left a group call">%1$s left the call</string>

    <string name="call_error_too_many_participants_start" context="Warning show when a call cannot start because there are too many participants in the group chat">You are not allowed to start a call because the participants limit has been exceeded.</string>
    <string name="call_error_too_many_participants" context="Message show when a call cannot be established because there are too many participants in the group call">You are not allowed to join this call as it has reached the maximum number of participants.</string>
    <string name="call_error_too_many_participants_join" context="Message show when a call cannot be established because there are too many participants in the group">You are not allowed to join this call as the group has reached the maximum number of participants in the chat.</string>
    <string name="call_error_too_many_video" context="Message show when a user cannot activate the video in a group call because the max number of videos has been reached">You are not allowed to enable video as this call has reached the maximum number of participants using video.</string>
    <string name="call_error_call_on_hold" context="Message show when a user cannot put the call on hold">You are not allowed to put the call on hold.</string>

    <string name="error_open_file_with" context="Error message shown when a file cannot be opened by other app using the open with option menu">Error. The file cannot be opened.</string>
    <string name="incoming_call_starting" context="Subtitle of the call screen when a incoming call is just starting">Incoming call&#8230;</string>
    <string name="outgoing_call_starting" context="Subtitle of the call screen when a outgoing call is just starting">Calling&#8230;</string>

    <string name="error_meta_message_invalid" context="Content of a invalid meta message">Message contains invalid metadata</string>

    <string name="title_activity_maps" context="Title of the activity that sends a location">Send Location</string>
    <string name="current_location_label" context="Label layout on maps activity that permits send current location">Send your current location</string>
    <string name="current_location_landscape_label" context="Label layout on maps activity that permits send current location. Placeholder is the current location">Send your current location: [A]%1$s[/A]</string>
    <string name="nearby_places_label" context="Label layout on maps activity indicating nearby places">Nearby places</string>
    <string name="explanation_send_location" context="Message shown in a dialog explaining the consequences of accesing the location">This location will be opened using a third party maps provider outside the end-to-end encrypted MEGA platform.</string>
    <string name="title_marker_maps" context="Title of the location marker set by the user">Send This Location</string>
    <string name="no_places_found" context="Label shown when after a maps search and no places were found">No places were found</string>
    <string name="gps_disabled" context="Title of the dialog shown when the location is disabled">The GPS is disabled</string>
    <string name="open_location_settings" context="Text of the dialog shown when the location is disabled for open location settings">Would you like to open the location settings?</string>

    <string name="second_row_info_item_shared_file_chat" context="Info shown in the subtitle of each row of the shared files to chat: sender name . date">%1$s . %2$s</string>

    <string name="on_permanently_denied" context="After the user ticketed ’Don’t ask again’ on permission request dialog and denied, tell the user, he/she can still grant MEGA the permission in system settings.">You still can grant MEGA permissions in your device’s settings</string>
    <string name="explanation_for_contacts_permission" context="Explain why MEGA needs the reading contacts permission when users deny to grant MEGA the permission.">If you allow MEGA to access your address book, you will be able to discover your contacts more easily. MEGA will not use this data for any other purpose and will never interact with your contacts without your consent.</string>

    <plurals name="messages_forwarded_success_plural" formatted="false">
        <item context="Confirmation message after forwarding one or several messages, version item" quantity="one">Message forwarded</item>
        <item context="Confirmation message after forwarding one or several messages, version items" quantity="other">Messages forwarded</item>
    </plurals>

    <string name="title_geolocation_message" context="Title of a chat message that contains geolocation info">Pinned Location</string>
    <string name="attachment_upload_panel_from_device" context="Text of the button to indicate an attachment upload from file system">From File System</string>

    <plurals name="num_files_not_send">
        <item context="Alert shown when a num of files have not been sent because of any error occurs, Singular of file. 1 file" quantity="one">%d file was not sent to %d chats</item>
        <item context="Alert shown when a num of files have not been sent because of any error occurs, Plural of file. 2 files" quantity="other">%d files were not sent to %d chats</item>
    </plurals>

    <plurals name="num_contacts_not_send">
        <item context="Alert shown when a num of contacts have not been sent because of any error occurs, Singular of file. 1 file" quantity="one">%d contact was not sent to %d chats</item>
        <item context="Alert shown when a num of contacts have not been sent because of any error occurs, Plural of file. 2 files" quantity="other">%d contacts were not sent to %d chats</item>
    </plurals>

    <plurals name="num_messages_not_send">
        <item context="Alert shown when a num of messages have not been sent because of any error occurs, Singular of file. 1 file" quantity="one">%d message was not sent to %d chats</item>
        <item context="Alert shown when a num of messages have not been sent because of any error occurs, Plural of file. 2 files" quantity="other">%d messages were not sent to %d chats</item>
    </plurals>

    <plurals name="quantity_of_local_contact">
        <item context="How many local contacts have been on MEGA, Singular of local contact. 1 contact" quantity="one">%d contact found on MEGA</item>
        <item context="How many local contacts have been on MEGA, Plural of local contact. 2 contacts" quantity="other">%d contacts found on MEGA</item>
    </plurals>
    <string name="no_local_contacts_on_mega" context="Label displayed on the top of the chat list if none of user’s phone contacts have a MEGA account. In other case here would appear all the user’s phone contacts that have a MEGA account.">Invite contact now?</string>
    <string name="see_local_contacts_on_mega" context="To see whom in your local contacts has been on MEGA">Discover your contacts on MEGA</string>
    <string name="grant_mega_access_contacts" context="In APP, text used to ask for access to contacts">Grant MEGA access to your address book to discover your contacts on MEGA.</string>
    <string name="get_registered_contacts" context="Getting registered contacts">Loading contacts on MEGA&#8230;</string>


    <string name="content_not_send" context="Alert shown when some content have not been sent because of any error occurs">The content was not sent to %d chats</string>

    <string name="new_group_chat_created" context="Label shown when a new group chat has been created correctly">New group chat created successfully</string>
    <string name="preparing_chats" context="Alert shown when some content is sharing with chats and they are processing">Preparing files</string>
    <string name="sent_as_message" context="Label indicating some content has been sent as message">Sent as a message.</string>
    <string name="error_sent_as_message" context="Error message when the attachment cannot be sent to any of the selected chats">Error. The file has not been sent to any of the selected chats</string>

    <string name="delete_versions" context="Action delete all file versions">Delete previous versions</string>
    <string name="title_delete_version_history" context="Title of the dialog shown when it wants to delete the version history of a file">Delete previous versions?</string>
    <string name="text_delete_version_history" context="Text of the dialog shown when it wants to delete the version history of a file">Please note that the current file will not be deleted.</string>
    <string name="version_history_deleted" context="Alert shown when the version history was deleted correctly">Previous versions deleted.</string>
    <string name="version_history_deleted_erroneously" context="Alert shown when the version history was deleted erroneously">Previous versions not deleted.</string>

    <plurals name="versions_deleted_succesfully" formatted="false">
        <item context="Confirmation message after deleted file versions, version item" quantity="one">%d version deleted successfully</item>
        <item context="Confirmation message after deleted file versions, version items" quantity="other">%d versions deleted successfully</item>
    </plurals>

    <plurals name="versions_not_deleted" formatted="false">
        <item context="Alert shown when some versions are not deleted successfully, version item" quantity="one">%d version not deleted</item>
        <item context="Alert shown when some versions are not deleted successfully, version items" quantity="other">%d versions not deleted</item>
    </plurals>

    <string name="no_contacts_invite" context="Alert shown when the user tries to realize some action in chat and has not contacts">You have no MEGA contacts. Please invite friends from the Contacts section.</string>
    <string name="invite_more" context="Invite button for chat top cell">Invite more</string>

    <string name="title_tour_one" context="Title of first tour screen">You hold the keys</string>
    <string name="content_tour_one" cotext="Content of first tour screen">Security is why we exist, your files are safe with us behind a well oiled encryption machine where only you can access your files.</string>
    <string name="title_tour_two" cotext="Title of second tour screen">Encrypted chat</string>
    <string name="content_tour_two" cotext="Content of second tour screen">Fully encrypted chat with voice and video calls, group messaging and file sharing integration with your Cloud Drive.</string>
    <string name="title_tour_three" cotext="Title of third tour screen">Create your Network</string>
    <string name="content_tour_three" cotext="Content of third tour screen">Add contacts, create a network, collaborate, and make voice and video calls without ever leaving MEGA</string>
    <string name="title_tour_four" cotext="Title of fourth tour screen">Your Photos in the Cloud</string>
    <string name="content_tour_four" cotext="Content of fourth tour screen">Camera Uploads is an essential feature for any mobile device and we have got you covered. Create your account now.</string>

    <string name="title_pdf_password" context="Title of the dialog shown when a pdf required password">Enter your password</string>
    <string name="text_pdf_password" context="Text of the dialog shown when a pdf required password">%s is a password protected PDF document. Please enter the password to open the PDF.</string>
    <string name="error_pdf_password" context="Error of the dialog shown wen a pdf required password and the user types a wrong password">You have entered the wrong password, please try again.</string>
    <string name="error_max_pdf_password" context="Error of the dialog shown wen a pdf required password and the user has been typed three times a wrong password">The password you have entered is not valid.</string>

    <string name="unknownn_file" context="Alert shown when a user tries to open a file from a zip and the file is unknown or has not been possible to unzip correctly">It is not possible to open the file. It is an unknown file type or it has not been possible to unzip the file successfully.</string>

    <string name="not_allow_play_alert" context="Alert shown when exists some call and the user tries to play an audio or video">It is not possible to play media files while there is a call in progress.</string>
    <string name="ongoing_call_messages" context="Text shown in the list of chats when there is a call in progress but I am not on it">Ongoing Call</string>
    <string name="join_call_layout_in_group_call" context="Title of the layout to join a group call from the chat screen. The placeholder indicates the user who initiated the call">%s started a group call. Tap to join.</string>
    <string name="call_in_progress_layout" context="Title of the layout to return to a call">Tap to return to call</string>
    <string name="not_allowed_to_start_call" context="message displayed when you try to start a call but it is not possible because you are already on a call">You are currently on a call</string>

    <string name="message_joined_public_chat_autoinvitation" formatted="false" context="chat message when a participant invites himself to a public chat using a chat link. Please keep the placeholder because is to show the participant’s name in runtime.">[A]%1$s[/A][B] joined the group chat.[/B]</string>

    <string name="context_remove_chat_link_warning_text" context="Warning that appears prior to remove a chat link on the group info screen.">This conversation will no longer be accessible through the chat link once it has been removed.</string>
    <string name="context_create_chat_link_warning_text" context="Description text of the dialog to generate a public chat link">Encrypted Key Rotation does not allow you to get a chat link without creating a new group chat.</string>
    <string name="context_create_chat_link_question_text" context="Question of the dialog to generate a public chat link">Do you want to create a new group chat and get a chat link?</string>

    <string name="context_make_private_chat_warning_text" context="Text of the dialog to change a public chat to private (enable encrypted key rotation)">Key rotation is slightly more secure, but does not allow you to create a chat link and new participants will not see past messages.</string>

    <string name="message_joined_successfully" context="Message shown when a user has joined to a public chat successfully">You have joined the chat successfully.</string>

    <string name="wizard_steps_indicator" context="Label that indicates the steps of a wizard">%1$d of %2$d</string>

    <string name="hint_action_search" context="Hint of the Search view">Search&#8230;</string>
    <string name="answer_call_incoming" context="The text of the notification button that is displayed when there is a call in progress, another call is received and answered.">Answer</string>
    <string name="ignore_call_incoming" context="The text of the notification button that is displayed when there is a call in progress, another call is received and ignored.">Ignore</string>
    <string name="muted_contact_micro" context="Subtitle of the call screen when a user muted the current individual call. The placeholder indicates the user who muted the call">%s muted this call</string>
    <string name="muted_own_micro" context="Subtitle of the call screen when I muted the current individual call">Muted</string>
    <string name="call_on_hold" context="Subtitle of the call screen when the call is on hold">Call on hold</string>
    <string name="session_on_hold" context="Subtitle of the call screen when a participant puts the call on hold. The placeholder indicates the user who put the call on hold">%s is on hold</string>
    <string name="hold_and_answer_call_incoming" context="The text of the notification button that is displayed when I receive a individual call and put the current one on hold and answer the other.">Hold and Answer</string>
    <string name="hold_and_join_call_incoming" context="The text of the notification button that is displayed when I receive a group call and put the current one on hold and answer the other.">Hold and Join</string>
    <string name="end_and_answer_call_incoming" context="The text of the notification button that is displayed when I receive a individual call and hang the current one and answer the other.">End and Answer</string>
    <string name="end_and_join_call_incoming" context="The text of the notification button that is displayed when I receive a group call and hand the current one and answer the other.">End and Join</string>

    <string name="copy_already_downloaded" context="when trying to download a file that is already downloaded in the device and has to copy in another path">File already downloaded. Copied to the selected path.</string>

    <string name="title_join_call" context="Title of the dialog shown when you want to join a group call">Join call</string>
    <string name="text_join_call" context="Text of the dialog shown when you want to join a group call">To join this call you have to end your current call.</string>
    <string name="text_join_another_call" context="Text of the dialog shown when you want to join a group call but you are in another active call">To join this call you have to end or hold the current call.</string>

    <string name="hint_enter_chat_link" context="Hint shown in the open chat link alert dialog">Enter chat link</string>

    <string name="hint_paste_link" context="Hint shown in the open link alert dialog">Paste link</string>
    <string name="invalid_file_folder_link" context="Error shown when it tries to open an invalid file or folder link">Invalid file or folder link</string>
    <string name="invalid_file_folder_link_empty" context="Error shown when it tries to open an invalid file or folder link and the text view is empty">Please enter a valid file or folder link</string>
    <string name="invalid_chat_link_empty" context="Error shown when it tries to open an invalid chat link and the text view is empty">Please enter a valid chat link</string>
    <string name="valid_chat_link" context="Error shown when it tries to open a chat link from the Cloud Drive section">You have pasted a chat link.</string>
    <string name="valid_contact_link" context="Error shown when it tries to open a contact link from the Cloud Drive section">You have pasted a contact link.</string>
    <string name="action_open_contact_link" context="Menu item">Open contact link</string>

    <string name="copy_link_explanation" context="Explanation of the dialog shown to share a chat link">People can join your group by using this link.</string>
    <string name="new_chat_link_label" context="Label that indicates the creation of a chat link">New chat link</string>
    <string name="enter_group_name" context="Title of the dialog shown when the user it is creating a chat link and the chat has not title">Enter group name</string>
    <string name="alert_enter_group_name" context="Alert shown when the user it is creating a chat link and the chat has not title">To create a chat link you must name the group.</string>
    <string name="invite_contacts_to_start_chat" context="Text shown when an account doesn’t have any contact added and it’s trying to start a new chat conversation">Invite contacts and start chatting securely with MEGA’s encrypted chat.</string>
    <string name="recent_chat_empty_text" context="Text of the empty screen when there are not chat conversations">Start chatting securely with your contacts using end-to-end encryption</string>

    <string name="invite_contacts_to_start_chat_text_message" context="Text sent to recipients to invite to be contact. Placeholder: contact link url.">Hi! Have secure conversations on MEGA with me and get up to 50 GB free storage. %1$s</string>

    <string name="no_chat_link_available" context="In some cases, a user may try to get the link for a chat room, but if such is not set by an operator - it would say ‘not link available’ and not auto create it.">No chat link available.</string>
    <string name="chat_link_deleted" context="Alert shown when it has been deleted successfully a chat link">Chat link deleted successfully.</string>

    <string name="contact_request_status_accepted" context="The status of pending contact request (ACCEPTED), placeholder is contact request creation time">%1$s (ACCEPTED)</string>
    <string name="contact_request_status_deleted" context="The status of pending contact request (DELETED), placeholder is contact request creation time">%1$s (DELETED)</string>
    <string name="contact_request_status_denied" context="The status of pending contact request (DENIED), placeholder is contact request creation time">%1$s (DENIED)</string>
    <string name="contact_request_status_ignored" context="The status of pending contact request (IGNORED), placeholder is contact request creation time">%1$s (IGNORED)</string>
    <string name="contact_request_status_reminded" context="The status of pending contact request (REMINDED), placeholder is contact request creation time">%1$s (REMINDED)</string>
    <string name="contact_request_status_pending" context="The status of pending contact request (PENDING), placeholder is contact request creation time">%1$s (PENDING)</string>

    <string name="version_restored" context="Message shown when it restored successfully a file version">Version restored successfully.</string>

    <string name="recording_less_than_second" context="Text to inform that to make a recording you have to keep pressed the record button more than one second">Tap and hold to record, release to send.</string>
    <string name="slide_to_cancel" context="label shown when slide to cancel a voice messages">Slide to cancel</string>
    <string name="error_message_voice_clip" context="Error message when trying to play a voice message that it is not available">This voice message is not available</string>

    <string name="invite_contact_chooser_title" context="Title of popup when user click ‘Share’ button on invite contact page">Invite a friend via</string>
    <string name="invite_contact_action_button" context="Action button label">Invite a friend via&#8230;</string>
	<plurals name="file_already_downloaded">
		<item context="When a multiple download is started, some of the files could have already been downloaded before. This message shows the number of files that has already been downloaded in singular. placeholder: number of files" quantity="one">%d file already downloaded.&#160;</item>
		<item context="When a multiple download is started, some of the files could have already been downloaded before. This message shows the number of files that has already been downloaded in plural. placeholder: number of files" quantity="other">%d files already downloaded.&#160;</item>
	</plurals>

	<plurals name="file_pending_download">
		<item context="When a multiple download is started, some of the files could have already been downloaded before. This message shows the number of files that are pending in singular. placeholder: number of files" quantity="one">%d file pending.</item>
		<item context="When a multiple download is started, some of the files could have already been downloaded before. This message shows the number of files that are pending in plural. placeholder: number of files" quantity="other">%d files pending.</item>
	</plurals>

    <string name="login_to_mega" context="Title of the login screen">Log in to MEGA</string>
    <string name="create_account_title" context="Title of the create account screen">Create your MEGA account</string>

    <string name="recents_label" context="Label to reference a recents section">Recents</string>
    <string name="chats_label" context="Label to reference a chats section">Chats</string>

    <string name="context_empty_recents" context="Text of the empty screen when there are not elements in Recents">[B]No file activity to show in [/B][A]Recents[/A][B].[/B]</string>
    <string name="title_bucket" cotext="Title of a recents bucket">%1$s and %2$d more</string>
    <string name="title_media_bucket_only_images" cotext="Title of a media recents bucket that only contains some images">%d Images</string>
    <string name="title_media_bucket_only_videos" cotext="Title of a media recents bucket that only contains some videos">%d Videos</string>
    <string name="title_media_bucket_images_and_videos" cotext="Title of a media recents bucket that contains some images and some videos">%1$d Images and %2$d Videos</string>
    <string name="title_media_bucket_images_and_video" cotext="Title of a media recents bucket that contains some images and a video">%d Images and 1 Video</string>
    <string name="title_media_bucket_image_and_videos" cotext="Title of a media recents bucket that contains an image and some videos">1 Image and %d Videos</string>
    <string name="title_media_bucket_image_and_video" cotext="Title of a media recents bucket that contains an image and a video">1 Image and 1 Video</string>
    <string name="create_action_bucket" context="Label that indicates who uploaded a file into a recents bucket">[A]created by [/A]%s</string>
    <string name="update_action_bucket" context="Label that indicates who updated a file into a recents bucket">[A]updated by [/A]%s</string>
    <string name="bucket_word_me" context="Used in recents list screen to indicate an action done by me">Me</string>

    <string name="sms_add_phone_number_dialog_msg_achievement_user" context="Text to explain the benefits of adding phone number to achievement enabled users. Placeholder 1: bonus storage space e.g. 20GB">Get %1$s free when you add your phone number. This makes it easier for your contacts to find you on MEGA.</string>
    <string name="sms_add_phone_number_dialog_msg_non_achievement_user" context="Text to explain the benefits of adding phone number to non achievement users">Add your phone number to MEGA. This makes it easier for your contacts to find you on MEGA.</string>
    <string name="not_allowed_recording_voice_clip" context="Error message when trying to record a voice message while on a call in progress">It is not possible to record voice messages while there is a call in progress.</string>
    <string name="error_upload_voice_clip" context="Text shown when it tries to upload a voice message and occurs an error to process the action">An error occurred while trying to upload the voice message.</string>

    <string name="title_notification_incoming_call" context="Title of the notification shown on the action bar when there is a incoming call">Incoming call</string>
    <string name="title_notification_incoming_group_call" context="Title of the notification shown on the action bar when there is a incoming group call">Incoming group call</string>
    <string name="title_notification_incoming_individual_video_call" context="Title of the notification shown on the action bar when there is an individual incoming video call">Incoming video call</string>
    <string name="title_notification_incoming_individual_audio_call" context="Title of the notification shown on the action bar when there is an individual incoming audio call">Incoming audio call</string>

    <string name="embed_web_browser_loading_title" context="The title of progress dialog when loading web content">Loading</string>
    <string name="embed_web_browser_loading_message" context="The message of progress dialog when loading web content">Please wait&#8230;</string>

    <string name="account_label" context="Head label to show the business account type">Account type</string>
    <string name="business_label" context="Label in My Account section to show user account type">Business</string>
    <string name="admin_label" context="Business user role">Admin</string>
    <string name="user_label" context="Business user role">User</string>
    <string name="status_label" context="General label to show the status of something or someone">Status</string>
    <string name="active_label" context="State to indicate something is active (business status account for instance)">Active</string>
    <string name="payment_required_label" context="Business account status. Payment is overdue, but the account still active in grace period">Payment required</string>
    <string name="payment_overdue_label" context="Business expired account Overdue payment page header.">Payment overdue</string>
    <string name="business_management_alert" context="Alert shown to an admin user of a business account in My Account section">User management is only available from a desktop web browser.</string>
    <string name="tab_my_account_usage" context="Title of the usage tab in My Account Section">Usage</string>
    <string name="usage_storage_details_label" context="Title of usage storage details section in Storage">Storage usage details</string>
    <string name="overall_usage_label" context="Title of overall usage section in Storage">Overall usage</string>
    <string name="transfer_label" context="Title of transfer section in Storage">Transfer</string>

    <string name="error_remove_business_contact" context="Error shown when a Business account user (sub-user or admin) tries to remove a contact which is part of the same Business account. Please, keep the placeholder, it will be replaced with the name or email of the account, for example: Jane Appleseed or ja&#64;mega.nz">You cannot remove %1$s as a contact because they are part of your Business account.</string>
    <string name="grace_period_admin_alert" context="When logging in during the grace period, the administrator of the Business account will be notified that their payment is overdue, indicating that they need to access MEGA using a desktop browser for more information">There has been a problem with your last payment. Please access MEGA using a desktop browser for more information.</string>
    <string name="expired_business_title" context="A dialog title shown to users when their business account is expired.">Your business account is expired</string>
    <string name="expired_admin_business_text" context="Details shown when a Business account is expired due a payment issue. The account is opened in a view-only mode.">There has been a problem processing your payment. MEGA is limited to view only until this issue has been fixed in a desktop web browser.</string>
    <string name="expired_user_business_text" context="A message which is shown to sub-users of expired business accounts.">Your account is currently [B]suspended[/B]. You can only browse your data.</string>
    <string name="camera_uploads_business_alert" context="Message shown when users with a business account (no administrators of a business account) try to enable the Camera Uploads, to advise them that the administrator do have the ability to view their data.">While MEGA does not have access to your data, your organization administrators do have the ability to control and view the Camera Uploads in your user account</string>
    <string name="general_something_went_wrong_error" context="General label to alert user that somehting went wrong">Something went wrong</string>
    <string name="expired_user_business_text_2" context="A dialog message which is shown to sub-users of expired business accounts.">Contact your business account administrator to resolve the issue and activate your account.</string>
    <string name="business_account_clarification" context="The meaning of the double asterisk in the storage and transfer quota characteristics of the business accounts.">** Will automatically increase, at no additional charge, for genuine business purposes.</string>
    <string name="storage_space_amount" context="Label to indicate amount of space. Placeholder %s is to include the amount of storage (including units). Please, keep [A] and [/A] is to format the string giving it a style, for instance bold style. Keep the ** at the end.">%s [A]Storage[/A] **</string>
    <string name="unlimited_transfer_quota" context="Label to indicate an unlimited transfer quota. Please, keep [A] and [/A] is to format the string giving it a style, for instance bold style.">Unlimited [A]Transfer quota[/A]</string>

    <string name="logout_warning_offline" context="Warning message to alert user about logout in My Account section if has offline files.">When you log out, files from your Offline section will be deleted from your device.</string>
    <string name="logout_warning_transfers" context="Warning message to alert user about logout in My Account section if has transfers in progress.">When you log out, ongoing transfers will be cancelled.</string>
    <string name="logout_warning_offline_and_transfers" context="Warning message to alert user about logout in My Account section if has offline files and transfers in progress.">When you log out, files from your Offline section will be deleted from your device and ongoing transfers will be cancelled.</string>

    <string name="unknown_name_label" context="Label to indicate that a name has not been possible to obtain for some reason">Unknown name</string>

    <string name="title_long" context="Error when renaming a chat title and it is too long">Title too long</string>
    <string name="error_creating_group_and_attaching_file" context="Alert shown to the user when they is trying to create an empty group for attach a file">Please select one or more contacts.</string>

    <string name="contacts_sent" context="Label showing the number of contacts attached in a chat conversation, placeholder is the number of contacts">Sent %s Contacts.</string>

    <string name="my_chat_files_folder" context="Name by default of the folder where the files sent to the chat are stored in the cloud">My chat files</string>
    <string name="error_creating_folder" context="Error shown when it was not possible to create a folder for any reason">Error. The folder %1$s was not created</string>

    <string name="verify_email_label" context="Title of an alert screen indicating the user has to verify their email">Verify your email address</string>
    <string name="account_temporarily_suspended" context="Text informing user that their account has been suspended">Your account has been temporarily locked for your safety.</string>
    <string name="verify_email_and_follow_steps" context="Text informing user has to follow the steps of an email to unlock their account">[A]Please verify your email address[/A] and follow the steps in MEGA’s email to unlock your account.</string>
    <string name="why_am_i_seeing_this" context="Question which takes the user to a help screen">Why am I seeing this?</string>
    <string name="resend_email_label" cotext="Label of a button which action is resend an email">Resend email</string>
    <string name="resend_email_error" cotext="Error shown when the user tries to resend the email to unblock their account before the time needed to permit send it again">Email already sent. Please wait a few minutes before trying again.</string>
    <string name="locked_accounts_label" context="Title of a helping view about locked accounts">Locked Accounts</string>
    <string name="locked_accounts_text_1" cotext="Locked accounts description text by an external data breach. This text is 1 of 2 paragraph of a description">It is possible that you are using the same password for your MEGA account as for other services, and that at least one of these other services has suffered a data breach.</string>
    <string name="locked_accounts_text_2" cotext="Locked accounts description text by bad use of user password. This text is 2 of 2 paragraph of a description">Your password leaked and is now being used by bad actors to log into your accounts, including, but not limited to, your MEGA account.</string>

    <string name="add_nickname" context="Button to add a nickname for a user">Set Nickname</string>
    <string name="edit_nickname" context="Button to update a nickname for a user">Edit Nickname</string>
    <string name="snackbar_nickname_added" context="Label showing that a nickname has been added">Nickname added</string>
    <string name="snackbar_nickname_removed" context="Label showing that a nickname has been added">Nickname removed</string>
    <string name="error_snackbar_nickname_added" context="Label showing that a nickname has not been added">An error occurred while trying to add the nickname</string>
    <string name="nickname_title" context="title of a dialog to edit or remove the nickname">Nickname</string>
    <string name="phonenumber_title" context="Text related to verified phone number. Used as title or cell description.">Phone number</string>

    <string name="reconnecting_message" context="Text shown in a call when it is trying to reconnect after lose the internet connection">Reconnecting</string>
    <string name="connected_message" context="Text shown when the Internet connection is retrieved and there is a call is in progress">You are back.</string>
    <string name="poor_internet_connection_message" context="Text shown in a call when the own internet connection is of low quality">Poor internet connection</string>

    <string name="recording_layout" context="Text is displayed while a voice clip is being recorded">Recording&#8230;</string>
    <string name="create_new_file_action" context="Text shown for the action create new file">Create new file</string>
    <string name="permissions_error_label" context="Error title shown when you are trying to do an action with a file or folder and you don’t have the necessary permissions">Permissions error</string>
    <string name="alert_not_enough_permissions_revert" context="Confirmation dialog shown to user when they try to revert a node in an incoming ReadWrite share.">You do not have the permissions required to revert this file. In order to continue, we can create a new file with the reverted data. Would you like to proceed?</string>
    <string name="version_as_new_file_created" context="Text shown when the creation of a version as a new file was successful">Version was created as a new file successfully.</string>

    <string name="general_date_label" context="Label indicating a date. Keep the placeholder, is to set the date.">on %1$s</string>

    <string name="alert_remove_several_shares" context="Confirmation before removing the outgoing shares of several folders. Please keep the placeholder is to set the number of folders">Are you sure you want to remove all shares from %1$d folders?</string>

    <string name="download_location" context="Download location label">Download location</string>
    <string name="confirmation_download_location" context="Text asking confirmation for download location">Always save to this location?</string>

    <string name="view_in_folder_label" context="Action to show any file in its location">View in folder</string>
    <string name="browse_files_label" context="Title of a screen to browse files">Browse files</string>

    <string name="file_provider_title" context="Title of the File Provider activity">Attach from&#8230;</string>

    <string name="inactive_chat_title" context="Title of an inactive chat. Placeholder is to show the creation date and time">Chat created on %s</string>
    <string name="select_message_title" context="Title of the chat when multi-selection is activated">Select messages</string>

    <string name="storage_root_label" context="Storage root label">Storage root</string>

    <string name="failed_label" context="The label that describes that a transfer failed.">Failed</string>
    <string name="warning_transfer_over_quota" context="Text warning of transfer over quota">Your transfers have been interrupted. Upgrade your account or wait %s to continue.</string>
    <string name="label_transfer_over_quota" context="Label indicating transfer over quota">Transfer over quota</string>
    <string name="label_storage_over_quota" context="Label indicating storage over quota">Storage over quota</string>
    <string name="label_get_more_transfer_quota" context="Label indicating the action ‘upgrate account’ to get more transfer quota">Get more transfer quota</string>
    <string name="warning_folder_not_exists" context="Warning show to the user when a folder does not exist">The folder does not exist.</string>

    <string name="warning_node_not_exists_in_cloud" context="Warning show to the user when a node does not exist in cloud">The file does not exist in the Cloud Drive.</string>

    <string name="over_disk_quota_paywall_header" context="Header text of the Over Disk Quota Paywall warning">Storage Full</string>
    <string name="over_disk_quota_paywall_title" context="Title of the Over Disk Quota Paywall warning">Your data is at risk!</string>
    <plurals name="over_disk_quota_paywall_text">
        <item context="Text of the Over Disk Quota Paywall warning with only one email notification. Placeholders: 1 user email, 2 email notification date, 3 number of files, 4 files size (including units) and 5 required PRO plan" quantity="one">We have contacted you by email to %1$s on %2$s, but you still have %3$s files taking up %4$s in your MEGA account, which requires you to have %5$s.</item>
        <item context="Text of the Over Disk Quota Paywall warning with multiple email notification. Placeholders: 1 user email, 2 and 3 list of email notification dates, 4 number of files, 5 files size (including units) and 6 required PRO plan" quantity="other">We have contacted you by email to %1$s on %2$s and %3$s, but you still have %4$s files taking up %5$s in your MEGA account, which requires you to have %6$s.</item>
    </plurals>
    <string name="over_disk_quota_paywall_text_no_warning_dates_info" context="Text of the Over Disk Quota Paywall warning with no email notification info. Placeholders: 1 user email, 2 number of files, 3 files size (including units) and 4 required PRO plan">We have contacted you by email to %1$s, but you still have %2$s files taking up %3$s in your MEGA account, which requires you to have %4$s.</string>
    <string name="over_disk_quota_paywall_deletion_warning" context="Text of deletion alert of the Over Disk Quota Paywall warning. Placeholder is for include the time left (including units) in MEGA red color">[B]You have [M]%s[/M] left to upgrade[/B]. After that, your data is subject to deletion.</string>
    <string name="over_disk_quota_paywall_deletion_warning_no_data" context="Text of deletion alert of the Over Disk Quota Paywall warning if no data available">[B]You have to upgrade[/B]. Your data is currently subject to deletion.</string>
    <string name="over_disk_quota_paywall_deletion_warning_no_time_left" context="Text of deletion alert of the Over Disk Quota Paywall warning if no time left. “save” here means safeguard, protect, and not write to disk.">[B]You must act immediately to save your data.[/B]</string>

    <plurals name="label_time_in_days_full">
        <item context="Time 1 day (singular). The placeholder is for the time value, please adjust the position based on linguistics" quantity="one">1 day</item>
        <item context="Time in days (plural). The placeholder is for the time value, please adjust the position based on linguistics" quantity="other">%d days</item>
    </plurals>

    <string name="label_time_in_hours" context="Time in hours. The placeholder is for the time value, please adjust the position based on linguistics">%dh</string>
    <string name="label_time_in_minutes" context="Time in minutes. The placeholder is for the time value, please adjust the position based on linguistics">%dm</string>
    <string name="label_time_in_seconds" context="Time in seconds. The placeholder is for the time value, please adjust the position based on linguistics">%ds</string>

    <string name="label_verify_credentials" context="Title for a section on the fingerprint warning dialog. Below it is a button which will allow the user to verify their contact’s fingerprint credentials.">Verify credentials</string>
    <string name="label_not_verified" context="Label to indicate that contact’s credentials are not verified.">Not verified</string>
    <string name="label_verified" context="Action indicating something was verified.">Verified</string>
    <string name="authenticity_credentials_label" context="”Verify user” dialog title">Authenticity Credentials</string>
    <string name="authenticity_credentials_explanation" context="”Verify user” dialog description">This is best done in real life by meeting face to face. If you have another already-verified channel such as verified OTR or PGP, you may also use that.</string>
    <string name="label_your_credentials" context="Label title above your fingerprint credentials.  A credential in this case is a stored piece of information representing your identity">Your Credentials</string>
    <string name="action_reset" context="Button to reset credentials">Reset</string>
    <string name="already_verifying_credentials" context="Warning shown to the user when tries to approve/reset contact credentials and another request of this type is already running.">Updating credentials. Please try again later.</string>

    <string name="joining_label" context="Info message displayed when the user is joining a chat conversation">Joining&#8230;</string>
    <string name="leaving_label" context="Info message displayed when the user is leaving a chat conversation">Leaving&#8230;</string>

    <string name="remove_phone_number" context="Text in the confirmation dialog for removing the associated phone number of current account.">Remove your phone number?</string>
    <string name="remove_phone_number_success" context="Text show in a snackbar when phone has successfully reset.">Your phone number has been removed successfully.</string>
    <string name="remove_phone_number_fail" context="Text show in a snackbar when reset phone number failed.">Your phone number removal failed.</string>

    <string name="error_reset_account_blocked" context="Alert shown when a user tries to reset an account wich is bloqued.">The account you’re trying to reset is blocked.</string>
    <string name="error_account_blocked" context="Error message when trying to login and the account is blocked">Your account has been blocked. Please contact support&#64;mega.nz</string>
    <string name="error_business_disabled" context="Error message appears to sub-users of a business account when they try to login and they are disabled.">Your account has been disabled by your administrator. Please contact your business account administrator for further details.</string>
    <string name="error_business_removed" context="An error message which appears to sub-users of a business account when they try to login and they are deleted.">Your account has been removed by your administrator. Please contact your business account administrator for further details.</string>

    <string name="option_modify_phone_number" context="Option in bottom sheet dialog for modifying the associated phone number of current account.">Modify</string>
    <string name="title_modify_phone_number" context="Option in bottom sheet dialog for modifying the associated phone number of current account.">Modify phone number</string>
    <string name="title_remove_phone_number" context="Option in bottom sheet dialog for removing the associated phone number of current account.">Remove phone number</string>
    <string name="modify_phone_number_message" context="Message showing to explain what will happen when the operation of">This operation will remove your current phone number and start the process of associating a new phone number with your account.</string>
    <string name="remove_phone_number_message" context="Message for action to remove the registered phone number.">This will remove your associated phone number from your account. If you later choose to add a phone number you will be required to verify it.</string>

    <string name="action_see" context="Text of an action button indicating something was successful and it can checks it by pressing it">See</string>

    <string name="label_contact_credentials" context="“Verify user” dialog description. Please, keep the placeholder, is to set the name of a contact: Joana’s credentials">%s’s credentials</string>

    <string name="search_giphy_title" context="Title of the screen to attach GIFs">Search GIPHY</string>
    <string name="empty_search_giphy" context="Label indicating an empty search of GIFs. The format placeholders are to showing it in different colors.">No [A]GIFs[/A] found</string>
    <string name="end_of_results_giphy" context="Label indicating the end of Giphy list. The format placeholders are to showing it in different colors.">[A]End of[/A] results</string>

    <string name="warning_resume_transfers" context="Title of a dialog to confirm the action of resume all transfers">Resume transfers?</string>
    <string name="option_resume_transfers" context="Option to  resume all transfers">Resume transfers</string>
    <string name="option_cancel_transfer" context="Option to  cancel a transfer">Cancel transfer</string>
    <string name="warning_message_resume_transfers" context="Message of a dialog to confirm the action of resume all transfers">Unpause transfers to proceed with your upload.</string>

    <string name="progress_size_indicator" context="Indicator of the progress in a download/upload. Please, don’t remove the place holders: the first one is to set the percentage, the second one is to set the size of the file. Example 33% of 33.3 MB">%1$d%% of %2$s</string>

    <string name="show_info_chat_msg_enabled" context="Message showing when enable the mode for showing the special information in the chat messages. This action is performed from the settings section, clicking 5 times on the App version option">Enabled special info for chat messages</string>
    <string name="show_info_chat_msg_disabled" context="Message showing when disable the mode for showing the special information in the chat messages.. This action is performed from the settings section, clicking 5 times on the App version option">Disabled special info for chat messages</string>
    <string name="limit_reaction_per_user" context="Shows the error when the limit of reactions per user is reached and the user tries to add one more. Keep the placeholder because is to show limit number in runtime.">You have reached the maximum limit of %d reactions.</string>
    <string name="limit_reaction_per_message" context="Shows the error when the limit of reactions per message is reached and a user tries to add one more. Keep the placeholder because is to show limit number in runtime.">This message has reached the maximum limit of %d reactions.</string>

<<<<<<< HEAD
    <string name="files_required_permissions_warning" context="Warning show to the user when the app needs permissions to share files and the user has denied them.">MEGA needs your permission in order to share files.</string>
=======
    <string name="file_properties_favourite" context="Context menu item. Allows user to add file/folder to favourites">Favourite</string>
    <string name="file_properties_unfavourite" context="Context menu item. Allows user to delete file/folder from favourites">Remove favourite</string>
    <string name="file_properties_label" context="Context menu item. Allows to mark file/folder with own color label">Label&#8230;</string>
    <string name="action_remove_label" context="Information text to let’s the user know that they can remove a colour from a folder or file that was already marked.">Remove label</string>
    <string name="title_label" context="Title text to show label selector.">Label</string>
    <string name="label_red" context="A user can mark a folder or file with red colour.">Red</string>
    <string name="label_orange" context="A user can mark a folder or file with orange colour.">Orange</string>
    <string name="label_yellow" context="A user can mark a folder or file with yellow colour.">Yellow</string>
    <string name="label_green" context="A user can mark a folder or file with green colour.">Green</string>
    <string name="label_blue" context="A user can mark a folder or file with blue colour.">Blue</string>
    <string name="label_purple" context="A user can mark a folder or file with purple colour.">Purple</string>
    <string name="label_grey" context="A user can mark a folder or file with grey colour.">Grey</string>

>>>>>>> 37ed8af4
</resources><|MERGE_RESOLUTION|>--- conflicted
+++ resolved
@@ -2925,9 +2925,8 @@
     <string name="limit_reaction_per_user" context="Shows the error when the limit of reactions per user is reached and the user tries to add one more. Keep the placeholder because is to show limit number in runtime.">You have reached the maximum limit of %d reactions.</string>
     <string name="limit_reaction_per_message" context="Shows the error when the limit of reactions per message is reached and a user tries to add one more. Keep the placeholder because is to show limit number in runtime.">This message has reached the maximum limit of %d reactions.</string>
 
-<<<<<<< HEAD
     <string name="files_required_permissions_warning" context="Warning show to the user when the app needs permissions to share files and the user has denied them.">MEGA needs your permission in order to share files.</string>
-=======
+
     <string name="file_properties_favourite" context="Context menu item. Allows user to add file/folder to favourites">Favourite</string>
     <string name="file_properties_unfavourite" context="Context menu item. Allows user to delete file/folder from favourites">Remove favourite</string>
     <string name="file_properties_label" context="Context menu item. Allows to mark file/folder with own color label">Label&#8230;</string>
@@ -2940,6 +2939,4 @@
     <string name="label_blue" context="A user can mark a folder or file with blue colour.">Blue</string>
     <string name="label_purple" context="A user can mark a folder or file with purple colour.">Purple</string>
     <string name="label_grey" context="A user can mark a folder or file with grey colour.">Grey</string>
-
->>>>>>> 37ed8af4
 </resources>