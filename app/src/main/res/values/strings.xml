--- conflicted
+++ resolved
@@ -2132,9 +2132,7 @@
     <string name="settings_rb_scheduler_alert_disabling" context="Text of the alert when a FREE user tries to disable the RB scheduler">To disable the Rubbish Bin Clearing Scheduler or set a longer retention period, you need to subscribe to a PRO plan.</string>
 
     <string name="hint_days" context="Hint of the field to write the days of the rubbish bin scheduler">days</string>
-<<<<<<< HEAD
 	<string name="hint_MB" context="Hint of the field to write the size of the compression queue">MB</string>
-=======
     <string name="get_chat_link_option" context="Title of the option to generate a public chat link">Get chat link</string>
     <string name="manage_chat_link_option" context="Title of the option to manage a public chat link">Manage chat link</string>
 
@@ -2149,7 +2147,6 @@
     <string name="title_alert_chat_link_error" context="Title of the alert when a chat link is invalid">Chat link</string>
 
     <string name="confirmation_close_sessions" context="Text of the dialog to confirm after closing all other sessions">Do you want to close all other sessions? This will log you out on all other active sessions except the current one.</string>
->>>>>>> d6a74342
 
     <string name="confirmation_close_sessions_text" context="Text of the dialog to confirm after closing all other sessions">This will log you out on all other active sessions except the current one.</string>
     <string name="confirmation_close_sessions_title" context="Title of the dialog to confirm after closing all other sessions">Do you want to close all other sessions?</string>
@@ -2303,13 +2300,8 @@
     <string name="chat_link_copied_clipboard" context="success alert when the user copy a chat link to the clipboard">Chat link copied to the clipboard</string>
 
     <string name="type_month" context="Label to show the price of each plan in the upgrade account section">[A]From[/A] %s / [A]month[/A] *</string>
-<<<<<<< HEAD
-    <string name="upgrade_comment" context="the meaning of the asterisk in monthly* and annually* payment">* recurring subscription can be cancelled anytime before the renewal date</string>
-	<string name="call_started_messages" context="Message shown when a call starts.">Call started</string>
-=======
     <string name="upgrade_comment" context="the meaning of the asterisk in monthly* and annually* payment">* Recurring subscription can be cancelled any time before the renewal date.</string>
     <string name="call_started_messages" context="Message shown when a call starts.">Call Started</string>
->>>>>>> d6a74342
 
     <string name="ssl_error_dialog_title" context="Title of the dialog to inform about a SSL error">SSL key error</string>
     <string name="ssl_error_dialog_text" context="Text of the dialog to inform about a SSL error">MEGA is unable to connect securely through SSL. You might be on public WiFi with additional requirements.</string>
@@ -2359,7 +2351,15 @@
         <item context="version items" quantity="other">Messages forwarded</item>
     </plurals>
 
-<<<<<<< HEAD
+    <plurals name="num_files_not_send" context="Alert shown when a num of files have not been sent because of any error occurs">
+        <item context="Singular of file. 1 file" quantity="one">%d file was not sent to %d chats</item>
+        <item context="Plural of file. 2 files" quantity="other">%d files was not sent to %d chats</item>
+    </plurals>
+
+    <plurals name="num_contacts_not_send" context="Alert shown when a num of contacts have not been sent because of any error occurs">
+        <item context="Singular of file. 1 file" quantity="one">%d contact was not sent to %d chats</item>
+        <item context="Plural of file. 2 files" quantity="other">%d contacts was not sent to %d chats</item>
+    </plurals>
     <string name="title_pdf_password" context="Title of the dialog shown when a pdf required password">Type password</string>
     <string name="text_pdf_password" context="Text of the dialog shown when a pdf required password">%s is protected. Enter the document opening password.</string>
     <string name="error_pdf_password" context="Error of the dialog shown wen a pdf required password and the user types a wrong password">Wrong password. Try again.</string>
@@ -2377,16 +2377,6 @@
     <plurals name="plural_call_ended_messages_seconds" context="Message that shows the seconds of a call when it ends">
         <item context="one second" quantity="one">[B]%1$d second[/B]</item>
         <item context="more seconds" quantity="other">[B]%1$d seconds[/B]</item>
-    </plurals>
-=======
-    <plurals name="num_files_not_send" context="Alert shown when a num of files have not been sent because of any error occurs">
-        <item context="Singular of file. 1 file" quantity="one">%d file was not sent to %d chats</item>
-        <item context="Plural of file. 2 files" quantity="other">%d files was not sent to %d chats</item>
-    </plurals>
-
-    <plurals name="num_contacts_not_send" context="Alert shown when a num of contacts have not been sent because of any error occurs">
-        <item context="Singular of file. 1 file" quantity="one">%d contact was not sent to %d chats</item>
-        <item context="Plural of file. 2 files" quantity="other">%d contacts was not sent to %d chats</item>
     </plurals>
 
     <plurals name="num_messages_not_send" context="Alert shown when a num of messages have not been sent because of any error occurs">
@@ -2429,11 +2419,6 @@
     <string name="title_tour_four" cotext="Title of fourth tour screen">Your photos in the cloud</string>
     <string name="content_tour_four" cotext="Content of fourth tour screen">Camera Uploads is an essential feature for any mobile device and we got you covered.\nCreate your account now.</string>
 
-    <string name="title_pdf_password" context="Title of the dialog shown when a pdf required password">Enter your password</string>
-    <string name="text_pdf_password" context="Text of the dialog shown when a pdf required password">%s is a password protected PDF document. Please enter the password to open the PDF.</string>
-    <string name="error_pdf_password" context="Error of the dialog shown wen a pdf required password and the user types a wrong password">You have entered the wrong password, please try again.</string>
-    <string name="error_max_pdf_password" context="Error of the dialog shown wen a pdf required password and the user has been typed three times a wrong password">The password you have entered is not valid.</string>
-
 	<string name="not_allow_play_alert" context="Alert shown when exists some call and the user tries to play an audio or video">It is not possible to play media files while there is a call in progress.</string>
 	<string name="ongoing_call_messages" context="Text shown in the list of chats when there is a call in progress but I am not on it">Ongoing Call</string>
 	<string name="join_call_layout_in_group_call" context="Title of the layout to join a group call from the chat screen. The placeholder indicates the user who initiated the call ">%s started a group call. Tap to join.</string>
@@ -2460,7 +2445,6 @@
     <string name="outgoing_video_call_starting" context="Subtitle of the call screen when a outgoing video call is just starting in a individual chat">Video calling&#8230;</string>
     <string name="muted_contact_micro" context="Subtitle of the call screen when a user muted the current individual call. The placeholder indicates the user who muted the call ">%s muted this call</string>
     <string name="muted_own_micro" context="Subtitle of the call screen when I muted the current individual call">Muted</string>
->>>>>>> d6a74342
 
     <string name="title_join_call" context="Title of the dialog shown when you want to join a group call">Join call</string>
     <string name="text_join_call" context="Text of the dialog shown when you want to join a group call">To join this call you have to end your current call.</string>
