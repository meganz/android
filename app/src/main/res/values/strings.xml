--- conflicted
+++ resolved
@@ -1591,9 +1591,6 @@
 
     <string name="no_folders_shared" context="Info of a contact if there is no folders shared with him">No folders shared</string>
 
-<<<<<<< HEAD
-</resources>
-=======
     <string name="settings_help" context="Settings category title for Help">Help</string>
     <string name="settings_help_preference" context="Settings preference title for send feedback">Send Feedback</string>
     <string name="setting_feedback_subject" context="mail subject">Feedback</string>
@@ -1620,6 +1617,4 @@
     <string name="forward_menu_item" context="Item of a menu to forward a message chat to another chatroom">Forward</string>
 
     <string name="old_and_new_passwords_equals" context="when changing the password , the old password and new password are equals">Old and new passwords are equals</string>
-
 </resources>
->>>>>>> d7f09cb7
