--- conflicted
+++ resolved
@@ -2555,9 +2555,6 @@
     <string name="logout_warning_offline_and_transfers" context="Warning shown to alert user when logout and has offline files and transfers in progress">When you logout, files from your Offline section will be deleted from your device and ongoing transfers will be cancelled.</string>
 
     <string name="unknown_name_label" context="Label to indicate that a name has not been possible to obtain for some reason">Unknown name</string>
-<<<<<<< HEAD
-
-=======
+
     <string name="error_creating_group_and_attaching_file" context="Alert shown to the user when they is trying to create an empty group for attach a file">Please, select one or more contacts.</string>
->>>>>>> 7226a4c0
 </resources>