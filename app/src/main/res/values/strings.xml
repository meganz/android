<?xml version="1.0" encoding="utf-8"?>
<resources>
    <string name="full_description_text" context="Full description text of the app in the Google Play page of the app">MEGA provides user-controlled encrypted cloud storage and chat through standard web browsers, together with dedicated apps for mobile devices. Unlike other cloud storage providers, your data is encrypted and decrypted by your client devices only and never by us.\n\nUpload your files from your smartphone or tablet then search, store, download, stream, view, share, rename or delete your files any time, from any device, anywhere. Share folders with your contacts and see their updates in real time. The encryption process means we cannot access or reset your password so you MUST remember it (unless you have your Recovery Key backed up) or you will lose access to your stored files.\n\nEnd-to-end user-encrypted MEGA video chat allows for total privacy, and has been available through the browser since 2016. It has been extended to our mobile app, with chat history accessible across multiple devices. Users can also easily add files to a chat from their MEGA Cloud Drive.\n\nMEGA offers a generous 50 GB free storage for all registered users with bonus achievements, and offers paid plans with much higher limits:\n\n\nPRO LITE subscription: 4.99 € per month or 49.99 € per year gives you 200 GB of storage space and 1 TB of transfer quota per month.\nPRO I subscription: 9.99 € per month or 99.99 € per year gives you 1 TB of storage space and 2 TB of transfer quota per month.\nPRO II subscription: 19.99 € per month or 199.99 € per year gives you 4 TB of storage space and 8 TB of transfer quota per month.\nPRO III subscription: 29.99 € per month or 299.99 € per year gives you 8 TB of storage space and 16 TB of transfer quota per month.\n\nSubscriptions are renewed automatically for successive subscription periods of the same duration and at the same price as the initial period chosen. To manage your subscriptions, simply click on the Play Store icon on your mobile device, sign in with your Google ID (if you haven’t already done so) and then click on the MEGA app. You’ll be able to manage your subscription there.\n\nApp Permissions:\nWRITE_EXTERNAL_STORAGE -> Download your files from MEGA to your device and upload files from your device to MEGA\nCAMERA -> Take a picture and upload your photos to MEGA\nREAD_CONTACTS -> Easily add contacts from your device as MEGA contacts\nRECORD_AUDIO &amp; CAPTURE_VIDEO_OUTPUT (mic and camera) -> MEGA provides for end-to-end encrypted audio/video calls\n\n\nTo enhance users’ confidence in the MEGA system, all of the client-side code is published, so interested security researchers can evaluate the encryption process. The code of our mobile app is located on: https://github.com/meganz/android\n\nFor more info, please check our website:\nSee https://mega.nz/terms\n\n\nDesktop - https://mega.nz/</string>

    <!--
    <string name="short_description_text" context="Short description text of the app in the Google Play page of the app">MEGA is Cloud Storage with Powerful Always-On Privacy. 50GB for free</string>
    -->

    <string name="general_x_of_x" context="Showing progress of elements. Example: 2 of 10.">of</string>
    <string name="general_yes" context="Answer for confirmation dialog.">Yes</string>
    <string name="general_no" context="Answer for confirmation dialog.">No</string>
    <string name="general_cancel" context="Answer for confirmation dialog.">Cancel</string>
    <string name="general_move_to" context="When moving a file to a location in MEGA. This is the text of the button after selection the destination">Move to</string>
    <string name="general_copy_to" context="When copying a file to a location in MEGA. This is the text of the button after selection the destination">Copy to</string>
    <!--
    <string name="general_import_to" context="When importing a file to a location in MEGA. This is the text of the button after selection the destination">Import to</string>
    -->
    <string name="general_select" context="Selecting a specific location in MEGA. This is the text of the button">Select</string>
    <string name="general_select_to_upload" context="Selecting a specific location in MEGA. This is the text of the button">Select files</string>
    <string name="general_select_to_download" context="Selecting a specific location in MEGA. This is the text of the button">Select folder</string>
    <string name="general_create" context="This is the final button when creating a folder in the dialog where the user inserts the folder name">Create</string>
    <!-- This string is commented in FileStorageActivityLollipop.java
    <string name="general_upload" context="Button text when uploading a file to a previously selected location in MEGA">Upload File</string>
    -->
    <string name="general_download" context="Item menu option upon right click on one or multiple files.">Download</string>
    <string name="general_add" context="button">Add</string>
    <string name="general_move" context="button">Move</string>
    <string name="general_remove" context="button">Remove</string>
    <string name="general_share" context="button">Share</string>
    <!--
    <string name="general_confirm" context="button">Confirm</string>
    -->
    <string name="general_leave" context="button">Leave</string>
    <string name="general_decryp" context="button">Decrypt</string>

    <string name="general_export" context="button">Export</string>

    <string name="general_retry" context="Button to try retry some action">Retry</string>
    <string name="general_open_browser" context="Button to open the default web browser">Open browser</string>
    <!--
    <string name="general_empty" context="Button to delete the contents of the trashbin. Can also be translated as &quot;clear&quot;">Empty</string>
    -->
    <string name="general_loading" context="state previous to import a file">Loading</string>
    <string name="general_importing" context="state while importing the file">Importing</string>
    <string name="general_forwarding" context="state while importing the file">Forwarding</string>
    <string name="general_import" context="Import button. When the user clicks this button the file will be imported to his account.">Import</string>
    <string name="general_storage" context="Text listed before the amount of storage a user gets with a certain package. For example: &quot;1TB Storage&quot;.">Storage</string>
    <string name="general_bandwidth" context="Text listed before the amount of bandwidth a user gets with a certain package. For example: &quot;8TB Bandwidth&quot;. Can also be translated as data transfer.">Transfer Quota</string>
    <string name="general_subscribe" context="Text placed inside the button the user clicks when upgrading to PRO. Meaning: subscribe to this plan">Subscribe</string>
    <!--
    <string name="general_continue" context="Text placed inside the button the user clicks when clicking into the FREE account. Meaning: Continue to the main screen">Continue</string>
    -->
    <string name="general_error_word" context="It will be followed by the error message">Error</string>
    <string name="general_not_yet_implemented" context="when clicking into a menu whose functionality is not yet implemented">Not yet implemented</string>
    <string name="error_no_selection" context="when any file or folder is selected">No file or folder selected</string>
    <string name="general_already_downloaded" context="when trying to download a file that is already downloaded in the device">Already downloaded</string>
    <string name="general_already_uploaded" context="when trying to upload a file that is already uploaded in the folder">already uploaded</string>
    <string name="general_file_info" context="Label of the option menu. When clicking this button, the app shows the info of the file">File info</string>
    <string name="general_folder_info" context="Label of the option menu. When clicking this button, the app shows the info of the folder">Folder info</string>
    <!--
    <string name="general_menu" context="Title when the left menu is opened">Menu</string>
    -->
    <string name="general_show_info" context="Label of a button/notification to show info about something">Show info</string>

    <string name="error_general_nodes" context="Error getting the root node">Error. Please, try again.</string>

    <string name="secondary_media_service_error_local_folder" context="Local folder error in Sync Service. There are two syncs for images and videos. This error appears when the secondary media local folder doesn't exist">The secondary media folder does not exist, please choose a new folder</string>
    <string name="no_external_SD_card_detected" context="when no external card exists">No external storage detected</string>
    <string name="no_permissions_upload" context="On clicking menu item upload in a incoming shared folder read only">This folder is read only. You do not have permission to upload</string>

    <string name="remove_key_confirmation" context="confirmation message before removing the previously downloaded MasterKey file">You are removing the previously exported Recovery Key file</string>
    <!--
    <string name="export_key_confirmation" context="confirmation message before downloading to the device the MasterKey file">Security warning! This is a high risk operation. Do you want to continue?</string>
    -->

    <!--
    <string name="more_options_overflow" context="title of the menu for more options for each file (rename, share, copy, move, etc)">More options</string>
    -->
    <string name="confirmation_add_contact" context="confirmation message before sending an invitation to a contact">Do you want to send an invitation to %s?</string>
    <!--
    <string name="confirmation_remove_multiple_contacts" context="confirmation message before removing mutiple contacts">Remove these %d contacts?</string>

    <string name="confirmation_move_to_rubbish" context="confirmation message before removing a file">Move to rubbish bin?</string>
    <string name="confirmation_move_to_rubbish_plural" context="confirmation message before removing a file">Move to rubbish bin?</string>

    <string name="confirmation_delete_from_mega" context="confirmation message before removing a file">Delete from MEGA?</string>
    <string name="confirmation_leave_share_folder" context="confirmation message before leaving an incoming shared folder">If you leave the folder, you will not be able to see it again</string>

    <string name="confirmation_alert" context="confirmation message before removing a file">Please confirm</string>
    -->

    <string name="action_logout" context="Button where the user can sign off or logout">Logout</string>
    <string name="action_add" context="Menu item">Upload</string>
    <string name="action_create_folder" context="Menu item">Create new folder</string>
    <string name="action_open_link" context="Menu item">Open link</string>
    <!--
    <string name="action_upload" context="Button text when choosing the destination location in MEGA">Upload to</string>
    -->

    <string name="action_settings" context="Menu item">Settings</string>
    <string name="action_search" context="Search button">Search</string>
    <string name="action_play" context="Search button">Play</string>
    <string name="action_pause" context="Search button">Pause</string>
    <string name="action_refresh" context="Menu item">Refresh</string>
    <string name="action_sort_by" context="Menu item">Sort by</string>
    <string name="action_help" context="Menu item">Help</string>
    <string name="action_upgrade_account" context="Change from a free account to paying MEGA">Upgrade account</string>
    <string name="upgrading_account_message" context="Message while proceeding to upgrade the account">Upgrading account</string>
    <string name="action_select_all" context="Menu item to select all the elements of a list">Select all</string>
    <string name="action_unselect_all" context="Menu item to unselect all the elements of a list">Clear selection</string>
    <string name="action_grid" context="Menu item to change from list view to grid view">Thumbnail view</string>
    <string name="action_list" context="Menu item to change from grid view to list view">List view</string>
    <string name="action_export_master_key" context="Menu item to let the user export the MasterKey">Backup Recovery Key</string>
    <string name="action_remove_master_key" context="Menu item to let the user remove the MasterKey (previously downloaded)">Remove Recovery Key</string>
    <string name="action_cancel_subscriptions" context="Menu item to let the user cancel subscriptions">Cancel subscription</string>
    <string name="toast_master_key_removed" context="success message when the MasterKey file has been removed">The Recovery Key file has been removed</string>
    <string name="cancel_subscription_ok" context="success message when the subscription has been canceled correctly">The subscription has been cancelled</string>
    <string name="cancel_subscription_error" context="error message when the subscription has not been canceled successfully">We were unable to cancel your subscription. Please contact support&#64;mega.nz for assistance</string>
    <string name="action_kill_all_sessions" context="Menu item to kill all opened sessions">Close other sessions</string>
    <string name="success_kill_all_sessions" context="Message after kill all opened sessions">The remaining sessions have been closed</string>
    <string name="error_kill_all_sessions" context="Message after kill all opened sessions">Error when closing the opened sessions</string>

    <plurals name="general_num_files" context="this is used for example when downloading 1 file or 2 files">
        <item context="Singular of file. 1 file" quantity="one">file</item>
        <item context="Plural of file. 2 files" quantity="other">files</item>
    </plurals>

    <plurals name="general_num_contacts">
        <item context="referring to a contact in the contact list of the user" quantity="one">contact</item>
        <item context="Title of the contact list" quantity="other">contacts</item>
    </plurals>

    <plurals name="general_num_folders">
        <item context="Singular of folder/directory. 1 folder" quantity="one">folder</item>
        <item context="Plural of folder/directory. 2 folders" quantity="other">folders</item>
    </plurals>

    <plurals name="general_num_shared_folders">
        <item context="Title of the incoming shared folders of a user in singular" quantity="one">shared folder</item>
        <item context="Title of the incoming shared folders of a user in plural." quantity="other">shared folders</item>
    </plurals>

    <!--
    <plurals name="general_num_downloads" context="in the notification. When downloading the notification is like 3 downloads.">
        <item context="Item menu option upon clicking on one or multiple files. Singular" quantity="one">download</item>
        <item context="Item menu option upon clicking on one or multiple files. Plural" quantity="other">downloads</item>
    </plurals>
    -->

    <!--
    <plurals name="general_num_uploads">
        <item context="Transfer type description in the active file transfer panel, can either be upload or download. Singular" quantity="one">upload</item>
        <item context="Transfer type description in the active file transfer panel, can either be upload or download. Plural" quantity="other">uploads</item>
    </plurals>
    -->

    <plurals name="general_num_users" context="used for example when a folder is shared with 1 user or 2 users">
        <item context="used for example when a folder is shared with 1 user" quantity="one">contact</item>
        <item context="used for example when a folder is shared with 2 or more users" quantity="other">contacts</item>
    </plurals>

    <!--
    <string name="confirmation_required" context="Alert title before download">Confirmation required</string>
    -->
    <string name="alert_larger_file" context="Alert text before download. Please do not modify the %s placeholder as it will be replaced by the size to be donwloaded">%s will be downloaded.</string>
    <string name="alert_no_app" context="Alert text before download">There is no app to open the file %s. Do you want to continue with the download?</string>
    <string name="checkbox_not_show_again" context="Alert checkbox before download">Do not show again</string>

    <string name="confirm_cancel_login" context="Press back while login to cancel current login process.">Are you sure that you want to cancel the current login process?</string>

    <string name="login_text" context="Login button">Login</string>
    <string name="email_text" context="email label">Email</string>
    <string name="password_text" context="password label">Password</string>
    <string name="confirm_password_text" context="label shown in the confirmation of the password when creating an account">Confirm password</string>
    <string name="abc" context="in the password edittext the user can see the password or asterisks. ABC shows the letters of the password">ABC</string>
    <!--
    <string name="dots" context="in the password edittext the user can see the password or asterisks. ··· shows asterisks instead of letters">···</string>
    -->
    <string name="new_to_mega" context="This question applies to users that do not have an account on MEGA yet">New to MEGA?</string>
    <string name="create_account" context="label and text button when creating the account">Create account</string>
    <string name="error_enter_email" context="when the user tries to log in MEGA without typing the email">Please enter your email address</string>
    <string name="error_invalid_email" context="error when logging in to MEGA with an invalid email">Invalid email address</string>
    <string name="error_enter_password" context="when the user tries to log in MEGA without typing the password">Please enter your password</string>
    <string name="error_server_connection_problem" context="when the user tries to log in to MEGA without a network connection">No network connection</string>
    <string name="error_server_expired_session" context="when the user tries to log in to MEGA without a valid session">You have been logged out on this device from another location</string>
    <string name="login_generating_key" context="the first step when logging in is calculate the private and public encryption keys">Calculating encryption keys</string>
    <string name="login_connecting_to_server" context="Message displayed while the app is connecting to a MEGA server">Connecting to the server</string>
    <string name="download_updating_filelist" context="Status text when updating the file manager">Updating file list</string>
    <string name="login_confirm_account" context="title of the screen after creating an account when the user has to confirm the password to confirm the account">Confirm account</string>
    <string name="login_querying_signup_link" context="when the user clicks on the link sent by MEGA after creating the account, this message is shown">Checking validation link</string>
    <string name="login_confirming_account" context="Attempting to activate a MEGA account for a user.">Activating account</string>
    <string name="login_preparing_filelist" context="After login, updating the file list, the file list should be processed before showing it to the user">Preparing file list</string>
    <string name="login_before_share" context="when the user tries to share something to MEGA without being logged">Please log in to share with MEGA</string>
    <!--
    <string name="session_problem" context="if a link to a folder cannot be fetched">Problem of retrieving files from the folder</string>
    -->

    <string name="tour_space_title">MEGA Space</string>
    <string name="tour_speed_title">MEGA Speed</string>
    <string name="tour_privacy_title">MEGA Privacy</string>
    <string name="tour_access_title">MEGA Access</string>
    <string name="tour_space_text">Register now and get 50 GB* of free space</string>
    <string name="tour_speed_text">Uploads are fast. Quickly share files with everyone</string>
    <string name="tour_privacy_text">Keep all your files safe with MEGA’s end-to-end encryption</string>
    <string name="tour_access_text">Get fully encrypted access anywhere, anytime</string>

    <string name="create_account_text" context="button that allows the user to create an account">Create account</string>
    <string name="name_text" context="Name of the user">Name</string>
    <string name="lastname_text" context="Last name of the user">Last Name</string>
    <string name="tos" context="text placed on the checkbox of acceptation of the Terms of Service">I agree with MEGA’s [A]Terms of Service[/A]</string>
    <string name="already_account" context="Does the user already have a MEGA account">Already have an account?</string>

    <string name="create_account_no_terms" context="warning dialog">You have to accept our Terms of Service</string>
    <string name="error_enter_username" context="Warning dialog">Please enter your name</string>
    <string name="error_enter_userlastname" context="Warning dialog">Please enter your last name.</string>
    <string name="error_short_password" context="when creating the account">Password is too short</string>
    <string name="error_passwords_dont_match" context="when creating the account">Passwords do not match</string>
    <string name="error_email_registered" contect="when creating the account">This email address has already registered an account with MEGA</string>

    <!--
    <string name="create_account_confirm_title" context="Title that is shown when e-mail confirmation is still required for the account">Confirmation required</string>
    -->
    <!--
    <string name="create_account_confirm" context="">Please check your e-mail and click the link to login and confirm your account</string>
    -->
    <string name="create_account_creating_account">Connecting to the server: Creating account</string>

    <!--<string name="cancel_transfer_title">Delete Transfer</string>
    -->
    <string name="cancel_transfer_confirmation">Delete this transfer?</string>
    <string name="cancel_all_transfer_confirmation">Delete all transfers?</string>

    <string name="section_cloud_drive" context="The name of every users root drive in the cloud of MEGA.">Cloud Drive</string>
    <string name="section_secondary_media_uploads" context="title of the screen where the secondary media images are uploaded">Media uploads</string>
    <string name="section_inbox" context="title of the screen that show the inbox">Inbox</string>
    <string name="section_saved_for_offline" context="title of the screen that shows the files saved for offline in the device">Saved for Offline</string>
    <string name="section_saved_for_offline_new" context="title of the screen that shows the files saved for offline in the device">Offline</string>
    <!--
    <string name="section_shared_with_me" context="title of the screen that shows all the folders that the user shares with other users and viceversa">Shared with me</string>
    -->
    <string name="section_shared_items" context="title of the screen that shows all the shared items">Shared folders</string>
    <string name="section_rubbish_bin" context="The title of the trash bin in the tree of the file manager.">Rubbish Bin</string>
    <string name="section_contacts" context="Title of the contact list">Contacts</string>

    <string name="section_contacts_with_notification" context="Item of the navigation title for the contacts section when there is any pending incoming request">Contacts [A](%1$d)[/A]</string>
    <string name="sent_requests_empty" context="the user has not sent any contact request to other users">[B]No [/B][A]sent requests[/A][B].[/B]</string>
    <string name="received_requests_empty" context="the user has not received any contact request from other users">[B]No [/B][A]received requests[/A][B].[/B]</string>
    <string name="section_transfers" context="Title for the file transfer screen (with the up &amp; download)">Transfers</string>

    <string name="section_account" context="button to the settings of the user\'s account">My Account</string>
    <string name="section_photo_sync" context="title of the screen where the camera images are uploaded">Camera uploads</string>
    <!--
    <string name="used_space" context="Used space &quot;5MB of 100MB&quot;.">%1$s of %2$s</string>
    -->
    <string name="tab_incoming_shares" context="Capital letters. Incoming shared folders. The title of a tab">INCOMING</string>
    <string name="tab_outgoing_shares" context="Capital letters. Outgoing shared folders. The title of a tab">OUTGOING</string>

    <string name="title_incoming_shares_explorer" context="Title of the file explorer in tab INCOMING">Incoming Shares</string>
    <string name="title_incoming_shares_with_explorer" context="Title of the share with file explorer">Incoming shares with</string>
    <!--
    <string name="choose_folder_explorer" context="Title of the button in Incoming Shares tabs">Choose folder</string>
    -->

    <string name="file_browser_empty_cloud_drive" context="message when there are no files in the Cloud drive">No files in your Cloud Drive</string>
    <!--
    <string name="file_browser_empty_rubbish_bin" context="option to empty rubbish bin">Empty Rubbish Bin</string>
    -->
    <string name="file_browser_empty_folder" context="Text that indicates that a folder is currently empty">Empty Folder</string>

    <string name="choose_account_fragment" context="Title of the fragment Choose Account">CHOOSE ACCOUNT</string>

    <!--
    <string name="file_properties_activity" context="Menu item to show the properties dialog of files and or folders.">Properties</string>
    -->
    <string name="file_properties_available_offline" context="The file are available &quot;offline&quot; (without a network Wi-Fi mobile data connection)">Available offline</string>
    <!--
    <string name="file_properties_available_offline_on" context="Button state when a file can be saved for offline.(Capital letters)">ON</string>
    -->
    <!--
    <string name="file_properties_available_offline_off" context="Button state when a file is already saved for offline. (Capital letters)">OFF</string>
    -->
    <string name="file_properties_info_size_file" context="Refers to the size of a file.">Size</string>
    <string name="file_properties_info_modified" context="when was the file modified">Modified</string>
    <string name="file_properties_info_added" context="when was the file added in MEGA">Added</string>
    <string name="file_properties_info_created" context="when the file was created">Created</string>
    <!--
    <string name="file_properties_shared_folder_private_folder" context="the folder is private. A public user can\'t access the folder">No public link</string>
    -->
    <string name="file_properties_shared_folder_public_link" context="the label when a folder can be accesed by public users">Public link</string>

    <string name="file_properties_shared_folder_permissions" context="Item menu option upon clicking on a file folder. Refers to the permissions of a file folder in the file manager.">Permissions</string>
    <string name="dialog_select_permissions" context="Title of the dialog to choose permissions when sharing.">Share Permissions</string>
    <string name="file_properties_shared_folder_change_permissions" context="menu item">Change permissions</string>
    <string name="file_properties_shared_folder_select_contact" context="when listing all the contacts that shares a folder">Shared with</string>
    <string name="file_properties_send_file_select_contact" context="send a file to a MEGA user">Send to</string>
    <string name="file_properties_owner" context="shows the owner of an incoming shared folder">Owner</string>
    <string name="contact_invite" context="positive button on dialog to invite a contact">Invite</string>
    <string name="contact_reinvite" context="option to reinvite a contact">Reinvite</string>
    <string name="contact_ignore" context="option to ignore a contact invitation">Ignore</string>
    <string name="contact_decline" context="option to decline a contact invitation">Decline</string>
    <string name="contact_accept" context="option to accept a contact invitation">Accept</string>
    <string name="contact_properties_activity" context="title of the contact properties screen">Contact Info</string>
    <!--
    <string name="contact_file_list_activity" context="header of a status field for what content a user has shared to you">Content</string>
    -->
    <string name="contacts_list_empty_text" context="Adding new relationships (contacts) using the actions.">Add new contacts using the button below</string>
    <!--
    <string name="no_contacts" context="When an user wants to share a folder but has not any contact yet">There are not contacts in the account. Please add them on the Contacts screen</string>
	-->
    <string name="contacts_explorer_list_empty_text" context="Add new contacts before sharing.">Add a new contact to share</string>

    <string name="error_not_enough_free_space" context="Error message">Not enough free space on your device</string>

    <string name="option_link_without_key" context="Alert Dialog to get link">Link without key</string>
    <string name="option_decryption_key" context="Alert Dialog to get link">Decryption key</string>

    <!--
    <string name="download_failed" context="Error message">Download failed</string>
    -->
    <!--
	<string name="download_downloaded" context="notification message. Example: 1 file downloaded">downloaded</string>
    -->
    <!--
	<string name="download_downloading" context="Title header on the download page while the file is downloading.">Downloading</string>
	-->
    <!--
	<string name="text_downloading" context="Text located in each fragment when a download is in progress">Transferring</string>
	-->
    <string name="download_preparing_files" context="message before the download or upload start ">Preparing files</string>
    <string name="download_began" context="message when the download starts">Download has started</string>
    <!--
    <string name="download_cancel_downloading" context="Confirmation text when attempting to cancel the download">Do you want to cancel the download?</string>
    -->
    <string name="download_touch_to_cancel" context="Hint how to cancel the download">Touch to cancel</string>
    <string name="download_touch_to_show" context="Hint how to cancel the download">View transfers</string>
    <string name="error_file_size_greater_than_4gb" context="Warning message">Most devices can’t download files greater than 4GB. Your download will probably fail</string>
    <string name="intent_not_available" context="message when trying to open a downloaded file but there isn\'t any app that open that file. Example: a user downloads a pdf but doesn\'t have any app to read a pdf">There isn’t any available app to execute this file on your device</string>

    <string name="context_share_image" context="to share an image using Facebook, Whatsapp, etc">Share image using</string>
    <string name="context_get_link" context="create a link of a file and send it using an app from the device">Share link</string>
    <string name="context_get_link_menu" context="Item menu option upon right click on one or multiple files.">Get link</string>

    <!--<string name="context_manage_link_menu" context="Item menu option upon right click on one or multiple files.">Get link</string>-->

    <string name="context_leave_menu" context="Item menu option upon right click on one or multiple files.">Leave</string>
    <string name="alert_leave_share" context="Title alert before leaving a share.">Leave share</string>
    <string name="context_clean_shares_menu" context="Item menu option upon right click on one or multiple files.">Remove share</string>
    <string name="context_remove_link_menu" context="Item menu option upon right click on one or multiple files.">Remove link</string>
    <string name="context_remove_link_warning_text" context="Warning that appears prior to remove a link of a file.">This link will not be publicly available anymore.</string>
    <string name="context_rename" context="Item menu option upon right click on one or multiple files.">Rename</string>
    <string name="context_open_link_title" context="Item menu option upon right click on one or multiple files.">Open link</string>
    <string name="context_open_link" context="Item menu option upon right click on one or multiple files.">Open</string>
    <string name="context_renaming" context="while renaming a file or folder">Renaming</string>
    <string name="context_preparing_provider" context="while file provider is downloading a file">Preparing file</string>
    <string name="context_download" context="Item menu option upon right click on one or multiple files.">Download</string>

    <!--
    <string name="download_folder" context="Item menu option upon right click on one or multiple files.">Download folder</string>
    -->
    <!--
    <string name="import_folder" context="Item menu option upon right click on one or multiple files.">Import folder</string>
    -->
    <string name="context_move" context="Item menu option upon right click on one or multiple files.">Move</string>
    <string name="context_moving" context="while moving a file or folder">Moving</string>
    <!--
    <string name="context_sharing" context="while sharing a folder">Sharing folder</string>
    -->
    <string name="context_copy" context="Item menu option upon right click on one or multiple files.">Copy</string>
    <string name="context_upload" context="Item menu option upon right click on one or multiple files.">Upload</string>
    <string name="context_copying" context="while copying a file or folder">Copying</string>
    <!--
    <string name="context_creating_link" context="status text">Creating link</string>
    -->
    <!--
    <string name="context_moving_to_trash" context="status text">Moving to Rubbish Bin</string>
    -->
    <string name="context_move_to_trash" context="menu item">Move to Rubbish Bin</string>
    <string name="context_delete_from_mega" context="menu item">Remove from MEGA</string>
    <string name="context_new_folder_name" context="Input field description in the create folder dialog.">Folder Name</string>
    <string name="context_new_contact_name" context="when adding a new contact. in the dialog">Contact email</string>
    <string name="context_creating_folder" context="status dialog when performing the action">Creating folder</string>
    <!--
    <string name="context_adding_contact" context="Adding a new relationship (contact)">Adding contact</string>
    -->
    <string name="context_download_to" context="Menu item">Save to</string>
    <string name="context_clear_rubbish" context="Menu option title">Clear Rubbish Bin</string>
    <string name="clear_rubbish_confirmation" context="Ask for confirmation before removing all the elements of the rubbish bin">You are about to permanently remove all items from your Rubbish Bin.</string>

    <!--<string name="context_send_link" context="get the link and send it">Send link</string>-->

    <string name="context_send" context="get the link and send it">Send</string>
    <string name="context_send_file_inbox" context="send the file to inbox">Send to contact</string>
    <!--
    <string name="context_copy_link" context="get the link and copy it">Copy link</string>
    -->
    <string name="context_remove" context="Menu option to delete one or multiple selected items.">Remove</string>
    <string name="context_delete_offline" context="Menu option to delete selected items of the offline state">Remove from Offline</string>
    <string name="context_share_folder" context="menu item">Share folder</string>
    <string name="context_send_file" context="menu item">Send file to chat</string>
    <string name="context_send_contact" context="menu item">Share contact to chat</string>
    <string name="context_view_shared_folders" context="open a shared folder">View shared folders</string>
    <string name="context_sharing_folder" context="Item menu option upon clicking on one or multiple files.">Sharing</string>
    <!--
    <string name="remove_all_sharing" context="status text">Removing all sharing contacts</string>
    -->
    <!--
    <string name="leave_incoming_share" context="status text">Leaving shared folder</string>
    -->
    <!--
    <string name="context_camera_folder" context="The location of where the user has the photos/videos stored.">Camera folder</string>
    -->
    <!--
    <string name="context_mega_contacts" context="when sharing a folder, the user can choose a contact from MEGA">MEGA Contacts</string>
    -->
    <!--
    <string name="context_phone_contacts" context="when sharing a folder, the user chan choose a contact from the device">Phone Contacts</string>
    -->
    <string name="context_delete" context="menu item">Delete</string>
    <!--
    <string name="context_more" context="menu item">More</string>
    -->
    <!--
    <string name="context_contact_added" context="success message when adding a contact">Contact added</string>
    -->
    <string name="context_contact_invitation_deleted" context="success message when removing a contact request">Request deleted</string>
    <string name="context_contact_invitation_resent" context="success message when reinvite a contact">Request resent</string>
    <string name="context_contact_request_sent" context="success message when sending a contact request">Request successfully sent to %s. The status can be consulted in the Sent Requests tab.</string>

    <string name="context_contact_removed" context="success message when removing a contact">Contact removed</string>
    <string name="context_contact_not_removed" context="error message">Error. Contact not removed</string>
    <string name="context_permissions_changed" context="success message when chaning the permissionss">Permissions changed</string>
    <string name="context_permissions_not_changed" context="error message">Error. Permissions not changed</string>
    <string name="context_folder_already_exists" context="message when trying to create a folder that already exists">Folder already exists</string>
    <string name="context_contact_already_exists" context="message when trying to create a invite a contact already that is already added">%s is already a contact</string>
    <string name="context_send_no_permission" context="message when trying to send a file without full access">You do not have permission to send this file</string>
    <string name="context_folder_created" context="success message when creating a folder">Folder created</string>
    <string name="context_folder_no_created" context="error message when creating a folder">Error. Folder not created</string>
    <string name="context_correctly_renamed" context="success message when renaming a node">Renamed successfully</string>
    <string name="context_no_renamed" context="error message">Error. Not renamed</string>
    <string name="context_correctly_copied" context="success message when copying a node">Copied successfully</string>
    <!--
    <string name="context_correctly_sent" context="success message when sending a file">File sent</string>
    -->
    <!--
    <string name="context_no_sent" context="error message when sending a file">Error. File not sent</string>
    -->
    <string name="context_correctly_sent_node" context="success message when sending a node to Inbox">Sent to Inbox</string>
    <string name="context_no_sent_node" context="error message when sending a node to Inbox">Error. Not sent to Inbox</string>
    <string name="context_no_copied" context="error message">Error. Not copied</string>
    <string name="context_no_destination_folder" context="message that appears when a user tries to move/copy/upload a file but doesn't choose a destination folder">Please choose a destination folder</string>
    <string name="context_correctly_moved" context="success message when moving a node">Moved successfully</string>
    <string name="number_correctly_moved" context="success message when moving a node">%d items moved successfully</string>
    <string name="number_incorrectly_moved" context="success message when moving a node">%d items were not moved successfully</string>
    <string name="context_correctly_moved_to_rubbish" context="success message when moving a node">Moved to the Rubbish Bin successfully</string>
    <string name="number_correctly_moved_to_rubbish" context="success message when moving a node">%d items moved to the Rubbish Bin successfully</string>
    <string name="number_incorrectly_moved_to_rubbish" context="success message when moving a node">&#160;and %d items were not sent successfully</string>
    <string name="context_no_moved" context="error message">Error. Not moved</string>
    <string name="context_correctly_shared" context="success message when sharing a folder">Shared successfully</string>
    <string name="context_no_shared_number" context="error message when sharing a folder">Error. %d shares were not completed</string>
    <string name="context_correctly_shared_removed" context="success message when sharing a folder">Remove shares successfully</string>
    <string name="context_no_shared_number_removed" context="error message when sharing a folder">Error. %d process of removing shares is not completed</string>
    <string name="context_no_shared" context="error message">Error. Not shared</string>
    <string name="context_no_removed_shared" context="error message">Error. Share failed to remove</string>
    <string name="context_remove_sharing" context="success message when removing a sharing">Folder sharing removed</string>
    <string name="context_no_link" context="error message">Link creation failed</string>
    <string name="context_correctly_removed" context="success message when removing a node from MEGA">Deleted successfully</string>
    <string name="context_no_removed" context="error message">Error. Deletion failed</string>
    <string name="number_correctly_removed" context="success message when moving a node">%d items removed successfully from MEGA</string>
    <string name="number_no_removed" context="error message when moving a node">%d items are not removed successfully</string>
    <string name="number_correctly_leaved" context="success message when moving a node">%d folders left successfully</string>
    <string name="number_no_leaved" context="error message when moving a node">%d folders were not left successfully</string>
    <string name="number_correctly_sent" context="success message when sending multiple files">File sent to %d contacts successfully</string>
    <string name="number_no_sent" context="error message when sending multiple files">File was not sent to %d contacts</string>
    <string name="number_correctly_sent_multifile" context="success message when sending multiple files">%d files sent successfully</string>
    <string name="number_no_sent_multifile" context="error message when sending multiple files">%d files failed to send</string>
    <string name="number_correctly_copied" context="success message when sending multiple files">%d items copied successfully</string>
    <string name="number_no_copied" context="error message when sending multiple files">%d items were not copied</string>
    <string name="number_contact_removed" context="success message when removing several contacts">%d contacts removed successfully</string>
    <string name="number_contact_not_removed" context="error message when removing several contacts">%d contacts were not removed</string>
    <string name="number_contact_file_shared_correctly" context="success message when sharing a file with multiple contacts">Folder shared with %d contacts successfully</string>
    <string name="number_contact_file_not_shared_" context="error message when sharing a file with multiple contacts">File can not be shared with %d contacts</string>
    <string name="number_correctly_shared" context="success message when sharing multiple files">%d folders shared successfully</string>
    <string name="number_no_shared" context="error message when sharing multiple files">%d folders were not shared</string>
    <string name="context_correctly_copied_contact" context="success message when sending a file to a contact">Successfully sent to:</string>
    <string name="context_correctly_removed_sharing_contacts" context="success message when removing all the contacts of a shared folder">The folder is no longer shared</string>
    <string name="context_no_removed_sharing_contacts" context="error message when removing all the contacts of a shared folder">Error, the folder is still shared with another contact</string>
    <string name="context_select_one_file" context="option available for just one file">Select just one file</string>
    <string name="rubbish_bin_emptied" context="success message when emptying the RB">Rubbish Bin emptied successfully</string>
    <string name="rubbish_bin_no_emptied" context="error message when emptying the RB">Error. The Rubbish Bin has not been emptied</string>

    <string name="dialog_cancel_subscriptions" context="dialog cancel subscriptions">You are about to cancel your MEGA subscription. Please let us know if there is anything we can do to help change your mind.</string>
    <string name="hint_cancel_subscriptions" context="hint cancel subscriptions dialog">Type feedback here</string>
    <string name="send_cancel_subscriptions" context="send cancel subscriptions dialog">Send</string>
    <!--
    <string name="title_cancel_subscriptions" context="title cancel subscriptions dialog">Cancel Subscription</string>
    -->
    <string name="confirmation_cancel_subscriptions" context="confirmation cancel subscriptions dialog">Thank you for your feedback! Are you sure you want to cancel your MEGA subscription?</string>
    <string name="reason_cancel_subscriptions" context="provide a reason to cancel subscriptions dialog">Your subscription has not been cancelled. Please provide a reason for your cancellation</string>

    <string name="context_node_private" context="success message after removing the public link of a folder">The folder is now private</string>

    <string name="context_share_correctly_removed" context="success message after removing a share of a folder. a contact has no access to the folder now">Share removed</string>


    <string name="menu_new_folder" context="Menu option to create a new folder in the file manager.">New folder</string>
    <string name="menu_add_contact" context="Menu option to add a contact to your contact list.">Add contact</string>
    <string name="menu_add_contact_and_share" context="Menu option to add a contact to your contact list.">Add contact and share</string>
    <!--
    <string name="menu_download_from_link" context="Text that is displayed in the dialog to download a MEGA link inside the app">Download from MEGA link</string>
    -->

    <string name="alert_decryption_key" context="Title of the alert to introduce the decryption key">Decryption Key</string>
    <string name="message_decryption_key" context="Message of the alert to introduce the decryption key">Please enter the decryption key for the link</string>

    <string name="upload_to_image" context="upload to. Then choose an Image file">Image</string>
    <string name="upload_to_audio" context="upload to. Then choose an Audio file">Audio</string>
    <string name="upload_to_video" context="upload to. Then choose a Video file">Video</string>
    <!--
    <string name="upload_to_other" context="upload to. Then choose a file which is not an Image, an Audio or a Video">Other File</string>
    -->
    <string name="upload_to_filesystem" context="upload to. Then choose to browse the file system to choose a file">Pick from File System</string>
    <string name="upload_to_filesystem_from" context="upload to. Then choose to browse the file system to choose a file">Pick from</string>
    <!--
    <string name="upload_select_file_type" context="title of the dialog for choosing if a user wants to upload an image, an audio, a video or a file from the system">Select file type</string>
    -->
    <!--
    <string name="upload_uploading" context="status text">Uploading</string>
    -->
    <!--
    <string name="upload_touch_to_cancel" context="hint to how to cancel the upload (by touching the notification)">Touch to cancel upload</string>
    -->
    <!--
    <string name="upload_failed" context="error message">Upload failed</string>
    -->
    <string name="upload_uploaded" context="Label for the current uploaded size of a file. For example, 3 files, 50KB uploaded">uploaded</string>
    <!--
    <string name="upload_cancel_uploading" context="Confirmation text for cancelling an upload">Do you want to cancel the upload?</string>
    -->
    <string name="upload_prepare" context="Status text at the beginning of an upload">Processing file</string>
    <plurals name="upload_prepare" context="Status text at the beginning of an upload">
        <item context="Status text at the beginning of an upload for 1 file" quantity="one">Processing file</item>
        <item context="Status text at the beginning of an upload for 2 or more files" quantity="other">Processing files</item>
    </plurals>
    <string name="error_temporary_unavaible" context="error message when downloading a file">Resource temporarily not available, please try again later</string>
    <string name="upload_can_not_open" context="Error message when the selected file cannot be opened">Cannot open selected file</string>
    <string name="upload_began" context="when an upload starts, a message is shown to the user">Upload has started</string>
    <string name="unzipping_process" context="when a zip file is downloaded and clicked, the app unzips the file. This is the status text while unzipping the file">Unzipping file</string>

    <string name="error_io_problem" context="error message while browsing the local filesystem">Filesystem problem</string>
    <string name="general_error" context="error message while browsing the local filesystem">Error happened when executing the action</string>

    <string name="full_screen_image_viewer_label" context="title of the image gallery">Image viewer</string>

    <!--
    <string name="manager_download_from_link_incorrect" context="Error message when the user entered an incorrect MEGA link format for importing">Incorrect link format</string>
    -->

    <!--
    <string name="my_account_activity" context="Title of the screen where the user account information is shown">Account</string>
    -->
    <!--
    <string name="my_account_total_space" context="Headline for the amount of total storage space">Storage Space</string>
    -->
    <!--
    <string name="my_account_free_space" context="Headline for the amount of storage space is remaining">Free Space</string>
    -->
    <string name="my_account_used_space" context="Headline for the amount of storage space is used">Used Space</string>
    <string name="my_account_change_password" context="menu item">Change password</string>
    <!--
    <string name="warning_out_space" context="Warning in Cloud drive when the user is runningut of space">You\'re running out of space!\n Do you want to upgrade your account?</string>
    -->
    <!--<string name="overquota_alert_title" context="Title dialog overquota error">Storage over quota</string>-->
    <string name="overquota_alert_text" context="Dialog text overquota error">You have exceeded your storage limit. Would you like to upgrade your account?</string>

    <!--
    <string name="op_not_allowed" context="Dialod text overquota error">Operation not allowed</string>
    -->
    <string name="my_account_last_session" context="when did the last session happen">Last session</string>
    <string name="my_account_connections" context="header for the social connections, showing the number of contacts the user has">Connections</string>

    <string name="my_account_changing_password" context="message displayed while the app is changing the password">Changing password</string>
    <string name="my_account_change_password_oldPassword" context="when changing the password, the first edittext is to enter the current password">Current password</string>
    <string name="my_account_change_password_newPassword1" context="when changing the password">New password</string>
    <string name="my_account_change_password_newPassword2" context="when changing the password">Confirm new password</string>
    <!--
    <string name="my_account_change_password_error" context="Error message when the user attempts to change his password (two potential reasons in one error message).">Incorrect current password or the new passwords you provided do not match. Please try again</string>
    -->
    <!--
    <string name="my_account_change_password_error_2" context="Error message when the user attempts to change his password (two potential reasons in one error message).">Incorrect current password. Please try again</string>
    -->
    <!--
    <string name="my_account_change_password_OK" context="Success text">Password changed successfully</string>
    -->
    <string name="my_account_change_password_dont_match" context="when changing the password or creating the account, the password is required twice and check that both times are the same">Password doesn’t match</string>

    <!--
    <string name="upgrade_activity" context="title of the Upgrade screen">PRO Membership</string>
    -->
    <string name="upgrade_select_pricing" context="title of the selection of the pro account wanted">Select membership</string>
    <string name="select_membership_1" context="the user has to decide the way of payment">Monthly or annually recurring</string>

    <!--<string name="select_membership_2" context="button to go to Google Play">Google Play subscription</string>-->

    <string name="no_available_payment_method" context="choose the payment method option when no method is available">At this moment, no method of payment is available for this plan</string>

    <string name="upgrade_per_month" context="button to decide monthly payment. The asterisk is needed">Monthly*</string>
    <string name="upgrade_per_year" context="button to decide annually payment. The asterisk is needed">Annually*</string>

    <string name="file_properties_get_link" context="the user can get the link and it\'s copied to the clipboard">The link has been copied to the clipboard</string>
    <!--
    <string name="file_properties_remove_link" context="the user can remove the public link">The link has been removed</string>
    -->

    <string name="full_image_viewer_not_preview" context="before sharing an image, the preview has to be downloaded">The preview has not been downloaded yet. Please wait</string>

    <string name="log_out_warning" context="alert when clicking a newsignup link being logged">Please, log out before creating the account</string>

    <!--
    <string name="import_correct" context="success message after import a file">Imported successfully</string>
    -->

    <string name="transfers_empty" context="message shown in the screen when there are not any active transfer">No active transfers</string>
    <!--
    <string name="transfers_pause" context="File uploading or downloading has been paused (until the user continues at a later stage)">All transfers are paused</string>
    -->
    <string name="menu_pause_transfers" context="menu item">Pause transfers</string>
    <!--
    <string name="menu_restart_transfers" context="menu item">Restart transfers</string>
    -->
    <string name="menu_cancel_all_transfers" context="menu item">Delete all transfers</string>

    <string name="menu_take_picture" context="menu item">Take picture</string>

    <string name="cam_sync_wifi" context="how to upload the camera images. only when Wi-Fi connected">WiFi only</string>
    <string name="cam_sync_data" context="how to upload the camera images. when Wi-Fi connected and using data plan">WiFi or data plan</string>
    <string name="cam_sync_ok" context="Answer for confirmation dialog.">OK</string>
    <string name="cam_sync_skip" context="skip the step of camera upload">Skip</string>
    <string name="cam_sync_stop" context="skip the step of camera upload">Stop</string>
    <string name="cam_sync_syncing" context="The upload of the user\'s photos orvideos from their specified album is in progress.">Camera Upload in progress</string>
    <string name="cam_sync_cancel_sync" context="confirmation question for cancelling the camera uploads">Do you want to stop Camera Uploads?</string>
    <!--
    <string name="settings_camera_notif_error_no_folder" context="Error message when an unavailable destination folder was selected">Destination folder is unavailable</string>
    -->
    <string name="settings_camera_notif_title" context="title of the notification when camera upload is enabled">Uploading files of media folders</string>
	<string name="settings_camera_notif_checking_title" context="title of the notification when camera upload is checking files">Checking for files to be uploaded</string>
	<string name="settings_camera_notif_initializing_title" context="title of the notification when camera upload is initializing">Initializing Camera Upload</string>
    <!--
    <string name="settings_camera_notif_error" context="notification error">Camera Uploads problem</string>
    -->
    <string name="settings_camera_notif_complete" context="notification camera uploads complete">Camera uploads complete</string>

    <string name="settings_storage" context="Text listed before the amount of storage a user gets with a certain package. For example: &quot;1TB Storage&quot;.">Storage</string>
    <string name="settings_pin_lock" context="settings category title. Below this title, the pin lock settings start">PIN Lock</string>
	<string name="settings_camera_upload_charging_helper_label" context="Helper text to explain why we have this `Require me to plug in` setting, placeholder - 100 to 1000 in MB">Video compression is very power consuming, MEGA will remind you to charge your device if the videos to be compressed are larger than %s.</string>

    <string name="settings_advanced_features" context="Settings category title for cache and offline files">Advanced</string>
    <string name="settings_advanced_features_cache" context="Settings preference title for cache">Clear Cache</string>
    <string name="settings_advanced_features_offline" context="Settings preference title for offline files">Clear Offline Files</string>

    <string name="settings_auto_play_label" context="description of switch 'Open file when download is completed'">Open file when downloaded</string>
    <string name="settings_advanced_features_cancel_account" context="Settings preference title for canceling the account">Cancel your account</string>

    <string name="settings_advanced_features_size" context="Size of files in offline or cache folders">Currently using %s</string>
    <string name="settings_advanced_features_calculating" context="Calculating Size of files in offline or cache folders">Calculating</string>

    <string name="settings_storage_download_location" context="title of the setting to set the default download location">Default download location</string>
    <string name="settings_storage_ask_me_always" context="Whether to always ask the user each time.">Always ask for download location</string>
    <string name="settings_storage_advanced_devices" context="Whether to enable the storage in advanced devices">Display advanced devices (external SD)</string>

    <string-array name="settings_storage_download_location_array" context="if the user has an internal and an external SD card, it has to be set on the settings screen">
        <item context="internal storage option">Internal storage</item>
        <item context="external storage option">External storage</item>
    </string-array>

    <string-array name="add_contact_array" context="choose the way the new user's email is inserted">
        <item context="write option">Write the user’s email</item>
        <item context="import from phone option">Import from device</item>
    </string-array>

    <string name="settings_camera_upload_on" context="settings option">Enable Camera Uploads</string>
    <string name="settings_camera_upload_turn_on" context="settings option">Turn on Camera Uploads</string>
    <string name="settings_camera_upload_off" context="settings option">Disable Camera Uploads</string>
    <string name="settings_camera_upload_how_to_upload" context="settings option. How to upload the camera images: via Wi-Fi only or via Wi-Fi and data plan">How to upload</string>

    <string name="settings_secondary_upload_on" context="The Secondary Media uploads allows to create a second Camera Folder synchronization. Enabling it would imply to choose a new local folder and then, a new destination folder in MEGA. This is the text that appears in the settings option to enable the second synchronization.">Enable Secondary Media uploads</string>
    <string name="settings_secondary_upload_off" context="The Secondary Media uploads allows to create a second Camera Folder synchronization. Disabling it would imply that the current second sync won't be running anymore. This is the text that appears in the settings option to disable the second synchronization.">Disable Secondary Media uploads</string>

    <string name="settings_empty_folder" context="settings option">Choose folder</string>

    <string-array name="settings_camera_upload_how_to_entries" context="the options of how to upload, but in an array. needed for the settings">
        <item context="how to upload the camera images. when Wi-Fi connected and using data plan">WiFi or data plan</item>
        <item context="how to upload the camera images. only when Wi-Fi connected">WiFi only</item>
    </string-array>

    <string name="settings_camera_upload_what_to_upload" context="What kind of files are going to be uploaded: images, videos or both">File Upload</string>

    <string-array name="settings_camera_upload_file_upload_entries" context="the options of what to upload in an array. Needed for the settings">
        <item context="the options of what to upload.">Photos only</item>
        <item context="the options of what to upload.">Videos only</item>
        <item context="the options of what to upload.">Photos and videos</item>
    </string-array>

    <string name="settings_camera_upload_charging" context="Option to choose that the camera sync will only be enable when the device is charging">Only when charging</string>
    <string name="settings_camera_upload_require_plug_in" context="Option to choose that the video compression will only be enable when the device is charging">Require me to plug in</string>
    <string name="settings_keep_file_names" context="Option to choose that the camera sync will maintain the local file names when uploading">Keep file names as in the device</string>

    <string name="settings_local_camera_upload_folder" context="The location of where the user photos or videos are stored in the device.">Local Camera folder</string>
    <string name="settings_mega_camera_upload_folder" context="The location of where the user photos or videos are stored in MEGA.">MEGA Camera Uploads folder</string>

    <string name="settings_local_secondary_folder" context="The location of where the user photos or videos of the secondary sync are stored in the device.">Local Secondary folder</string>
    <string name="settings_mega_secondary_folder" context="The location of where the user photos or videos of the secondary sync are stored in MEGA.">MEGA Secondary folder</string>

    <string name="settings_camera_upload_only_photos" context="what kind of file are going to be uploaded. Needed for the settings summary">Photos only</string>
    <string name="settings_camera_upload_only_videos" context="what kind of file are going to be uploaded. Needed for the settings summary">Videos only</string>
    <string name="settings_camera_upload_photos_and_videos" context="what kind of file are going to be uploaded. Needed for the settings summary">Photos and videos</string>

    <!--
    <string name="settings_pin_lock_on" context="settings of the pin lock">Enable PIN Lock</string>
    -->
    <!--
    <string name="settings_pin_lock_off" context="settings of the pin lock">Disable PIN Lock</string>
    -->
    <!--
    <string name="settings_pin_lock_code" context="settings of the pin lock">PIN Code</string>
    -->
    <string name="settings_pin_lock_code_not_set" context="status text when no custom photo sync folder has been set">Not set</string>
    <string name="settings_reset_lock_code" context="settings of the pin lock">Reset PIN code</string>
    <string name="settings_pin_lock_switch" context="settings of the pin lock">PIN Lock</string>

    <string name="pin_lock_enter" context="Button after the pin code input field">Enter</string>
    <string name="pin_lock_alert" context="error message when not typing the pin code correctly">Your local files will be deleted and you will be logged out after 10 failed attempts</string>
    <string name="pin_lock_incorrect" context="error message when not typing the pin code correctly">Incorrect code</string>
    <plurals name="pin_lock_incorrect_alert">
        <item context="Error message when not typing the pin code correctly and only have 1 attempt left." quantity="one">Wrong PIN code, please try again. You have 1 attempt left</item>
        <item context="Error message when not typing the pin code correctly and have several attempts left. The placeholder is to display the number of attempts left in runtime." quantity="other">Wrong PIN code, please try again. You have %2d attempts left</item>
    </plurals>
    <string name="pin_lock_not_match" context="error message when not typing the pin code correctly (two times)">PIN Codes don’t match</string>
    <string name="unlock_pin_title" context="title of the screen to unlock screen with pin code">Enter your PIN Code</string>
    <string name="unlock_pin_title_2" context="title of the screen to unlock screen with pin code in second round">Re-Enter your PIN Code</string>
    <string name="reset_pin_title" context="title of the screen to unlock screen with pin code">Enter your new PIN Code</string>
    <string name="reset_pin_title_2" context="title of the screen to unlock screen with pin code in second round">Re-Enter your new PIN Code</string>
    <string name="incorrect_pin_activity" context="text of the screen after 10 attemps with a wrong PIN" formatted="false">All your local data will be deleted and you will be logged out in %1d seconds</string>

    <string name="settings_about" context="Caption of a title, in the context of &quot;About MEGA&quot; or &quot;About us&quot;">About</string>
    <string name="settings_about_privacy_policy" context="App means &quot;Application&quot;">Privacy Policy</string>
    <string name="settings_about_terms_of_service" context="App means &quot;Application&quot;">Terms of Service</string>
    <string name="settings_about_gdpr" context="setting menu that links to the GDPR terms">Data Protection Regulation</string>
    <string name="settings_about_app_version" context="App means &quot;Application&quot;">App version</string>
    <string name="settings_about_sdk_version" context="Title of the label where the SDK version is shown">MEGA SDK version</string>
    <string name="settings_about_karere_version" context="Title of the label where the MEGAchat SDK version is shown">MEGAchat SDK version</string>
    <string name="settings_about_code_link_title" context="Link to the public code of the app">View source code</string>

    <string name="january">January</string>
    <string name="february">February</string>
    <string name="march">March</string>
    <string name="april">April</string>
    <string name="may">May</string>
    <string name="june">June</string>
    <string name="july">July</string>
    <string name="august">August</string>
    <string name="september">September</string>
    <string name="october">October</string>
    <string name="november">November</string>
    <string name="december">December</string>

    <string name="zip_browser_activity" context="title of the screen that shows the ZIP files">ZIP Browser</string>

    <!--
    <string name="new_account" context="in login screen to create a new account">Create account now!</string>
    -->

    <string name="my_account_title" context="title of the My Account screen">Account Type</string>
    <string name="renews_on" context="title of the Expiration Date">Renews on&#160;</string>
    <string name="expires_on" context="title of the Expiration Date">Expires on&#160;</string>
    <string name="free_account">FREE</string>

    <!--
    <string name="free_storage" context="Not translate">50 GB</string>
    -->
    <!--
    <string name="free_bandwidth" context="Free bandwich account details">Limited</string>
    -->

    <string name="camera_uploads_created" context="info message shown to the user when the Camera Uploads folder has been created">Camera Uploads folder created</string>

    <!--
    <string name="ZIP_download_permission" context="A compressed file will be downloaded and decompressed.">The ZIP file will be downloaded and unzipped</string>
    -->
    <!--
    <string name="ZIP_unzip_permission" context="A compressed file will be decompressed.">The ZIP file will be unzipped </string>
    -->

    <string name="sortby_owner_mail" context="category in sort by action">Owner’s Email</string>
    <string name="sortby_name" context="category in sort by action">Name</string>
    <string name="sortby_name_ascending" context="sort files alphabetically ascending">Ascending</string>
    <string name="sortby_name_descending" context="sort files alphabetically descending">Descending</string>

    <string name="sortby_date" context="category in sort by action">Date</string>
    <string name="sortby_creation_date" context="category in sort by action">Creation Date</string>
    <string name="sortby_modification_date" context="category in sort by action">Modification Date</string>
    <string name="sortby_date_newest" context="sort files by date newest first">Newest</string>
    <string name="sortby_date_oldest" context="sort files by date oldest first">Oldest</string>

    <string name="sortby_size" context="category in sort by action">Size</string>
    <string name="sortby_size_largest_first" context="sort files by size largest first">Largest</string>
    <string name="sortby_size_smallest_first" context="sort files by size smallest first">Smallest</string>

    <string name="per_month" context="in payments, for example: 4.99€ per month">per month</string>
    <string name="per_year" context="in payments, for example: 49.99€ per year">per year</string>

    <string name="billing_details" context="Contextual text in the beginning of the Credit Card Payment">Enter your billing details:</string>
    <string name="address1_cc" context="Hint text of the address1 edittext, which is the first line (of two) of the address">Address 1</string>
    <string name="address2_cc" context="Hint text of the address2 edittext, which is the second line (of two) of the address">Address 2 (optional)</string>
    <string name="city_cc" context="Hint text of the city edittext for billing purposes">City</string>
    <string name="state_cc" context="Hint text of the state or province edittext for billing purposes">State / Province</string>
    <string name="country_cc" context="Hint text of the country edittext for billing purposes">Country</string>
    <string name="postal_code_cc" context="Hint text of the postal code edittext for billing purposes">Postal code</string>

    <string name="payment_details" context="Contextual text in the beginning of the Credit Card Payment">Enter your payment details:</string>
    <string name="first_name_cc" context="Hint text of the first name of the credit card edittext for payment purposes">First name</string>
    <string name="last_name_cc" context="Hint text of the last name of the credit card edittext for payment purposes">Last name</string>
    <string name="credit_card_number_cc" context="Hint text of the credit card number edittext for payment purposes">Credit Card Number</string>
    <string name="month_cc" context="Hint text of the expiration month of the credit card for payment purposes">Month</string>
    <string name="year_cc" context="Hint text of the expiration year of the credit card for payment purposes">Year</string>
    <string name="cvv_cc" context="Hint text of the CVV edittext for payment purposes">CVV</string>

    <string name="proceed_cc" context="Text of the button which proceeds the payment">Proceed</string>

    <string name="account_successfully_upgraded" context="Message shown when the payment of an upgrade has been correct">Account successfully upgraded!</string>
    <string name="account_error_upgraded" context="Message shown when the payment of an upgrade has not been correct">The operation failed. Your credit card has not been charged</string>
    <string name="credit_card_information_error" context="Message shown when the credit card information is not correct">The credit card information was not correct. The credit card will not be charged</string>
    <!--
    <string name="not_upgrade_is_possible" context="Message shown when the user wants to upgrade an account that cannot be upgraded">Your account cannot be upgraded from the app. Please contact support@mega.nz to upgrade your account</string>
    -->

    <string name="pin_lock_type" context="title to choose the type of PIN code">PIN Code Type</string>
    <string name="four_pin_lock" context="PIN with 4 digits">4 digit PIN</string>
    <string name="six_pin_lock" context="PIN with 6 digits">6 digit PIN</string>
    <string name="AN_pin_lock" context="PIN alphanumeric">Alphanumeric PIN</string>

    <string name="settings_enable_logs" context="Confirmation message when enabling logs in the app">Logs are now enabled</string>
    <string name="settings_disable_logs" context="Confirmation message when disabling logs in the app">Logs are now disabled</string>

    <string name="search_open_location" context="Option in the sliding panel to open the folder which contains the file selected after performing a search">Open location</string>
    <string name="servers_busy" context="message when a request cannot be performed because the servers are busy">This process is taking longer than expected. Please wait.</string>

    <string name="my_account_free" context="Label in My Account section to show user account type">Free Account</string>
    <string name="my_account_prolite" context="Label in My Account section to show user account type">Lite Account</string>
    <string name="my_account_pro1" context="Label in My Account section to show user account type">PRO I Account</string>
    <string name="my_account_pro2" context="Label in My Account section to show user account type">PRO II Account</string>
    <string name="my_account_pro3" context="Label in My Account section to show user account type">PRO III Account</string>

    <string name="my_account_prolite_feedback_email" context="Type of account info added to the feedback email sent to support">PRO Lite Account</string>

    <string name="backup_title" context="Title of the screen to backup the master key">Backup your Recovery Key</string>
    <string name="backup_subtitle" context="Subtitle of the screen to backup the master key">Your password unlocks your Recovery Key</string>

    <string name="backup_first_paragraph" context="First paragraph of the screen to backup the master key">Your data is only readable through a chain of decryption operations that begins with your master encryption key, which we store encrypted with your password. This means that if you lose your password, your Recovery Key can no longer be decrypted, and you can no longer decrypt your data.</string>
    <string name="backup_second_paragraph" context="Second paragraph of the screen to backup the master key">Exporting the Recovery Key and keeping it in a secure location enables you to set a new password without data loss.</string>
    <string name="backup_third_paragraph" context="Third paragraph of the screen to backup the master key">An external attacker cannot gain access to your account with just your key. A password reset requires both the key and access to your email.</string>
    <string name="backup_action" context="Sentence to inform the user the available actions in the screen to backup the master key">Copy the Recovery Key to clipboard or save it as text file</string>

    <string name="save_action" context="Action of the button to save the master key as a text file">Save</string>
    <string name="copy_MK_confirmation" context="Alert message when the master key has been successfully copied to the ClipBoard">The Recovery Key has been successfully copied</string>

    <string name="change_pass" context="Button to change the password">Change</string>

    <string name="general_positive_button" context="Positive button to perform a general action">YES</string>
    <string name="general_negative_button" context="Negative button to perform a general action">NO</string>

    <string name="forgot_pass_menu" context="Option of the overflow menu to show the screen info to reset the password">Forgot password?</string>
    <string name="forgot_pass" context="Button in the Login screen to reset the password">Forgot your password?</string>
    <string name="forgot_pass_first_paragraph" context="First paragraph of the screen when the password has been forgotten">If you have a backup of your Recovery Key, you can reset your password by selecting YES. No data will be lost.</string>
    <string name="forgot_pass_second_paragraph" context="Second paragraph of the screen when the password has been forgotten">You can still export your Recovery Key now if you have an active MEGA session in another browser on this or any other computer. If you don’t, you can no longer decrypt your existing account, but you can start a new one under the same email address by selecting NO.</string>
    <!--
    <string name="forgot_pass_second_paragraph_logged_in" context="Second paragraph of the screen when the password has been forgotten and the user is still logged in">If you don\&apos;t, you can still export your recovery key now in this MEGA session. Please, go back and backup your recovery key.</string>
    -->

    <string name="forgot_pass_action" context="Sentence to ask to the user if he has the master key in the screen when the password has been forgotten">Do you have a backup of your Recovery Key?</string>

    <string name="title_alert_reset_with_MK" context="Title of the alert message to ask for the link to reset the pass with the MK">Great!</string>
    <string name="edit_text_insert_mail" context="Hint of the text where the user can write his e-mail">email goes here</string>
    <string name="text_alert_reset_with_MK" context="Text of the alert message to ask for the link to reset the pass with the MK">Please enter your email address below. You will receive a recovery link that will allow you to submit your Recovery Key and reset your password.</string>

    <string name="edit_text_insert_mk" context="Hint of the text when the user can write his master key">Your Recovery Key goes here</string>

    <string name="edit_text_insert_pass" context="Hint of the text where the user can write his password">password goes here</string>
    <string name="delete_account_text_last_step" context="Text shown in the last alert dialog to confirm the cancellation of an account">This is the last step to cancel your account. You will permanently lose all the data stored in the cloud. Please enter your password below.</string>

    <string name="email_verification_title" context="Title of the alert dialog to inform the user that have to check the email">Email verification</string>
    <string name="email_verification_text" context="Text of the alert dialog to inform the user that have to check the email">Please check your email to proceed.</string>
    <string name="general_text_error" context="Text to inform the user when an error occurs">An error occurred, please try again.</string>


    <string name="alert_not_logged_in" context="Alert to inform the user that have to be logged in to perform the action">You must be logged in to perform this action.</string>
    <string name="invalid_string" context="Error when the user leaves empty the password field">Incorrect</string>

    <string name="invalid_email_title" context="Title of the alert dialog when the user tries to recover the pass of a non existing account">Invalid email address</string>
    <string name="invalid_email_text" context="Title of the alert dialog when the user tries to recover the pass of a non existing account">Please check the email address and try again.</string>
    <!--
    <string name="alert_not_logged_out" context="Alert to inform the user that have to be logged out to perform the action">You must be logged out to perform this action.</string>
    -->

    <string name="title_dialog_insert_MK" context="Title of the dialog to write MK after opening the recovery link">Password reset</string>
    <string name="text_dialog_insert_MK" context="Text of the dialog to write MK after opening the recovery link">Please enter your Recovery Key below</string>

    <string name="pass_changed_alert" context="Text of the alert when the pass has been correctly changed">Password changed!</string>

    <string name="park_account_dialog_title" context="Title of the dialog to park an account">Park account</string>
    <string name="park_account_button" context="Button to park an account">Park</string>
    <string name="park_account_title" context="Title of the screen to park an account">Oops!</string>
    <string name="park_account_first_paragraph" context="First paragraph of the screen to park an account">Due to our end-to-end encryption paradigm, you will not be able to access your data without either your password or a backup of your Recovery Key.</string>
    <string name="park_account_second_paragraph" context="Second paragraph of the screen to park an account">You can park your existing account and start a fresh one under the same email address. Your data will be retained for at least 60 days. In case that you recall your parked account’s password, please contact support&#64;mega.nz</string>

    <string name="dialog_park_account" context="Text of the dialog message to ask for the link to park the account">Please enter your email address below. You will receive a recovery link that will allow you to park your account.</string>
    <string name="park_account_text_last_step" context="Text shown in the last alert dialog to park an account">This is the last step to park your account, please enter your new password. Your data will be retained for at least 60 days. If you recall your parked account’s password, please contact support&#64;mega.nz</string>

    <string name="title_enter_new_password" context="Title of the screen to write the new password after opening the recovery link">Enter new password</string>
    <string name="recovery_link_expired" context="Message when the user tries to open a recovery pass link and it has expired">This recovery link has expired, please try again.</string>

    <string name="text_reset_pass_logged_in" context="Text of the alert after opening the recovery link to reset pass being logged.">Your Recovery Key will be used to reset your password. Please, enter your new password.</string>
    <string name="email_verification_text_change_pass" context="Text of the alert dialog to inform the user that have to check the email after clicking the option forgot pass">You will receive a recovery link that will allow you to reset your password.</string>

    <string name="my_account_upgrade_pro" context="Button to upgrade the account to PRO account in My Account Section">Upgrade</string>
    <string name="my_account_upgrade_pro_panel" context="Button to upgrade the account to PRO account in the panel that appears randomly">Upgrade now</string>
    <string name="get_pro_account" context="Message to promote PRO accounts">Improve your cloud capacity![A]Get more space &amp; transfer quota with a PRO account!</string>
    <string name="toast_master_key" context="success message when the MasterKey file has been downloaded">The Recovery Key has been backed up into: %1s.[A]While the file remains in this path, you will find it at the Saved for Offline Section.[A]Note: It will be deleted if you log out, please store it in a safe place.</string>

    <!--
    <string name="next_ime_action" context="Action to pass focus to the next field in a form">Next</string>
    -->

    <string name="mail_already_used" context="Error shown when the user tries to change his mail to one that is already used">Error. This email address is already in use.</string>

    <string name="change_mail_text_last_step" context="Text shown in the last alert dialog to change the email associated to an account">This is the last step to change your email. Please enter your password below.</string>
    <string name="change_mail_title_last_step" context="Title of the alert dialog to change the email associated to an account">Change email</string>

    <!--
    <string name="success_changing_user_mail" context="Message when the user email has been changed successfully">Your email has been correctly updated.</string>
    -->

    <string name="title_new_warning_out_space" context="Iitle of the warning when the user is running out of space">You’re running out of space!</string>
    <string name="new_warning_out_space" context="Text of the warning when the user is running out of space">Take full advantage of your MEGA account by upgrading to PRO.</string>

    <string name="title_options_avatar_panel" context="Iitle of sliding panel to choose the option to edit the profile picture">Edit profile picture</string>
    <string name="take_photo_avatar_panel" context="Option of the sliding panel to change the avatar by taking a new picture">Take picture</string>
    <string name="choose_photo_avatar_panel" context="Option of the sliding panel to change the avatar by choosing an existing picture">Choose picture</string>
    <string name="delete_avatar_panel" context="Option of the sliding panel to delete the existing avatar">Delete picture</string>

    <string name="incorrect_MK" context="Alert when the user introduces his MK to reset pass incorrectly">The key you supplied does not match this account. Please make sure you use the correct Recovery Key and try again.</string>
    <string name="incorrect_MK_title" context="Title of the alert when the user introduces his MK to reset pass incorrectly">Invalid Recovery Key</string>

    <string name="option_full_link" context="Alert Dialog to get link">Link with key</string>

    <string name="recovering_info" context="Message shown meanwhile the app is waiting for a request">Getting info&#8230;</string>

    <string name="email_verification_text_change_mail" context="Text of the alert dialog to inform the user that have to check the email to validate his new email">Your new email address needs to be validated. Please check your email to proceed.</string>

    <string name="confirmation_delete_avatar" context="Confirmation before deleting the avatar of the user's profile">Delete your profile picture?</string>
    <string name="title_edit_profile_info" context="Title of the Dialog to edit the profile attributes of the user's account">Edit</string>

    <string name="title_set_expiry_date" context="Alert Dialog to get link">Set expiry date</string>
    <string name="title_set_password_protection" context="Title of the dialog to get link with password">Set password protection</string>
    <string name="subtitle_set_expiry_date" context="Subtitle of the dialog to get link">(PRO ONLY)</string>
    <string name="set_password_protection_dialog" context="Alert Dialog to get link with password">Set password</string>
    <string name="hint_set_password_protection_dialog" context="Hint of the dialog to get link with password">Enter password</string>
    <string name="hint_confirm_password_protection_dialog" context="Hint of the confirmation dialog to get link with password">Confirm password</string>
    <string name="link_request_status" context="Status text at the beginning of getting a link">Processing&#8230;</string>

    <string name="edit_link_option" context="Option of the sliding panel to edit the link of a node">Manage link</string>

    <string name="old_password_provided_incorrect" context="Error alert dialog shown when changing the password the user provides an incorrect password ">The current password you have provided is incorrect.</string>

    <string name="number_correctly_reinvite_contact_request" context="success message when reinviting multiple contacts">%d reinvite requests sent successfully.</string>

    <string name="number_correctly_delete_contact_request" context="success message when reinviting multiple contacts">%d requests deleted successfully.</string>
    <string name="number_no_delete_contact_request" context="error message when reinviting multiple contacts">%1$d requests successfully deleted but %2$d requests were not deleted.</string>

    <string name="confirmation_delete_contact_request" context="confirmation message before removing a contact request.">Do you want to remove the invitation request to %s?</string>
    <string name="confirmation_remove_multiple_contact_request" context="confirmation message before removing mutiple contact request">Do you want to remove these %d invitation requests?</string>

    <string name="number_correctly_invitation_reply_sent" context="success message when replying to multiple received request">%d request replies sent.</string>
    <string name="number_incorrectly_invitation_reply_sent" context="error message when replying to multiple received request">%1$d request replies successfully sent but %2$d were not sent.</string>

    <plurals name="general_num_request">
        <item context="referring to a invitation request in the Contacts section" quantity="one">request</item>
        <item context="referring to a invitation request in the Contacts section" quantity="other">requests</item>
    </plurals>

    <plurals name="confirmation_remove_outgoing_shares">
        <item context="Confirmation before removing the outgoing shares of a folder" quantity="one">The folder is shared with %1$d contact. Remove share?</item>
        <item context="Confirmation before removing the outgoing shares of a folder" quantity="other">The folder is shared with %1$d contacts. Remove all shares?</item>
    </plurals>

    <string name="error_incorrect_email_or_password" context="Error message when the credentials to login are incorrect.">Invalid email and/or password. Please try again.</string>
    <string name="error_account_suspended" context="Error message when trying to login and the account is suspended.">Your account has been suspended due to Terms of Service violations. Please contact support&#64;mega.nz</string>
    <string name="too_many_attempts_login" context="Error message when to many attempts to login.">Too many failed attempts to login, please wait for an hour.</string>
    <string name="account_not_validated_login" context="Error message when trying to login to an account not validated.">This account has not been validated yet. Please, check your email.</string>

    <string name="general_error_folder_not_found" context="Error message shown when opening a folder link which doesn't exist">Folder link unavailable</string>
    <string name="folder_link_unavaible_ToS_violation" context="Error message shown when opening a folder link which has been removed due to ToS/AUP violation">The folder link has been removed because of a ToS/AUP violation.</string>

    <string name="general_error_file_not_found" context="Error message shown when opening a file link which doesn't exist">File link unavailable</string>
    <string name="file_link_unavaible_ToS_violation" context="Error message shown when opening a file link which has been removed due to ToS/AUP violation">The file link has been removed because of a ToS/AUP violation.</string>

    <string name="link_broken" context="Error message shown when opening a folder link or file link which has been corrupt or deformed">This URL is corrupt or deformed. The link you are trying to access does not exist.</string>

    <string name="confirm_email_text" context="Title of the screen after creating the account. That screen asks the user to confirm the account by checking the email">Awaiting email confirmation</string>
    <string name="confirm_email_explanation" context="Text below the title that explains the user should check the email and click the link to confirm the account">Please check your email and click the link to confirm your account.</string>

    <plurals name="general_num_items">
        <item context="Singular of items which contains a folder. 1 item" quantity="one">item</item>
        <item context="Plural of items which contains a folder. 2 items" quantity="other">items</item>
    </plurals>

    <string name="file_link_unavaible_delete_account" context="Error message shown when opening a file or folder link which account has been removed due to ToS/AUP violation">The associated user account has been terminated due to multiple violations of our Terms of Service.</string>

    <string name="general_error_invalid_decryption_key" context="Error message shown after login into a folder link with an invalid decryption key">The provided decryption key for the folder link is invalid.</string>

    <string name="my_account_my_credentials" context="Title of the label in the my account section. It shows the credentials of the current user so it can be used to be verified by other contacts">My credentials</string>
    <string name="limited_bandwith" context="Word to indicate the limited bandwidth of the free accounts">Limited</string>

    <string name="section_chat" context="Item of the navigation title for the chat section">Chat</string>
    <string name="section_chat_with_notification" context="Item of the navigation title for the chat section when there is any unread message">Chat [A](%1$d)[/A]</string>

    <string name="tab_archive_chat" context="Title of the archived chats tab. Capital letters">Archive</string>
    <!--
    <string name="tab_recent_chat" context="Title of the recent chats tab. Capital letters">RECENT</string>
    -->

    <!--
    <string name="archive_chat_empty" context="Message shown when the user has no archived chats">No archived conversations</string>
    -->
    <string name="recent_chat_enable_chat" context="Message shown when the user has no archived chats">Chat is disabled</string>
    <string name="recent_chat_enable_chat_button" context="Message shown when the user has no archived chats">Enable chat</string>

    <!--
    <string name="get_started_button" context="Button to start using the chat">Get started</string>
    -->

    <string name="recent_chat_empty_invite" context="Message shown when the user has no recent chats">Invite your friends to join you on Chat and enjoy our encrypted platform with privacy and security.</string>
    <!--<string name="recent_chat_empty_enable_chat" context="Message shown when the user has no recent chats">Enable Chat[A]and enjoy our encrypted platform with privacy and security.</string>-->

    <!--
    <string name="videocall_title" context="Title shown in the list of main chat screen for a videocall">Video call</string>
    -->

    <!--
    <plurals name="general_minutes">
        <item context="Singular of minutes. 1 minute" quantity="one">minute</item>
        <item context="Plural of minutes. 2 minute" quantity="other">minutes</item>
    </plurals>
    -->

    <!--
    <plurals name="general_hours">
        <item context="Singular of hours. 1 hour" quantity="one">hour</item>
        <item context="Plural of hours. 2 hours" quantity="other">hours</item>
    </plurals>
    -->

    <!--
    <plurals name="general_seconds">
        <item context="Singular of seconds. 1 second" quantity="one">second</item>
        <item context="Plural of seconds. 2 second" quantity="other">seconds</item>
    </plurals>
    -->

    <string name="initial_hour" context="Initial of the word hour to show the duration of a video or audio call">h</string>
    <string name="initial_minute" context="Initial of the word minute to show the duration of a video or audio call">m</string>
    <string name="initial_second" context="Initial of the word second to show the duration of a video or audio call">s</string>

    <!--
    <string name="videocall_item" context="Info shown about the last action in a chat is a videocall">Video call</string>
    -->

    <string name="selected_items" context="Title shown when multiselection is enable in chat tabs">%d selected</string>

    <string name="remove_contact_shared_folder" context="Message to confirm if the user wants to delete a contact from a shared folder">The contact %s will be removed from the shared folder.</string>
    <string name="remove_multiple_contacts_shared_folder" context="Message to confirm if the user wants to delete a multiple contacts from a shared folder">%d contacts will be removed from the shared folder.</string>

    <string name="number_correctly_removed_from_shared" context="success message when removing a contact from a shared folder">%d contacts removed successfully from the shared folder</string>
    <string name="number_incorrectly_removed_from_shared" context="success message when removing a contact from a shared folder">%d contacts were not successfully removed</string>

	<string name="number_permission_correctly_changed_from_shared" context="success message when changing permissions of contacts for a shared folder, place holder: number of contacts effected">%d contacts permissions changed successfully</string>
	<string name="number_permission_incorrectly_changed_from_shared" context="success message when changing permissions of contacts for a shared folder, place holder: number of contacts effected">%d contacts permissions were not successfully changed</string>

    <string name="contacts_list_empty_text_loading" context="Message shown while the contact list from the device is being read and then shown to the user">Loading contacts from the phone&#8230;</string>

    <string name="number_correctly_invite_contact_request" context="success message when reinviting multiple contacts">%d invite requests sent successfully.</string>
    <string name="number_no_invite_contact_request" context="error message when reinviting multiple contacts">%1$d invite requests successfully sent but %2$d requests were not sent.</string>

    <string name="chat_me_text_bracket" context="Word next to own user's message in chat screen">%1s (Me)</string>
    <string name="type_message_hint" context="Hint shown in the field to write a message in the chat screen">Type a message</string>

    <string name="general_mute" context="button">Mute</string>
    <string name="general_unmute" context="button">Unmute</string>

    <string name="title_properties_chat_contact_notifications" context="Title of the section to enable notifications in the Contact Properties screen">Notifications</string>
    <string name="title_properties_chat_contact_message_sound" context="Title of the section to choose the sound of incoming messages in the Contact Properties screen">Message sound</string>
    <string name="title_properties_chat_clear_chat" context="Title of the section to clear the chat content in the Contact Properties screen">Clear chat</string>
    <string name="title_properties_chat_share_contact" context="Title of the section to share the contact in the Contact Properties screen">Share contact</string>

    <string name="call_ringtone_title" context="Title of the screen to select the ringtone of the calls">Call ringtone</string>
    <string name="notification_sound_title" context="Title of the screen to select the sound of the notifications">Notification sound</string>

    <string name="confirmation_clear_chat" context="Text of the confirmation dialog to clear the chat history">After cleared, neither %s nor you will be able to see messages of this chat.</string>

    <string name="general_clear" context="Button to clear the chat history">Clear</string>
    <!--
    <string name="login_initializing_chat" context="After login, initializing chat">Initializing chat</string>
    -->

    <string name="clear_history_success" context="Message show when the history of a chat has been successfully deleted">The history of the chat has been cleared</string>
    <string name="clear_history_error" context="Message show when the history of a chat hasn't been successfully deleted">Error. The history of the chat has not been cleared successfully</string>

    <string name="add_participants_menu_item" context="Menu item to add participants to a chat">Add participants</string>
    <string name="remove_participant_menu_item" context="Menu item to remove a participants from a chat">Remove participant</string>

    <string name="mega_info_empty_screen" context="Message about MEGA when there are no message in the chat screen">Protects your chat with end-to-end (user controlled) encryption, providing essential safety assurances:</string>
    <string name="mega_authenticity_empty_screen" context="Message about MEGA when there are no message in the chat screen">The system ensures that the data received is truly from the specified sender, and its content has not been manipulated during transit.</string>
    <string name="mega_confidentiality_empty_screen" context="Message about MEGA when there are no message in the chat screen">Only the author and intended recipients are able to decipher and read the content.</string>

    <string name="title_mega_info_empty_screen" context="Message about MEGA when there are no message in the chat screen">MEGA</string>
    <string name="title_mega_authenticity_empty_screen" context="Message about MEGA when there are no message in the chat screen">Authenticity</string>
    <string name="title_mega_confidentiality_empty_screen" context="Message about MEGA when there are no message in the chat screen">Confidentiality</string>

    <string name="error_not_logged_with_correct_account" context="Error message shown when opening a cancel link with an account that not corresponds to the link">This link is not related to this account. Please, log in with the correct account.</string>
    <string name="cancel_link_expired" context="Message when the user tries to open a cancel link and it has expired">This cancel link has expired, please try again.</string>

    <string name="no_results_found" context="Text shown after searching and no results found">No results were found</string>

    <string name="offline_status" context="Info label about the status of the user">Offline</string>
    <string name="online_status" context="Info label about the status of the user">Online</string>
    <string name="away_status" context="Info label about the status of the user">Away</string>
    <string name="busy_status" context="Info label about the status of the user">Busy</string>
    <string name="invalid_status" context="Info label about the status of the user">No connection</string>

    <string name="text_deleted_message" context="Text shown when a message has been deleted in the chat">This message has been deleted</string>
    <string name="text_deleted_message_by" context="Text shown when a message has been deleted in the chat">[A]This message has been deleted by [/A][B]%1$s[/B]</string>

    <string name="confirmation_delete_several_messages" context="Confirmation before deleting messages">Remove messages?</string>
    <string name="confirmation_delete_one_message" context="Confirmation before deleting one message">Remove message?</string>

    <!--
    <string name="text_cleared_history" context="Text shown when a user cleared the history of a chat"><![CDATA[<font color=\'#060000\'>%1$s</font> <font color=\'#868686\'> cleared the chat history</font>]]></string>
    -->

    <string name="group_chat_label" context="Label for the sliding panel of a group chat">Group chat</string>
    <string name="group_chat_info_label" context="Label for the option of the sliding panel to show the info of a chat group">Group info</string>
    <string name="group_chat_start_conversation_label" context="Label for the option of the sliding panel to start a one to one chat">Start conversation</string>
    <string name="group_chat_edit_profile_label" context="Label for the option of the sliding panel to edit the profile">Edit profile</string>
    <string name="title_properties_chat_leave_chat" context="Title of the section to leave a group content in the Contact Properties screen">Leave Group</string>
    <string name="participants_chat_label" context="Label for participants of a group chat">Participants</string>

    <string name="confirmation_remove_chat_contact" context="confirmation message before removing a contact from a chat.">Remove %s from this chat?</string>

    <string name="observer_permission_label_participants_panel" context="Label to show the participant permission in the options panel of the group info screen">Read-only</string>
    <!--
    <string name="member_permission_label_participants_panel" context="Label to show the participant permission in the options panel of the group info screen">Member</string>
    -->
    <string name="standard_permission_label_participants_panel" context="Label to show the participant permission in the options panel of the group info screen">Standard</string>
    <string name="administrator_permission_label_participants_panel" context="Label to show the participant permission in the options panel of the group info screen">Moderator</string>

    <string name="edited_message_text" context="Text appended to a edited message.">(edited)</string>
    <string name="change_title_option" context="Option in menu to change title of a chat group.">Change title</string>

    <string name="confirmation_leave_group_chat" context="confirmation message before leaving a group chat">If you leave, you will no longer have access to read or send messages.</string>
    <string name="title_confirmation_leave_group_chat" context="title confirmation message before leaving a group chat">Leave group chat?</string>

    <string name="confirmation_clear_group_chat" context="Text of the confirmation dialog to clear a group chat history">All messages and media in this conversation will be cleared.</string>
    <string name="title_confirmation_clear_group_chat" context="Title of the confirmation dialog to clear a group chat history">Clear history?</string>


    <string name="add_participant_error_already_exists" context="Message show when a participant hasn't been successfully invited to a group chat">The participant is already included in this group chat</string>

    <string name="number_correctly_add_participant" context="success message when inviting multiple contacts to a group chat">%d participants were successfully invited</string>
    <string name="number_no_add_participant_request" context="error message when inviting multiple contacts to a group chat">%1$d participants were successfully invited but %2$d participants were not invited.</string>

    <string name="message_permissions_changed" context="chat message when the permissions for a user has been changed">[A]%1$s[/A][B] was changed to [/B][C]%2$s[/C][D] by [/D][E]%3$s[/E]</string>
    <string name="message_add_participant" formatted="false" context="chat message when a participant was added to a group chat">[A]%1$s[/A][B] joined the group chat by invitation from [/B][C]%2$s[/C]</string>
    <string name="message_remove_participant" context="chat message when a participant was removed from a group chat">[A]%1$s[/A][B] was removed from group chat by [/B][C]%2$s[/C]</string>

    <string name="change_title_messages" context="Message shown when a participant change the title of a group chat.">[A]%1$s[/A][B] changed the group chat name to [/B][C]“%2$s”[/C]</string>

    <string name="message_participant_left_group_chat" context="chat message when a participant left a group chat">[A]%1$s[/A][B] left the group chat[/B]</string>

    <string name="manual_retry_alert" context="chat message alert when the message have to been manually">Message not sent. Tap for options</string>

    <string name="chat_status_title" context="settings of the chat to choose the status">Status</string>
    <!--
    <string name="settings_chat_summary_online" context="summary of the status online in settings">You can chat, share files and make calls with your contacts.</string>
    -->
    <!--
    <string name="settings_chat_summary_invisible" context="summary of the status invisible in settings">You can interact with your contacts but you will appear offline for them.</string>
    -->
    <!--
    <string name="settings_chat_summary_offline" context="summary of the status invisible in settings">You will appear offline to your contacts and you will not be able to chat with them.</string>
    -->

    <!--
    <string name="changing_status_to_online_success" context="message shown when the status of the user successfully changed to online">You\'re now online</string>
    -->
    <!--
    <string name="changing_status_to_invisible_success" context="message shown when the status of the user successfully changed to invisible">You\'re now away</string>
    -->

    <!--
    <string name="changing_status_to_offline_success" context="message shown when the status of the user successfully changed to offline">You\'re now offline</string>
    -->
    <!--
    <string name="changing_status_to_busy_success" context="message shown when the status of the user successfully changed to offline">You\'re now busy</string>
    -->
    <string name="changing_status_error" context="message shown when the status of the user coudn't be changed">Error. Your status has not been changed</string>
    <string name="leave_chat_error" context="message shown when a user couldn't leave chat">An error occurred when leaving the chat</string>
    <string name="create_chat_error" context="message shown when a chat has not been created">An error occurred when creating the chat</string>

    <string name="settings_chat_vibration" context="settings of the chat to choose the status">Vibration</string>

    <!--
    <string name="list_message_deleted" context="Text show in list of chats when the last message has been deleted">Message deleted</string>
    -->

    <string name="non_format_text_deleted_message_by" context="Text shown when a message has been deleted in the chat">This message has been deleted by %1$s</string>
    <string name="history_cleared_message" context="Text shown when the chat history was cleared by me">Chat history was cleared</string>
    <string name="non_format_history_cleared_by" context="Text shown when the chat history was cleared by someone">Chat history cleared by %1$s</string>

    <!--
    <string name="non_format_text_cleared_history" context="Text shown when a user cleared the history of a chat">%1$s cleared the chat history</string>
    -->
    <string name="non_format_message_permissions_changed" context="chat message when the permissions for a user has been changed">%1$s was changed to %2$s by %3$s</string>
    <string name="non_format_message_add_participant" formatted="false" context="chat message when a participant was added to a group chat">%1$s was added to this group chat by invitation from %2$s</string>
    <string name="non_format_message_remove_participant" context="chat message when a participant was removed from a group chat">%1$s was removed from group chat by %2$s</string>

    <string name="non_format_change_title_messages" context="Message shown when a participant change the title of a group chat.">%1$s changed the group chat name to “%2$s”</string>

    <string name="non_format_message_participant_left_group_chat" context="chat message when a participant left a group chat">%1$s left the group chat</string>

    <string name="messages_copied_clipboard" context="success alert when the user copy some messages to the clipboard">Copied to the clipboard</string>

    <string name="chat_error_open_title" context="Title of the error dialog when opening a chat">Chat Error!</string>
    <string name="chat_error_open_message" context="Message of the error dialog when opening a chat">The chat could not be opened successfully</string>

    <string name="menu_choose_contact" context="Menu option to add a contact to your contact list.">Choose contact</string>

    <plurals name="general_selection_num_contacts">
        <item context="referring to a contact in the contact list of the user" quantity="one">%1$d contact</item>
        <item context="Title of the contact list" quantity="other">%1$d contacts</item>
    </plurals>

    <string name="error_sharing_folder" context="Message shown when the folder sharing process fails">Error sharing the folder. Please, try again.</string>

    <plurals name="confirmation_remove_contact" context="confirmation message before removing a contact">
        <item context="Singular" quantity="one">All data associated with the selected contact will be permanently lost.</item>
        <item context="Plural" quantity="other">All data associated with the selected contacts will be permanently lost.</item>
    </plurals>

    <plurals name="title_confirmation_remove_contact" context="title of confirmation alert before removing a contact">
        <item context="Singular" quantity="one">Remove contact?</item>
        <item context="Plural" quantity="other">Remove contacts?</item>
    </plurals>

    <!--
    <string name="chat_connection_error" context="error shown when the connection to the chat fails">Chat connection error</string>
    -->

    <string name="message_option_retry" context="option shown when a message could not be sent">Retry</string>

    <string name="title_message_not_sent_options" context="title of the menu for a non sent message">Message not sent</string>
    <string name="title_message_uploading_options" context="title of the menu for an uploading message with attachment">Uploading attachment</string>

    <string name="no_conversation_history" context="message shown when a chat has no messages">No conversation history</string>

    <plurals name="user_typing" context="title of confirmation alert before removing a contact">
        <item context="Singular" quantity="one">%1$s [A]is typing&#8230;[/A]</item>
        <item context="Plural" quantity="other">%1$s [A]are typing&#8230;[/A]</item>
    </plurals>

    <string name="more_users_typing" context="text that appear when there are more than 2 people writing at that time in a chat. For example User1, user2 and more are typing...">%1$s [A]and more are typing&#8230;[/A]</string>
    <string name="label_more" context="button label more">More</string>
    <string name="label_close" context="button label Close">Close</string>
    <string name="tab_my_account_general" context="Title of the general tab in My Account Section">General</string>
    <string name="tab_my_account_storage" context="Title of the storage tab in My Account Section">Storage</string>
    <string name="label_storage_upgrade_account" context="label of storage in upgrade/choose account page, it is being used with a variable, e.g. for LITE user it will show '200GB Storage'.">Storage</string>
    <string name="label_transfer_quota_upgrade_account" context="label of transfer quota in upgrade/choose account page, it is being used with a variable, e.g. for LITE user it will show '1 TB Transfer quota'.">Transfer quota</string>
    <string name="label_transfer_quota_achievements" context="label of transfer quota in achievements page, it is being used with a variable, e.g. '30GB Transfer quota'.">Transfer quota</string>

    <string name="account_plan" context="Title of the section about the plan in the storage tab in My Account Section">Plan</string>
    <string name="storage_space" context="Title of the section about the storage space in the storage tab in My Account Section">Storage space</string>
    <string name="transfer_quota" context="Title of the section about the transfer quota in the storage tab in My Account Section">Transfer quota</string>

    <string name="available_space" context="Label in section the storage tab in My Account Section">Available</string>
    <string name="not_available" context="Label in section the storage tab in My Account Section when no info info is received">not available</string>

    <string name="no_bylling_cycle" context="Label in section the storage tab when the account is Free">No billing cycle</string>

    <string name="my_account_of_string" context="String to show the transfer quota and the used space in My Account section">%1$s [A]of %2$s[/A]</string>

    <string name="confirmation_delete_from_save_for_offline" context="confirmation message before removing a something for the Save for offline section">Remove from Save for Offline?</string>

    <string name="recent_chat_empty_no_connection_text" context="Text of chat section when the app has no connection">Chat is disabled and it cannot be enabled without a connection.</string>

    <string name="set_status_option_label" context="Label for the option of action menu to change the chat status">Set status</string>

    <string name="general_dismiss" context="Answer for confirmation dialog.">Dismiss</string>

    <string name="context_invitacion_reply_accepted" context="Accepted request invitacion alert">Invitation accepted</string>
    <string name="context_invitacion_reply_declined" context="Declined request invitacion alert">Invitation declined</string>
    <string name="context_invitacion_reply_ignored" context="Ignored request invitacion alert">Invitation ignored</string>

    <string name="error_message_unrecognizable" context="Content of a normal message that cannot be recognized">Message unrecognizable</string>

    <string name="settings_autoaway_title" context="Title of the settings section to configure the autoaway of chat presence">Auto-away</string>
    <string name="settings_autoaway_subtitle" context="Subtitle of the settings section to configure the autoaway of chat presence">Show me away after an inactivity of</string>
    <string name="settings_autoaway_value" context="Value in the settings section of the autoaway chat presence">%1d minutes</string>

    <string name="settings_persistence_title" context="Title of the settings section to configure the status persistence of chat presence">Status persistence</string>
    <string name="settings_persistence_subtitle" context="Subtitle of the settings section to configure the status persistence of chat presence">Maintain my chosen status appearance even when I have no connected devices</string>

    <string name="title_dialog_set_autoaway_value" context="Title of the dialog to set the value of the auto away preference">Set time limit</string>
    <string name="button_set" context="Button to set a value">Set</string>
    <string name="hint_minutes" context="Button to set a value">minutes</string>

    <!--
    <string name="autoaway_disabled" context="Word to indicated the autoaway is disabled">Disabled</string>
    -->

    <string-array name="settings_status_entries" context="the options of what to upload in an array. Needed for the settings">
        <item context="the options of what to upload.">Online</item>
        <item context="the options of what to upload.">Away</item>
        <item context="the options of what to upload.">Busy</item>
        <item context="the options of what to upload.">Offline</item>
    </string-array>

    <string name="offline_empty_folder" context="Text that indicates that a the offline section is currently empty">No files Saved for Offline</string>

    <string name="general_enable" context="Positive confirmation to enable logs">Enable</string>
    <string name="enable_log_text_dialog" context="Dialog to confirm the action of enabling logs">Logs can contain information related to your account</string>

    <string name="confirmation_to_reconnect" context="Dialog to confirm the reconnect action">Network connection recovered. Connect to MEGA?</string>
    <string name="loading_status" context="Message shown meanwhile the app is waiting for a the chat status">Loading status&#8230;</string>

    <string name="error_editing_message" context="Error when a message cannot be edited">This message cannot be edited</string>

    <plurals name="text_number_transfers" context="Label to show the number of transfers in progress">
        <item context="Singular" quantity="one">%1$d of %2$d file</item>
        <item context="Plural" quantity="other">%1$d of %2$d files</item>
    </plurals>

	<string name="label_process_finishing" contest="Progress text shown when user stop upload/download and the app is waiting for async response">Process is finishing&#8230;</string>
    <string name="option_to_transfer_manager" context="Label of the modal bottom sheet to Transfer Manager section" formatted="false">View</string>
    <string name="option_to_pause_transfers" context="Label of the modal bottom sheet to pause all transfers">Pause all transfers</string>
    <string name="option_to_resume_transfers" context="Label of the modal bottom sheet to resume all transfers">Resume all transfers</string>
    <string name="option_to_clear_transfers" context="Label of the modal bottom sheet to clear completed transfers">Clear completed</string>
    <string name="menu_pause_individual_transfer" context="Dialog to confirm the action of pausing one transfer">Pause transfer?</string>
    <string name="menu_resume_individual_transfer" context="Dialog to confirm the action of restarting one transfer">Resume transfer?</string>
    <string name="button_resume_individual_transfer" context="Button to confirm the action of restarting one transfer">Resume</string>

    <string name="confirmation_to_clear_completed_transfers" context="Dialog to confirm before removing completed transfers">Clear completed transfers?</string>

    <string name="title_tab_in_progress_transfers" context="Title of the tab section for transfers in progress">In progress</string>
    <string name="title_tab_completed_transfers" context="Title of the tab section for completed transfers">Completed</string>

    <string name="transfer_paused" context="Possible state of a transfer">Paused</string>
    <string name="transfer_queued" context="Possible state of a transfer">Queued</string>
    <!--
    <string name="transfer_canceled" context="Possible state of a transfer">Canceled</string>
    -->
    <string name="transfer_unknown" context="Possible state of a transfer">Unknown</string>

    <string name="paused_transfers_title" context="Title of the panel where the progress of the transfers is shown">Paused transfers</string>

    <string name="completed_transfers_empty" context="message shown in the screen when there are not any active transfer">No completed transfers</string>

    <!--
    <string name="message_transfers_completed" context="Message shown when the pending transfers are completed">Transfers finished</string>
    -->

    <plurals name="upload_service_notification" context="Text of the notification shown when the upload service is running">
        <item context="Singular" quantity="one">Uploading %1$d of %2$d file</item>
        <item context="Plural" quantity="other">Uploading %1$d of %2$d files</item>
    </plurals>

	<plurals name="folder_upload_service_notification" context="Text of the notification shown when the folder upload service is running">
		<item context="Text of the notification shown when the folder upload service is running - singular e.g. Uploading 1 of 1 folder" quantity="one">Uploading %1$d of %2$d folder</item>
		<item context="Text of the notification shown when the folder upload service is running - plural e.g. Uploading 1 of 2 folders" quantity="other">Uploading %1$d of %2$d folders</item>
	</plurals>

    <plurals name="upload_service_final_notification" context="Text of the notification shown when the upload service has finished">
        <item context="Singular" quantity="one">Uploaded %1$d file</item>
        <item context="Plural" quantity="other">Uploaded %1$d files</item>
    </plurals>

	<plurals name="folder_upload_service_final_notification" context="Text of the notification shown when the folder upload service has finished">
		<item context="Text of the notification shown when the folder upload service has finished - singular e.g. Uploaded 1 folder" quantity="one">Uploaded %1$d folder</item>
		<item context="Text of the notification shown when the folder upload service has finished - plural  e.g. Uploaded 2 folders" quantity="other">Uploaded %1$d folders</item>
	</plurals>

    <string name="general_total_size" context="label for the total file size of multiple files and/or folders (no need to put the colon punctuation in the translation)" formatted="false">Total size: %1$s</string>

    <plurals name="upload_service_failed" context="Text of the notification shown when the upload service has finished with any transfer error">
        <item context="Singular" quantity="one">%1$d file not uploaded</item>
        <item context="Plural" quantity="other">%1$d files not uploaded</item>
    </plurals>

    <plurals name="copied_service_upload" context="Text of the notification shown when the upload service has finished with any copied file instead uploaded">
        <item context="Singular" quantity="one">%1$d file copied</item>
        <item context="Plural" quantity="other">%1$d files copied</item>
    </plurals>

    <plurals name="already_downloaded_service" context="Text of the notification shown when the download service do not download because the file is already on the device">
        <item context="Singular" quantity="one">%1$d file previously downloaded</item>
        <item context="Plural" quantity="other">%1$d files previously downloaded</item>
    </plurals>

    <plurals name="download_service_final_notification" context="Text of the notification shown when the download service has finished">
        <item context="Singular" quantity="one">Downloaded %1$d file</item>
        <item context="Plural" quantity="other">Downloaded %1$d files</item>
    </plurals>

    <plurals name="download_service_final_notification_with_details" context="Text of the notification shown when the download service has finished with any error">
        <item context="Singular" quantity="one">Downloaded %1$d of %2$d file</item>
        <item context="Plural" quantity="other">Downloaded %1$d of %2$d files</item>
    </plurals>

    <plurals name="download_service_failed" context="Text of the notification shown when the download service has finished with any transfer error">
        <item context="Singular" quantity="one">%1$d file not downloaded</item>
        <item context="Plural" quantity="other">%1$d files not downloaded</item>
    </plurals>

    <plurals name="download_service_notification" context="Text of the notification shown when the download service is running">
        <item context="Singular" quantity="one">Downloading %1$d of %2$d file</item>
        <item context="Plural" quantity="other">Downloading %1$d of %2$d files</item>
    </plurals>

    <string name="title_depleted_transfer_overquota" context="Title of the alert when the transfer quota is depleted">Depleted transfer quota</string>
    <string name="text_depleted_transfer_overquota" context="Text of the alert when the transfer quota is depleted">Your queued transfer exceeds the current transfer quota available for your IP address and may therefore be interrupted.</string>
    <string name="plans_depleted_transfer_overquota" context="Button to show plans in the alert when the transfer quota is depleted">See our plans</string>
    <string name="continue_without_account_transfer_overquota" context="Button option of the alert when the transfer quota is depleted">Continue without account</string>

    <plurals name="new_general_num_files" context="this is used for example when downloading 1 file or 2 files">
        <item context="Singular of file. 1 file" quantity="one">%1$d file</item>
        <item context="Plural of file. 2 files" quantity="other">%1$d files</item>
    </plurals>

    <string name="general_view" context="Menu option">View files</string>
    <string name="add_to_cloud" context="Menu option to choose to add file or folders to Cloud Drive">Import</string>
    <string name="save_for_offline" context="Menu option">Save for offline</string>

    <string name="general_view_contacts" context="Menu option">View contacts</string>

    <string name="import_success_message" context="Menu option">Succesfully added to Cloud Drive</string>
    <string name="import_success_error" context="Menu option">Error. Not added to Cloud Drive</string>

    <string name="chat_connecting" context="Label in login screen to inform about the chat initialization proccess">Connecting&#8230;</string>

    <string name="context_contact_already_invited" context="message when trying to invite a contact with a pending request">%s was already invited. Consult your pending requests.</string>

    <string name="confirm_email_misspelled" context="Hint text explaining that you can change the email and resend the create account link to the new email address">If you have misspelt your email address, correct it and click [A]Resend[A].</string>
    <string name="confirm_email_misspelled_resend" context="Button to resend the create account email to a new email address in case the previous email address was misspelled">Resend</string>
    <string name="confirm_email_misspelled_email_sent" context="Text shown after the confirmation email has been sent to the new email address">Email sent</string>

    <string name="copyright_alert_title" context="text_copyright_alert_title">Copyright warning to all users</string>
    <string name="copyright_alert_first_paragraph" context="text_copyright_alert_first_paragraph">MEGA respects the copyrights of others and requires that users of the MEGA cloud service comply with the laws of copyright.</string>
    <string name="copyright_alert_second_paragraph" context="text_copyright_alert_second_paragraph">You are strictly prohibited from using the MEGA cloud service to infringe copyrights. You may not upload, download, store, share, display, stream, distribute, email, link to, transmit or otherwise make available any files, data or content that infringes any copyright or other proprietary rights of any person or entity.</string>
    <string name="copyright_alert_agree_button" context="text of the Agree button">Agree</string>
    <string name="copyright_alert_disagree_button" context="text of the Disagree button">Disagree</string>

    <string name="download_show_info" context="Hint how to cancel the download">Show info</string>

    <string name="context_link_removal_error" context="error message">Link removal failed. Please try again later.</string>
    <string name="context_link_action_error" context="error message">Link action failed. Please try again later.</string>

    <string name="title_write_user_email" context="title of the dialog shown when sending or sharing a folder">Write the user’s email</string>

    <string name="activity_title_files_attached" context="title of the screen to see the details of several node attachments">Files attached</string>
    <string name="activity_title_contacts_attached" context="title of the screen to see the details of several contact attachments">Contacts attached</string>

    <string name="alert_user_is_not_contact">The user is not a contact</string>

    <string name="camera_uploads_cellular_connection">Use cellular connection</string>
    <string name="camera_uploads_upload_videos">Upload Videos</string>

    <string name="success_changing_user_avatar" context="Message when an user avatar has been changed successfully">Profile picture updated</string>
    <string name="error_changing_user_avatar_image_not_available" context="Message when an error ocurred when changing an user avatar">Error. Selected image does not exist</string>
    <string name="error_changing_user_avatar" context="Message when an error ocurred when changing an user avatar">Error when changing the profile picture</string>
    <string name="success_deleting_user_avatar" context="Message when an user avatar has been deleted successfully">Profile picture deleted</string>
    <string name="error_deleting_user_avatar" context="Message when an error ocurred when deleting an user avatar">Error when deleting the profile picture</string>

    <string name="error_changing_user_attributes" context="Message when an error ocurred when changing an user attribute">An error occurred when changing the name</string>
    <string name="success_changing_user_attributes" context="Message when an user attribute has been changed successfully">Your name has been successfully updated</string>

    <string name="add_participant_success" context="Message show when a participant has been successfully invited to a group chat">Participant added</string>
    <string name="add_participant_error" context="Message show when a participant hasn't been successfully invited to a group chat">Error. Participant not added</string>

    <string name="remove_participant_success" context="Message show when a participant has been successfully removed from a group chat">Participant removed</string>
    <string name="remove_participant_error" context="Message show when a participant hasn't been successfully removed from a group chat">Error. Participant not removed</string>

    <string name="no_files_selected_warning">No files selected</string>

    <string name="attachment_upload_panel_from_cloud">From Cloud Drive</string>
    <string name="attachment_upload_panel_contact">Contact</string>
    <string name="attachment_upload_panel_photo">From device</string>

    <string name="delete_account" context="Button and title of dialog shown when the user wants to delete permanently his account">Cancel Account</string>
    <string name="delete_account_text" context="Text shown in the alert dialog to confirm the cancellation of an account">If you cancel your account you will not be able to access your account data, your MEGA contacts or conversations.\nYou will not be able to undo this action.</string>
    <string name="delete_button" context="Button in My Account section to confirm the account deletion">Delete</string>

    <string name="file_properties_info_info_file">Info</string>
    <string name="file_properties_info_size" context="Refers to the size of a file.">Total size</string>
    <string name="file_properties_info_content" context="header of a status field for what content a user has shared to you">Contains</string>
    <string name="file_properties_shared_folder_public_link_name">Link</string>

    <string name="file_properties_shared_folder_full_access" context="Refers to access rights for a file folder.">Full access</string>
    <string name="file_properties_shared_folder_read_only" context="Refers to access rights for a file folder.">Read-only</string>
    <string name="file_properties_shared_folder_read_write" context="Refers to access rights for a file folder. (with the &amp; needed. Don\'t use the symbol itself. Use &amp;)">Read and write</string>

    <string name="attachment_uploading_state_uploading">Uploading&#8230;</string>
    <string name="attachment_uploading_state_error">Error. Not sent.</string>

    <string name="already_downloaded_multiple" context="When a multiple download is started, some of the files could have already been downloaded before. This message shows the number of files that has already been downloaded and the number of files pending">%d files already downloaded.</string>
    <string name="pending_multiple" context="When a multiple download is started, some of the files could have already been downloaded before. This message shows the number of files that has already been downloaded and the number of files pending">%d files pending.</string>

    <string name="contact_is_me">No options available, you have selected yourself</string>

    <string name="confirmation_delete_one_attachment" context="Confirmation before deleting one attachment">Remove attachment?</string>

    <string name="general_view_with_revoke" formatted="false" context="Menu option">View files (%1$d deleted)</string>

    <string name="success_attaching_node_from_cloud" context="Success message when the attachment has been sent to a chat">File sent to %1$s</string>
    <string name="success_attaching_node_from_cloud_chats" context="Success message when the attachment has been sent to a many chats">File sent to %1$d chats</string>
    <string name="error_attaching_node_from_cloud" context="Error message when the attachment cannot be sent">Error. The file has not been sent</string>
    <string name="error_attaching_node_from_cloud_chats" context="Error message when the attachment cannot be sent to any of the selected chats">Error. The file has not been sent to any of the selected chats</string>
    <string name="error_revoking_node" context="Error message when the attachment cannot be revoked">Error. The attachment has not been removed</string>

    <string name="settings_set_up_automatic_uploads" context="settings option">Set up automatic uploads</string>

    <string name="settings_chat_silent_sound_not" context="settings option for chat notification">Silent</string>

    <string name="messages_chat_notification" context="messages string in chat notification">messages</string>
    <string name="incoming_folder_notification" context="part of the string in incoming shared folder notification">from</string>
    <string name="title_incoming_folder_notification" context="title of incoming shared folder notification">New shared folder</string>
    <string name="title_contact_request_notification" context="title of contact request notification">New contact request</string>

    <string name="title_properties_chat_clear" context="Title of the section to clear the chat content in the Contact Properties screen">Clear chat history</string>
    <string name="title_properties_remove_contact" context="Title of the section to remove contact in the Contact Properties screen">Remove contact</string>

    <string name="title_properties_chat_notifications_contact" context="Title of the section to enable notifications in the Contact Properties screen">Chat notifications</string>
    <string name="history_cleared_by" context="Text shown when the chat history was cleared by someone">[A]%1$s[/A][B] cleared the chat history[/B]</string>

    <string name="number_messages_chat_notification" formatted="false" context="messages string in chat notification">%1$d unread chats</string>

    <string name="context_permissions_changing_folder" context="Item menu option upon clicking on one or multiple files.">Changing permissions</string>
    <string name="context_removing_contact_folder" context="Item menu option upon clicking on one or multiple files.">Removing contact from shared folder</string>

    <string name="confirmation_move_to_rubbish" context="confirmation message before removing a file">Move to Rubbish Bin?</string>
    <string name="confirmation_move_to_rubbish_plural" context="confirmation message before removing a file">Move to Rubbish Bin?</string>
    <string name="confirmation_delete_from_mega" context="confirmation message before removing a file">Delete from MEGA?</string>
    <string name="confirmation_leave_share_folder" context="confirmation message before leaving an incoming shared folder">If you leave the folder, you will not be able to see it again</string>
    <string name="attachment_uploading_state" context="label to indicate the state of an upload in chat">Uploading&#8230;</string>

    <string name="title_properties_contact_notifications_for_chat" context="Title of the section to enable notifications in the Contact Properties screen">Chat notifications</string>

    <string name="achievements_title" context="title of the section for achievements">Achievements</string>
    <string name="achievements_subtitle" context="subtitle of the section for achievements">Invite friends and get rewards</string>

    <string name="button_invite_friends" context="button to invite friends for getting achievements">Invite friends</string>

    <string name="figures_achievements_text_referrals" context="title of the introduction for the achievements screen">Get %1$s of storage and %2$s of transfers for each referral</string>

    <string name="figures_achievements_text" context="sentence to detail the figures of storage and transfer quota related to each achievement">Get %1$s of storage and %2$s of transfers</string>

    <string name="unlocked_rewards_title" context="title of the section for unlocked rewards">Unlocked rewards</string>

    <string name="unlocked_storage_title" context="title of the section for unlocked storage quota">Storage Quota</string>

    <string name="title_referral_bonuses" context="title of the section for referral bonuses in achivements section (maximum 24 chars)">Referral Bonuses</string>
    <string name="title_install_app" context="title of the section for install a mobile app in achivements section (maximum 24 chars)">Install a mobile app</string>
    <string name="title_regitration" context="title of the section for install megasync in achivements section (maximum 24 chars)">Registration bonus</string>
    <string name="title_install_desktop" context="title of the section for install a mobile app bonuses in achivements section (maximum 24 chars)">Install MEGA desktop app</string>
    <string name="title_base_quota" context="title of the section for base quota in achivements section">Account Base Quota</string>
    <string name="camera_uploads_empty" context="Text that indicates that no pictures have been uploaded to the Camera Uploads section">No files in Camera Uploads</string>
    <string name="general_num_days_left" context="indicates the number of days left related to a achievement">%1$d d left</string>
    <string name="expired_achievement" context="state to indicate the achievement has expired">Expired</string>

    <string name="setting_title_use_https_only" context="title of the advanced setting to choose the use of https">Don’t use HTTP</string>
    <string name="setting_subtitle_use_https_only" context="subtitle of the advanced setting to choose the use of https">Enable this option only if your transfers don’t start. In normal circumstances HTTP is satisfactory as all transfers are already encrypted.</string>

    <string name="title_achievement_invite_friends" context="title of screen to invite friends and get an achievement">How it works</string>
    <string name="first_paragraph_achievement_invite_friends" context="first paragraph of screen to invite friends and get an achievement">Invite your friends to create a free MEGA account and install our mobile app. For every successful signup and app install you receive bonus storage and transfer quota.</string>
    <string name="second_paragraph_achievement_invite_friends" context="second paragraph of screen to invite friends and get an achievement">You will not receive credit for inviting someone who has used MEGA previously and you will not be notified about such a rejection. Invited contacts must install the MEGA mobile app or MEGA desktop app on their devices.</string>

    <string name="card_title_invite_friends" context="explanation of screen to invite friends and get an achievement">Select contacts from your phone contact list or enter multiple email addresses.</string>

    <string name="title_confirmation_invite_friends" context="title of the dialog to confirm the contact request">Invite friends to MEGA</string>
    <string name="subtitle_confirmation_invite_friends" context="subtitle of the dialog to confirm the contact request">Thanks! Invitation was sent by email</string>
    <string name="paragraph_confirmation_invite_friends" context="paragraph of the dialog to confirm the contact request">Encourage your friends to register and install a MEGA app. As long as your friend uses the same email address as you’ve entered, you will receive your transfer quota reward.</string>

    <string name="invalid_email_to_invite" context="Error shown when the user writes a email with an incorrect format">Email is malformed</string>

    <string name="paragraph_info_achievement_install_desktop" context="info paragraph about the achievement install megasync">When you install MEGAsync you get %1$s of complimentary storage space plus %2$s of transfer quota, both valid for 180 days. MEGA desktop app is available for Windows, macOS and most Linux distros.</string>
    <string name="paragraph_info_achievement_install_mobile_app" context="info paragraph about the achievement install mobile app">When you install our mobile app you get %1$s of complimentary storage space plus %2$s of transfer quota, both valid for 180 days. We provide mobiles apps for iOS, Android and Windows Phone.</string>

    <string name="result_paragraph_info_achievement_install_desktop" context="info paragraph about the completed achievement install megasync">You have received %1$s storage space and %2$s transfer quota for installing our MEGA desktop app.</string>
    <string name="result_paragraph_info_achievement_install_mobile_app" context="info paragraph about the completed achievement install mobile app">You have received %1$s storage space and %2$s transfer quota for installing our mobile app.</string>
    <string name="result_paragraph_info_achievement_registration" context="info paragraph about the completed achievement registration">You have received %1$s storage space as your free registration bonus.</string>

    <string name="expiration_date_for_achievements" context="info paragraph about the completed achievement registration">Bonus expires in %1$d days</string>

    <plurals name="context_share_folders">
        <item context="menu item" quantity="one">Share folder</item>
        <item context="menu items" quantity="other">Share folders</item>
    </plurals>

    <string name="no_folders_shared" context="Info of a contact if there is no folders shared with him">No folders shared</string>

    <string name="settings_help" context="Settings category title for Help">Help</string>
    <string name="settings_help_preference" context="Settings preference title for send feedback">Send Feedback</string>
    <string name="setting_feedback_subject" context="mail subject">Android feedback</string>
    <string name="setting_feedback_body" context="mail body">Please, write your feedback here:</string>
    <string name="settings_feedback_body_device_model" context="mail body">Device model</string>
    <string name="settings_feedback_body_android_version" context="mail body">Android version</string>

    <string name="dialog_title_new_file" context="Title of the dialog to create a new file by inserting the name">New file</string>
    <string name="context_new_file_name" context="Input field description in the create file dialog.">File Name</string>

    <string name="dialog_title_new_link" context="Title of the dialog to create a new link by inserting the name">Link name</string>
    <string name="context_new_link_name" context="Input field description in the create link dialog.">Link URL</string>

    <string name="new_file_subject_when_uploading" context="Title of the field subject when a new file is created to upload">SUBJECT</string>
    <string name="new_file_content_when_uploading" context="Title of the field content when a new file is created to upload">CONTENT</string>
    <string name="new_file_email_when_uploading" context="Title of the field email when a new contact is created to upload">EMAIL</string>

    <string name="forward_menu_item" context="Item of a menu to forward a message chat to another chatroom">Forward</string>

    <string name="general_attach" context="name of the button to attach file from MEGA to another app">Attach</string>

    <string name="type_contact" context="when add or share a file with a new contact, it can type by name or mail">Contact’s name or email</string>

    <string name="max_add_contact" context="when add or share a file with a new contact, message displayed to warn that the maximum number has been reached">No more contacts can be added at this time</string>

    <string name="old_and_new_passwords_equals" context="when changing the password , the old password and new password are equals">The new password cannot be the same as the old password</string>

    <string name="action_search_by_date" context="Menu item">Search by date</string>
    <string name="general_apply" context="title of a button to apply search by date">Apply</string>ç
    <string name="general_search_month" context="title of a button to apply search by month">Last month</string>
    <string name="general_search_year" context="title of a button to apply search by year">Last year</string>

    <string name="label_set_day" context="title of a Search by date tag">Set day</string>
    <string name="snackbar_search_by_date" context="the user can't choose this date">Date required is not valid</string>

    <string name="invalid_characters" context="Error when the user writes a character not allowed">Characters not allowed</string>

    <string name="audio_play" context="Label shown when audio file is playing">Audio File</string>

    <string name="corrupt_pdf_dialog_text" context="when open PDF Viewer, the pdf that it try to open is damaged or does not exist">Error. The pdf file is corrupted or does not exist.</string>

    <string name="user_account_feedback" context="Label to include info of the user email in the feedback form">User account</string>

    <string name="save_to_mega" context="Label shown in MEGA pdf-viewer when it open a PDF save in smartphone storage">Save to my \nCloud Drive</string>

    <string name="chat_already_exists" context="Error message when creating a chat one to one with a contact that already has a chat">The chat already exists</string>

    <string name="not_download" context="before sharing a file, has to be downloaded">The file has not been downloaded yet</string>

    <string name="not_permited_add_email_to_invite" context="Error shown when a user is starting a chat or adding new participants in a group chat and writes a contact mail that has not added">Only MEGA contacts can be added</string>

    <string name="invalid_connection_state" context="Info label about the connectivity state of an individual chat">Chat disconnected</string>

    <string name="call_error" context="Message show when a call cannot be established">Error. The call cannot be established</string>

    <string name="title_evaluate_the_app_panel" context="Title of dialog to evaluate the app">Are you happy with this app?</string>
    <string name="rate_the_app_panel" context="Label to show rate the app">Yes, rate the app</string>
    <string name="send_feedback_panel" context="Label to show send feedback">No, send feedback</string>

    <string name="link_advanced_options" context="title of the section advanced options on the get link screen">Advanced options</string>

    <string name="no_contacts_permissions" context="Title of the section to invite contacts if the user has denied the contacts permmissions">No contact permissions granted</string>

    <string name="choose_qr_option_panel" context="Option of the sliding panel to go to QR code section">My QR code</string>
    <string name="section_qr_code" context="Title of the screen that shows the options to the QR code">QR Code</string>
    <string name="action_reset_qr" context="Option in menu of section  My QR code to reset the QR code">Reset QR code</string>
    <string name="action_delete_qr" context="Option in menu of section  My QR code to delete the QR code">Delete QR code</string>
    <string name="save_cloud_drive" context="Option shown in QR code bottom sheet dialog to save QR code in Cloud Drive">To Cloud Drive</string>
    <string name="save_file_system" context="Option shown in QR code bottom sheet dialog to save QR code in File System">To File System</string>
    <string name="section_my_code" context="Title of QR code section">MY CODE</string>
    <string name="section_scan_code" context="Title of QR code scan section">SCAN CODE</string>
    <string name="settings_qrcode_autoaccept" context="Title of QR code settings that permits or not contacts that scan my QR code will be automatically added to my contact list">Auto-Accept</string>
    <string name="setting_subtitle_qrcode_autoccept" context="Subtitle of QR code settings auto-accept">Contacts that scan your QR Code will be automatically added to your contact list.</string>
    <string name="setting_subtitle_qrcode_reset" context="Subtitle of QR code settings that reset the code">Previous QR code will no longer be valid</string>
    <string name="qrcode_link_copied" context="Text shown when it has been copied the QR code link">Link copied to the clipboard</string>
    <string name="qrcode_reset_successfully" context="Text shown when it has been reseted the QR code successfully">QR code successfully reset</string>
    <string name="qrcode_delete_successfully" context="Text shown when it has been deleted the QR code successfully">QR code successfully deleted</string>
    <string name="qrcode_reset_not_successfully" context="Text shown when it has not been reseted the QR code successfully">QR code not reset due to an error. Please, try again.</string>
    <string name="qrcode_delete_not_successfully" context="Text shown when it has not been delete the QR code successfully">QR code not deleted due to an error. Please, try again.</string>
    <string name="invite_sent" context="Title of dialog shown when a contact request has been sent with QR code">Invite sent</string>
    <string name="invite_sent_text" context="Text of dialog shown when a contact request has been sent with QR code">The user %s has been invited and will appear in your contact list once accepted.</string>
    <string name="error_share_qr" context="Text shown when it tries to share the QR and occurs an error to process the action">An error occurred while trying to share the QR file. Perhaps the file does not exist. Please, try again later.</string>
    <string name="error_upload_qr" context="Text shown when it tries to upload to Cloud Drive the QR and occurs an error to process the action">An error occurred while trying to upload the QR file. Perhaps the file does not exist. Please, try again later.</string>
    <string name="error_download_qr" context="Text shown when it tries to download to File System the QR and occurs an error to process the action">An error occurred while trying to download the QR file. Perhaps the file does not exist. Please, try again later.</string>
    <string name="success_download_qr" context="Text shown when it tries to download to File System the QR and the action has success">The QR Code has been downloaded successfully to %s</string>
    <string name="invite_not_sent" context="Title of dialog shown when a contact request has not been sent with QR code">Invite not sent</string>
    <string name="invite_not_sent_text" context="Text of dialog shown when a contact request has not been sent with QR code">The QR code or contact link is invalid. Please try to scan a valid code or to open a valid link.</string>
    <string name="invite_not_sent_text_already_contact" context="Text of dialog shown when a contact request has not been sent with QR code because of is already a contact">The invitation has not been sent. %s is already in your contacts list.</string>
    <string name="invite_not_sent_text_error" context="Text of dialog shown when a contact request has not been sent with QR code because of some error">The invitation has not been sent. An error occurred processing it.</string>
    <string name="generatin_qr" context="Text of alert dialog informing that the qr is generating">Generating QR Code&#8230;</string>
    <string name="menu_item_scan_code" context="Title of QR code scan menu item">Scan QR code</string>
    <string name="button_copy_link" context="get the contact link and copy it">Copy link</string>
    <string name="button_create_qr" context="Create QR code">Create QR code</string>
    <string name="qrcode_create_successfully" context="Text shown when it has been created the QR code successfully">QR code successfully created</string>
    <string name="qrcode_scan_help" context="Text shown in QR code scan fragment to help and guide the user in the action">Line up the QR code to scan it with your device’s camera</string>
    <string name="contact_view" context="positive button on dialog to view a contact">View</string>


    <string name="external_play" context="Item menu option to reproduce audio or video in external reproductors">Open with</string>

    <string name="context_share" context="to share a file using Facebook, Whatsapp, etc">Share using</string>

    <string name="error_enable_chat_before_login" context="Message shown if the user choose enable button and he is not logged in">Please, log in before enabling the chat</string>

    <string name="label_set_period" context="title of a tag to search for a specific period within the search by date option in Camera upload">Set period</string>

    <string name="context_empty_chat_recent" context="Text of the empty screen when there are not chat conversations">[B]Invite friends to [/B][A]Chat[/A][B] and enjoy our encrypted platform with privacy and security.[/B]</string>
    <string name="recent_chat_empty_enable_chat" context="Message shown when the user has no recent chats">[C]Enable [/C][B]Chat[/B][A][C] and enjoy our encrypted platform with privacy and security.[/C]</string>

    <string name="context_empty_camera_uploads" context="Text of the empty screen when there are not elements in Camera Uploads">[B]No media on [/B][A]Camera Uploads[/A][B].[/B]</string>
    <string name="context_empty_rubbish_bin" context="Text of the empty screen when there are not elements in the Rubbish Bin">[B]Empty [/B][A]Rubbish Bin[/A][B].[/B]</string>

    <string name="context_empty_inbox" context="Text of the empty screen when there are not elements in  Inbox">[B]No files in your [/B][A]Inbox[/A][B].[/B]</string>
    <string name="context_empty_cloud_drive" context="Text of the empty screen when there are not elements in Cloud Drive ">[B]No files in your [/B][A]Cloud Drive[/A][B].[/B]</string>
    <string name="context_empty_offline" context="Text of the empty screen when there are not elements in Saved for Offline">[B]No files [/B][A]Offline[/A][B].[/B]</string>
    <string name="context_empty_contacts" context="Text of the empty screen when there are not contacts">[B]No [/B][A]Contacts[/A][B].[/B]</string>

    <string name="recent_chat_empty" context="Message shown when the user has no chats">[A]No[/A] [B]Conversations[/B]</string>
    <string name="recent_chat_loading_conversations" context="Message shown when the chat is section is loading the conversations">[A]Loading[/A] [B]Conversations&#8230;[/B]</string>

    <string name="context_empty_incoming" context="Text of the empty screen when there are not elements in Incoming">[B]No [/B][A]Incoming Shared folders[/A][B].[/B]</string>
    <string name="context_empty_outgoing" context="Text of the empty screen when there are not elements in Outgoing">[B]No [/B][A]Outgoing Shared folders[/A][B].[/B]</string>

    <string name="tab_sent_requests" context="Title of the sent requests tab. Capital letters">Sent requests</string>
    <string name="tab_received_requests" context="Title of the received requests tab. Capital letters">Received requests</string>
    <string name="overquota_alert_title" context="Title dialog overquota error">Storage quota exceeded</string>

    <string name="invalid_link" context="error message shown when an account confirmation link or reset password link is invalid for unknown reasons">Invalid link, please ask for a new valid link</string>

    <string name="processing_link" context="Message shown when a link is being processing">Processing link&#8230;</string>

    <string name="passwd_weak" context="Message shown when it is creating an acount and it is been introduced a very weak or weak password">Your password is easily guessed. Try making your password longer. Combine uppercase and lowercase letters. Add special characters. Do not use names or dictionary words.</string>
    <string name="passwd_medium" context="Message shown when it is creating an acount and it is been introduced a medium password">Your password is good enough to proceed, but it is recommended to strengthen your password further.</string>
    <string name="passwd_good" context="Message shown when it is creating an acount and it is been introduced a good password">This password will withstand most typical brute-force attacks. Please ensure that you will remember it.</string>
    <string name="passwd_strong" context="Message shown when it is creating an acount and it is been introduced a strong password">This password will withstand most sophisticated brute-force attacks. Please ensure that you will remember it.</string>
    <string name="pass_very_weak" context="Password very weak">Very Weak</string>
    <string name="pass_weak" context="Password weak">Weak</string>
    <string name="pass_medium" context="Password medium">Medium</string>
    <string name="pass_good" context="Password good">Good</string>
    <string name="pass_strong" context="Password strong">Strong</string>

    <string name="title_notification_call_in_progress" context="Title of the notification shown on the action bar when there is a call in progress">Call in progress</string>
    <string name="action_notification_call_in_progress" context="Subtitle of the notification shown on the action bar when there is a call in progress">Click to go back to the call</string>
    <string name="button_notification_call_in_progress" context="Button in the notification shown on the action bar when there is a call in progress">Return to the call</string>

    <string name="contacts_mega" context="When it lists contacts of MEGA, the title of list's header">On MEGA</string>
    <string name="contacts_phone" context="When it lists contacts of phone, the title of list's header">Phone contacts</string>

    <string name="account_suspended_multiple_breaches_ToS" context="Message error shown when trying to log in on an account has been suspended due to multiple breaches of Terms of Service">Your account has been suspended due to multiple breaches of MEGA’s Terms of Service. Please check your email inbox.</string>
    <string name="account_suspended_breache_ToS" context="Message error shown when trying to log in on an account has been suspended due to breach of Terms of Service">Your account was terminated due to a breach of MEGA’s Terms of Service, such as abuse of rights of others; sharing and/or importing illegal data; or system abuse.</string>

    <string name="file_storage_empty_folder" context="In a chat conversation when you try to send device's images but there aren't available images">No files</string>
    <string name="label_file_size_byte" context="size in byte">B</string>
    <string name="label_file_size_kilo_byte" context="size in kilobyte">KB</string>
    <string name="label_file_size_mega_byte" context="size in megabyte">MB</string>
    <string name="label_file_size_giga_byte" context="size in gigabyte">GB</string>
    <string name="label_file_size_tera_byte" context="size in terabyte">TB</string>

    <plurals name="number_of_versions" formatted="false" context="Number of versions of a file shown on the screen info of the file">
        <item context="version item" quantity="one">%1$d version</item>
        <item context="version items" quantity="other">%1$d versions</item>
    </plurals>

    <string name="title_section_versions" context="Title of the section Versions for files">Versions</string>

    <string name="header_current_section_item" context="Header of the item to show the current version of a file in a list">Current version</string>
    <plurals name="header_previous_section_item" context="Header of the item to show the previous versions of a file in a list">
        <item context="file item" quantity="one">Previous version</item>
        <item context="file items" quantity="other">Previous versions</item>
    </plurals>

    <string name="general_revert" context="option menu to revert a file version">Revert</string>
    <string name="menu_item_clear_versions" context="option menu to clear all the previous versions">Clear previous versions</string>
    <plurals name="title_dialog_delete_version" context="Title of the dialog to confirm that a version os going to be deleted">
        <item context="version item" quantity="one">Delete version?</item>
        <item context="version items" quantity="other">Delete versions?</item>
    </plurals>

    <string name="content_dialog_delete_version" context="Content of the dialog to confirm that a version is going to be deleted">This version will be permanently removed.</string>
    <string name="content_dialog_delete_multiple_version" context="Content of the dialog to confirm that several versions are going to be deleted">These %d versions will be permanently removed.</string>

    <string name="chat_upload_title_notification" context="Title of the notification shown when a file is uploading to a chat">Chat uploading</string>

    <string name="settings_chat_upload_quality" context="Label for the option on setting to set up the quality of multimedia files uploaded to the chat">Chat media quality</string>
	<string name="settings_video_upload_quality" context="Label for the option on setting to set up the quality of video files to be uploaded ">Video Quality</string>
    <string name="on_refuse_storage_permission" context="Text shown when the user refuses to permit the storage permission when enable camera upload">Camera uploads needs to access your photos and other media on your device. Please go to the settings page and grant permission.</string>
    <string-array name="settings_chat_upload_quality_entries" context="the options for the option on setting to set up the quality of multimedia files uploaded to the chat">
        <item context="the options of origin quality multimedia file to upload.">Original quality</item>
        <item context="the options of medium quality multimedia file to  upload.">Medium quality</item>
    </string-array>

    <string name="missed_call_notification_title" context="Title of the notification for a missed call">Missed call</string>
    <string name="file_properties_info_location" cotext="Refers to a location of file">Location</string>

    <string name="file_properties_folder_current_versions" cotext="Title of the label to show the size of the current files inside a folder">Current versions</string>
    <string name="file_properties_folder_previous_versions" cotext="Title of the label to show the size of the versioned files inside a folder">Previous versions</string>

    <plurals name="number_of_versions_inside_folder" formatted="false" context="Number of versioned files inside a folder shown on the screen info of the folder">
        <item context="version item" quantity="one">%1$d versioned file</item>
        <item context="version items" quantity="other">%1$d versioned files</item>
    </plurals>

    <string name="messages_forwarded_success" context="Alert message after forwarding one or several messages to several chats">Messages forwarded</string>
    <string name="messages_forwarded_error" context="Error message after forwarding one or several messages to several chats">Error. Not correctly forwarded</string>
    <plurals name="messages_forwarded_partial_error" formatted="false" context="Error message if any of the forwarded messages fails">
        <item context="message item" quantity="one">Error. %1$d message not successfully forwarded</item>
        <item context="message items" quantity="other">Error. %1$d messages not successfully forwarded</item>
    </plurals>
    <plurals name="messages_forwarded_error_not_available" formatted="false" context="Error non existing resource after forwarding one or several messages to several chats">
        <item context="message item" quantity="one">Error. The resource is no longer available</item>
        <item context="message items" quantity="other">Error. The resources are no longer available</item>
    </plurals>

    <string name="turn_on_notifications_title" context="The title of fragment Turn on Notifications">Turn on Notifications</string>
    <string name="turn_on_notifications_subtitle" context="The subtitle of fragment Turn on Notifications">This way, you will see new messages\non your Android phone instantly.</string>
    <string name="turn_on_notifications_first_step" context="First step to turn on notifications">Open Android device [A]Settings[/A]</string>
    <string name="turn_on_notifications_second_step" context="Second step to turn on notifications">Open [A]Apps &amp; notifications[/A]</string>
    <string name="turn_on_notifications_third_step" context="Third step to turn on notifications">Select [A]MEGA[/A]</string>
    <string name="turn_on_notifications_fourth_step" context="Fourth step to turn on notifications">Open [A]App notifications[/A]</string>
    <string name="turn_on_notifications_fifth_step" context="Fifth step to turn on notifications">Switch to On and select your preferences</string>

    <plurals name="files_send_to_chat_success" context="Alert message after sending to chat one or several messages to several chats">
        <item context="version item" quantity="one">File sent</item>
        <item context="version items" quantity="other">Files sent</item>
    </plurals>
    <string name="files_send_to_chat_error" context="Error message after sending to chat one or several messages to several chats">Error. Not correctly sent</string>

    <string name="context_send_file_to_chat" context="menu option to send a file to a chat">Send to chat</string>

    <string name="remember_pwd_dialog_title" context="Title of the dialog 'Do you remember your password?'">Do you remember your password?</string>
    <string name="remember_pwd_dialog_text_logout" context="Text of the dialog 'Do you remember your password?' when logout">You are about to logout, please test your password to ensure you remember it.\nIf you lose your password, you will lose access to your MEGA data.</string>
    <string name="remember_pwd_dialog_text" context="Text of the dialog 'Do you remember your password?'">Please test your password to ensure you remember it. If you lose your password, you will lose access to your MEGA data.</string>
    <string name="remember_pwd_dialog_do_not_show" context="'Do you remember your password?' dialog option that permits user do not show it again">Don’t show me again</string>
    <string name="remember_pwd_dialog_button_test" context="Button of the dialog 'Do you remember your password?' that permits user test his password">Test password</string>
    <string name="test_pwd_title" context="Title of the activity that permits user test his password">Test your password</string>
    <string name="test_pwd_accepted" context="Message shown to the user when is testing her password and it is correct">Password accepted</string>
    <string name="test_pwd_wrong" context="Message shown to the user when is testing her password and it is wrong">Wrong password.\nBackup your Recovery Key as soon as possible!</string>
    <string name="recovery_key_exported_dialog_title" context="Title of the dialog 'Recovery Key exported'">Recovery Key exported</string>
    <string name="recovery_key_exported_dialog_text" context="Text of the dialog 'Recovery Key exported'">The Recovery Key has been exported into the Offline section as MEGARecoveryKey.txt.\nNote: It will be deleted if you log out, please store it in a safe place.</string>
    <string name="recovery_key_exported_dialog_text_logout" context="Text of the dialog 'Recovery Key exported' when the user wants logout">You are about to logout, please test your password to ensure you remember it.\nIf you lose your password, you will lose access to your MEGA data.</string>
    <string name="option_copy_to_clipboard" context="Option that permits user copy to clipboard">Copy to clipboard</string>
    <string name="option_export_recovery_key" context="Option that permits user export his recovery key">Export Recovery Key</string>
    <string name="proceed_to_logout" context="Option that permits user logout">Proceed to logout</string>
    <string name="recovery_key_bottom_sheet" context="Title of the bottom sheet dialog 'Recovery Key'">Recovery Key</string>
    <string name="option_save_on_filesystem" context="Option that permits user save on File System">Save on File System</string>
    <string name="message_copied_to_clipboard" context="Message shown when something has been copied to clipboard">Copied to clipboard</string>

    <string name="message_jump_latest" context="text of the label to show that you have messages unread in the chat conversation">Jump to latest</string>
    <string name="message_new_messages" context="text of the label to show that you have new messages in the chat conversation">New messages</string>


    <string name="notification_subtitle_incoming" context="notification subtitle of incoming calls">Incoming call</string>

    <plurals name="number_unread_messages" context="Subtitle to show the number of unread messages on a chat">
        <item context="unread message" quantity="one">%1$s unread message</item>
        <item context="unread messages" quantity="other">%1$s unread messages</item>
    </plurals>

    <plurals name="plural_number_messages_chat_notification" context="Notification title to show the number of unread chats">
        <item context="unread message" quantity="one">%1$d unread chat</item>
        <item context="unread messages" quantity="other">%1$d unread chats</item>
    </plurals>

    <string name="chat_loading_messages" context="Message shown when a chat is opened and the messages are being recovered">[A]Loading[/A] [B]Messages&#8230;[/B]</string>

    <string name="general_error_internal_node_not_found" context="Error message shown when opening a file link which doesn't exist">File or folder not found. Are you logged in with a different account in your browser? You can only access files or folders from the account you are currently logged in with in the app</string>


    <string name="context_loop_video" context="menu option to loop video or audio file">Loop</string>

    <string name="settings_security_options_title" context="Title of the category Security options on Settings section">Security options</string>
    <string name="settings_recovery_key_title" context="Title of the preference Recovery key on Settings section">Recovery Key</string>
    <string name="settings_recovery_key_summary" context="Summary of the preference Recovery key on Settings section">Exporting the Recovery Key and keeping it in a secure location enables you to set a new password without data loss.</string>

    <string name="login_connectivity_issues" context="message when a temporary error on logging in is due to connectivity issues">Unable to reach MEGA. Please check your connectivity or try again later.</string>
    <string name="login_servers_busy" context="message when a temporary error on logging in is due to servers busy">Servers are too busy. Please wait.</string>
    <string name="login_API_lock" context="message when a temporary error on logging in is due to SDK is waiting for the server to complete a request due to an API lock">This process is taking longer than expected. Please wait.</string>
    <string name="login_API_rate" context="message when a temporary error on logging in is due to SDK is waiting for the server to complete a request due to a rate limit ">Too many requests. Please wait.</string>
    <string name="login_in_progress" context="message when previous login is being canceled">Canceling login process. Please wait&#8230;</string>

    <string name="corrupt_video_dialog_text" context="when open audio video player, the file that it try to open is damaged or does not exist">Error. The file is corrupted or does not exist.</string>


    <string name="section_playlist" context="Title of the screen Playlist">Playlist</string>
    <string name="playlist_state_playing" context="Text shown in playlist subtitle item when a file is reproducing">Now playing&#8230;</string>
    <string name="playlist_state_paused" context="Text shown in playlist subtitle item when a file is reproducing but it is paused">Paused</string>

    <string name="context_option_print" context="Menu option to print the recovery key from Offline section">Print</string>

    <string name="save_MK_confirmation" context="Message when the recovery key has been successfully saved on the filesystem">The Recovery Key has been successfully saved</string>

    <string name="pending_outshare_indicator" context="label to indicate that a share is still pending on outgoing shares of a node">(Pending)</string>

    <string name="option_enable_chat_rich_preview" context="Option in Settings section to enable the rick links previews">Rich URL Previews</string>

    <string name="button_always_rich_links" context="Button to allow the rich links previews on chat">Always Allow</string>
    <string name="button_not_now_rich_links" context="Button do not allow now the rich links previews on chat">Not Now</string>
    <string name="button_never_rich_links" context="Button do not allow the rich links previews on chat">Never</string>

    <string name="title_enable_rich_links" context="Title of the dialog to enable the rich links previews on chat">Enable rich URL previews</string>

    <string name="text_enable_rich_links" context="Text of the dialog to enable the rich links previews on chat">Enhance the MEGAchat experience. URL content will be retrieved without end-to-end encryption.</string>

    <string name="subtitle_mega_rich_link_no_key" context="Subtitle of a MEGA rich link without the decryption key">Tap to enter the Decryption Key</string>

    <string name="error_password" context="when the user tries to creates a MEGA account or tries to change his password and the password strength is very weak">Please enter a stronger password</string>

    <string name="title_acceptance_contact_request_notification" context="title of the notification for an acceptance of a contact request">New contact</string>
    <string name="title_storage_usage" context="title of usage storage section in Storage">Storage Usage</string>

    <plurals name="plural_number_contact_request_notification" context="Notification title to show the number of incoming contact request">
        <item context="contact request" quantity="one">%1$d pending contact request</item>
        <item context="contact requests" quantity="other">%1$d pending contact requests</item>
    </plurals>

    <string name="title_new_contact_request_notification" context="title of the notification for a new incoming contact request">New contact request</string>

    <string name="type_message_hint_with_title" context="Hint shown in the field to write a message in the chat screen">Write message to “%s”&#8230;</string>
    <string name="transfers_empty_new" context="message shown in the screen when there are not any active transfer">[B]No active[/B][A] Transfers[/A][B].[/B]</string>
    <string name="completed_transfers_empty_new" context="message shown in the screen when there are not any active transfer">[B]No completed[/B][A] Transfers[/A][B].[/B]</string>
    <string name="file_browser_empty_folder_new" context="Text that indicates that a folder is currently empty">[B]Empty[/B][A] Folder[/A][B].[/B]</string>

    <string name="type_message_hint_with_customized_title" context="Hint shown in the field to write a message in the chat screen (chat with customized title)">Write message to “%s”&#8230;</string>
    <string name="type_message_hint_with_default_title" context="Hint shown in the field to write a message in the chat screen (chat with default title)">Write message to %s&#8230;</string>

    <string name="settings_2fa" context="Title of setting Two-Factor Authentication">Two-Factor Authentication</string>
    <string name="setting_subtitle_2fa" context="Subtitle of setting Two-Factor Authentication when the preference is disabled">Two-Factor Authentication is a second layer of security for your account.</string>
    <string name="title_2fa" context="Title of the screen Two-Factor Authentication">Why do you need two-factor authentication?</string>
    <string name="two_factor_authentication_explain">Two-factor authentication is a second layer of security for your account. Which means that even if someone knows your password they cannot access it, without also having access to the six digit code only you have access to.</string>
    <string name="button_setup_2fa" context="Button that permits user begin with the process of enable Two-Factor Authentication">Begin Setup</string>
    <string name="explain_qr_seed_2fa_1" context="Text that explain how to do with Two-Factor Authentication QR">Scan or copy the seed to your Authenticator App.</string>
    <string name="explain_qr_seed_2fa_2" context="Text that explain how to do with Two-Factor Authentication seed">Be sure to backup this seed to a safe place in case you lose your device.</string>
    <string name="explain_confirm_2fa" context="Text that explain how to confirm Two-Factor Authentication">Please enter the 6-digit code generated by your Authenticator App.</string>
    <string name="general_verify" context="Text button">Verify</string>
    <string name="general_next" context="Text button">Next</string>
    <string name="qr_seed_text_error" context="Text of the alert dialog to inform the user when an error occurs when try to enable seed or QR of Two-Factor Authentication">An error occurred generating the seed or QR code, please try again.</string>
    <string name="title_2fa_enabled" context="Title of the screen shown when the user enabled correctly Two-Factor Authentication">Two-Factor Authentication Enabled</string>
    <string name="description_2fa_enabled" context="Description of the screen shown when the user enabled correctly Two-Factor Authentication">Next time you login to your account you will be asked to enter a 6-digit code provided by your Authenticator App.</string>
    <string name="recommendation_2fa_enabled" context="Recommendation for export the Recovery Key shown when the user enabled correctly Two-Factor Authentication">If you lose access to your account after enabling 2FA and you have not backed up your Recovery Key, MEGA can\'t help you gain access to it again.\n<b>Backup your Recovery Key</b></string>
    <string name="pin_error_2fa" context="Error shown when a user tries to enable Two-Factor Authentication and introduce an invalid code">Invalid code</string>
    <string name="lost_your_authenticator_device" context="When a user tries to login with Two-Factor Authentication and lost his device, button that permits get information about how login">Lost your Authenticator device?</string>
    <string name="login_verification" context="Title of screen Login verification with Two-Factor Authentication">Login Verification</string>
    <string name="change_password_verification" context="Title of screen Change password verification with Two-Factor Authentication">Two-Factor Authentication\nChange password</string>
    <string name="cancel_account_verification" context="Title of screen Cancel account verification with Two-Factor Authentication">Two-Factor Authentication\nCancel account</string>
    <string name="change_mail_verification" context="Title of screen Change mail verification with Two-Factor Authentication">Two-Factor Authentication\nChange email</string>
    <string name="disable_2fa_verification" context="Title of screen Disable Two-Factor Authentication">Disable Two-Factor Authentication</string>
    <string name="title_lost_authenticator_device" context="Title of screen Lost authenticator decive">Lost your Authenticator device?</string>
    <string name="error_disable_2fa" context="When the user tries to disable Two-Factor Authentication and some error ocurr in the process">An error occurred trying to disable Two-Factor Authentication. Please try again.</string>
    <string name="error_enable_2fa" context="When the user tries to enable Two-Factor Authentication and some error ocurr in the process">An error occurred trying to enable Two-Factor Authentication. Please try again.</string>
    <string name="title_enable_2fa" context="Title of the dialog shown when a new account is created to suggest user enable Two-Factor Authentication">Enable Two-Factor Authentication</string>
    <string name="label_2fa_disabled" context="Label shown when it disables the Two-Factor Authentication">Two-Factor Authentication Disabled</string>
    <string name="open_app_button" context="Text of the button which action is to show the authentication apps">Open in</string>
    <string name="intent_not_available_2fa" context="message when trying to open a link that contains the seed to enable Two-Factor Authentication but there isn\'t any app that open it">There isn’t any available app to enable Two-Factor Authentication on your device</string>
    <string name="general_close" context="Text button">Close</string>

    <string name="backup_rk_2fa_end" context="Label shown when Two-Factor Authentication has been enabled to alert user that has to back up his Recovery Key before finish the process">Export your Recovery Key to finish</string>
    <string name="no_authentication_apps_title" context="Title of dialog shown when it tries to open an authentication app and there is no installed">Authenticator App</string>
    <string name="open_play_store_2fa" context="Message shown to ask user if wants to open Google Play to install some authenticator app">Would you want to open Google Play to install an Authenticator App?</string>
    <string name="play_store_label" context="Label Play Store">Play Store</string>
    <string name="text_2fa_help" context="Text shown in an alert explaining how to continue to enable Two-Factor Authentication">You need an authenticator app to enable 2FA on MEGA. You can download and install the Google Authenticator, Duo Mobile, Authy or Microsoft Authenticator app for your phone or tablet.</string>


    <string name="number_correctly_imported_from_chat" context="success message when importing multiple files from">%d files shared successfully</string>
    <string name="number_no_imported_from_chat" context="error message when importing multiple files from chat">%d files were not shared</string>
    <string name="preview_content" context="button's text to open a full screen image">Preview Content</string>

    <string name="no_network_connection_on_play_file" context="message shown when the user clicks on media file chat message, there is no network connection and the file is not been downloaded">The streaming can not be executed and the file has not been downloaded</string>
    <string name="file_already_exists" context="message when trying to save for offline a file that already exists">File already exists in Saved for Offline</string>

    <plurals name="error_forwarding_messages" context="Error message if forwarding a message failed">
        <item context="one message" quantity="one">Message not forwarded</item>
        <item context="many messages" quantity="other">Messages not forwarded</item>
    </plurals>

    <string name="title_confirmation_disable_rich_links" context="Title of the dialog to disable the rich links previews on chat">Rich URL Previews</string>
    <string name="text_confirmation_disable_rich_links" context="Text of the dialog to disable the rich links previews on chat">You are disabling rich URL previews permanently. You can re-enable rich URL previews in your settings. Do you want to proceed?</string>

    <string name="call_missed_messages" context="Message shown when a call ends.">[A]Missed call[/A]</string>
    <string name="call_rejected_messages" context="Message shown when a call ends.">[A]Call was rejected[/A]</string>
    <string name="call_cancelled_messages" context="Message shown when a call ends.">[A]Call was cancelled[/A]</string>
    <string name="call_failed_messages" context="Message shown when a call ends.">[A]Call failed[/A]</string>
    <string name="call_not_answered_messages" context="Message shown when a call ends.">[A]Call was not answered[/A]</string>

    <string name="contact_email" context="Indicates that can type a contact email">Contact’s email</string>
    <string name="contact_not_added" context="When it tries to add a contact in a list an is already added">You have already added this contact.</string>

    <string name="error_message_invalid_format" context="Content of a normal message that cannot be recognized">Invalid message format</string>
    <string name="error_message_invalid_signature" context="Content of a normal message that cannot be recognized">Invalid message signature</string>

    <string name="error_streaming" context="When the user tries to reproduce a file through streaming and ocurred an error creating it">An error occurred trying to create the stream</string>

    <string name="context_restore" context="Menu option to restore an item from the Rubbish bin">Restore</string>

    <string name="context_correctly_node_restored" context="success message when a node was restore from Rubbish bin">Restored to %s</string>
    <string name="context_no_restored" context="error message when a node was restore from Rubbish bin">Error. Not restored</string>

    <string name="context_send_message" context="menu item from contact section to send a message to a contact">Send Message</string>

    <plurals name="plural_contact_sent_to_chats" context="Message shown when a contact is successfully sent to several chats">
        <item context="one contact" quantity="one">Contact sent to chats successfully</item>
        <item context="more contacts" quantity="other">Contacts sent to chats successfully</item>
    </plurals>

    <string name="error_MEGAdrop_not_supported" context="Error message on opening a MEGAdrop folder link">MEGAdrop folders are not supported yet</string>

    <string name="pre_overquota_alert_text" context="Pre overquota error dialog when trying to copy or import a file">This action cannot be completed as it would take you over your current storage limit. Would you like to upgrade your account?</string>

    <string name="archived_chats_title_section" context="Title of the section Archived chats">Archived chats</string>

    <string name="archived_chats_show_option" context="Text of the option to show the arhived chat, it shows the number of archived chats">Archived chats (%d)</string>

    <string name="archive_chat_option" context="Title of the option on the chat list to archive a chat">Archive Chat</string>
    <string name="unarchive_chat_option" context="Title of the option on the chat list to unarchive a chat">Unarchive Chat</string>

    <string name="general_archive" context="Confirmation button of the dialog to archive a chat">Archive</string>
    <string name="general_unarchive" context="Confirmation button of the dialog to unarchive a chat">Unarchive</string>

    <string name="success_archive_chat" context="Message shown when a chat is successfully archived, it shows the name of the chat">%s chat was archived.</string>
    <string name="error_archive_chat" context="Error message shown when a chat has not be archived, it shows the name of the chat">Error. %s chat was not archived.</string>

    <string name="success_unarchive_chat" context="Message shown when a chat is successfully unarchived, it shows the name of the chat">%s chat was unarchived.</string>
    <string name="error_unarchive_chat" context="Error message shown when a chat has not be unarchived, it shows the name of the chat">Error. %s chat was not able to be unarchived.</string>

    <string name="archived_chats_empty" context="Message shown when the user has no archived chats">[A]No[/A] [B]Archived Chats[/B]</string>

    <string name="inactive_chat" context="Subtitle of chat screen when the chat is inactive">Inactive chat</string>
    <string name="archived_chat" context="Subtitle of chat screen when the chat is archived">Archived chat</string>

    <string name="number_incorrectly_restored_from_rubbish" context="error message when restoring several nodes from rubbish">%d items were not restored successfully</string>
    <string name="number_correctly_restored_from_rubbish" context="success message when restoring several nodes from rubbish">%d items restored successfully</string>

    <string name="join_call_layout" context="Title of the layout to join a group call from the chat screen">Tap to join the call</string>

    <string name="invite_contacts" context="Label shown when the user wants to add contacts into his MEGA account">Invite contacts</string>
    <string name="share_with" cotext="Label shown when the user wants to share something with other contacts">Share with</string>
    <string name="contacts_list_empty_text_loading_share" context="Message shown while the contact list from the device and from MEGA is being read and then shown to the user">Loading contacts&#8230;</string>
    <string name="title_new_group" context="Title of the screen New Group">New Group</string>
    <string name="subtitle_new_group" context="Subtitle of the screen New Group">Type group name</string>
    <string name="hint_type_group" context="Hint of edittext shown when it is creating a new group to guide user to type the name of the group">Name your group</string>
    <string name="confirmation_delete_contact" context="Text of the confirm dialog shown when it wants to remove a contact from a chat">Remove %s from this chat?</string>

    <string name="settings_file_management_file_versions_title" context="Settings preference title to show file versions info of the account">File versions</string>
    <string name="settings_file_management_file_versions_subtitle" context="Settings preference subtitle to show file versions info of the account">%1$d file versions, taking a total of %2$s</string>

    <string name="settings_file_management_category" context="Title of the section File management on Settings section">File Management</string>

    <string name="settings_file_management_delete_versions" context="Option in Settings to delete all the versions of the account">Delete all older versions of my files</string>
    <string name="settings_file_management_subtitle_delete_versions" context="subtitle of the option in Settings to delete all the versions of the account">All current files will remain. Only historic versions of your files will be deleted.</string>

    <string name="text_confirmation_dialog_delete_versions" context="Text of the dialog to delete all the file versions of the account">You are about to delete the version histories of all files. Any file version shared to you from a contact will need to be deleted by them.\n\nPlease note that the current files will not be deleted.</string>

    <string name="success_delete_versions" context="success message when deleting all the versions of the account">File versions deleted successfully</string>
    <string name="error_delete_versions" context="error message when deleting all the versions of the account">An error occurred while trying to delete all previous versions of your files, please try again later.</string>

    <string name="settings_enable_file_versioning_title" context="Title of the option to enable or disable file versioning on Settings section">File Versioning</string>
    <string name="settings_enable_file_versioning_subtitle" context="Subtitle of the option to enable or disable file versioning on Settings section">Enable or disable file versioning for your entire account.\nYou may still receive file versions from shared folders if your contacts have this enabled.</string>
    <string name="choose_chat" context="section title to select a chat to send a file">Choose chat</string>

    <string name="type_mail" context="Hint shown to guide user on activity add contacts">Tap, enter name or email</string>

    <string name="confirmation_invite_contact" context="Text of the confirm dialog shown when it wants to add a contact from a QR scaned">Add %s to your contacts?</string>
    <string name="confirmation_not_invite_contact" context="Text of the confirm dialog shown when it wants to add a contact from a QR scaned and the contact is already a contact">You have already added the contact %s.</string>
    <string name="confirmation_invite_contact_already_added" context="Text of the confirm dialog shown when it wants to add a contact from a QR scaned and is already added before">You have already added the contact %s.</string>
    <string name="confirmation_share_contact" context="Text of the confirm dialog shown when it wants to add a contact from a QR scaned">Share with %s?</string>
    <string name="new_group_chat_label" context="Text button for init a group chat">New group chat</string>
    <string name="add_contacts" context="Label shown when the user wants to add contacts into a chat conversation">Add contacts</string>

    <string name="title_alert_logged_out" context="Title of the alert when the account have been logged out from another client">Logged out</string>
    <string name="account_confirmed" context="Text shown to indicate user that his account has already been confirmed">Your account has been activated. Please log in.</string>
    <string name="confirm_account" context="Text shown to indicate user that his account should be confirmed typing his password">Please enter your password to confirm your account</string>

    <string name="error_own_email_as_contact" context="Error shown if a user tries to add their own email address as a contact">There’s no need to add your own email address</string>

    <string name="invalid_code" context="Error shown when it is scanning a QR code and it is invalid">Invalid code</string>

    <string name="text_almost_full_warning" context="Text of the dialog shown when the storage of a FREE account is almost full">Cloud Drive is almost full. Upgrade to PRO and get up to 8 TB of storage and 16 TB of transfer quota.</string>
    <string name="text_almost_full_warning_pro_account" context="Text of the dialog shown when the storage of a PRO I or II account is almost full">Cloud Drive is almost full. Upgrade now and get up to 8 TB of storage and 16 TB of transfer quota.</string>
    <string name="text_almost_full_warning_pro3_account" context="Text of the dialog shown when the storage of a PRO III account is almost full">Cloud Drive is almost full. If you need more storage please contact MEGA support to get a custom plan.</string>
    <string name="text_storage_full_warning" context="Text of the dialog shown when the storage of a FREE account is full">Cloud Drive is full. Upgrade to PRO and get up to 8 TB of storage and 16 TB of transfer quota.</string>
    <string name="text_storage_full_warning_pro_account" context="Text of the dialog shown when the storage of a PRO I or II account is full">Cloud Drive is full. Upgrade now and get up to 8 TB of storage and 16 TB of transfer quota.</string>
    <string name="text_storage_full_warning_pro3_account" context="Text of the dialog shown when the storage of a PRO III account is full">Cloud Drive is full. If you need more storage please contact MEGA support to get a custom plan.</string>
    <string name="button_plans_almost_full_warning" context="Button of the dialog shown when the storage is almost full to see the available PRO plans">See plans</string>
    <string name="button_custom_almost_full_warning" context="Button of the dialog shown when the storage is almost full to custom a plan">Custom plan</string>
    <string name="button_bonus_almost_full_warning" context="Button of the dialog shown when the storage is almost full to get bonus">Get Bonus</string>

    <string name="title_mail_upgrade_plan" context="Mail title to upgrade to a custom plan">Upgrade to a custom plan</string>
    <string name="subject_mail_upgrade_plan" context="Mail subject to upgrade to a custom plan">Ask us how you can upgrade to a custom plan:</string>

    <string name="word_me" context="Used in chat list screen to indicate in a chat list item that the message was sent by me, followed by the message">Me:</string>

    <string name="call_button" context="Title of the button in the contact info screen to start an audio call">Call</string>
    <string name="message_button" context="Title of the button in the contact info screen to send a message">Message</string>
    <string name="video_button" context="Title of the button in the contact info screen to start a video call">Video</string>

    <string name="title_chat_explorer" context="Title of chat explorer to send a link or file to a chat">Send to&#8230;</string>
    <string name="title_cloud_explorer" context="Title of cloud explorer to upload a link or file">Upload to&#8230;</string>

    <string name="contact_info_button_more" context="More button in contact info page">More</string>

    <plurals name="plural_select_file" context="Section title to select a file to perform an action">
        <item context="one file" quantity="one">Choose File</item>
        <item context="more files" quantity="other">Choose Files</item>
    </plurals>

    <string name="title_share_folder_explorer" context="Title of shared folder explorer to choose a folder to perform an action">Choose folder</string>

    <string name="login_warning_abort_transfers" context="Popup message shown if an user try to login while there is still living transfer">All transfers will be cancelled, do you want to login?</string>
    <string name="logout_warning_abort_transfers" context="Popup message shown if an user try to login while there is still living transfer">All transfers will be cancelled, do you want to logout?</string>

    <string name="subtitle_read_only_permissions" context="Label to explain the read only participant permission in the options panel of the group info screen">Read only</string>

    <string name="used_space" context="Label shown the total space and the used space in an account">[A]%1$s [/A][B]of %2$s used[/B]</string>

    <string name="staging_api_url_title" context="title of the alert dialog when the user is changing the API URL to staging">Change to a test server?</string>
    <string name="staging_api_url_text" context="text of the alert dialog when the user is changing the API URL to staging">Are you sure you want to change to a test server? Your account may suffer irrecoverable problems</string>

    <string name="title_confirmation_open_camera_on_chat" context="Title of the confirmation dialog to open the camera app and lose the relay of the local camera on the in progress call">Open camera?</string>
    <string name="confirmation_open_camera_on_chat" context="Text of the confirmation dialog to open the camera app and lose the relay of the local camera on the in progress call">If you open the camera, your video transmission will be paused in the current call.</string>

    <string name="notification_chat_undefined_title" context="Title of the notification when there is unknown activity on the Chat">Chat activity</string>
    <string name="notification_chat_undefined_content" context="Content of the notification when there is unknown activity on the Chat">You may have new messages</string>
    <string name="retrieving_message_title" context="When app is retrieving push message">Retrieving message</string>

    <string name="settings_rb_scheduler_enable_title" context="Title of Rubbish bin scheduler option in settings to enable or disable the functionality">Rubbish Bin Clearing Scheduler</string>
    <string name="settings_rb_scheduler_enable_subtitle" context="Subtitle of Rubbish bin scheduler option in settings to enable or disable the functionality in free accounts">The Rubbish Bin is cleared for you automatically.</string>

    <string name="settings_rb_scheduler_enable_period_PRO" context="Title of Rubbish bin scheduler option in settings to enable or disable the functionality in PRO accounts">The minimum period is 7 days.</string>
    <string name="settings_rb_scheduler_enable_period_FREE" context="Title of Rubbish bin scheduler option in settings to enable or disable the functionality in PRO accounts">The minimum period is 7 days and your maximum period is 30 days.</string>
	<string name="settings_compression_queue_subtitle" context="Sub title of compression queue notification option in settings indicating the size limits. Please keep the placeholders because are to show the size limits including units in runtime. For example: The minimum size is 100MB and the maximum size is 1000MB.">The minimum size is %1$s and the maximum size is %2$s.</string>

    <string name="settings_rb_scheduler_select_days_title" context="Title of Rubbish bin scheduler option in settings to set up the number of days of the rubbish bin scheduler">Remove files older than</string>
    <string name="settings_rb_scheduler_select_days_subtitle" context="Subtitle of Rubbish bin scheduler option in settings to show the number of days set up to the rubbish bin scheduler">%d days</string>
	<string name="settings_video_compression_queue_size_popup_title" context="Title of popup that userd to set compression queue size (in MB) in settings">Notify me when size is larger than</string>

	<string name="settings_video_compression_queue_size_title" context="Title of compression queue size option in settings">If videos to compress are larger than</string>

    <string name="settings_rb_scheduler_alert_disabling" context="Text of the alert when a FREE user tries to disable the RB scheduler">To disable the Rubbish Bin Clearing Scheduler or set a longer retention period, you need to subscribe to a PRO plan.</string>

    <string name="hint_days" context="Hint of the field to write the days of the rubbish bin scheduler">days</string>
    <string name="get_chat_link_option" context="Title of the option to generate a public chat link">Get chat link</string>
    <string name="manage_chat_link_option" context="Title of the option to manage a public chat link">Manage chat link</string>

    <string name="make_chat_private_option" context="Title of the option to make a public chat private">Enable Encrypted Key Rotation</string>
    <string name="make_chat_private_option_text" context="Subtitle of the option to make a public chat private">Key rotation is slightly more secure, but does not allow you to create a chat link and new participants will not see past messages.</string>

    <string name="message_created_chat_link" context="Text shown when a moderator of a chat create a chat link. Please keep the placeholder because is to show the moderator's name in runtime. ">[A]%1$s[/A][B] created a chat link.[/B]</string>
    <string name="message_deleted_chat_link" context="Text shown when a moderator of a chat delete a chat link. Please keep the placeholder because is to show the moderator's name in runtime.">[A]%1$s[/A][B] deleted the chat link.[/B]</string>

    <string name="action_delete_link" context="Title of the option to delete a chat link">Delete chat link</string>

    <string name="title_alert_chat_link_error" context="Title of the alert when a chat link is invalid">Chat link</string>
    <string name="confirmation_close_sessions_text" context="Text of the dialog to confirm after closing all other sessions">This will log you out on all other active sessions except the current one.</string>
    <string name="confirmation_close_sessions_title" context="Title of the dialog to confirm after closing all other sessions">Do you want to close all other sessions?</string>

    <string name="number_of_participants" context="Subtitle to show the number of participants of a chat. Please keep the placeholder because is to show the number of participants in runtime.">%d participants</string>

    <string name="action_join" context="Label of the button to join a chat by a chat link">Join</string>

    <string name="observers_chat_label" context="Label for observers of a group chat">Observers</string>

    <string name="error_chat_link" context="Message on the title of the chat screen if there were any error loading the chat link">Error loading the chat link.</string>

    <string name="error_chat_link_init_error" context="Message on the title of the chat screen if there were any error loading the chat link without logging">Error initialising chat when loading the chat link.</string>

    <string name="confirmation_rejoin_chat_link" context="Message on the alert to join a group chat that the user previously was part of">You are trying to preview a chat that you were previously a member of. Do you want to join the chat again?</string>
    <string name="alert_already_participant_chat_link" context="Message on the alert to preview a chat link if the user is already a participant">You are already participating in this chat.</string>

    <string name="alert_invalid_preview" context="Message on the alert to close a chat preview if the link is invalid">This chat preview is no longer available. If you leave the preview, you won’t be able to reopen it.</string>

    <string name="message_set_chat_private" context="Text shown when a moderator changes the chat to private. Please keep the placeholder because is to show the moderator's name in runtime.">[A]%1$s[/A][B] enabled encrypted key rotation.[/B]</string>

    <string name="invalid_chat_link" context="error message shown when a chat link is invalid">This conversation is no longer available</string>
    <string name="invalid_chat_link_args" context="error message shown when a chat link is not well formed">Invalid chat link</string>

    <string name="ekr_label" context="When it is creating a new group chat, this option permits to establish it private or public">Encrypted Key Rotation</string>
    <string name="ekr_explanation" context="When it is creating a new group chat, this option permits to establish it private or public">Key rotation is slightly more secure, but does not allow you to create a chat link and new participants will not see past messages.</string>

    <string name="subtitle_chat_message_enabled_ERK" context="subtitle of the message shown when a user enables the encrypted key rotation">Key rotation is slightly more secure, but does not allow you to create a chat link and new participants will not see past messages.</string>
    <string name="action_open_chat_link" context="Menu item">Open chat link</string>

    <string name="invite_not_sent_already_sent" context="Message shown when a contact request has not been sent because the invitation has been sent before">The invitation to contact %s has been sent before and can be consulted in the Sent Requests tab.</string>

    <string name="save_qr_cloud_drive" context="Label shown to indicate the QR is saving in Cloud Drive">Saving %s in Cloud Drive&#8230;</string>

    <string name="general_folders" context="General label for folders">Folders</string>
    <string name="general_files" context="General label for files">Files</string>
    <string name="general_save_to_device" context="Item menu option upon right click on one or multiple files">Save to device</string>

    <string name="title_upload_explorer" context="Title of cloud explorer to upload a file">Upload to MEGA</string>
    <string name="choose_destionation" context="Label choose destination">Choose destination</string>
    <string name="general_show_more" context="Label that indicates show more items">Show More</string>
    <string name="general_show_less" context="Label that indicates show less items">Show Less</string>

    <string name="notification_new_contact_request" context="Subtitle of the historic notification for a new contact request">[A]%s [/A][B]sent you a contact request.[/B]</string>
    <string name="notification_new_contact" context="Subtitle of the historic notification for a new contact">[A]%s [/A][B]is now a contact.[/B]</string>
    <string name="notification_new_shared_folder" context="Subtitle of the historic notification for a new shared folder">[B]New shared folder from [/B][A]%s.[/A]</string>

    <string name="notification_reminder_contact_request" context="Subtitle of the historic notification for a reminder new contact request">[A]Reminder: [/A][B]%s [/B][C]sent you a contact request.[/C]</string>

    <string name="title_contact_request_notification_cancelled" context="Title of the historic notification for a contact request cancelled">Contact request cancelled</string>
    <string name="subtitle_contact_request_notification_cancelled" context="Subtitle of the historic notification for contact request cancelled">[A]%s [/A][B]cancelled the contact request.[/B]</string>

    <string name="title_contact_notification_deleted" context="Title of the historic notification when an user deletes you as contact">Contact deleted</string>
    <string name="subtitle_contact_notification_deleted" context="Subtitle of the historic notification when an user deletes you as contact">[A]%s [/A][B]deleted you as a contact.[/B]</string>

    <string name="title_contact_notification_blocked" context="Title of the historic notification when an user blocks you as contact">Contact blocked</string>
    <string name="subtitle_contact_notification_blocked" context="Subtitle of the historic notification when an user blocks you as contact">[A]%s [/A][B]blocked you as a contact.[/B]</string>

    <string name="section_notification_with_unread" context="Item of the navigation title for the notification section when there is any unread">Notifications [A](%1$d)[/A]</string>

    <string name="title_account_notification_deleted" context="Title of the historic notification for an account deleted">Account deleted</string>
    <string name="subtitle_account_notification_deleted" context="Subtitle of the historic notification for an account deleted">[B]The account [/B][A]%s[/A][B] has been deleted.[/B]</string>

    <string name="subtitle_file_takedown_notification" context="Subtitle of file takedown historic notification">[A]Your publicly shared file [/A][B]%s[/B][C] has been taken down.[/C]</string>
    <string name="subtitle_folder_takedown_notification" context="Subtitle of folder takedown historic notification">[A]Your publicly shared folder [/A][B]%s[/B][C] has been taken down.[/C]</string>

    <string name="subtitle_file_takedown_reinstated_notification" context="Subtitle of a file takedown reinstated historic notification">[A]Your publicly shared file [/A][B]%s[/B][C] has been reinstated.[/C]</string>
    <string name="subtitle_folder_takedown_reinstated_notification" context="Subtitle of a folder takedown reinstated historic notification">[A]Your publicly shared folder [/A][B]%s[/B][C] has been reinstated.[/C]</string>

    <string name="title_outgoing_contact_request" context="Title of the historic notification for outgoing contact requests">Sent request</string>
    <string name="title_incoming_contact_request" context="Title of the historic notification for incoming contact requests">Received request</string>

    <string name="subtitle_outgoing_contact_request_denied" context="Subtitle of the historic notification for contact request denied">[A]%s [/A][B]denied your contact request.[/B]</string>
    <string name="subtitle_outgoing_contact_request_accepted" context="Subtitle of the historic notification for contact request accepted">[A]%s [/A][B]accepted your contact request.[/B]</string>

    <string name="notification_deleted_shared_folder" context="Subtitle of the historic notification for deleted shared folders (one or many)">[B]Access to folders shared by [/B][A]%s[/A][B] were removed.[/B]</string>
    <string name="notification_left_shared_folder" context="Subtitle of the historic notification when a contact leaves a shared folder">[A]%s[/A][B] has left a shared folder.[/B]</string>
    <string name="notification_left_shared_folder_with_name" context="Subtitle of the historic notification when a contact leaves a shared folder and the name of the folder is known">[A]%1$s[/A][B] has left the shared folder [/B][A]%2$s.[/A]</string>

    <string name="subtitle_incoming_contact_request_ignored" context="Subtitle of the historic notification for incoming contact request ignored">[B]Contact request from [/B][A]%s [/A][B]was ignored[/B]</string>
    <string name="subtitle_incoming_contact_request_accepted" context="Subtitle of the historic notification for incoming contact request accepted">[B]Contact request from [/B][A]%s [/A][B]was accepted[/B]</string>
    <string name="subtitle_incoming_contact_request_denied" context="Subtitle of the historic notification for incoming contact request declined">[B]Contact request from [/B][A]%s [/A][B]was declined[/B]</string>

    <string name="type_of_my_account" context="Subtitle of the Upgrade account section">Your current account is [A]%s[/A]</string>
    <string name="footnote_achievements" context="Footnote to clarify the storage space is subject to the achievement program">* Subject to your participation in our achievement program</string>
    <string name="select_payment_method" context="after choosing one PRO plan, the user have to choose the payment method: credit card, fortumo, etc">Select payment method</string>

    <string name="billing_period_title" context="title of billing period">Billing period</string>
    <string name="billed_monthly_text" context="option of billing period, monthly">[A]Billed monthly[/A] %s /month</string>
    <string name="billed_yearly_text" context="option of billing period, yearly">[A]Billed yearly[/A] %s /year</string>
    <string name="button_cancel" context="dialog option cancel in alert dialog">Cancel</string>
    <string name="button_continue" context="dialog option continue in alert dialog">Continue</string>

    <string name="payment_method_google_wallet" context="one of the payment methods">[A]Google Pay[/A] (subscription)</string>
    <string name="payment_method_credit_card" context="one of the payment methods">[A]Credit Card[/A] (subscription)</string>
    <string name="payment_method_fortumo" context="one of the payment methods">[A]Mobile Carrier[/A] (one-off)</string>
    <string name="payment_method_centili" context="one of the payment methods">[A]Mobile Carrier[/A] (one-off)</string>

    <string name="new_label_notification_item" context="Capital letters. Text of the label of a new historic notifications">NEW</string>

    <string name="context_new_file_name_hint" context="Input field description in the create file dialog.">file name</string>

    <string name="error_autoaway" context="Label shown when it types a wrong value setting the auto-away">Invalid value for auto-away, it should be greater than 0.</string>

    <string name="option_enable_last_green_chat" context="Option in Settings section to enable the last active connection in chat">Show Last seen&#8230;</string>
    <string name="subtitle_option_enable_last_green_chat" context="Subtitle of the option in Settings section to enable the last active connection in chat">Allow your contacts to see the last time you were active on MEGA.</string>

	<string name="title_out_of_space" context="title of notification when device is out of storage during camera upload">Not enough storage space</string>
	<string name="message_out_of_space" context="message will be shown when there is not enough space to perform camera upload.">Not enough storage space to perform video compression.</string>
	<string name="title_compression_size_over_limit" context="the title of the notification that displays when compression larger than setting">Video compression size is too large</string>
	<string name="message_compression_size_over_limit" context="the content message of the notification that displays when compression larger than setting, placeholder: size in MB">The total size of the videos to compress exceeds %s, please plug in your device to continue.</string>
	<string name="message_keep_device_name" context="Message displayed when the user changes the 'Keep file names as in the device' setting">Setting will take affect from next time Camera Upload run</string>
	<string name="message_compress_video" context="Notification message when compressing video to show the compressed percentage. Please, keep the placeholder because it is for adding the percentage value at runtime.">%s has been compressed</string>
	<string name="title_compress_video" context="notification title when compressing video">Compressing Videos %1$d/%2$d</string>
	<string name="error_invalid_folder_selected" context="error message pops up when user selected an invalid folder for camera upload">Invalid folder selected</string>

    <plurals name="num_files_with_parameter" context="on the section notifications indicates the number of files added to a shared folder">
        <item context="Singular of file. 1 file" quantity="one">%d file</item>
        <item context="Plural of file. 2 files" quantity="other">%d files</item>
    </plurals>

    <plurals name="num_folders_with_parameter" context="on the section notifications indicates the number of folder added to a shared folder">
        <item context="Singular of folder/directory. 1 folder" quantity="one">%d folder</item>
        <item context="Plural of folder/directory. 2 folders" quantity="other">%d folders</item>
    </plurals>

    <string name="subtitle_notification_added_folders_and_files" context="Subtitle of the historic notification for new additions inside an existing shared folder. Placeholders are: email who added the folders or files, number of folders added, number of files added">[A]%1$s[/A][B] added %2$s and %3$s[/B]</string>

    <plurals name="subtitle_notification_added_files" context="Subtitle of the historic notification for new additions inside an existing shared folder">
        <item context="Singular of file. 1 file" quantity="one">[A]%1$s [/A][B]added %2$d file.[/B]</item>
        <item context="Plural of file. 2 files" quantity="other">[A]%1$s [/A][B]added %2$d files.[/B]</item>
    </plurals>

    <plurals name="subtitle_notification_deleted_items" context="Subtitle of the historic notification for deletions inside an existing shared folder">
        <item context="Singular of item. 1 item" quantity="one">[A]%1$s [/A][B]deleted %2$d item.[/B]</item>
        <item context="Plural of item. 2 items" quantity="other">[A]%1$s [/A][B]deleted %2$d items.[/B]</item>
    </plurals>

    <plurals name="subtitle_notification_added_folders" context="Subtitle of the historic notification for new additions inside an existing shared folder">
        <item context="Singular of folder. 1 folder" quantity="one">[A]%1$s [/A][B]added %2$d folder.[/B]</item>
        <item context="Plural of folder. 2 folders" quantity="other">[A]%1$s [/A][B]added %2$d folders.[/B]</item>
    </plurals>

    <plurals name="subtitle_of_group_chat" context="Subtitle chat screen for groups with permissions and not archived">
        <item context="Singular of participant. 1 participant" quantity="one">%d participant</item>
        <item context="Plural of participant. 2 participants" quantity="other">%d participants</item>
    </plurals>

    <string name="message_error_set_title_get_link" context="Error when the user tries to get a public chat link for a chat with the default title">Before you can generate a link for this chat, you need to set a description:</string>

    <string name="chat_link_copied_clipboard" context="success alert when the user copy a chat link to the clipboard">Chat link copied to the clipboard</string>

    <string name="type_month" context="Label to show the price of each plan in the upgrade account section">[A]From[/A] %s / [A]month[/A] *</string>
    <string name="upgrade_comment" context="the meaning of the asterisk in monthly* and annually* payment">* Recurring subscription can be cancelled any time before the renewal date.</string>
    <string name="call_started_messages" context="Message shown when a call starts.">Call Started</string>

    <string name="ssl_error_dialog_title" context="Title of the dialog to inform about a SSL error">SSL key error</string>
    <string name="ssl_error_dialog_text" context="Text of the dialog to inform about a SSL error">MEGA is unable to connect securely through SSL. You might be on public WiFi with additional requirements.</string>

    <string name="context_empty_notifications" context="Text of the empty screen for the notifications section">[B]No [/B][A]Notifications[/A][B].[/B]</string>

    <string name="general_setup_mega" context="Permissions screen title">Setup MEGA</string>
    <string name="setup_mega_explanation" context="Permissions screen explanation">MEGA needs access to your photos, media and files so you are able to share them with friends, exchange encrypted messages and make secure calls.</string>
    <string name="allow_acces_media_title" cotext="Title of the screen asking permissions for files">Allow access to photos, media and files.</string>
    <string name="allow_acces_media_subtitle" context="Subtitle of the screen asking permissions for files">To share photos, media and files MEGA needs your permission.</string>
    <string name="allow_acces_camera_title" cotext="Title of the screen asking permissions for camera">Enable camera</string>
    <string name="allow_acces_camera_subtitle" context="Subtitle of the screen asking permissions for camera">Allow access to your camera to scan documents, take pictures and make video calls.</string>
    <string name="allow_acces_calls_title" cotext="Title of the screen asking permissions for microphone and write in log calls">Enable calls</string>
    <string name="allow_acces_calls_subtitle_microphone" context="Subtitle of the screen asking permissions for microphone">Allow access to your microphone to make encrypted calls.</string>
    <string name="general_enable_access" context="General enable access">Enable access</string>
    <string name="title_chat_shared_files_info" context="Title of the option on chat info screen to list all the files sent to the chat">Shared Files</string>

    <string name="error_message_already_sent" context="Error mesage when trying to remove an uploading attachment that has already finished">Attachment already sent</string>

    <string name="call_ended_message" context="Message shown when a call ends.">[A]Call ended[/A][C]. Duration: [/C]</string>
    <plurals name="plural_call_ended_messages_hours" context="Message that shows the hours of a call when it ends">
        <item context="one hour" quantity="one">[B]%1$s hour[/B]</item>
        <item context="more hours" quantity="other">[B]%1$s hours[/B]</item>
    </plurals>
    <plurals name="plural_call_ended_messages_minutes" context="Message that shows the minutes of a call when it ends">
        <item context="one minute" quantity="one">[B]%1$s minute[/B]</item>
        <item context="more minutes" quantity="other">[B]%1$s minutes[/B]</item>
    </plurals>
    <plurals name="plural_call_ended_messages_seconds" context="Message that shows the seconds of a call when it ends">
        <item context="one second" quantity="one">[B]%1$d second[/B]</item>
        <item context="more seconds" quantity="other">[B]%1$d seconds[/B]</item>
    </plurals>

    <string name="last_seen_today" context="String that appears when we show the last activity of a contact, when the last activity was today. For example: Last seen today 11:34a.m.">[A]Last seen [/A]today %1$s</string>
    <string name="last_seen_long_time_ago" context="String that appears when we show the last activity of a contact, but it's been a long time ago that we don't see any activity from that user">[A]Last seen [/A]a long time ago</string>
    <string name="last_seen_general" context="String that appears when we show the last activity of a contact, when the last activity was before today. For example: Last seen March 14th,2018 11:34a.m. ">[A]Last seen [/A]%1$s %2$s</string>

    <string name="label_today" context="label today">Today</string>
    <string name="label_yesterday" context="label yesterday">Yesterday</string>

    <string name="context_empty_shared_files" context="Text of the empty screen for the chat shared files">[B]No [/B][A]Shared Files[/A][B].[/B]</string>

    <string name="contact_joined_the_call" context="Text to indicate that a contact has joined a group call">%1$s joined the call</string>
    <string name="contact_left_the_call" context="Text to indicate that a contact has left a group call">%1$s left the call</string>

    <string name="call_error_too_many_participants" context="Message show when a call cannot be established because there are too many participants in the group call">You are not allowed to join this call as it has reached the maximum number of participants.</string>
    <string name="call_error_too_many_video" context="Message show when a user cannot activate the video in a group call because the max number of videos has been reached">You are not allowed to enable video as this call has reached the maximum number of participants using video.</string>

    <string name="error_open_file_with" context="Error message shown when a file cannot be opened by other app using the open with option menu">Error. The file cannot be opened.</string>
    <string name="incoming_call_starting" context="Subtitle of the call screen when a incoming call is just starting">Incoming call&#8230;</string>
    <string name="outgoing_call_starting" context="Subtitle of the call screen when a outgoing call is just starting">Calling&#8230;</string>

    <string name="error_meta_message_invalid" context="Content of a invalid meta message">Message contains invalid metadata</string>

    <string name="title_activity_maps" context="Title of the activity that sends a location">Send Location</string>
    <string name="current_location_label" context="Label layout on maps activity that permits send current location">Send your current location</string>
    <string name="current_location_landscape_label" context="Label layout on maps activity that permits send current location. Placeholder is the current location">Send your current location: [A]%1$s[/A]</string>
    <string name="nearby_places_label" context="Label layout on maps activity indicating nearby places">Nearby places</string>
    <string name="explanation_send_location" context="Message shown in a dialog explaining the consequences of accesing the location">This location will be opened using a third party maps provider outside the end-to-end encrypted MEGA platform.</string>
    <string name="title_marker_maps" context="Title of the location marker set by the user">Send This Location</string>
    <string name="no_places_found" context="Label shown when after a maps search and no places were found">No places were found</string>
    <string name="gps_disabled" context="Title of the dialog shown when the location is disabled">The GPS is disabled</string>
    <string name="open_location_settings" context="Text of the dialog shown when the location is disabled for open location settings">Would you like to open the location settings?</string>

    <string name="second_row_info_item_shared_file_chat" context="Info shown in the subtitle of each row of the shared files to chat: sender name . date">%1$s . %2$s</string>

    <plurals name="messages_forwarded_success_plural" formatted="false" context="Confirmation message after forwarding one or several messages">
        <item context="version item" quantity="one">Message forwarded</item>
        <item context="version items" quantity="other">Messages forwarded</item>
    </plurals>

    <string name="title_geolocation_message" context="Title of a chat message that contains geolocation info">Pinned Location</string>
    <string name="attachment_upload_panel_from_device" context="Text of the button to indicate an attachment upload from file system">From File System</string>

    <plurals name="num_files_not_send" context="Alert shown when a num of files have not been sent because of any error occurs">
        <item context="Singular of file. 1 file" quantity="one">%d file was not sent to %d chats</item>
        <item context="Plural of file. 2 files" quantity="other">%d files were not sent to %d chats</item>
    </plurals>

    <plurals name="num_contacts_not_send" context="Alert shown when a num of contacts have not been sent because of any error occurs">
        <item context="Singular of file. 1 file" quantity="one">%d contact was not sent to %d chats</item>
        <item context="Plural of file. 2 files" quantity="other">%d contacts were not sent to %d chats</item>
    </plurals>

    <plurals name="num_messages_not_send" context="Alert shown when a num of messages have not been sent because of any error occurs">
        <item context="Singular of file. 1 file" quantity="one">%d message was not sent to %d chats</item>
        <item context="Plural of file. 2 files" quantity="other">%d messages were not sent to %d chats</item>
    </plurals>

    <string name="content_not_send" context="Alert shown when some content have not been sent because of any error occurs">The content was not sent to %d chats</string>

    <string name="new_group_chat_created" context="Label shown when a new group chat has been created correctly">New group chat created successfully</string>
    <string name="preparing_chats" context="Alert shown when some content is sharing with chats and they are processing">Preparing files</string>
    <string name="sent_as_message" context="Label indicating some content has been sent as message">Sent as a message.</string>
    <string name="error_sent_as_message" context="Error message when the attachment cannot be sent to any of the selected chats">Error. The file has not been sent to any of the selected chats</string>
    <string name="chat_explorer_empty" context="Message shown when the user has no items to show in chat explorer">[A]No[/A] [B]Items[/B]</string>

    <string name="delete_versions" context="Action delete all file versions">Delete previous versions</string>
    <string name="title_delete_version_history" context="Title of the dialog shown when it wants to delete the version history of a file">Delete previous versions?</string>
    <string name="text_delete_version_history" context="Text of the dialog shown when it wants to delete the version history of a file">Please note that the current file will not be deleted.</string>
    <string name="version_history_deleted" context="Alert shown when the version history was deleted correctly">Previous versions deleted.</string>
    <string name="version_history_deleted_erroneously" context="Alert shown when the version history was deleted erroneously">Previous versions not deleted.</string>

    <plurals name="versions_deleted_succesfully" formatted="false" context="Confirmation message after deleted file versions">
        <item context="version item" quantity="one">%d version deleted successfully</item>
        <item context="version items" quantity="other">%d versions deleted successfully</item>
    </plurals>

    <plurals name="versions_not_deleted" formatted="false" context="Alert shown when some versions are not deleted successfully">
        <item context="version item" quantity="one">%d version not deleted</item>
        <item context="version items" quantity="other">%d versions not deleted</item>
    </plurals>

    <string name="no_contacts_invite" context="Alert shown when the user tries to realize some action in chat and has not contacts">You have no MEGA contacts. Please invite friends from the Contacts section.</string>

    <string name="title_tour_one" context="Title of first tour screen">You hold the keys</string>
    <string name="content_tour_one" cotext="Content of first tour screen">Security is why we exist, your files are safe with us behind a well oiled encryption machine where only you can access your files.</string>
    <string name="title_tour_two" cotext="Title of second tour screen">Encrypted chat</string>
    <string name="content_tour_two" cotext="Content of second tour screen">Fully encrypted chat with voice and video calls, group messaging and file sharing integration with your Cloud Drive.</string>
    <string name="title_tour_three" cotext="Title of third tour screen">Create your Network</string>
    <string name="content_tour_three" cotext="Content of third tour screen">Add contacts, create a network, collaborate, and make voice and video calls without ever leaving MEGA</string>
    <string name="title_tour_four" cotext="Title of fourth tour screen">Your Photos in the Cloud</string>
    <string name="content_tour_four" cotext="Content of fourth tour screen">Camera Uploads is an essential feature for any mobile device and we have got you covered. Create your account now.</string>

    <string name="title_pdf_password" context="Title of the dialog shown when a pdf required password">Enter your password</string>
    <string name="text_pdf_password" context="Text of the dialog shown when a pdf required password">%s is a password protected PDF document. Please enter the password to open the PDF.</string>
    <string name="error_pdf_password" context="Error of the dialog shown wen a pdf required password and the user types a wrong password">You have entered the wrong password, please try again.</string>
    <string name="error_max_pdf_password" context="Error of the dialog shown wen a pdf required password and the user has been typed three times a wrong password">The password you have entered is not valid.</string>

    <string name="unknownn_file" context="Alert shown when a user tries to open a file from a zip and the file is unknown or has not been possible to unzip correctly">It is not possible to open the file. It is an unknown file type or it has not been possible to unzip the file successfully.</string>

    <string name="not_allow_play_alert" context="Alert shown when exists some call and the user tries to play an audio or video">It is not possible to play media files while there is a call in progress.</string>
    <string name="ongoing_call_messages" context="Text shown in the list of chats when there is a call in progress but I am not on it">Ongoing Call</string>
    <string name="join_call_layout_in_group_call" context="Title of the layout to join a group call from the chat screen. The placeholder indicates the user who initiated the call">%s started a group call. Tap to join.</string>
    <string name="call_in_progress_layout" context="Title of the layout to return to a call">Tap to return to call</string>

    <string name="message_joined_public_chat_autoinvitation" formatted="false" context="chat message when a participant invites himself to a public chat using a chat link. Please keep the placeholder because is to show the participant's name in runtime.">[A]%1$s[/A][B] joined the group chat.[/B]</string>

    <string name="context_remove_chat_link_warning_text" context="Warning that appears prior to remove a chat link on the group info screen.">This conversation will no longer be accessible through the chat link once it has been removed.</string>
    <string name="context_create_chat_link_warning_text" context="Description text of the dialog to generate a public chat link">Encrypted Key Rotation does not allow you to get a chat link without creating a new group chat.</string>
    <string name="context_create_chat_link_question_text" context="Question of the dialog to generate a public chat link">Do you want to create a new group chat and get a chat link?</string>

    <string name="context_make_private_chat_warning_text" context="Text of the dialog to change a public chat to private (enable encrypted key rotation)">Key rotation is slightly more secure, but does not allow you to create a chat link and new participants will not see past messages.</string>

    <string name="message_joined_successfully" context="Message shown when a user has joined to a public chat successfully">You have joined the chat successfully.</string>

    <string name="wizard_steps_indicator" context="Label that indicates the steps of a wizard">%1$d of %2$d</string>

    <string name="hint_action_search" context="Hint of the Search view">Search&#8230;</string>
    <string name="answer_call_incoming" context="The text of the notification button that is displayed when there is a call in progress, another call is received and answered.">Answer</string>
    <string name="ignore_call_incoming" context="The text of the notification button that is displayed when there is a call in progress, another call is received and ignored.">Ignore</string>
    <string name="outgoing_audio_call_starting" context="Subtitle of the call screen when a outgoing audio call is just starting in a individual chat">Starting audio call&#8230;</string>
    <string name="outgoing_video_call_starting" context="Subtitle of the call screen when a outgoing video call is just starting in a individual chat">Starting video call&#8230;</string>
    <string name="muted_contact_micro" context="Subtitle of the call screen when a user muted the current individual call. The placeholder indicates the user who muted the call ">%s muted this call</string>
    <string name="muted_own_micro" context="Subtitle of the call screen when I muted the current individual call">Muted</string>

    <string name="copy_already_downloaded" context="when trying to download a file that is already downloaded in the device and has to copy in another path">File already downloaded. Copied to the selected path.</string>

    <string name="title_join_call" context="Title of the dialog shown when you want to join a group call">Join call</string>
    <string name="text_join_call" context="Text of the dialog shown when you want to join a group call">To join this call you have to end your current call.</string>

    <string name="hint_enter_chat_link" context="Hint shown in the open chat link alert dialog">Enter chat link</string>

    <string name="hint_paste_link" context="Hint shown in the open link alert dialog">Paste link</string>
    <string name="invalid_file_folder_link" context="Error shown when it tries to open an invalid file or folder link">Invalid file or folder link</string>
    <string name="invalid_file_folder_link_empty" context="Error shown when it tries to open an invalid file or folder link and the text view is empty">Please enter a valid file or folder link</string>
    <string name="invalid_chat_link_empty" context="Error shown when it tries to open an invalid chat link and the text view is empty">Please enter a valid chat link</string>
    <string name="valid_chat_link" context="Error shown when it tries to open a chat link from the Cloud Drive section">You have pasted a chat link.</string>
    <string name="valid_contact_link" context="Error shown when it tries to open a contact link from the Cloud Drive section">You have pasted a contact link.</string>
    <string name="action_open_contact_link" context="Menu item">Open contact link</string>

    <string name="copy_link_explanation" context="Explanation of the dialog shown to share a chat link">People can join your group by using this link.</string>
    <string name="new_chat_link_label" context="Label that indicates the creation of a chat link">New chat link</string>
    <string name="enter_group_name" context="Title of the dialog shown when the user it is creating a chat link and the chat has not title">Enter group name</string>
    <string name="alert_enter_group_name" context="Alert shown when the user it is creating a chat link and the chat has not title">To create a chat link you must name the group.</string>
    <string name="invite_contacts_to_start_chat" context="Text shown when an account doesn't have any contact added and it's trying to start a new chat conversation">Invite contacts and start chatting securely with MEGA’s encrypted chat.</string>

    <string name="no_chat_link_available" context="In some cases, a user may try to get the link for a chat room, but if such is not set by an operator - it would say 'not link available' and not auto create it.">No chat link available.</string>
    <string name="chat_link_deleted" context="Alert shown when it has been deleted successfully a chat link">Chat link deleted successfully.</string>

    <string name="contact_request_status_accepted" context="The status of pending contact request (ACCEPTED), placeholder is contact request creation time">%1$s (ACCEPTED)</string>
    <string name="contact_request_status_deleted" context="The status of pending contact request (DELETED), placeholder is contact request creation time">%1$s (DELETED)</string>
    <string name="contact_request_status_denied" context="The status of pending contact request (DENIED), placeholder is contact request creation time">%1$s (DENIED)</string>
    <string name="contact_request_status_ignored" context="The status of pending contact request (IGNORED), placeholder is contact request creation time">%1$s (IGNORED)</string>
    <string name="contact_request_status_reminded" context="The status of pending contact request (REMINDED), placeholder is contact request creation time">%1$s (REMINDED)</string>
    <string name="contact_request_status_pending" context="The status of pending contact request (PENDING), placeholder is contact request creation time">%1$s (PENDING)</string>

    <string name="recording_less_than_second" context="Text to inform that to make a recording you have to keep pressed the record button more than one second">Tap and hold to record, release to send.</string>
    <string name="slide_to_cancel" context="label shown when slide to cancel a voice messages">Slide to cancel</string>
    <string name="error_message_voice_clip" context="Error message when trying to play a voice message that it is not available">This voice message is not available</string>

	<plurals name="file_already_downloaded">
		<item context="When a multiple download is started, some of the files could have already been downloaded before. This message shows the number of files that has already been downloaded in singular. placeholder: number of files" quantity="one">%d file already downloaded.&#160;</item>
		<item context="When a multiple download is started, some of the files could have already been downloaded before. This message shows the number of files that has already been downloaded in plural. placeholder: number of files" quantity="other">%d files already downloaded.&#160;</item>
	</plurals>

	<plurals name="file_pending_download">
		<item context="When a multiple download is started, some of the files could have already been downloaded before. This message shows the number of files that are pending in singular. placeholder: number of files" quantity="one">%d file pending.</item>
		<item context="When a multiple download is started, some of the files could have already been downloaded before. This message shows the number of files that are pending in plural. placeholder: number of files" quantity="other">%d files pending.</item>
	</plurals>

    <string name="not_allowed_recording_voice_clip" context="Error message when trying to record a voice message while on a call in progress">It is not possible to record voice messages while there is a call in progress.</string>
    <string name="error_upload_voice_clip" context="Text shown when it tries to upload a voice message and occurs an error to process the action">An error occurred while trying to upload the voice message.</string>
<<<<<<< HEAD

    <string name="title_notification_outgoing_call" context="Title of the notification shown on the action bar when there is a outgoing call">Starting call</string>
    <string name="title_notification_incoming_call" context="Title of the notification shown on the action bar when there is a incoming call">Incoming call</string>

=======
    <string name="embed_web_browser_loading_title" context="The title of progress dialog when loading web content">Loading</string>
    <string name="embed_web_browser_loading_message" context="The message of progress dialog when loading web content">Please wait...</string>
>>>>>>> c9be34fd
</resources><|MERGE_RESOLUTION|>--- conflicted
+++ resolved
@@ -2522,13 +2522,10 @@
 
     <string name="not_allowed_recording_voice_clip" context="Error message when trying to record a voice message while on a call in progress">It is not possible to record voice messages while there is a call in progress.</string>
     <string name="error_upload_voice_clip" context="Text shown when it tries to upload a voice message and occurs an error to process the action">An error occurred while trying to upload the voice message.</string>
-<<<<<<< HEAD
 
     <string name="title_notification_outgoing_call" context="Title of the notification shown on the action bar when there is a outgoing call">Starting call</string>
     <string name="title_notification_incoming_call" context="Title of the notification shown on the action bar when there is a incoming call">Incoming call</string>
 
-=======
     <string name="embed_web_browser_loading_title" context="The title of progress dialog when loading web content">Loading</string>
     <string name="embed_web_browser_loading_message" context="The message of progress dialog when loading web content">Please wait...</string>
->>>>>>> c9be34fd
 </resources>