<?xml version="1.0" encoding="utf-8"?>
<resources>
    <string name="full_description_text" context="Full description text of the app in the Google Play page of the app">MEGA provides user-controlled encrypted cloud storage and chat through standard web browsers, together with dedicated apps for mobile devices. Unlike other cloud storage providers, your data is encrypted and decrypted by your client devices only and never by us.\n\nUpload your files from your smartphone or tablet then search, store, download, stream, view, share, rename or delete your files any time, from any device, anywhere. Share folders with your contacts and see their updates in real time. The encryption process means we cannot access or reset your password so you MUST remember it (unless you have your Recovery Key backed up) or you will lose access to your stored files.\n\nEnd-to-end user-encrypted MEGA video chat allows for total privacy, and has been available through the browser since 2016. It has been extended to our mobile app, with chat history accessible across multiple devices. Users can also easily add files to a chat from their MEGA Cloud Drive.\n\nMEGA offers a generous 50 GB free storage for all registered users with bonus achievements, and offers paid plans with much higher limits:\n\n\nPRO LITE subscription: 4.99 € per month or 49.99 € per year gives you 200 GB of storage space and 1 TB of transfer quota per month.\nPRO I subscription: 9.99 € per month or 99.99 € per year gives you 1 TB of storage space and 2 TB of transfer quota per month.\nPRO II subscription: 19.99 € per month or 199.99 € per year gives you 4 TB of storage space and 8 TB of transfer quota per month.\nPRO III subscription: 29.99 € per month or 299.99 € per year gives you 8 TB of storage space and 16 TB of transfer quota per month.\n\nSubscriptions are renewed automatically for successive subscription periods of the same duration and at the same price as the initial period chosen. To manage your subscriptions, simply click on the Play Store icon on your mobile device, sign in with your Google ID (if you haven’t already done so) and then click on the MEGA app. You’ll be able to manage your subscription there.\n\nApp Permissions:\nWRITE_EXTERNAL_STORAGE -> Download your files from MEGA to your device and upload files from your device to MEGA\nCAMERA -> Take a picture and upload your photos to MEGA\nREAD_CONTACTS -> Easily add contacts from your device as MEGA contacts\nRECORD_AUDIO &amp; CAPTURE_VIDEO_OUTPUT (mic and camera) -> MEGA provides for end-to-end encrypted audio/video calls\n\n\nTo enhance users’ confidence in the MEGA system, all of the client-side code is published, so interested security researchers can evaluate the encryption process. The code of our mobile app is located on: https://github.com/meganz/android\n\nFor more info, please check our website:\nSee https://mega.nz/terms\n\n\nDesktop - https://mega.nz/</string>

    <!--
    <string name="short_description_text" context="Short description text of the app in the Google Play page of the app">MEGA is Cloud Storage with Powerful Always-On Privacy. 50GB for free</string>
    -->

    <string name="general_x_of_x" context="Showing progress of elements. Example: 2 of 10.">of</string>
    <string name="general_yes" context="Answer for confirmation dialog.">Yes</string>
    <string name="general_no" context="Answer for confirmation dialog.">No</string>
    <string name="general_cancel" context="Answer for confirmation dialog.">Cancel</string>
    <string name="general_move_to" context="When moving a file to a location in MEGA. This is the text of the button after selection the destination">Move to</string>
    <string name="general_copy_to" context="When copying a file to a location in MEGA. This is the text of the button after selection the destination">Copy to</string>
    <!--
    <string name="general_import_to" context="When importing a file to a location in MEGA. This is the text of the button after selection the destination">Import to</string>
    -->
    <string name="general_select" context="Selecting a specific location in MEGA. This is the text of the button">Select</string>
    <string name="general_select_to_upload" context="Selecting a specific location in MEGA. This is the text of the button">Select files</string>
    <string name="general_select_to_download" context="Selecting a specific location in MEGA. This is the text of the button">Select folder</string>
    <string name="general_create" context="This is the final button when creating a folder in the dialog where the user inserts the folder name">Create</string>
    <!-- This string is commented in FileStorageActivityLollipop.java
    <string name="general_upload" context="Button text when uploading a file to a previously selected location in MEGA">Upload File</string>
    -->
    <string name="general_download" context="Item menu option upon right click on one or multiple files.">Download</string>
    <string name="general_add" context="button">Add</string>
    <string name="general_move" context="button">Move</string>
    <string name="general_remove" context="button">Remove</string>
    <string name="general_share" context="button">Share</string>
    <!--
    <string name="general_confirm" context="button">Confirm</string>
    -->
    <string name="general_leave" context="button">Leave</string>
    <string name="general_decryp" context="button">Decrypt</string>

    <string name="general_export" context="button">Export</string>

    <string name="general_retry" context="Button to try retry some action">Retry</string>
    <string name="general_open_browser" context="Button to open the default web browser">Open browser</string>
    <!--
    <string name="general_empty" context="Button to delete the contents of the trashbin. Can also be translated as &quot;clear&quot;">Empty</string>
    -->
    <string name="general_loading" context="state previous to import a file">Loading</string>
    <string name="general_importing" context="state while importing the file">Importing</string>
    <string name="general_forwarding" context="state while importing the file">Forwarding</string>
    <string name="general_import" context="Import button. When the user clicks this button the file will be imported to his account.">Import</string>
    <string name="general_storage" context="Text listed before the amount of storage a user gets with a certain package. For example: &quot;1TB Storage&quot;.">Storage</string>
    <string name="general_bandwidth" context="Text listed before the amount of bandwidth a user gets with a certain package. For example: &quot;8TB Bandwidth&quot;. Can also be translated as data transfer.">Transfer Quota</string>
    <string name="general_subscribe" context="Text placed inside the button the user clicks when upgrading to PRO. Meaning: subscribe to this plan">Subscribe</string>
    <!--
    <string name="general_continue" context="Text placed inside the button the user clicks when clicking into the FREE account. Meaning: Continue to the main screen">Continue</string>
    -->
    <string name="general_error_word" context="It will be followed by the error message">Error</string>
    <string name="general_not_yet_implemented" context="when clicking into a menu whose functionality is not yet implemented">Not yet implemented</string>
    <string name="error_no_selection" context="when any file or folder is selected">No file or folder selected</string>
    <string name="general_already_downloaded" context="when trying to download a file that is already downloaded in the device">Already downloaded</string>
    <string name="general_already_uploaded" context="when trying to upload a file that is already uploaded in the folder">already uploaded</string>
    <string name="general_file_info" context="Label of the option menu. When clicking this button, the app shows the info of the file">File info</string>
    <string name="general_folder_info" context="Label of the option menu. When clicking this button, the app shows the info of the folder">Folder info</string>
    <!--
    <string name="general_menu" context="Title when the left menu is opened">Menu</string>
    -->
    <string name="general_show_info" context="Label of a button/notification to show info about something">Show info</string>

    <string name="error_general_nodes" context="Error getting the root node">Error. Please, try again.</string>

    <string name="secondary_media_service_error_local_folder" context="Local folder error in Sync Service. There are two syncs for images and videos. This error appears when the secondary media local folder doesn't exist">The secondary media folder does not exist, please choose a new folder</string>
    <string name="no_external_SD_card_detected" context="when no external card exists">No external storage detected</string>
    <string name="no_permissions_upload" context="On clicking menu item upload in a incoming shared folder read only">This folder is read only. You do not have permission to upload</string>

    <string name="remove_key_confirmation" context="confirmation message before removing the previously downloaded MasterKey file">You are removing the previously exported Recovery Key file</string>
    <!--
    <string name="export_key_confirmation" context="confirmation message before downloading to the device the MasterKey file">Security warning! This is a high risk operation. Do you want to continue?</string>
    -->

    <!--
    <string name="more_options_overflow" context="title of the menu for more options for each file (rename, share, copy, move, etc)">More options</string>
    -->
    <string name="confirmation_add_contact" context="confirmation message before sending an invitation to a contact">Do you want to send an invitation to %s?</string>
    <!--
    <string name="confirmation_remove_multiple_contacts" context="confirmation message before removing mutiple contacts">Remove these %d contacts?</string>

    <string name="confirmation_move_to_rubbish" context="confirmation message before removing a file">Move to rubbish bin?</string>
    <string name="confirmation_move_to_rubbish_plural" context="confirmation message before removing a file">Move to rubbish bin?</string>

    <string name="confirmation_delete_from_mega" context="confirmation message before removing a file">Delete from MEGA?</string>
    <string name="confirmation_leave_share_folder" context="confirmation message before leaving an incoming shared folder">If you leave the folder, you will not be able to see it again</string>

    <string name="confirmation_alert" context="confirmation message before removing a file">Please confirm</string>
    -->

    <string name="action_logout" context="Button where the user can sign off or logout">Logout</string>
    <string name="action_add" context="Menu item">Upload</string>
    <string name="action_create_folder" context="Menu item">Create new folder</string>
    <string name="action_open_link" context="Menu item">Open link</string>
    <!--
    <string name="action_upload" context="Button text when choosing the destination location in MEGA">Upload to</string>
    -->

    <string name="action_settings" context="Menu item">Settings</string>
    <string name="action_search" context="Search button">Search</string>
    <string name="action_play" context="Search button">Play</string>
    <string name="action_pause" context="Search button">Pause</string>
    <string name="action_refresh" context="Menu item">Refresh</string>
    <string name="action_sort_by" context="Menu item">Sort by</string>
    <string name="action_help" context="Menu item">Help</string>
    <string name="action_upgrade_account" context="Change from a free account to paying MEGA">Upgrade account</string>
    <string name="upgrading_account_message" context="Message while proceeding to upgrade the account">Upgrading account</string>
    <string name="action_select_all" context="Menu item to select all the elements of a list">Select all</string>
    <string name="action_unselect_all" context="Menu item to unselect all the elements of a list">Clear selection</string>
    <string name="action_grid" context="Menu item to change from list view to grid view">Thumbnail view</string>
    <string name="action_list" context="Menu item to change from grid view to list view">List view</string>
    <string name="action_export_master_key" context="Menu item to let the user export the MasterKey">Backup Recovery Key</string>
    <string name="action_remove_master_key" context="Menu item to let the user remove the MasterKey (previously downloaded)">Remove Recovery Key</string>
    <string name="action_cancel_subscriptions" context="Menu item to let the user cancel subscriptions">Cancel subscription</string>
    <string name="toast_master_key_removed" context="success message when the MasterKey file has been removed">The Recovery Key file has been removed</string>
    <string name="cancel_subscription_ok" context="success message when the subscription has been canceled correctly">The subscription has been cancelled</string>
    <string name="cancel_subscription_error" context="error message when the subscription has not been canceled successfully">We were unable to cancel your subscription. Please contact support&#64;mega.nz for assistance</string>
    <string name="action_kill_all_sessions" context="Menu item to kill all opened sessions">Close other sessions</string>
    <string name="success_kill_all_sessions" context="Message after kill all opened sessions">The remaining sessions have been closed</string>
    <string name="error_kill_all_sessions" context="Message after kill all opened sessions">Error when closing the opened sessions</string>

    <plurals name="general_num_files" context="this is used for example when downloading 1 file or 2 files">
        <item context="Singular of file. 1 file" quantity="one">file</item>
        <item context="Plural of file. 2 files" quantity="other">files</item>
    </plurals>

    <plurals name="general_num_contacts">
        <item context="referring to a contact in the contact list of the user" quantity="one">contact</item>
        <item context="Title of the contact list" quantity="other">contacts</item>
    </plurals>

    <plurals name="general_num_folders">
        <item context="Singular of folder/directory. 1 folder" quantity="one">folder</item>
        <item context="Plural of folder/directory. 2 folders" quantity="other">folders</item>
    </plurals>

    <plurals name="general_num_shared_folders">
        <item context="Title of the incoming shared folders of a user in singular" quantity="one">shared folder</item>
        <item context="Title of the incoming shared folders of a user in plural." quantity="other">shared folders</item>
    </plurals>

    <!--
    <plurals name="general_num_downloads" context="in the notification. When downloading the notification is like 3 downloads.">
        <item context="Item menu option upon clicking on one or multiple files. Singular" quantity="one">download</item>
        <item context="Item menu option upon clicking on one or multiple files. Plural" quantity="other">downloads</item>
    </plurals>
    -->

    <!--
    <plurals name="general_num_uploads">
        <item context="Transfer type description in the active file transfer panel, can either be upload or download. Singular" quantity="one">upload</item>
        <item context="Transfer type description in the active file transfer panel, can either be upload or download. Plural" quantity="other">uploads</item>
    </plurals>
    -->

    <plurals name="general_num_users" context="used for example when a folder is shared with 1 user or 2 users">
        <item context="used for example when a folder is shared with 1 user" quantity="one">contact</item>
        <item context="used for example when a folder is shared with 2 or more users" quantity="other">contacts</item>
    </plurals>

    <!--
    <string name="confirmation_required" context="Alert title before download">Confirmation required</string>
    -->
    <string name="alert_larger_file" context="Alert text before download. Please do not modify the %s placeholder as it will be replaced by the size to be donwloaded">%s will be downloaded.</string>
    <string name="alert_no_app" context="Alert text before download">There is no app to open the file %s. Do you want to continue with the download?</string>
    <string name="checkbox_not_show_again" context="Alert checkbox before download">Do not show again</string>

    <string name="login_text" context="Login button">Login</string>
    <string name="email_text" context="email label">Email</string>
    <string name="password_text" context="password label">Password</string>
    <string name="confirm_password_text" context="label shown in the confirmation of the password when creating an account">Confirm password</string>
    <string name="abc" context="in the password edittext the user can see the password or asterisks. ABC shows the letters of the password">ABC</string>
    <!--
    <string name="dots" context="in the password edittext the user can see the password or asterisks. ··· shows asterisks instead of letters">···</string>
    -->
    <string name="new_to_mega" context="This question applies to users that do not have an account on MEGA yet">New to MEGA?</string>
    <string name="create_account" context="label and text button when creating the account">Create account</string>
    <string name="error_enter_email" context="when the user tries to log in MEGA without typing the email">Please enter your email address</string>
    <string name="error_invalid_email" context="error when logging in to MEGA with an invalid email">Invalid email address</string>
    <string name="error_enter_password" context="when the user tries to log in MEGA without typing the password">Please enter your password</string>
    <string name="error_server_connection_problem" context="when the user tries to log in to MEGA without a network connection">No network connection</string>
    <string name="error_server_expired_session" context="when the user tries to log in to MEGA without a valid session">You have been logged out on this device from another location</string>
    <string name="login_generating_key" context="the first step when logging in is calculate the private and public encryption keys">Calculating encryption keys</string>
    <string name="login_connecting_to_server" context="Message displayed while the app is connecting to a MEGA server">Connecting to the server</string>
    <string name="download_updating_filelist" context="Status text when updating the file manager">Updating file list</string>
    <string name="login_confirm_account" context="title of the screen after creating an account when the user has to confirm the password to confirm the account">Confirm account</string>
    <string name="login_querying_signup_link" context="when the user clicks on the link sent by MEGA after creating the account, this message is shown">Checking validation link</string>
    <string name="login_confirming_account" context="Attempting to activate a MEGA account for a user.">Activating account</string>
    <string name="login_preparing_filelist" context="After login, updating the file list, the file list should be processed before showing it to the user">Preparing file list</string>
    <string name="login_before_share" context="when the user tries to share something to MEGA without being logged">Please log in to share with MEGA</string>
    <!--
    <string name="session_problem" context="if a link to a folder cannot be fetched">Problem of retrieving files from the folder</string>
    -->

    <string name="tour_space_title">MEGA Space</string>
    <string name="tour_speed_title">MEGA Speed</string>
    <string name="tour_privacy_title">MEGA Privacy</string>
    <string name="tour_access_title">MEGA Access</string>
    <string name="tour_space_text">Register now and get 50 GB* of free space</string>
    <string name="tour_speed_text">Uploads are fast. Quickly share files with everyone</string>
    <string name="tour_privacy_text">Keep all your files safe with MEGA’s end-to-end encryption</string>
    <string name="tour_access_text">Get fully encrypted access anywhere, anytime</string>

    <string name="create_account_text" context="button that allows the user to create an account">Create account</string>
    <string name="name_text" context="Name of the user">Name</string>
    <string name="lastname_text" context="Last name of the user">Last Name</string>
    <string name="tos" context="text placed on the checkbox of acceptation of the Terms of Service">I agree with MEGA’s [A]Terms of Service[/A]</string>
    <string name="already_account" context="Does the user already have a MEGA account">Already have an account?</string>

    <string name="create_account_no_terms" context="warning dialog">You have to accept our Terms of Service</string>
    <string name="error_enter_username" context="Warning dialog">Please enter your name</string>
    <string name="error_enter_userlastname" context="Warning dialog">Please enter your last name.</string>
    <string name="error_short_password" context="when creating the account">Password is too short</string>
    <string name="error_passwords_dont_match" context="when creating the account">Passwords do not match</string>
    <string name="error_email_registered" contect="when creating the account">This email address has already registered an account with MEGA</string>

    <!--
    <string name="create_account_confirm_title" context="Title that is shown when e-mail confirmation is still required for the account">Confirmation required</string>
    -->
    <!--
    <string name="create_account_confirm" context="">Please check your e-mail and click the link to login and confirm your account</string>
    -->
    <string name="create_account_creating_account">Connecting to the server: Creating account</string>

    <!--<string name="cancel_transfer_title">Delete Transfer</string>
    -->
    <string name="cancel_transfer_confirmation">Delete this transfer?</string>
    <string name="cancel_all_transfer_confirmation">Delete all transfers?</string>

    <string name="section_cloud_drive" context="The name of every users root drive in the cloud of MEGA.">Cloud Drive</string>
    <string name="section_secondary_media_uploads" context="title of the screen where the secondary media images are uploaded">Media uploads</string>
    <string name="section_inbox" context="title of the screen that show the inbox">Inbox</string>
    <string name="section_saved_for_offline" context="title of the screen that shows the files saved for offline in the device">Saved for Offline</string>
    <string name="section_saved_for_offline_new" context="title of the screen that shows the files saved for offline in the device">Offline</string>
    <!--
    <string name="section_shared_with_me" context="title of the screen that shows all the folders that the user shares with other users and viceversa">Shared with me</string>
    -->
    <string name="section_shared_items" context="title of the screen that shows all the shared items">Shared folders</string>
    <string name="section_rubbish_bin" context="The title of the trash bin in the tree of the file manager.">Rubbish Bin</string>
    <string name="section_contacts" context="Title of the contact list">Contacts</string>

    <string name="section_contacts_with_notification" context="Item of the navigation title for the contacts section when there is any pending incoming request">Contacts [A](%1$d)[/A]</string>
    <string name="sent_requests_empty" context="the user has not sent any contact request to other users">[B]No [/B][A]sent requests[/A][B].[/B]</string>
    <string name="received_requests_empty" context="the user has not received any contact request from other users">[B]No [/B][A]received requests[/A][B].[/B]</string>
    <string name="section_transfers" context="Title for the file transfer screen (with the up &amp; download)">Transfers</string>

    <string name="section_account" context="button to the settings of the user\'s account">My Account</string>
    <string name="section_photo_sync" context="title of the screen where the camera images are uploaded">Camera uploads</string>
    <!--
    <string name="used_space" context="Used space &quot;5MB of 100MB&quot;.">%1$s of %2$s</string>
    -->
    <string name="tab_incoming_shares" context="Capital letters. Incoming shared folders. The title of a tab">INCOMING</string>
    <string name="tab_outgoing_shares" context="Capital letters. Outgoing shared folders. The title of a tab">OUTGOING</string>

    <string name="title_incoming_shares_explorer" context="Title of the file explorer in tab INCOMING">Incoming Shares</string>
	<string name="title_incoming_shares_with_explorer" context="Title of the share with file explorer">Incoming shares with</string>
    <!--
    <string name="choose_folder_explorer" context="Title of the button in Incoming Shares tabs">Choose folder</string>
    -->

    <string name="file_browser_empty_cloud_drive" context="message when there are no files in the Cloud drive">No files in your Cloud Drive</string>
    <!--
    <string name="file_browser_empty_rubbish_bin" context="option to empty rubbish bin">Empty Rubbish Bin</string>
    -->
    <string name="file_browser_empty_folder" context="Text that indicates that a folder is currently empty">Empty Folder</string>

    <string name="choose_account_fragment" context="Title of the fragment Choose Account">CHOOSE ACCOUNT</string>

    <!--
    <string name="file_properties_activity" context="Menu item to show the properties dialog of files and or folders.">Properties</string>
    -->
    <string name="file_properties_available_offline" context="The file are available &quot;offline&quot; (without a network Wi-Fi mobile data connection)">Available offline</string>
    <!--
    <string name="file_properties_available_offline_on" context="Button state when a file can be saved for offline.(Capital letters)">ON</string>
    -->
    <!--
    <string name="file_properties_available_offline_off" context="Button state when a file is already saved for offline. (Capital letters)">OFF</string>
    -->
    <string name="file_properties_info_size_file" context="Refers to the size of a file.">Size</string>
    <string name="file_properties_info_modified" context="when was the file modified">Modified</string>
    <string name="file_properties_info_added" context="when was the file added in MEGA">Added</string>
    <string name="file_properties_info_created" context="when the file was created">Created</string>
    <!--
    <string name="file_properties_shared_folder_private_folder" context="the folder is private. A public user can\'t access the folder">No public link</string>
    -->
    <string name="file_properties_shared_folder_public_link" context="the label when a folder can be accesed by public users">Public link</string>

    <string name="file_properties_shared_folder_permissions" context="Item menu option upon clicking on a file folder. Refers to the permissions of a file folder in the file manager.">Permissions</string>
    <string name="dialog_select_permissions" context="Title of the dialog to choose permissions when sharing.">Share Permissions</string>
    <string name="file_properties_shared_folder_change_permissions" context="menu item">Change permissions</string>
    <string name="file_properties_shared_folder_select_contact" context="when listing all the contacts that shares a folder">Shared with</string>
    <string name="file_properties_send_file_select_contact" context="send a file to a MEGA user">Send to</string>
    <string name="file_properties_owner" context="shows the owner of an incoming shared folder">Owner</string>
    <string name="contact_invite" context="positive button on dialog to invite a contact">Invite</string>
    <string name="contact_reinvite" context="option to reinvite a contact">Reinvite</string>
	<string name="contact_ignore" context="option to ignore a contact invitation">Ignore</string>
	<string name="contact_decline" context="option to decline a contact invitation">Decline</string>
	<string name="contact_accept" context="option to accept a contact invitation">Accept</string>
	<string name="contact_properties_activity" context="title of the contact properties screen">Contact Info</string>	
	<!--
    <string name="contact_file_list_activity" context="header of a status field for what content a user has shared to you">Content</string>
    -->
	<string name="contacts_list_empty_text" context="Adding new relationships (contacts) using the actions.">Add new contacts using the button below</string>	
	<!--
    <string name="no_contacts" context="When an user wants to share a folder but has not any contact yet">There are not contacts in the account. Please add them on the Contacts screen</string>
	-->
	<string name="contacts_explorer_list_empty_text" context="Add new contacts before sharing.">Add a new contact to share</string>
	
	<string name="error_not_enough_free_space" context="Error message">Not enough free space on your device</string>

	<string name="option_link_without_key" context="Alert Dialog to get link">Link without key</string>
	<string name="option_decryption_key" context="Alert Dialog to get link">Decryption key</string>
	
	<!--
    <string name="download_failed" context="Error message">Download failed</string>
    -->
    <!--
	<string name="download_downloaded" context="notification message. Example: 1 file downloaded">downloaded</string>
    -->
    <!--
	<string name="download_downloading" context="Title header on the download page while the file is downloading.">Downloading</string>
	-->
    <!--
	<string name="text_downloading" context="Text located in each fragment when a download is in progress">Transferring</string>
	-->
	<string name="download_preparing_files" context="message before the download or upload start ">Preparing files</string>
    <string name="download_began" context="message when the download starts">Download has started</string>
    <!--
    <string name="download_cancel_downloading" context="Confirmation text when attempting to cancel the download">Do you want to cancel the download?</string>
    -->
    <string name="download_touch_to_cancel" context="Hint how to cancel the download">Touch to cancel</string>
    <string name="download_touch_to_show" context="Hint how to cancel the download">View transfers</string>
    <string name="error_file_size_greater_than_4gb" context="Warning message">Most devices can’t download files greater than 4GB. Your download will probably fail</string>
    <string name="intent_not_available" context="message when trying to open a downloaded file but there isn\'t any app that open that file. Example: a user downloads a pdf but doesn\'t have any app to read a pdf">There isn’t any available app to execute this file on your device</string>

    <string name="context_share_image" context="to share an image using Facebook, Whatsapp, etc">Share image using</string>
    <string name="context_get_link" context="create a link of a file and send it using an app from the device">Share link</string>
    <string name="context_get_link_menu" context="Item menu option upon right click on one or multiple files.">Get link</string>

    <!--<string name="context_manage_link_menu" context="Item menu option upon right click on one or multiple files.">Get link</string>-->

    <string name="context_leave_menu" context="Item menu option upon right click on one or multiple files.">Leave</string>
    <string name="alert_leave_share" context="Title alert before leaving a share.">Leave share</string>
    <string name="context_clean_shares_menu" context="Item menu option upon right click on one or multiple files.">Remove share</string>
    <string name="context_remove_link_menu" context="Item menu option upon right click on one or multiple files.">Remove link</string>
    <string name="context_remove_link_warning_text" context="Warning that appears prior to remove a link of a file.">This link will not be publicly available anymore.</string>
    <string name="context_rename" context="Item menu option upon right click on one or multiple files.">Rename</string>
    <string name="context_open_link_title" context="Item menu option upon right click on one or multiple files.">Open link</string>
    <string name="context_open_link" context="Item menu option upon right click on one or multiple files.">Open</string>
    <string name="context_renaming" context="while renaming a file or folder">Renaming</string>
    <string name="context_preparing_provider" context="while file provider is downloading a file">Preparing file</string>
    <string name="context_download" context="Item menu option upon right click on one or multiple files.">Download</string>

    <!--
    <string name="download_folder" context="Item menu option upon right click on one or multiple files.">Download folder</string>
    -->
    <!--
    <string name="import_folder" context="Item menu option upon right click on one or multiple files.">Import folder</string>
    -->
    <string name="context_move" context="Item menu option upon right click on one or multiple files.">Move</string>
    <string name="context_moving" context="while moving a file or folder">Moving</string>
    <!--
    <string name="context_sharing" context="while sharing a folder">Sharing folder</string>
    -->
    <string name="context_copy" context="Item menu option upon right click on one or multiple files.">Copy</string>
    <string name="context_upload" context="Item menu option upon right click on one or multiple files.">Upload</string>
    <string name="context_copying" context="while copying a file or folder">Copying</string>
    <!--
    <string name="context_creating_link" context="status text">Creating link</string>
    -->
    <!--
    <string name="context_moving_to_trash" context="status text">Moving to Rubbish Bin</string>
    -->
    <string name="context_move_to_trash" context="menu item">Move to Rubbish Bin</string>
    <string name="context_delete_from_mega" context="menu item">Remove from MEGA</string>
    <string name="context_new_folder_name" context="Input field description in the create folder dialog.">Folder Name</string>
    <string name="context_new_contact_name" context="when adding a new contact. in the dialog">Contact email</string>
    <string name="context_creating_folder" context="status dialog when performing the action">Creating folder</string>
    <!--
    <string name="context_adding_contact" context="Adding a new relationship (contact)">Adding contact</string>
    -->
    <string name="context_download_to" context="Menu item">Save to</string>
    <string name="context_clear_rubbish" context="Menu option title">Clear Rubbish Bin</string>
    <string name="clear_rubbish_confirmation" context="Ask for confirmation before removing all the elements of the rubbish bin">You are about to permanently remove all items from your Rubbish Bin.</string>

    <!--<string name="context_send_link" context="get the link and send it">Send link</string>-->

    <string name="context_send" context="get the link and send it">Send</string>
    <string name="context_send_file_inbox" context="send the file to inbox">Send to contact</string>
    <!--
    <string name="context_copy_link" context="get the link and copy it">Copy link</string>
    -->
    <string name="context_remove" context="Menu option to delete one or multiple selected items.">Remove</string>
    <string name="context_delete_offline" context="Menu option to delete selected items of the offline state">Remove from Offline</string>
    <string name="context_share_folder" context="menu item">Share folder</string>
    <string name="context_send_file" context="menu item">Send file to chat</string>
    <string name="context_send_contact" context="menu item">Share contact to chat</string>
    <string name="context_view_shared_folders" context="open a shared folder">View shared folders</string>
    <string name="context_sharing_folder" context="Item menu option upon clicking on one or multiple files.">Sharing</string>
    <!--
    <string name="remove_all_sharing" context="status text">Removing all sharing contacts</string>
    -->
    <!--
    <string name="leave_incoming_share" context="status text">Leaving shared folder</string>
    -->
    <!--
    <string name="context_camera_folder" context="The location of where the user has the photos/videos stored.">Camera folder</string>
    -->
    <!--
    <string name="context_mega_contacts" context="when sharing a folder, the user can choose a contact from MEGA">MEGA Contacts</string>
    -->
    <!--
    <string name="context_phone_contacts" context="when sharing a folder, the user chan choose a contact from the device">Phone Contacts</string>
    -->
    <string name="context_delete" context="menu item">Delete</string>
    <!--
    <string name="context_more" context="menu item">More</string>
    -->
    <!--
    <string name="context_contact_added" context="success message when adding a contact">Contact added</string>
    -->
    <string name="context_contact_invitation_deleted" context="success message when removing a contact request">Request deleted</string>
    <string name="context_contact_invitation_resent" context="success message when reinvite a contact">Request resent</string>
    <string name="context_contact_request_sent" context="success message when sending a contact request">Request successfully sent to %s. The status can be consulted in the Sent Requests tab.</string>

    <string name="context_contact_removed" context="success message when removing a contact">Contact removed</string>
    <string name="context_contact_not_removed" context="error message">Error. Contact not removed</string>
    <string name="context_permissions_changed" context="success message when chaning the permissionss">Permissions changed</string>
    <string name="context_permissions_not_changed" context="error message">Error. Permissions not changed</string>
    <string name="context_folder_already_exists" context="message when trying to create a folder that already exists">Folder already exists</string>
    <string name="context_contact_already_exists" context="message when trying to create a invite a contact already that is already added">%s is already a contact</string>
    <string name="context_send_no_permission" context="message when trying to send a file without full access">You do not have permission to send this file</string>
    <string name="context_folder_created" context="success message when creating a folder">Folder created</string>
    <string name="context_folder_no_created" context="error message when creating a folder">Error. Folder not created</string>
    <string name="context_correctly_renamed" context="success message when renaming a node">Renamed successfully</string>
    <string name="context_no_renamed" context="error message">Error. Not renamed</string>
    <string name="context_correctly_copied" context="success message when copying a node">Copied successfully</string>
    <!--
    <string name="context_correctly_sent" context="success message when sending a file">File sent</string>
    -->
    <!--
    <string name="context_no_sent" context="error message when sending a file">Error. File not sent</string>
    -->
    <string name="context_correctly_sent_node" context="success message when sending a node to Inbox">Sent to Inbox</string>
    <string name="context_no_sent_node" context="error message when sending a node to Inbox">Error. Not sent to Inbox</string>
    <string name="context_no_copied" context="error message">Error. Not copied</string>
    <string name="context_no_destination_folder" context="message that appears when a user tries to move/copy/upload a file but doesn't choose a destination folder">Please choose a destination folder</string>
    <string name="context_correctly_moved" context="success message when moving a node">Moved successfully</string>
    <string name="number_correctly_moved" context="success message when moving a node">%d items moved successfully</string>
    <string name="number_incorrectly_moved" context="success message when moving a node">%d items were not moved successfully</string>
    <string name="context_correctly_moved_to_rubbish" context="success message when moving a node">Moved to the Rubbish Bin successfully</string>
    <string name="number_correctly_moved_to_rubbish" context="success message when moving a node">%d items moved to the Rubbish Bin successfully</string>
    <string name="number_incorrectly_moved_to_rubbish" context="success message when moving a node">&#160;and %d items were not sent successfully</string>
    <string name="context_no_moved" context="error message">Error. Not moved</string>
    <string name="context_correctly_shared" context="success message when sharing a folder">Shared successfully</string>
    <string name="context_no_shared_number" context="error message when sharing a folder">Error. %d shares were not completed</string>
    <string name="context_correctly_shared_removed" context="success message when sharing a folder">Remove shares successfully</string>
    <string name="context_no_shared_number_removed" context="error message when sharing a folder">Error. %d process of removing shares is not completed</string>
    <string name="context_no_shared" context="error message">Error. Not shared</string>
    <string name="context_no_removed_shared" context="error message">Error. Share failed to remove</string>
    <string name="context_remove_sharing" context="success message when removing a sharing">Folder sharing removed</string>
    <string name="context_no_link" context="error message">Link creation failed</string>
    <string name="context_correctly_removed" context="success message when removing a node from MEGA">Deleted successfully</string>
    <string name="context_no_removed" context="error message">Error. Deletion failed</string>
    <string name="number_correctly_removed" context="success message when moving a node">%d items removed successfully from MEGA</string>
    <string name="number_no_removed" context="error message when moving a node">%d items are not removed successfully</string>
    <string name="number_correctly_leaved" context="success message when moving a node">%d folders left successfully</string>
    <string name="number_no_leaved" context="error message when moving a node">%d folders were not left successfully</string>
    <string name="number_correctly_sent" context="success message when sending multiple files">File sent to %d contacts successfully</string>
    <string name="number_no_sent" context="error message when sending multiple files">File was not sent to %d contacts</string>
    <string name="number_correctly_sent_multifile" context="success message when sending multiple files">%d files sent successfully</string>
    <string name="number_no_sent_multifile" context="error message when sending multiple files">%d files failed to send</string>
    <string name="number_correctly_copied" context="success message when sending multiple files">%d items copied successfully</string>
    <string name="number_no_copied" context="error message when sending multiple files">%d items were not copied</string>
    <string name="number_contact_removed" context="success message when removing several contacts">%d contacts removed successfully</string>
    <string name="number_contact_not_removed" context="error message when removing several contacts">%d contacts were not removed</string>
    <string name="number_contact_file_shared_correctly" context="success message when sharing a file with multiple contacts">Folder shared with %d contacts successfully</string>
    <string name="number_contact_file_not_shared_" context="error message when sharing a file with multiple contacts">File can not be shared with %d contacts</string>
    <string name="number_correctly_shared" context="success message when sharing multiple files">%d folders shared successfully</string>
    <string name="number_no_shared" context="error message when sharing multiple files">%d folders were not shared</string>
    <string name="context_correctly_copied_contact" context="success message when sending a file to a contact">Successfully sent to:</string>
    <string name="context_correctly_removed_sharing_contacts" context="success message when removing all the contacts of a shared folder">The folder is no longer shared</string>
    <string name="context_no_removed_sharing_contacts" context="error message when removing all the contacts of a shared folder">Error, the folder is still shared with another contact</string>
    <string name="context_select_one_file" context="option available for just one file">Select just one file</string>
    <string name="rubbish_bin_emptied" context="success message when emptying the RB">Rubbish Bin emptied successfully</string>
    <string name="rubbish_bin_no_emptied" context="error message when emptying the RB">Error. The Rubbish Bin has not been emptied</string>

    <string name="dialog_cancel_subscriptions" context="dialog cancel subscriptions">You are about to cancel your MEGA subscription. Please let us know if there is anything we can do to help you change your mind</string>
    <string name="hint_cancel_subscriptions" context="hint cancel subscriptions dialog">Type feedback here</string>
    <string name="send_cancel_subscriptions" context="send cancel subscriptions dialog">Send</string>
    <!--
    <string name="title_cancel_subscriptions" context="title cancel subscriptions dialog">Cancel Subscription</string>
    -->
    <string name="confirmation_cancel_subscriptions" context="confirmation cancel subscriptions dialog">Thank you for your feedback! Are you sure you want to cancel your MEGA subscription?</string>
    <string name="reason_cancel_subscriptions" context="provide a reason to cancel subscriptions dialog">Your subscription has not been cancelled. Please provide a reason for your cancellation</string>

    <string name="context_node_private" context="success message after removing the public link of a folder">The folder is now private</string>
    <!--
    <string name="context_share_correctly_removed" context="success message after removing a share of a folder. a contact has no access to the folder now">Share removed</string>
    -->

    <string name="menu_new_folder" context="Menu option to create a new folder in the file manager.">New folder</string>
    <string name="menu_add_contact" context="Menu option to add a contact to your contact list.">Add contact</string>
    <string name="menu_add_contact_and_share" context="Menu option to add a contact to your contact list.">Add contact and share</string>
    <!--
    <string name="menu_download_from_link" context="Text that is displayed in the dialog to download a MEGA link inside the app">Download from MEGA link</string>
    -->

    <string name="alert_decryption_key" context="Title of the alert to introduce the decryption key">Decryption Key</string>
    <string name="message_decryption_key" context="Message of the alert to introduce the decryption key">Please enter the decryption key for the link</string>

    <string name="upload_to_image" context="upload to. Then choose an Image file">Image</string>
    <string name="upload_to_audio" context="upload to. Then choose an Audio file">Audio</string>
    <string name="upload_to_video" context="upload to. Then choose a Video file">Video</string>
    <!--
    <string name="upload_to_other" context="upload to. Then choose a file which is not an Image, an Audio or a Video">Other File</string>
    -->
    <string name="upload_to_filesystem" context="upload to. Then choose to browse the file system to choose a file">Pick from File System</string>
    <string name="upload_to_filesystem_from" context="upload to. Then choose to browse the file system to choose a file">Pick from</string>
    <!--
    <string name="upload_select_file_type" context="title of the dialog for choosing if a user wants to upload an image, an audio, a video or a file from the system">Select file type</string>
    -->
    <!--
    <string name="upload_uploading" context="status text">Uploading</string>
    -->
    <!--
    <string name="upload_touch_to_cancel" context="hint to how to cancel the upload (by touching the notification)">Touch to cancel upload</string>
    -->
    <!--
    <string name="upload_failed" context="error message">Upload failed</string>
    -->
    <string name="upload_uploaded" context="Label for the current uploaded size of a file. For example, 3 files, 50KB uploaded">uploaded</string>
    <!--
    <string name="upload_cancel_uploading" context="Confirmation text for cancelling an upload">Do you want to cancel the upload?</string>
    -->
    <string name="upload_prepare" context="Status text at the beginning of an upload">Processing file</string>
    <string name="error_temporary_unavaible" context="error message when downloading a file">Resource temporarily not available, please try again later</string>
    <string name="upload_can_not_open" context="Error message when the selected file cannot be opened">Cannot open selected file</string>
    <string name="upload_began" context="when an upload starts, a message is shown to the user">Upload has started</string>
    <string name="unzipping_process" context="when a zip file is downloaded and clicked, the app unzips the file. This is the status text while unzipping the file">Unzipping file</string>

    <string name="error_io_problem" context="error message while browsing the local filesystem">Filesystem problem</string>
    <string name="general_error" context="error message while browsing the local filesystem">Error happened when executing the action</string>

    <string name="full_screen_image_viewer_label" context="title of the image gallery">Image viewer</string>

    <!--
    <string name="manager_download_from_link_incorrect" context="Error message when the user entered an incorrect MEGA link format for importing">Incorrect link format</string>
    -->

    <!--
    <string name="my_account_activity" context="Title of the screen where the user account information is shown">Account</string>
    -->
    <!--
    <string name="my_account_total_space" context="Headline for the amount of total storage space">Storage Space</string>
    -->
    <!--
    <string name="my_account_free_space" context="Headline for the amount of storage space is remaining">Free Space</string>
    -->
    <string name="my_account_used_space" context="Headline for the amount of storage space is used">Used Space</string>
    <string name="my_account_change_password" context="menu item">Change password</string>
    <!--
    <string name="warning_out_space" context="Warning in Cloud drive when the user is runningut of space">You\'re running out of space!\n Do you want to upgrade your account?</string>
    -->
    <!--<string name="overquota_alert_title" context="Title dialog overquota error">Storage over quota</string>-->
    <string name="overquota_alert_text" context="Dialog text overquota error">You have exceeded your storage limit. Would you like to upgrade your account?</string>

    <!--
    <string name="op_not_allowed" context="Dialod text overquota error">Operation not allowed</string>
    -->
    <string name="my_account_last_session" context="when did the last session happen">Last session</string>
    <string name="my_account_connections" context="header for the social connections, showing the number of contacts the user has">Connections</string>

    <string name="my_account_changing_password" context="message displayed while the app is changing the password">Changing password</string>
    <string name="my_account_change_password_oldPassword" context="when changing the password, the first edittext is to enter the current password">Current password</string>
    <string name="my_account_change_password_newPassword1" context="when changing the password">New password</string>
    <string name="my_account_change_password_newPassword2" context="when changing the password">Confirm new password</string>
    <!--
    <string name="my_account_change_password_error" context="Error message when the user attempts to change his password (two potential reasons in one error message).">Incorrect current password or the new passwords you provided do not match. Please try again</string>
    -->
    <!--
    <string name="my_account_change_password_error_2" context="Error message when the user attempts to change his password (two potential reasons in one error message).">Incorrect current password. Please try again</string>
    -->
    <!--
    <string name="my_account_change_password_OK" context="Success text">Password changed successfully</string>
    -->
    <string name="my_account_change_password_dont_match" context="when changing the password or creating the account, the password is required twice and check that both times are the same">Password doesn’t match</string>

    <!--
    <string name="upgrade_activity" context="title of the Upgrade screen">PRO Membership</string>
    -->
    <string name="upgrade_select_pricing" context="title of the selection of the pro account wanted">Select membership</string>
    <string name="select_membership_1" context="the user has to decide the way of payment">Monthly or annually recurring</string>

    <!--<string name="select_membership_2" context="button to go to Google Play">Google Play subscription</string>-->

    <string name="no_available_payment_method" context="choose the payment method option when no method is available">At this moment, no method of payment is available for this plan</string>

    <string name="upgrade_per_month" context="button to decide monthly payment. The asterisk is needed">Monthly*</string>
    <string name="upgrade_per_year" context="button to decide annually payment. The asterisk is needed">Annually*</string>

    <string name="file_properties_get_link" context="the user can get the link and it\'s copied to the clipboard">The link has been copied to the clipboard</string>
    <!--
    <string name="file_properties_remove_link" context="the user can remove the public link">The link has been removed</string>
    -->

    <string name="full_image_viewer_not_preview" context="before sharing an image, the preview has to be downloaded">The preview has not been downloaded yet. Please wait</string>

    <string name="log_out_warning" context="alert when clicking a newsignup link being logged">Please, log out before creating the account</string>

    <!--
    <string name="import_correct" context="success message after import a file">Imported successfully</string>
    -->

    <string name="transfers_empty" context="message shown in the screen when there are not any active transfer">No active transfers</string>
    <!--
    <string name="transfers_pause" context="File uploading or downloading has been paused (until the user continues at a later stage)">All transfers are paused</string>
    -->
    <string name="menu_pause_transfers" context="menu item">Pause transfers</string>
    <!--
    <string name="menu_restart_transfers" context="menu item">Restart transfers</string>
    -->
    <string name="menu_cancel_all_transfers" context="menu item">Delete all transfers</string>

    <string name="menu_take_picture" context="menu item">Take picture</string>

    <string name="cam_sync_wifi" context="how to upload the camera images. only when Wi-Fi connected">WiFi only</string>
    <string name="cam_sync_data" context="how to upload the camera images. when Wi-Fi connected and using data plan">WiFi or data plan</string>
    <string name="cam_sync_ok" context="Answer for confirmation dialog.">OK</string>
    <string name="cam_sync_skip" context="skip the step of camera upload">Skip</string>
    <string name="cam_sync_stop" context="skip the step of camera upload">Stop</string>
    <string name="cam_sync_syncing" context="The upload of the user\'s photos orvideos from their specified album is in progress.">Camera Upload in progress</string>
    <string name="cam_sync_cancel_sync" context="confirmation question for cancelling the camera uploads">Do you want to stop Camera Uploads?</string>
    <!--
    <string name="settings_camera_notif_error_no_folder" context="Error message when an unavailable destination folder was selected">Destination folder is unavailable</string>
    -->
    <string name="settings_camera_notif_title" context="title of the notification when camera upload is enabled">Uploading files of media folders</string>
    <!--
    <string name="settings_camera_notif_error" context="notification error">Camera Uploads problem</string>
    -->
    <string name="settings_camera_notif_complete" context="notification camera uploads complete">Camera uploads complete</string>

    <string name="settings_storage" context="Text listed before the amount of storage a user gets with a certain package. For example: &quot;1TB Storage&quot;.">Storage</string>
    <string name="settings_pin_lock" context="settings category title. Below this title, the pin lock settings start">PIN Lock</string>

    <string name="settings_advanced_features" context="Settings category title for cache and offline files">Advanced</string>
    <string name="settings_advanced_features_cache" context="Settings preference title for cache">Clear Cache</string>
	<string name="settings_advanced_features_offline" context="Settings preference title for offline files">Clear Offline Files</string>

	<string name="settings_auto_play" context="Settings category title for auto open a downloaded file">Auto Play</string>
	<string name="settings_auto_play_label" context="description of switch 'Open file when download is completed'">Open file when downloaded</string>



	<string name="settings_advanced_features_cancel_account" context="Settings preference title for canceling the account">Cancel your account</string>

    <string name="settings_advanced_features_size" context="Size of files in offline or cache folders">Currently using %s</string>
    <string name="settings_advanced_features_calculating" context="Calculating Size of files in offline or cache folders">Calculating</string>

    <string name="settings_storage_download_location" context="title of the setting to set the default download location">Default download location</string>
    <string name="settings_storage_ask_me_always" context="Whether to always ask the user each time.">Always ask for download location</string>
    <string name="settings_storage_advanced_devices" context="Whether to enable the storage in advanced devices">Display advanced devices (external SD)</string>

    <string-array name="settings_storage_download_location_array" context="if the user has an internal and an external SD card, it has to be set on the settings screen">
        <item context="internal storage option">Internal storage</item>
        <item context="external storage option">External storage</item>
    </string-array>

    <string-array name="add_contact_array" context="choose the way the new user's email is inserted">
        <item context="write option">Write the user’s email</item>
        <item context="import from phone option">Import from device</item>
    </string-array>

    <string name="settings_camera_upload_on" context="settings option">Enable Camera Uploads</string>
    <string name="settings_camera_upload_turn_on" context="settings option">Turn on Camera Uploads</string>
    <string name="settings_camera_upload_off" context="settings option">Disable Camera Uploads</string>
    <string name="settings_camera_upload_how_to_upload" context="settings option. How to upload the camera images: via Wi-Fi only or via Wi-Fi and data plan">How to upload</string>

    <string name="settings_secondary_upload_on" context="The Secondary Media uploads allows to create a second Camera Folder synchronization. Enabling it would imply to choose a new local folder and then, a new destination folder in MEGA. This is the text that appears in the settings option to enable the second synchronization.">Enable Secondary Media uploads</string>
    <string name="settings_secondary_upload_off" context="The Secondary Media uploads allows to create a second Camera Folder synchronization. Disabling it would imply that the current second sync won't be running anymore. This is the text that appears in the settings option to disable the second synchronization.">Disable Secondary Media uploads</string>

    <string name="settings_empty_folder" context="settings option">Choose folder</string>

    <string-array name="settings_camera_upload_how_to_entries" context="the options of how to upload, but in an array. needed for the settings">
        <item context="how to upload the camera images. when Wi-Fi connected and using data plan">WiFi or data plan</item>
        <item context="how to upload the camera images. only when Wi-Fi connected">WiFi only</item>
    </string-array>

    <string name="settings_camera_upload_what_to_upload" context="What kind of files are going to be uploaded: images, videos or both">File Upload</string>

    <string-array name="settings_camera_upload_file_upload_entries" context="the options of what to upload in an array. Needed for the settings">
        <item context="the options of what to upload.">Photos only</item>
        <item context="the options of what to upload.">Videos only</item>
        <item context="the options of what to upload.">Photos and videos</item>
    </string-array>

    <string name="settings_camera_upload_charging" context="Option to choose that the camera sync will only be enable when the device is charging">Only when charging</string>
    <string name="settings_keep_file_names" context="Option to choose that the camera sync will maintain the local file names when uploading">Keep file names as in the device</string>

    <string name="settings_local_camera_upload_folder" context="The location of where the user photos or videos are stored in the device.">Local Camera folder</string>
    <string name="settings_mega_camera_upload_folder" context="The location of where the user photos or videos are stored in MEGA.">MEGA Camera Uploads folder</string>

    <string name="settings_local_secondary_folder" context="The location of where the user photos or videos of the secondary sync are stored in the device.">Local Secondary folder</string>
    <string name="settings_mega_secondary_folder" context="The location of where the user photos or videos of the secondary sync are stored in MEGA.">MEGA Secondary folder</string>

    <string name="settings_camera_upload_only_photos" context="what kind of file are going to be uploaded. Needed for the settings summary">Photos only</string>
    <string name="settings_camera_upload_only_videos" context="what kind of file are going to be uploaded. Needed for the settings summary">Videos only</string>
    <string name="settings_camera_upload_photos_and_videos" context="what kind of file are going to be uploaded. Needed for the settings summary">Photos and videos</string>

    <!--
    <string name="settings_pin_lock_on" context="settings of the pin lock">Enable PIN Lock</string>
    -->
    <!--
    <string name="settings_pin_lock_off" context="settings of the pin lock">Disable PIN Lock</string>
    -->
    <!--
    <string name="settings_pin_lock_code" context="settings of the pin lock">PIN Code</string>
    -->
    <string name="settings_pin_lock_code_not_set" context="status text when no custom photo sync folder has been set">Not set</string>
    <string name="settings_reset_lock_code" context="settings of the pin lock">Reset PIN code</string>
    <string name="settings_pin_lock_switch" context="settings of the pin lock">PIN Lock</string>

    <string name="pin_lock_enter" context="Button after the pin code input field">Enter</string>
    <string name="pin_lock_alert" context="error message when not typing the pin code correctly">Your local files will be deleted and you will be logged out after 10 failed attempts</string>
    <string name="pin_lock_incorrect" context="error message when not typing the pin code correctly">Incorrect code</string>
    <string name="pin_lock_incorrect_alert" context="error message when not typing the pin code correctly">Wrong PIN code, please try again. You have %2d attempts left</string>
    <string name="pin_lock_not_match" context="error message when not typing the pin code correctly (two times)">PIN Codes don’t match</string>
    <string name="unlock_pin_title" context="title of the screen to unlock screen with pin code">Enter your PIN Code</string>
    <string name="unlock_pin_title_2" context="title of the screen to unlock screen with pin code in second round">Re-Enter your PIN Code</string>
    <string name="reset_pin_title" context="title of the screen to unlock screen with pin code">Enter your new PIN Code</string>
    <string name="reset_pin_title_2" context="title of the screen to unlock screen with pin code in second round">Re-Enter your new PIN Code</string>
    <string name="incorrect_pin_activity" context="text of the screen after 10 attemps with a wrong PIN" formatted="false">All your local data will be deleted and you will be logged out in %1d seconds</string>

    <string name="settings_about" context="Caption of a title, in the context of &quot;About MEGA&quot; or &quot;About us&quot;">About</string>
    <string name="settings_about_privacy_policy" context="App means &quot;Application&quot;">Privacy Policy</string>
    <string name="settings_about_terms_of_service" context="App means &quot;Application&quot;">Terms of Service</string>
    <string name="settings_about_gdpr" context="setting menu that links to the GDPR terms">Data Protection Regulation</string>
    <string name="settings_about_app_version" context="App means &quot;Application&quot;">App version</string>
    <string name="settings_about_sdk_version" context="Title of the label where the SDK version is shown">MEGA SDK version</string>
    <string name="settings_about_karere_version" context="Title of the label where the MEGAchat SDK version is shown">MEGAchat SDK version</string>
    <string name="settings_about_code_link_title" context="Link to the public code of the app">View source code</string>

    <string name="january">January</string>
    <string name="february">February</string>
    <string name="march">March</string>
    <string name="april">April</string>
    <string name="may">May</string>
    <string name="june">June</string>
    <string name="july">July</string>
    <string name="august">August</string>
    <string name="september">September</string>
    <string name="october">October</string>
    <string name="november">November</string>
    <string name="december">December</string>

    <string name="zip_browser_activity" context="title of the screen that shows the ZIP files">ZIP Browser</string>

    <!--
    <string name="new_account" context="in login screen to create a new account">Create account now!</string>
    -->

    <string name="my_account_title" context="title of the My Account screen">Account Type</string>
    <string name="renews_on" context="title of the Expiration Date">Renews on&#160;</string>
    <string name="expires_on" context="title of the Expiration Date">Expires on&#160;</string>
    <string name="free_account">FREE</string>

    <!--
    <string name="free_storage" context="Not translate">50 GB</string>
    -->
    <!--
    <string name="free_bandwidth" context="Free bandwich account details">Limited</string>
    -->

    <string name="camera_uploads_created" context="info message shown to the user when the Camera Uploads folder has been created">Camera Uploads folder created</string>

    <!--
    <string name="ZIP_download_permission" context="A compressed file will be downloaded and decompressed.">The ZIP file will be downloaded and unzipped</string>
    -->
    <!--
    <string name="ZIP_unzip_permission" context="A compressed file will be decompressed.">The ZIP file will be unzipped </string>
    -->

    <string name="sortby_owner_mail" context="category in sort by action">Owner’s Email</string>
    <string name="sortby_name" context="category in sort by action">Name</string>
    <string name="sortby_name_ascending" context="sort files alphabetically ascending">Ascending</string>
    <string name="sortby_name_descending" context="sort files alphabetically descending">Descending</string>

    <string name="sortby_date" context="category in sort by action">Date</string>
    <string name="sortby_creation_date" context="category in sort by action">Creation Date</string>
    <string name="sortby_modification_date" context="category in sort by action">Modification Date</string>
    <string name="sortby_date_newest" context="sort files by date newest first">Newest</string>
    <string name="sortby_date_oldest" context="sort files by date oldest first">Oldest</string>

    <string name="sortby_size" context="category in sort by action">Size</string>
    <string name="sortby_size_largest_first" context="sort files by size largest first">Largest</string>
    <string name="sortby_size_smallest_first" context="sort files by size smallest first">Smallest</string>

    <string name="per_month" context="in payments, for example: 4.99€ per month">per month</string>
    <string name="per_year" context="in payments, for example: 49.99€ per year">per year</string>

    <string name="billing_details" context="Contextual text in the beginning of the Credit Card Payment">Enter your billing details:</string>
    <string name="address1_cc" context="Hint text of the address1 edittext, which is the first line (of two) of the address">Address 1</string>
    <string name="address2_cc" context="Hint text of the address2 edittext, which is the second line (of two) of the address">Address 2 (optional)</string>
    <string name="city_cc" context="Hint text of the city edittext for billing purposes">City</string>
    <string name="state_cc" context="Hint text of the state or province edittext for billing purposes">State / Province</string>
    <string name="country_cc" context="Hint text of the country edittext for billing purposes">Country</string>
    <string name="postal_code_cc" context="Hint text of the postal code edittext for billing purposes">Postal code</string>

    <string name="payment_details" context="Contextual text in the beginning of the Credit Card Payment">Enter your payment details:</string>
    <string name="first_name_cc" context="Hint text of the first name of the credit card edittext for payment purposes">First name</string>
    <string name="last_name_cc" context="Hint text of the last name of the credit card edittext for payment purposes">Last name</string>
    <string name="credit_card_number_cc" context="Hint text of the credit card number edittext for payment purposes">Credit Card Number</string>
    <string name="month_cc" context="Hint text of the expiration month of the credit card for payment purposes">Month</string>
    <string name="year_cc" context="Hint text of the expiration year of the credit card for payment purposes">Year</string>
    <string name="cvv_cc" context="Hint text of the CVV edittext for payment purposes">CVV</string>

    <string name="proceed_cc" context="Text of the button which proceeds the payment">Proceed</string>

    <string name="account_successfully_upgraded" context="Message shown when the payment of an upgrade has been correct">Account successfully upgraded!</string>
    <string name="account_error_upgraded" context="Message shown when the payment of an upgrade has not been correct">The operation failed. Your credit card has not been charged</string>
    <string name="credit_card_information_error" context="Message shown when the credit card information is not correct">The credit card information was not correct. The credit card will not be charged</string>
    <!--
    <string name="not_upgrade_is_possible" context="Message shown when the user wants to upgrade an account that cannot be upgraded">Your account cannot be upgraded from the app. Please contact support@mega.nz to upgrade your account</string>
    -->

    <string name="pin_lock_type" context="title to choose the type of PIN code">PIN Code Type</string>
    <string name="four_pin_lock" context="PIN with 4 digits">4 digit PIN</string>
    <string name="six_pin_lock" context="PIN with 6 digits">6 digit PIN</string>
    <string name="AN_pin_lock" context="PIN alphanumeric">Alphanumeric PIN</string>

    <string name="settings_enable_logs" context="Confirmation message when enabling logs in the app">Logs are now enabled</string>
    <string name="settings_disable_logs" context="Confirmation message when disabling logs in the app">Logs are now disabled</string>

    <string name="search_open_location" context="Option in the sliding panel to open the folder which contains the file selected after performing a search">Open location</string>
    <string name="servers_busy" context="message when a request cannot be performed because the servers are busy">This process is taking longer than expected. Please wait.</string>

    <string name="my_account_free" context="Label in My Account section to show user account type">Free Account</string>
    <string name="my_account_prolite" context="Label in My Account section to show user account type">Lite Account</string>
    <string name="my_account_pro1" context="Label in My Account section to show user account type">PRO I Account</string>
    <string name="my_account_pro2" context="Label in My Account section to show user account type">PRO II Account</string>
    <string name="my_account_pro3" context="Label in My Account section to show user account type">PRO III Account</string>

    <string name="my_account_prolite_feedback_email" context="Type of account info added to the feedback email sent to support">PRO Lite Account</string>

    <string name="backup_title" context="Title of the screen to backup the master key">Backup your Recovery Key</string>
    <string name="backup_subtitle" context="Subtitle of the screen to backup the master key">Your password unlocks your Recovery Key</string>

    <string name="backup_first_paragraph" context="First paragraph of the screen to backup the master key">Your data is only readable through a chain of decryption operations that begins with your master encryption key, which we store encrypted with your password. This means that if you lose your password, your Recovery Key can no longer be decrypted, and you can no longer decrypt your data.</string>
    <string name="backup_second_paragraph" context="Second paragraph of the screen to backup the master key">Exporting the Recovery Key and keeping it in a secure location enables you to set a new password without data loss.</string>
    <string name="backup_third_paragraph" context="Third paragraph of the screen to backup the master key">An external attacker cannot gain access to your account with just your key. A password reset requires both the key and access to your email.</string>
    <string name="backup_action" context="Sentence to inform the user the available actions in the screen to backup the master key">Copy the Recovery Key to clipboard or save it as text file</string>

    <string name="save_action" context="Action of the button to save the master key as a text file">Save</string>
    <string name="copy_MK_confirmation" context="Alert message when the master key has been successfully copied to the ClipBoard">The Recovery Key has been successfully copied</string>

    <string name="change_pass" context="Button to change the password">Change</string>

    <string name="general_positive_button" context="Positive button to perform a general action">YES</string>
    <string name="general_negative_button" context="Negative button to perform a general action">NO</string>

    <string name="forgot_pass_menu" context="Option of the overflow menu to show the screen info to reset the password">Forgot password?</string>
    <string name="forgot_pass" context="Button in the Login screen to reset the password">Forgot your password?</string>
    <string name="forgot_pass_first_paragraph" context="First paragraph of the screen when the password has been forgotten">If you have a backup of your Recovery Key, you can reset your password by selecting YES. No data will be lost.</string>
    <string name="forgot_pass_second_paragraph" context="Second paragraph of the screen when the password has been forgotten">You can still export your Recovery Key now if you have an active MEGA session in another browser on this or any other computer. If you don’t, you can no longer decrypt your existing account, but you can start a new one under the same email address by selecting NO.</string>
    <!--
    <string name="forgot_pass_second_paragraph_logged_in" context="Second paragraph of the screen when the password has been forgotten and the user is still logged in">If you don\&apos;t, you can still export your recovery key now in this MEGA session. Please, go back and backup your recovery key.</string>
    -->

    <string name="forgot_pass_action" context="Sentence to ask to the user if he has the master key in the screen when the password has been forgotten">Do you have a backup of your Recovery Key?</string>

    <string name="title_alert_reset_with_MK" context="Title of the alert message to ask for the link to reset the pass with the MK">Great!</string>
    <string name="edit_text_insert_mail" context="Hint of the text where the user can write his e-mail">email goes here</string>
    <string name="text_alert_reset_with_MK" context="Text of the alert message to ask for the link to reset the pass with the MK">Please enter your email address below. You will receive a recovery link that will allow you to submit your Recovery Key and reset your password.</string>

    <string name="edit_text_insert_mk" context="Hint of the text when the user can write his master key">Your Recovery Key goes here</string>

    <string name="edit_text_insert_pass" context="Hint of the text where the user can write his password">password goes here</string>
    <string name="delete_account_text_last_step" context="Text shown in the last alert dialog to confirm the cancellation of an account">This is the last step to cancel your account. You will permanently lose all the data stored in the cloud. Please enter your password below.</string>

    <string name="email_verification_title" context="Title of the alert dialog to inform the user that have to check the email">Email verification</string>
    <string name="email_verification_text" context="Text of the alert dialog to inform the user that have to check the email">Please check your email to proceed.</string>
    <string name="general_text_error" context="Text to inform the user when an error occurs">An error occurred, please try again.</string>


    <string name="alert_not_logged_in" context="Alert to inform the user that have to be logged in to perform the action">You must be logged in to perform this action.</string>
    <string name="invalid_string" context="Error when the user leaves empty the password field">Incorrect</string>

    <string name="invalid_email_title" context="Title of the alert dialog when the user tries to recover the pass of a non existing account">Invalid email address</string>
    <string name="invalid_email_text" context="Title of the alert dialog when the user tries to recover the pass of a non existing account">Please check the email address and try again.</string>
    <!--
    <string name="alert_not_logged_out" context="Alert to inform the user that have to be logged out to perform the action">You must be logged out to perform this action.</string>
    -->

    <string name="title_dialog_insert_MK" context="Title of the dialog to write MK after opening the recovery link">Password reset</string>
    <string name="text_dialog_insert_MK" context="Text of the dialog to write MK after opening the recovery link">Please enter your Recovery Key below</string>

    <string name="pass_changed_alert" context="Text of the alert when the pass has been correctly changed">Password changed!</string>

    <string name="park_account_dialog_title" context="Title of the dialog to park an account">Park account</string>
    <string name="park_account_button" context="Button to park an account">Park</string>
    <string name="park_account_title" context="Title of the screen to park an account">Oops!</string>
    <string name="park_account_first_paragraph" context="First paragraph of the screen to park an account">Due to our end-to-end encryption paradigm, you will not be able to access your data without either your password or a backup of your Recovery Key.</string>
    <string name="park_account_second_paragraph" context="Second paragraph of the screen to park an account">You can park your existing account and start a fresh one under the same email address. Your data will be retained for at least 60 days. In case that you recall your parked account’s password, please contact support&#64;mega.nz</string>

    <string name="dialog_park_account" context="Text of the dialog message to ask for the link to park the account">Please enter your email address below. You will receive a recovery link that will allow you to park your account.</string>
    <string name="park_account_text_last_step" context="Text shown in the last alert dialog to park an account">This is the last step to park your account, please enter your new password. Your data will be retained for at least 60 days. If you recall your parked account’s password, please contact support&#64;mega.nz</string>

    <string name="title_enter_new_password" context="Title of the screen to write the new password after opening the recovery link">Enter new password</string>
    <string name="recovery_link_expired" context="Message when the user tries to open a recovery pass link and it has expired">This recovery link has expired, please try again.</string>

    <string name="text_reset_pass_logged_in" context="Text of the alert after opening the recovery link to reset pass being logged.">Your Recovery Key will be used to reset your password. Please, enter your new password.</string>
    <string name="email_verification_text_change_pass" context="Text of the alert dialog to inform the user that have to check the email after clicking the option forgot pass">You will receive a recovery link that will allow you to reset your password.</string>

    <string name="my_account_upgrade_pro" context="Button to upgrade the account to PRO account in My Account Section">Upgrade</string>
    <string name="my_account_upgrade_pro_panel" context="Button to upgrade the account to PRO account in the panel that appears randomly">Upgrade now</string>
    <string name="get_pro_account" context="Message to promote PRO accounts">Improve your cloud capacity![A]Get more space &amp; transfer quota with a PRO account!</string>
    <string name="toast_master_key" context="success message when the MasterKey file has been downloaded">The Recovery Key has been backed up into: %1s.[A]While the file remains in this path, you will find it at the Saved for Offline Section.[A]Note: It will be deleted if you log out, please store it in a safe place.</string>

    <!--
    <string name="next_ime_action" context="Action to pass focus to the next field in a form">Next</string>
    -->

    <string name="mail_already_used" context="Error shown when the user tries to change his mail to one that is already used">Error. This email address is already in use.</string>

    <string name="change_mail_text_last_step" context="Text shown in the last alert dialog to change the email associated to an account">This is the last step to change your email. Please enter your password below.</string>
    <string name="change_mail_title_last_step" context="Title of the alert dialog to change the email associated to an account">Change email</string>

    <!--
    <string name="success_changing_user_mail" context="Message when the user email has been changed successfully">Your email has been correctly updated.</string>
    -->

    <string name="title_new_warning_out_space" context="Iitle of the warning when the user is running out of space">You’re running out of space!</string>
    <string name="new_warning_out_space" context="Text of the warning when the user is running out of space">Take full advantage of your MEGA account by upgrading to PRO.</string>

    <string name="title_options_avatar_panel" context="Iitle of sliding panel to choose the option to edit the profile picture">Edit profile picture</string>
    <string name="take_photo_avatar_panel" context="Option of the sliding panel to change the avatar by taking a new picture">Take picture</string>
    <string name="choose_photo_avatar_panel" context="Option of the sliding panel to change the avatar by choosing an existing picture">Choose picture</string>
    <string name="delete_avatar_panel" context="Option of the sliding panel to delete the existing avatar">Delete picture</string>

    <string name="incorrect_MK" context="Alert when the user introduces his MK to reset pass incorrectly">The key you supplied does not match this account. Please make sure you use the correct Recovery Key and try again.</string>
    <string name="incorrect_MK_title" context="Title of the alert when the user introduces his MK to reset pass incorrectly">Invalid Recovery Key</string>

    <string name="option_full_link" context="Alert Dialog to get link">Link with key</string>

    <string name="recovering_info" context="Message shown meanwhile the app is waiting for a request">Getting info&#8230;</string>

    <string name="email_verification_text_change_mail" context="Text of the alert dialog to inform the user that have to check the email to validate his new email">Your new email address needs to be validated. Please check your email to proceed.</string>

    <string name="confirmation_delete_avatar" context="Confirmation before deleting the avatar of the user's profile">Delete your profile picture?</string>
    <string name="title_edit_profile_info" context="Title of the Dialog to edit the profile attributes of the user's account">Edit</string>

    <string name="title_set_expiry_date" context="Alert Dialog to get link">Set expiry date</string>
    <string name="title_set_password_protection" context="Title of the dialog to get link with password">Set password protection</string>
    <string name="subtitle_set_expiry_date" context="Subtitle of the dialog to get link">(PRO ONLY)</string>
    <string name="set_password_protection_dialog" context="Alert Dialog to get link with password">Set password</string>
    <string name="hint_set_password_protection_dialog" context="Hint of the dialog to get link with password">Enter password</string>
    <string name="hint_confirm_password_protection_dialog" context="Hint of the confirmation dialog to get link with password">Confirm password</string>
    <string name="link_request_status" context="Status text at the beginning of getting a link">Processing&#8230;</string>

    <string name="edit_link_option" context="Option of the sliding panel to edit the link of a node">Manage link</string>

    <string name="old_password_provided_incorrect" context="Error alert dialog shown when changing the password the user provides an incorrect password ">The current password you have provided is incorrect.</string>

    <string name="number_correctly_reinvite_contact_request" context="success message when reinviting multiple contacts">%d reinvite requests sent successfully.</string>

    <string name="number_correctly_delete_contact_request" context="success message when reinviting multiple contacts">%d requests deleted successfully.</string>
    <string name="number_no_delete_contact_request" context="error message when reinviting multiple contacts">%1$d requests successfully deleted but %2$d requests were not deleted.</string>

    <string name="confirmation_delete_contact_request" context="confirmation message before removing a contact request.">Do you want to remove the invitation request to %s?</string>
    <string name="confirmation_remove_multiple_contact_request" context="confirmation message before removing mutiple contact request">Do you want to remove these %d invitation requests?</string>

    <string name="number_correctly_invitation_reply_sent" context="success message when replying to multiple received request">%d request replies sent.</string>
    <string name="number_incorrectly_invitation_reply_sent" context="error message when replying to multiple received request">%1$d request replies successfully sent but %2$d were not sent.</string>

    <plurals name="general_num_request">
        <item context="referring to a invitation request in the Contacts section" quantity="one">request</item>
        <item context="referring to a invitation request in the Contacts section" quantity="other">requests</item>
    </plurals>

    <plurals name="confirmation_remove_outgoing_shares">
        <item context="Confirmation before removing the outgoing shares of a folder" quantity="one">The folder is shared with %1$d contact. Remove share?</item>
        <item context="Confirmation before removing the outgoing shares of a folder" quantity="other">The folder is shared with %1$d contacts. Remove all shares?</item>
    </plurals>

    <string name="error_incorrect_email_or_password" context="Error message when the credentials to login are incorrect.">Invalid email and/or password. Please try again.</string>
    <string name="error_account_suspended" context="Error message when trying to login and the account is suspended.">Your account has been suspended due to Terms of Service violations. Please contact support&#64;mega.nz</string>
    <string name="too_many_attempts_login" context="Error message when to many attempts to login.">Too many failed attempts to login, please wait for an hour.</string>
    <string name="account_not_validated_login" context="Error message when trying to login to an account not validated.">This account has not been validated yet. Please, check your email.</string>

    <string name="general_error_folder_not_found" context="Error message shown when opening a folder link which doesn't exist">Folder link unavailable</string>
    <string name="folder_link_unavaible_ToS_violation" context="Error message shown when opening a folder link which has been removed due to ToS/AUP violation">The folder link has been removed because of a ToS/AUP violation.</string>

    <string name="general_error_file_not_found" context="Error message shown when opening a file link which doesn't exist">File link unavailable</string>
    <string name="file_link_unavaible_ToS_violation" context="Error message shown when opening a file link which has been removed due to ToS/AUP violation">The file link has been removed because of a ToS/AUP violation.</string>

    <string name="confirm_email_text" context="Title of the screen after creating the account. That screen asks the user to confirm the account by checking the email">Awaiting email confirmation</string>
    <string name="confirm_email_explanation" context="Text below the title that explains the user should check the email and click the link to confirm the account">Please check your email and click the link to confirm your account.</string>

    <plurals name="general_num_items">
        <item context="Singular of items which contains a folder. 1 item" quantity="one">item</item>
        <item context="Plural of items which contains a folder. 2 items" quantity="other">items</item>
    </plurals>

    <string name="file_link_unavaible_delete_account" context="Error message shown when opening a file or folder link which account has been removed due to ToS/AUP violation">The associated user account has been terminated due to multiple violations of our Terms of Service.</string>

    <string name="general_error_invalid_decryption_key" context="Error message shown after login into a folder link with an invalid decryption key">The provided decryption key for the folder link is invalid.</string>

    <string name="my_account_my_credentials" context="Title of the label in the my account section. It shows the credentials of the current user so it can be used to be verified by other contacts">My credentials</string>
    <string name="limited_bandwith" context="Word to indicate the limited bandwidth of the free accounts">Limited</string>

    <string name="section_chat" context="Item of the navigation title for the chat section">Chat</string>
    <string name="section_chat_with_notification" context="Item of the navigation title for the chat section when there is any unread message">Chat [A](%1$d)[/A]</string>

    <string name="tab_archive_chat" context="Title of the archived chats tab. Capital letters">Archive</string>
    <!--
    <string name="tab_recent_chat" context="Title of the recent chats tab. Capital letters">RECENT</string>
    -->

    <!--
    <string name="archive_chat_empty" context="Message shown when the user has no archived chats">No archived conversations</string>
    -->
    <string name="recent_chat_enable_chat" context="Message shown when the user has no archived chats">Chat is disabled</string>
    <string name="recent_chat_enable_chat_button" context="Message shown when the user has no archived chats">Enable chat</string>

    <!--
    <string name="get_started_button" context="Button to start using the chat">Get started</string>
    -->

    <string name="recent_chat_empty_invite" context="Message shown when the user has no recent chats">Invite your friends to join you on Chat and enjoy our encrypted platform with privacy and security.</string>
    <!--<string name="recent_chat_empty_enable_chat" context="Message shown when the user has no recent chats">Enable Chat[A]and enjoy our encrypted platform with privacy and security.</string>-->

    <!--
    <string name="videocall_title" context="Title shown in the list of main chat screen for a videocall">Video call</string>
    -->

    <!--
    <plurals name="general_minutes">
        <item context="Singular of minutes. 1 minute" quantity="one">minute</item>
        <item context="Plural of minutes. 2 minute" quantity="other">minutes</item>
    </plurals>
    -->

    <!--
    <plurals name="general_hours">
        <item context="Singular of hours. 1 hour" quantity="one">hour</item>
        <item context="Plural of hours. 2 hours" quantity="other">hours</item>
    </plurals>
    -->

    <!--
    <plurals name="general_seconds">
        <item context="Singular of seconds. 1 second" quantity="one">second</item>
        <item context="Plural of seconds. 2 second" quantity="other">seconds</item>
    </plurals>
    -->

    <string name="initial_hour" context="Initial of the word hour to show the duration of a video or audio call">h</string>
    <string name="initial_minute" context="Initial of the word minute to show the duration of a video or audio call">m</string>
    <string name="initial_second" context="Initial of the word second to show the duration of a video or audio call">s</string>

    <!--
    <string name="videocall_item" context="Info shown about the last action in a chat is a videocall">Video call</string>
    -->

    <string name="selected_items" context="Title shown when multiselection is enable in chat tabs">%d selected</string>

    <string name="remove_contact_shared_folder" context="Message to confirm if the user wants to delete a contact from a shared folder">The contact %s will be removed from the shared folder.</string>
    <string name="remove_multiple_contacts_shared_folder" context="Message to confirm if the user wants to delete a multiple contacts from a shared folder">%d contacts will be removed from the shared folder.</string>

    <string name="number_correctly_removed_from_shared" context="success message when removing a contact from a shared folder">%d contacts removed successfully from the shared folder</string>
    <string name="number_incorrectly_removed_from_shared" context="success message when removing a contact from a shared folder">&#160;and %d contacts were not successfully removed</string>

    <string name="contacts_list_empty_text_loading" context="Message shown while the contact list from the device is being read and then shown to the user">Loading contacts from the phone&#8230;</string>

    <string name="number_correctly_invite_contact_request" context="success message when reinviting multiple contacts">%d invite requests sent successfully.</string>
    <string name="number_no_invite_contact_request" context="error message when reinviting multiple contacts">%1$d invite requests successfully sent but %2$d requests were not sent.</string>

    <string name="chat_me_text_bracket" context="Word next to own user's message in chat screen">%1s (Me)</string>
    <string name="type_message_hint" context="Hint shown in the field to write a message in the chat screen">Type a message</string>

    <string name="general_mute" context="button">Mute</string>
    <string name="general_unmute" context="button">Unmute</string>

    <string name="title_properties_chat_contact_notifications" context="Title of the section to enable notifications in the Contact Properties screen">Notifications</string>
    <string name="title_properties_chat_contact_message_sound" context="Title of the section to choose the sound of incoming messages in the Contact Properties screen">Message sound</string>
    <string name="title_properties_chat_clear_chat" context="Title of the section to clear the chat content in the Contact Properties screen">Clear chat</string>
    <string name="title_properties_chat_share_contact" context="Title of the section to share the contact in the Contact Properties screen">Share contact</string>

    <string name="call_ringtone_title" context="Title of the screen to select the ringtone of the calls">Call ringtone</string>
    <string name="notification_sound_title" context="Title of the screen to select the sound of the notifications">Notification sound</string>

    <string name="confirmation_clear_chat" context="Text of the confirmation dialog to clear the chat history">After cleared, neither %s nor you will be able to see messages of this chat.</string>

    <string name="general_clear" context="Button to clear the chat history">Clear</string>
    <!--
    <string name="login_initializing_chat" context="After login, initializing chat">Initializing chat</string>
    -->

    <string name="clear_history_success" context="Message show when the history of a chat has been successfully deleted">The history of the chat has been cleared</string>
    <string name="clear_history_error" context="Message show when the history of a chat hasn't been successfully deleted">Error. The history of the chat has not been cleared successfully</string>

    <string name="add_participants_menu_item" context="Menu item to add participants to a chat">Add participants</string>
    <string name="remove_participant_menu_item" context="Menu item to remove a participants from a chat">Remove participant</string>

    <string name="mega_info_empty_screen" context="Message about MEGA when there are no message in the chat screen">Protects your chat with end-to-end (user controlled) encryption, providing essential safety assurances:</string>
    <string name="mega_authenticity_empty_screen" context="Message about MEGA when there are no message in the chat screen">The system ensures that the data received is truly from the specified sender, and its content has not been manipulated during transit.</string>
    <string name="mega_confidentiality_empty_screen" context="Message about MEGA when there are no message in the chat screen">Only the author and intended recipients are able to decipher and read the content.</string>

    <string name="title_mega_info_empty_screen" context="Message about MEGA when there are no message in the chat screen">MEGA</string>
    <string name="title_mega_authenticity_empty_screen" context="Message about MEGA when there are no message in the chat screen">Authenticity</string>
    <string name="title_mega_confidentiality_empty_screen" context="Message about MEGA when there are no message in the chat screen">Confidentiality</string>

    <string name="error_not_logged_with_correct_account" context="Error message shown when opening a cancel link with an account that not corresponds to the link">This link is not related to this account. Please, log in with the correct account.</string>
    <string name="cancel_link_expired" context="Message when the user tries to open a cancel link and it has expired">This cancel link has expired, please try again.</string>

    <string name="no_results_found" context="Text shown after searching and no results found">No results were found</string>

    <string name="offline_status" context="Info label about the status of the user">Offline</string>
    <string name="online_status" context="Info label about the status of the user">Online</string>
    <string name="away_status" context="Info label about the status of the user">Away</string>
    <string name="busy_status" context="Info label about the status of the user">Busy</string>
    <string name="invalid_status" context="Info label about the status of the user">No connection</string>

    <string name="text_deleted_message" context="Text shown when a message has been deleted in the chat">This message has been deleted</string>
    <string name="text_deleted_message_by" context="Text shown when a message has been deleted in the chat">[A]This message has been deleted by [/A][B]%1$s[/B]</string>

    <string name="confirmation_delete_several_messages" context="Confirmation before deleting messages">Remove messages?</string>
    <string name="confirmation_delete_one_message" context="Confirmation before deleting one message">Remove message?</string>

    <!--
    <string name="text_cleared_history" context="Text shown when a user cleared the history of a chat"><![CDATA[<font color=\'#060000\'>%1$s</font> <font color=\'#868686\'> cleared the chat history</font>]]></string>
    -->

    <string name="group_chat_label" context="Label for the sliding panel of a group chat">Group chat</string>
    <string name="group_chat_info_label" context="Label for the option of the sliding panel to show the info of a chat group">Group info</string>
    <string name="group_chat_start_conversation_label" context="Label for the option of the sliding panel to start a one to one chat">Start conversation</string>
    <string name="group_chat_edit_profile_label" context="Label for the option of the sliding panel to edit the profile">Edit profile</string>
    <string name="title_properties_chat_leave_chat" context="Title of the section to leave a group content in the Contact Properties screen">Leave Group</string>
    <string name="participants_chat_label" context="Label for participants of a group chat">Participants</string>

    <string name="confirmation_remove_chat_contact" context="confirmation message before removing a contact from a chat.">Remove %s from this chat?</string>

    <string name="observer_permission_label_participants_panel" context="Label to show the participant permission in the options panel of the group info screen">Read-only</string>
    <!--
    <string name="member_permission_label_participants_panel" context="Label to show the participant permission in the options panel of the group info screen">Member</string>
    -->
    <string name="standard_permission_label_participants_panel" context="Label to show the participant permission in the options panel of the group info screen">Standard</string>
    <string name="administrator_permission_label_participants_panel" context="Label to show the participant permission in the options panel of the group info screen">Moderator</string>

    <string name="edited_message_text" context="Text appended to a edited message.">(edited)</string>
    <string name="change_title_option" context="Option in menu to change title of a chat group.">Change title</string>

    <string name="confirmation_leave_group_chat" context="confirmation message before leaving a group chat">If you leave, you will no longer have access to read or send messages.</string>
    <string name="title_confirmation_leave_group_chat" context="title confirmation message before leaving a group chat">Leave group chat?</string>

    <string name="confirmation_clear_group_chat" context="Text of the confirmation dialog to clear a group chat history">All messages and media in this conversation will be cleared.</string>
    <string name="title_confirmation_clear_group_chat" context="Title of the confirmation dialog to clear a group chat history">Clear history?</string>


    <string name="add_participant_error_already_exists" context="Message show when a participant hasn't been successfully invited to a group chat">The participant is already included in this group chat</string>

    <string name="number_correctly_add_participant" context="success message when inviting multiple contacts to a group chat">%d participants were successfully invited</string>
    <string name="number_no_add_participant_request" context="error message when inviting multiple contacts to a group chat">%1$d participants were successfully invited but %2$d participants were not invited.</string>

    <string name="message_permissions_changed" context="chat message when the permissions for a user has been changed">[A]%1$s[/A][B] was changed to [/B][C]%2$s[/C][D] by [/D][E]%3$s[/E]</string>
    <string name="message_add_participant" formatted="false" context="chat message when a participant was added to a group chat">[A]%1$s[/A][B] joined the group chat by invitation from [/B][C]%2$s[/C]</string>
    <string name="message_remove_participant" context="chat message when a participant was removed from a group chat">[A]%1$s[/A][B] was removed from group chat by [/B][C]%2$s[/C]</string>

    <string name="change_title_messages" context="Message shown when a participant change the title of a group chat.">[A]%1$s[/A][B] changed the group chat name to [/B][C]“%2$s”[/C]</string>

    <string name="message_participant_left_group_chat" context="chat message when a participant left a group chat">[A]%1$s[/A][B] left the group chat[/B]</string>

    <string name="manual_retry_alert" context="chat message alert when the message have to been manually">Message not sent. Tap for options</string>

    <string name="chat_status_title" context="settings of the chat to choose the status">Status</string>
    <!--
    <string name="settings_chat_summary_online" context="summary of the status online in settings">You can chat, share files and make calls with your contacts.</string>
    -->
    <!--
    <string name="settings_chat_summary_invisible" context="summary of the status invisible in settings">You can interact with your contacts but you will appear offline for them.</string>
    -->
    <!--
    <string name="settings_chat_summary_offline" context="summary of the status invisible in settings">You will appear offline to your contacts and you will not be able to chat with them.</string>
    -->

    <!--
    <string name="changing_status_to_online_success" context="message shown when the status of the user successfully changed to online">You\'re now online</string>
    -->
    <!--
    <string name="changing_status_to_invisible_success" context="message shown when the status of the user successfully changed to invisible">You\'re now away</string>
    -->

    <!--
    <string name="changing_status_to_offline_success" context="message shown when the status of the user successfully changed to offline">You\'re now offline</string>
    -->
    <!--
    <string name="changing_status_to_busy_success" context="message shown when the status of the user successfully changed to offline">You\'re now busy</string>
    -->
    <string name="changing_status_error" context="message shown when the status of the user coudn't be changed">Error. Your status has not been changed</string>
    <string name="leave_chat_error" context="message shown when a user couldn't leave chat">An error occurred when leaving the chat</string>
    <string name="create_chat_error" context="message shown when a chat has not been created">An error occurred when creating the chat</string>

    <string name="settings_chat_vibration" context="settings of the chat to choose the status">Vibration</string>

    <!--
    <string name="list_message_deleted" context="Text show in list of chats when the last message has been deleted">Message deleted</string>
    -->

    <string name="non_format_text_deleted_message_by" context="Text shown when a message has been deleted in the chat">This message has been deleted by %1$s</string>
    <string name="history_cleared_message" context="Text shown when the chat history was cleared by me">Chat history was cleared</string>
    <string name="non_format_history_cleared_by" context="Text shown when the chat history was cleared by someone">Chat history cleared by %1$s</string>

    <!--
    <string name="non_format_text_cleared_history" context="Text shown when a user cleared the history of a chat">%1$s cleared the chat history</string>
    -->
    <string name="non_format_message_permissions_changed" context="chat message when the permissions for a user has been changed">%1$s was changed to %2$s by %3$s</string>
    <string name="non_format_message_add_participant" formatted="false" context="chat message when a participant was added to a group chat">%1$s was added to this group chat by invitation from %2$s</string>
    <string name="non_format_message_remove_participant" context="chat message when a participant was removed from a group chat">%1$s was removed from group chat by %2$s</string>

    <string name="non_format_change_title_messages" context="Message shown when a participant change the title of a group chat.">%1$s changed the group chat name to “%2$s”</string>

    <string name="non_format_message_participant_left_group_chat" context="chat message when a participant left a group chat">%1$s left the group chat</string>

    <string name="messages_copied_clipboard" context="success alert when the user copy some messages to the clipboard">Copied to the clipboard</string>

    <string name="chat_error_open_title" context="Title of the error dialog when opening a chat">Chat Error!</string>
    <string name="chat_error_open_message" context="Message of the error dialog when opening a chat">The chat could not be opened successfully</string>

    <string name="menu_choose_contact" context="Menu option to add a contact to your contact list.">Choose contact</string>

    <plurals name="general_selection_num_contacts">
        <item context="referring to a contact in the contact list of the user" quantity="one">%1$d contact</item>
        <item context="Title of the contact list" quantity="other">%1$d contacts</item>
    </plurals>

    <string name="error_sharing_folder" context="Message shown when the folder sharing process fails">Error sharing the folder. Please, try again.</string>

    <plurals name="confirmation_remove_contact" context="confirmation message before removing a contact">
        <item context="Singular" quantity="one">All data associated with the selected contact will be permanently lost.</item>
        <item context="Plural" quantity="other">All data associated with the selected contacts will be permanently lost.</item>
    </plurals>

    <plurals name="title_confirmation_remove_contact" context="title of confirmation alert before removing a contact">
        <item context="Singular" quantity="one">Remove contact?</item>
        <item context="Plural" quantity="other">Remove contacts?</item>
    </plurals>

    <!--
    <string name="chat_connection_error" context="error shown when the connection to the chat fails">Chat connection error</string>
    -->

    <string name="message_option_retry" context="option shown when a message could not be sent">Retry</string>

    <string name="title_message_not_sent_options" context="title of the menu for a non sent message">Message not sent</string>
    <string name="title_message_uploading_options" context="title of the menu for an uploading message with attachment">Uploading attachment</string>

    <string name="no_conversation_history" context="message shown when a chat has no messages">No conversation history</string>

    <plurals name="user_typing" context="title of confirmation alert before removing a contact">
        <item context="Singular" quantity="one">%1$s [A]is typing&#8230;[/A]</item>
        <item context="Plural" quantity="other">%1$s [A]are typing&#8230;[/A]</item>
    </plurals>

    <string name="more_users_typing" context="text that appear when there are more than 2 people writing at that time in a chat. For example User1, user2 and more are typing...">%1$s [A]and more are typing&#8230;[/A]</string>
	<string name="label_more" context="button label more">More</string>
	<string name="label_close" context="button label Close">Close</string>
    <string name="tab_my_account_general" context="Title of the general tab in My Account Section">General</string>
    <string name="tab_my_account_storage" context="Title of the storage tab in My Account Section">Storage</string>
	<string name="label_storage_upgrade_account" context="label of storage in upgrade/choose account page, it is being used with a variable, e.g. for LITE user it will show '200GB Storage'.">Storage</string>
	<string name="label_transfer_quota_upgrade_account" context="label of transfer quota in upgrade/choose account page, it is being used with a variable, e.g. for LITE user it will show '1 TB Transfer quota'.">Transfer quota</string>
	<string name="label_transfer_quota_achievements" context="label of transfer quota in achievements page, it is being used with a variable, e.g. '30GB Transfer quota'.">Transfer quota</string>

    <string name="account_plan" context="Title of the section about the plan in the storage tab in My Account Section">Plan</string>
    <string name="storage_space" context="Title of the section about the storage space in the storage tab in My Account Section">Storage space</string>
    <string name="transfer_quota" context="Title of the section about the transfer quota in the storage tab in My Account Section">Transfer quota</string>

    <string name="available_space" context="Label in section the storage tab in My Account Section">Available</string>
    <string name="not_available" context="Label in section the storage tab in My Account Section when no info info is received">not available</string>

    <string name="no_bylling_cycle" context="Label in section the storage tab when the account is Free">No billing cycle</string>

    <string name="my_account_of_string" context="String to show the transfer quota and the used space in My Account section">%1$s [A]of %2$s[/A]</string>

    <string name="confirmation_delete_from_save_for_offline" context="confirmation message before removing a something for the Save for offline section">Remove from Save for Offline?</string>

    <string name="recent_chat_empty_no_connection_text" context="Text of chat section when the app has no connection">Chat is disabled and it cannot be enabled without a connection.</string>

    <string name="set_status_option_label" context="Label for the option of action menu to change the chat status">Set status</string>

    <string name="general_dismiss" context="Answer for confirmation dialog.">Dismiss</string>

    <string name="context_invitacion_reply_accepted" context="Accepted request invitacion alert">Invitation accepted</string>
    <string name="context_invitacion_reply_declined" context="Declined request invitacion alert">Invitation declined</string>
    <string name="context_invitacion_reply_ignored" context="Ignored request invitacion alert">Invitation ignored</string>

    <string name="error_message_unrecognizable" context="Content of a normal message that cannot be recognized">Message unrecognizable</string>

    <string name="settings_autoaway_title" context="Title of the settings section to configure the autoaway of chat presence">Auto-away</string>
    <string name="settings_autoaway_subtitle" context="Subtitle of the settings section to configure the autoaway of chat presence">Show me away after an inactivity of</string>
    <string name="settings_autoaway_value" context="Value in the settings section of the autoaway chat presence">%1d minutes</string>

    <string name="settings_persistence_title" context="Title of the settings section to configure the status persistence of chat presence">Status persistence</string>
    <string name="settings_persistence_subtitle" context="Subtitle of the settings section to configure the status persistence of chat presence">Maintain my chosen status appearance even when I have no connected devices</string>

    <string name="title_dialog_set_autoaway_value" context="Title of the dialog to set the value of the auto away preference">Set time limit</string>
    <string name="button_set" context="Button to set a value">Set</string>
    <string name="hint_minutes" context="Button to set a value">minutes</string>

    <!--
    <string name="autoaway_disabled" context="Word to indicated the autoaway is disabled">Disabled</string>
    -->

    <string-array name="settings_status_entries" context="the options of what to upload in an array. Needed for the settings">
        <item context="the options of what to upload.">Online</item>
        <item context="the options of what to upload.">Away</item>
        <item context="the options of what to upload.">Busy</item>
        <item context="the options of what to upload.">Offline</item>
    </string-array>

    <string name="offline_empty_folder" context="Text that indicates that a the offline section is currently empty">No files Saved for Offline</string>

    <string name="general_enable" context="Positive confirmation to enable logs">Enable</string>
    <string name="enable_log_text_dialog" context="Dialog to confirm the action of enabling logs">Logs can contain information related to your account</string>

    <string name="confirmation_to_reconnect" context="Dialog to confirm the reconnect action">Network connection recovered. Connect to MEGA?</string>
    <string name="loading_status" context="Message shown meanwhile the app is waiting for a the chat status">Loading status&#8230;</string>

    <string name="error_editing_message" context="Error when a message cannot be edited">This message cannot be edited</string>

    <plurals name="text_number_transfers" context="Label to show the number of transfers in progress">
        <item context="Singular" quantity="one">%1$d of %2$d file</item>
        <item context="Plural" quantity="other">%1$d of %2$d files</item>
    </plurals>

    <string name="option_to_transfer_manager" context="Label of the modal bottom sheet to Transfer Manager section" formatted="false">View</string>
    <string name="option_to_pause_transfers" context="Label of the modal bottom sheet to pause all transfers">Pause all transfers</string>
    <string name="option_to_resume_transfers" context="Label of the modal bottom sheet to resume all transfers">Resume all transfers</string>
    <string name="option_to_clear_transfers" context="Label of the modal bottom sheet to clear completed transfers">Clear completed</string>
    <string name="menu_pause_individual_transfer" context="Dialog to confirm the action of pausing one transfer">Pause transfer?</string>
    <string name="menu_resume_individual_transfer" context="Dialog to confirm the action of restarting one transfer">Resume transfer?</string>
    <string name="button_resume_individual_transfer" context="Button to confirm the action of restarting one transfer">Resume</string>

    <string name="confirmation_to_clear_completed_transfers" context="Dialog to confirm before removing completed transfers">Clear completed transfers?</string>

    <string name="title_tab_in_progress_transfers" context="Title of the tab section for transfers in progress">In progress</string>
    <string name="title_tab_completed_transfers" context="Title of the tab section for completed transfers">Completed</string>

    <string name="transfer_paused" context="Possible state of a transfer">Paused</string>
    <string name="transfer_queued" context="Possible state of a transfer">Queued</string>
    <!--
    <string name="transfer_canceled" context="Possible state of a transfer">Canceled</string>
    -->
    <string name="transfer_unknown" context="Possible state of a transfer">Unknown</string>

    <string name="paused_transfers_title" context="Title of the panel where the progress of the transfers is shown">Paused transfers</string>

    <string name="completed_transfers_empty" context="message shown in the screen when there are not any active transfer">No completed transfers</string>

    <!--
    <string name="message_transfers_completed" context="Message shown when the pending transfers are completed">Transfers finished</string>
    -->

    <plurals name="upload_service_notification" context="Text of the notification shown when the upload service is running">
        <item context="Singular" quantity="one">Uploading %1$d of %2$d file</item>
        <item context="Plural" quantity="other">Uploading %1$d of %2$d files</item>
    </plurals>

	<plurals name="folder_upload_service_notification" context="Text of the notification shown when the folder upload service is running">
		<item context="Text of the notification shown when the folder upload service is running - singular e.g. Uploading 1 of 1 folder" quantity="one">Uploading %1$d of %2$d folder</item>
		<item context="Text of the notification shown when the folder upload service is running - plural e.g. Uploading 1 of 2 folders" quantity="other">Uploading %1$d of %2$d folders</item>
	</plurals>

    <plurals name="upload_service_final_notification" context="Text of the notification shown when the upload service has finished">
        <item context="Singular" quantity="one">Uploaded %1$d file</item>
        <item context="Plural" quantity="other">Uploaded %1$d files</item>
    </plurals>

	<plurals name="folder_upload_service_final_notification" context="Text of the notification shown when the folder upload service has finished">
		<item context="Text of the notification shown when the folder upload service has finished - singular e.g. Uploaded 1 folder" quantity="one">Uploaded %1$d folder</item>
		<item context="Text of the notification shown when the folder upload service has finished - plural  e.g. Uploaded 2 folders" quantity="other">Uploaded %1$d folders</item>
	</plurals>

    <string name="general_total_size" context="label for the total file size of multiple files and/or folders (no need to put the colon punctuation in the translation)" formatted="false">Total size: %1$s</string>

    <plurals name="upload_service_failed" context="Text of the notification shown when the upload service has finished with any transfer error">
        <item context="Singular" quantity="one">%1$d file not uploaded</item>
        <item context="Plural" quantity="other">%1$d files not uploaded</item>
    </plurals>

    <plurals name="copied_service_upload" context="Text of the notification shown when the upload service has finished with any copied file instead uploaded">
        <item context="Singular" quantity="one">%1$d file copied</item>
        <item context="Plural" quantity="other">%1$d files copied</item>
    </plurals>

    <plurals name="already_downloaded_service" context="Text of the notification shown when the download service do not download because the file is already on the device">
        <item context="Singular" quantity="one">%1$d file previously downloaded</item>
        <item context="Plural" quantity="other">%1$d files previously downloaded</item>
    </plurals>

    <plurals name="download_service_final_notification" context="Text of the notification shown when the download service has finished">
        <item context="Singular" quantity="one">Downloaded %1$d file</item>
        <item context="Plural" quantity="other">Downloaded %1$d files</item>
    </plurals>

    <plurals name="download_service_final_notification_with_details" context="Text of the notification shown when the download service has finished with any error">
        <item context="Singular" quantity="one">Downloaded %1$d of %2$d file</item>
        <item context="Plural" quantity="other">Downloaded %1$d of %2$d files</item>
    </plurals>

    <plurals name="download_service_failed" context="Text of the notification shown when the download service has finished with any transfer error">
        <item context="Singular" quantity="one">%1$d file not downloaded</item>
        <item context="Plural" quantity="other">%1$d files not downloaded</item>
    </plurals>

    <plurals name="download_service_notification" context="Text of the notification shown when the download service is running">
        <item context="Singular" quantity="one">Downloading %1$d of %2$d file</item>
        <item context="Plural" quantity="other">Downloading %1$d of %2$d files</item>
    </plurals>

    <string name="title_depleted_transfer_overquota" context="Title of the alert when the transfer quota is depleted">Depleted transfer quota</string>
    <string name="text_depleted_transfer_overquota" context="Text of the alert when the transfer quota is depleted">Your queued transfer exceeds the current transfer quota available for your IP address and may therefore be interrupted.</string>
    <string name="plans_depleted_transfer_overquota" context="Button to show plans in the alert when the transfer quota is depleted">See our plans</string>
    <string name="continue_without_account_transfer_overquota" context="Button option of the alert when the transfer quota is depleted">Continue without account</string>

    <plurals name="new_general_num_files" context="this is used for example when downloading 1 file or 2 files">
        <item context="Singular of file. 1 file" quantity="one">%1$d file</item>
        <item context="Plural of file. 2 files" quantity="other">%1$d files</item>
    </plurals>

    <string name="general_view" context="Menu option">View files</string>
    <string name="add_to_cloud" context="Menu option">Add to Cloud Drive</string>
    <string name="save_for_offline" context="Menu option">Save for offline</string>

    <string name="general_view_contacts" context="Menu option">View contacts</string>

    <string name="import_success_message" context="Menu option">Succesfully added to Cloud Drive</string>
    <string name="import_success_error" context="Menu option">Error. Not added to Cloud Drive</string>

    <string name="chat_connecting" context="Label in login screen to inform about the chat initialization proccess">Connecting&#8230;</string>

    <string name="context_contact_already_invited" context="message when trying to invite a contact with a pending request">%s was already invited. Consult your pending requests.</string>

    <string name="confirm_email_misspelled" context="Hint text explaining that you can change the email and resend the create account link to the new email address">If you have misspelt your email address, correct it and click [A]Resend[A].</string>
    <string name="confirm_email_misspelled_resend" context="Button to resend the create account email to a new email address in case the previous email address was misspelled">Resend</string>
    <string name="confirm_email_misspelled_email_sent" context="Text shown after the confirmation email has been sent to the new email address">Email sent</string>

    <string name="copyright_alert_title" context="text_copyright_alert_title">Copyright warning to all users</string>
    <string name="copyright_alert_first_paragraph" context="text_copyright_alert_first_paragraph">MEGA respects the copyrights of others and requires that users of the MEGA cloud service comply with the laws of copyright.</string>
    <string name="copyright_alert_second_paragraph" context="text_copyright_alert_second_paragraph">You are strictly prohibited from using the MEGA cloud service to infringe copyrights. You may not upload, download, store, share, display, stream, distribute, email, link to, transmit or otherwise make available any files, data or content that infringes any copyright or other proprietary rights of any person or entity.</string>
    <string name="copyright_alert_agree_button" context="text of the Agree button">Agree</string>
    <string name="copyright_alert_disagree_button" context="text of the Disagree button">Disagree</string>

    <string name="download_show_info" context="Hint how to cancel the download">Show info</string>

    <string name="context_link_removal_error" context="error message">Link removal failed. Try again later.</string>
    <string name="context_link_action_error" context="error message">Link action failed. Try again later.</string>

    <string name="title_write_user_email" context="title of the dialog shown when sending or sharing a folder">Write the user’s email</string>

    <string name="activity_title_files_attached" context="title of the screen to see the details of several node attachments">Files attached</string>
    <string name="activity_title_contacts_attached" context="title of the screen to see the details of several contact attachments">Contacts attached</string>

    <string name="alert_user_is_not_contact">The user is not a contact</string>

    <string name="camera_uploads_cellular_connection">Use cellular connection</string>
    <string name="camera_uploads_upload_videos">Upload videos</string>

    <string name="success_changing_user_avatar" context="Message when an user avatar has been changed successfully">Profile picture updated</string>
    <string name="error_changing_user_avatar_image_not_available" context="Message when an error ocurred when changing an user avatar">Error. Selected image does not exist</string>
    <string name="error_changing_user_avatar" context="Message when an error ocurred when changing an user avatar">Error when changing the profile picture</string>
    <string name="success_deleting_user_avatar" context="Message when an user avatar has been deleted successfully">Profile picture deleted</string>
    <string name="error_deleting_user_avatar" context="Message when an error ocurred when deleting an user avatar">Error when deleting the profile picture</string>

    <string name="error_changing_user_attributes" context="Message when an error ocurred when changing an user attribute">An error occurred when changing the name</string>
    <string name="success_changing_user_attributes" context="Message when an user attribute has been changed successfully">Your name has been successfully updated</string>

    <string name="add_participant_success" context="Message show when a participant has been successfully invited to a group chat">Participant added</string>
    <string name="add_participant_error" context="Message show when a participant hasn't been successfully invited to a group chat">Error. Participant not added</string>

    <string name="remove_participant_success" context="Message show when a participant has been successfully removed from a group chat">Participant removed</string>
    <string name="remove_participant_error" context="Message show when a participant hasn't been successfully removed from a group chat">Error. Participant not removed</string>

    <string name="no_files_selected_warning">No files selected</string>

    <string name="attachment_upload_panel_from_cloud">From Cloud Drive</string>
    <string name="attachment_upload_panel_contact">Contact</string>
    <string name="attachment_upload_panel_photo">From device</string>

    <string name="delete_account" context="Button and title of dialog shown when the user wants to delete permanently his account">Cancel Account</string>
    <string name="delete_account_text" context="Text shown in the alert dialog to confirm the cancellation of an account">If you cancel your account you will not be able to access your account data, your MEGA contacts or conversations.\nYou will not be able to undo this action.</string>
    <string name="delete_button" context="Button in My Account section to confirm the account deletion">Delete</string>

    <string name="file_properties_info_info_file">Info</string>
    <string name="file_properties_info_size" context="Refers to the size of a file.">Total size</string>
    <string name="file_properties_info_content" context="header of a status field for what content a user has shared to you">Contains</string>
    <string name="file_properties_shared_folder_public_link_name">Link</string>

    <string name="file_properties_shared_folder_full_access" context="Refers to access rights for a file folder.">Full access</string>
    <string name="file_properties_shared_folder_read_only" context="Refers to access rights for a file folder.">Read-only</string>
    <string name="file_properties_shared_folder_read_write" context="Refers to access rights for a file folder. (with the &amp; needed. Don\'t use the symbol itself. Use &amp;)">Read and write</string>

    <string name="attachment_uploading_state_uploading">Uploading&#8230;</string>
    <string name="attachment_uploading_state_error">Error. Not sent.</string>

    <string name="already_downloaded_multiple" context="When a multiple download is started, some of the files could have already been downloaded before. This message shows the number of files that has already been downloaded and the number of files pending">%d files already downloaded.</string>
    <string name="pending_multiple" context="When a multiple download is started, some of the files could have already been downloaded before. This message shows the number of files that has already been downloaded and the number of files pending">%d files pending.</string>

    <string name="contact_is_me">No options available, you have selected yourself</string>

    <string name="confirmation_delete_one_attachment" context="Confirmation before deleting one attachment">Remove attachment?</string>

    <string name="general_view_with_revoke" formatted="false" context="Menu option">View files (%1$d deleted)</string>

    <string name="success_attaching_node_from_cloud" context="Success message when the attachment has been sent to a chat">File sent to %1$s</string>
    <string name="success_attaching_node_from_cloud_chats" context="Success message when the attachment has been sent to a many chats">File sent to %1$d chats</string>
    <string name="error_attaching_node_from_cloud" context="Error message when the attachment cannot be sent">Error. The file has not been sent</string>
    <string name="error_attaching_node_from_cloud_chats" context="Error message when the attachment cannot be sent to any of the selected chats">Error. The file has not been sent to any of the selected chats</string>
    <string name="error_revoking_node" context="Error message when the attachment cannot be revoked">Error. The attachment has not been removed</string>

    <string name="settings_set_up_automatic_uploads" context="settings option">Set up automatic uploads</string>

    <string name="settings_chat_silent_sound_not" context="settings option for chat notification">Silent</string>

    <string name="messages_chat_notification" context="messages string in chat notification">messages</string>
    <string name="incoming_folder_notification" context="part of the string in incoming shared folder notification">from</string>
    <string name="title_incoming_folder_notification" context="title of incoming shared folder notification">New shared folder</string>
    <string name="title_contact_request_notification" context="title of contact request notification">New contact request</string>

    <string name="title_properties_chat_clear" context="Title of the section to clear the chat content in the Contact Properties screen">Clear chat history</string>
    <string name="title_properties_remove_contact" context="Title of the section to remove contact in the Contact Properties screen">Remove contact</string>

    <string name="title_properties_chat_notifications_contact" context="Title of the section to enable notifications in the Contact Properties screen">Chat notifications</string>
    <string name="history_cleared_by" context="Text shown when the chat history was cleared by someone">[A]%1$s[/A][B] cleared the chat history[/B]</string>

    <string name="number_messages_chat_notification" formatted="false" context="messages string in chat notification">%1$d unread chats</string>

    <string name="context_permissions_changing_folder" context="Item menu option upon clicking on one or multiple files.">Changing permissions</string>
    <string name="context_removing_contact_folder" context="Item menu option upon clicking on one or multiple files.">Removing contact from shared folder</string>

    <string name="confirmation_move_to_rubbish" context="confirmation message before removing a file">Move to Rubbish Bin?</string>
    <string name="confirmation_move_to_rubbish_plural" context="confirmation message before removing a file">Move to Rubbish Bin?</string>
    <string name="confirmation_delete_from_mega" context="confirmation message before removing a file">Delete from MEGA?</string>
    <string name="confirmation_leave_share_folder" context="confirmation message before leaving an incoming shared folder">If you leave the folder, you will not be able to see it again</string>
    <string name="attachment_uploading_state" context="label to indicate the state of an upload in chat">Uploading&#8230;</string>

    <string name="title_properties_contact_notifications_for_chat" context="Title of the section to enable notifications in the Contact Properties screen">Chat notifications</string>

    <string name="achievements_title" context="title of the section for achievements">Achievements</string>
    <string name="achievements_subtitle" context="subtitle of the section for achievements">Invite friends and get rewards</string>

    <string name="button_invite_friends" context="button to invite friends for getting achievements">Invite friends</string>

    <string name="figures_achievements_text_referrals" context="title of the introduction for the achievements screen">Get %1$s of storage and %2$s of transfers for each referral</string>

    <string name="figures_achievements_text" context="sentence to detail the figures of storage and transfer quota related to each achievement">Get %1$s of storage and %2$s of transfers</string>

    <string name="unlocked_rewards_title" context="title of the section for unlocked rewards">Unlocked rewards</string>

    <string name="unlocked_storage_title" context="title of the section for unlocked storage quota">Storage Quota</string>

    <string name="title_referral_bonuses" context="title of the section for referral bonuses in achivements section (maximum 24 chars)">Referral Bonuses</string>
    <string name="title_install_app" context="title of the section for install a mobile app in achivements section (maximum 24 chars)">Install a mobile app</string>
    <string name="title_regitration" context="title of the section for install megasync in achivements section (maximum 24 chars)">Registration bonus</string>
    <string name="title_install_desktop" context="title of the section for install a mobile app bonuses in achivements section (maximum 24 chars)">Install MEGA desktop app</string>
    <string name="title_base_quota" context="title of the section for base quota in achivements section">Account Base Quota</string>
    <string name="camera_uploads_empty" context="Text that indicates that no pictures have been uploaded to the Camera Uploads section">No files in Camera Uploads</string>
    <string name="general_num_days_left" context="indicates the number of days left related to a achievement">%1$d d left</string>
    <string name="expired_achievement" context="state to indicate the achievement has expired">Expired</string>

    <string name="setting_title_use_https_only" context="title of the advanced setting to choose the use of https">Don’t use HTTP</string>
    <string name="setting_subtitle_use_https_only" context="subtitle of the advanced setting to choose the use of https">Enable this option only if your transfers don’t start. In normal circumstances HTTP is satisfactory as all transfers are already encrypted.</string>

    <string name="title_achievement_invite_friends" context="title of screen to invite friends and get an achievement">How it works</string>
    <string name="first_paragraph_achievement_invite_friends" context="first paragraph of screen to invite friends and get an achievement">Invite your friends to create a free MEGA account and install our mobile app. For every successful signup and app install you receive bonus storage and transfer quota.</string>
    <string name="second_paragraph_achievement_invite_friends" context="second paragraph of screen to invite friends and get an achievement">You will not receive credit for inviting someone who has used MEGA previously and you will not be notified about such a rejection. Invited contacts must install the MEGA mobile app or MEGA desktop app on their devices.</string>

    <string name="card_title_invite_friends" context="explanation of screen to invite friends and get an achievement">Select contacts from your phone contact list or enter multiple email addresses.</string>

    <string name="title_confirmation_invite_friends" context="title of the dialog to confirm the contact request">Invite friends to MEGA</string>
    <string name="subtitle_confirmation_invite_friends" context="subtitle of the dialog to confirm the contact request">Thanks! Invitation was sent by email</string>
    <string name="paragraph_confirmation_invite_friends" context="paragraph of the dialog to confirm the contact request">Encourage your friends to register and install a MEGA app. As long as your friend uses the same email address as you’ve entered, you will receive your transfer quota reward.</string>

    <string name="invalid_email_to_invite" context="Error shown when the user writes a email with an incorrect format">Email is malformed</string>

    <string name="paragraph_info_achievement_install_desktop" context="info paragraph about the achievement install megasync">When you install MEGAsync you get %1$s of complimentary storage space plus %2$s of transfer quota, both valid for 180 days. MEGA desktop app is available for Windows, macOS and most Linux distros.</string>
    <string name="paragraph_info_achievement_install_mobile_app" context="info paragraph about the achievement install mobile app">When you install our mobile app you get %1$s of complimentary storage space plus %2$s of transfer quota, both valid for 180 days. We provide mobiles apps for iOS, Android and Windows Phone.</string>

    <string name="result_paragraph_info_achievement_install_desktop" context="info paragraph about the completed achievement install megasync">You have received %1$s storage space and %2$s transfer quota for installing our MEGA desktop app.</string>
    <string name="result_paragraph_info_achievement_install_mobile_app" context="info paragraph about the completed achievement install mobile app">You have received %1$s storage space and %2$s transfer quota for installing our mobile app.</string>
    <string name="result_paragraph_info_achievement_registration" context="info paragraph about the completed achievement registration">You have received %1$s storage space as your free registration bonus.</string>

    <string name="expiration_date_for_achievements" context="info paragraph about the completed achievement registration">Bonus expires in %1$d days</string>

    <plurals name="context_share_folders">
        <item context="menu item" quantity="one">Share folder</item>
        <item context="menu items" quantity="other">Share folders</item>
    </plurals>

    <string name="no_folders_shared" context="Info of a contact if there is no folders shared with him">No folders shared</string>

    <string name="settings_help" context="Settings category title for Help">Help</string>
    <string name="settings_help_preference" context="Settings preference title for send feedback">Send Feedback</string>
    <string name="setting_feedback_subject" context="mail subject">Android feedback</string>
    <string name="setting_feedback_body" context="mail body">Please, write your feedback here:</string>
    <string name="settings_feedback_body_device_model" context="mail body">Device model</string>
    <string name="settings_feedback_body_android_version" context="mail body">Android version</string>

    <string name="dialog_title_new_file" context="Title of the dialog to create a new file by inserting the name">New file</string>
    <string name="context_new_file_name" context="Input field description in the create file dialog.">File Name</string>

    <string name="dialog_title_new_link" context="Title of the dialog to create a new link by inserting the name">Link name</string>
    <string name="context_new_link_name" context="Input field description in the create link dialog.">Link URL</string>

    <string name="new_file_subject_when_uploading" context="Title of the field subject when a new file is created to upload">SUBJECT</string>
    <string name="new_file_content_when_uploading" context="Title of the field content when a new file is created to upload">CONTENT</string>
    <string name="new_file_email_when_uploading" context="Title of the field email when a new contact is created to upload">EMAIL</string>

    <string name="forward_menu_item" context="Item of a menu to forward a message chat to another chatroom">Forward</string>

    <string name="general_attach" context="name of the button to attach file from MEGA to another app">Attach</string>

    <string name="type_contact" context="when add or share a file with a new contact, it can type by name or mail">Contact’s name or email</string>

    <string name="max_add_contact" context="when add or share a file with a new contact, message displayed to warn that the maximum number has been reached">No more contacts can be added at this time</string>

    <string name="old_and_new_passwords_equals" context="when changing the password , the old password and new password are equals">The new password cannot be the same as the old password</string>

    <string name="action_search_by_date" context="Menu item">Search by date</string>
    <string name="general_apply" context="title of a button to apply search by date">Apply</string>ç
    <string name="general_search_month" context="title of a button to apply search by month">Last month</string>
    <string name="general_search_year" context="title of a button to apply search by year">Last year</string>

    <string name="label_set_day" context="title of a Search by date tag">Set day</string>
    <string name="snackbar_search_by_date" context="the user can't choose this date">Date required is not valid</string>

    <string name="invalid_characters" context="Error when the user writes a character not allowed">Characters not allowed</string>

    <string name="audio_play" context="Label shown when audio file is playing">Audio File</string>

    <string name="corrupt_pdf_dialog_text" context="when open PDF Viewer, the pdf that it try to open is damaged or does not exist">Error. The pdf file is corrupted or does not exist.</string>

    <string name="user_account_feedback" context="Label to include info of the user email in the feedback form">User account</string>

    <string name="save_to_mega" context="Label shown in MEGA pdf-viewer when it open a PDF save in smartphone storage">Save to my \nCloud Drive</string>

    <string name="chat_already_exists" context="Error message when creating a chat one to one with a contact that already has a chat">The chat already exists</string>

    <string name="not_download" context="before sharing a file, has to be downloaded">The file has not been downloaded yet</string>

    <string name="not_permited_add_email_to_invite" context="Error shown when a user is starting a chat or adding new participants in a group chat and writes a contact mail that has not added">Only MEGA contacts can be added</string>

    <string name="invalid_connection_state" context="Info label about the connectivity state of an individual chat">Chat disconnected</string>

    <string name="call_error" context="Message show when a call cannot be established">Error. The call cannot be established</string>

    <string name="title_evaluate_the_app_panel" context="Title of dialog to evaluate the app">Are you happy with this app?</string>
    <string name="rate_the_app_panel" context="Label to show rate the app">Yes, rate the app</string>
    <string name="send_feedback_panel" context="Label to show send feedback">No, send feedback</string>

    <string name="link_advanced_options" context="title of the section advanced options on the get link screen">Advanced options</string>

    <string name="no_contacts_permissions" context="Title of the section to invite contacts if the user has denied the contacts permmissions">No contact permissions granted</string>

    <string name="choose_qr_option_panel" context="Option of the sliding panel to go to QR code section">My QR code</string>
    <string name="section_qr_code" context="Title of the screen that shows the options to the QR code">QR Code</string>
    <string name="action_reset_qr" context="Option in menu of section  My QR code to reset the QR code">Reset QR code</string>
    <string name="action_delete_qr" context="Option in menu of section  My QR code to delete the QR code">Delete QR code</string>
    <string name="save_cloud_drive" context="Option shown in QR code bottom sheet dialog to save QR code in Cloud Drive">To Cloud Drive</string>
    <string name="save_file_system" context="Option shown in QR code bottom sheet dialog to save QR code in File System">To File System</string>
    <string name="section_my_code" context="Title of QR code section">MY CODE</string>
    <string name="section_scan_code" context="Title of QR code scan section">SCAN CODE</string>
    <string name="settings_qrcode_autoaccept" context="Title of QR code settings that permits or not contacts that scan my QR code will be automatically added to my contact list">Auto-Accept</string>
    <string name="setting_subtitle_qrcode_autoccept" context="Subtitle of QR code settings auto-accept">Contacts that scan your QR Code will be automatically added to your contact list.</string>
    <string name="setting_subtitle_qrcode_reset" context="Subtitle of QR code settings that reset the code">Previous QR code will no longer be valid</string>
    <string name="qrcode_link_copied" context="Text shown when it has been copied the QR code link">Link copied to the clipboard</string>
    <string name="qrcode_reset_successfully" context="Text shown when it has been reseted the QR code successfully">QR code successfully reset</string>
    <string name="qrcode_delete_successfully" context="Text shown when it has been deleted the QR code successfully">QR code successfully deleted</string>
    <string name="qrcode_reset_not_successfully" context="Text shown when it has not been reseted the QR code successfully">QR code not reset due to an error. Please, try again.</string>
    <string name="qrcode_delete_not_successfully" context="Text shown when it has not been delete the QR code successfully">QR code not deleted due to an error. Please, try again.</string>
    <string name="invite_sent" context="Title of dialog shown when a contact request has been sent with QR code">Invite sent</string>
    <string name="invite_sent_text" context="Text of dialog shown when a contact request has been sent with QR code">The user %s has been invited and will appear in your contact list once accepted.</string>
    <string name="error_share_qr" context="Text shown when it tries to share the QR and occurs an error to process the action">An error occurred while trying to share the QR file. Perhaps the file does not exist. Please, try again later.</string>
    <string name="error_upload_qr" context="Text shown when it tries to upload to Cloud Drive the QR and occurs an error to process the action">An error occurred while trying to upload the QR file. Perhaps the file does not exist. Please, try again later.</string>
    <string name="error_download_qr" context="Text shown when it tries to download to File System the QR and occurs an error to process the action">An error occurred while trying to download the QR file. Perhaps the file does not exist. Please, try again later.</string>
    <string name="success_download_qr" context="Text shown when it tries to download to File System the QR and the action has success">The QR Code has been downloaded successfully to %s</string>
    <string name="invite_not_sent" context="Title of dialog shown when a contact request has not been sent with QR code">Invite not sent</string>
    <string name="invite_not_sent_text" context="Text of dialog shown when a contact request has not been sent with QR code">The QR code or contact link is invalid. Try to scan a valid code or to open a valid link.</string>
    <string name="invite_not_sent_text_already_contact" context="Text of dialog shown when a contact request has not been sent with QR code because of is already a contact">The invitation has not been sent. %s is already in your contacts list.</string>
    <string name="invite_not_sent_text_error" context="Text of dialog shown when a contact request has not been sent with QR code because of some error">The invitation has not been sent. An error occurred processing it.</string>
    <string name="generatin_qr" context="Text of alert dialog informing that the qr is generating">Generating QR Code&#8230;</string>
    <string name="menu_item_scan_code" context="Title of QR code scan menu item">Scan QR code</string>
    <string name="button_copy_link" context="get the contact link and copy it">Copy link</string>
    <string name="button_create_qr" context="Create QR code">Create QR code</string>
    <string name="qrcode_create_successfully" context="Text shown when it has been created the QR code successfully">QR code successfully created</string>
    <string name="qrcode_scan_help" context="Text shown in QR code scan fragment to help and guide the user in the action">Line up the QR code to scan it with your device’s camera</string>
    <string name="contact_view" context="positive button on dialog to view a contact">View</string>


    <string name="external_play" context="Item menu option to reproduce audio or video in external reproductors">Open with</string>

    <string name="context_share" context="to share a file using Facebook, Whatsapp, etc">Share using</string>

    <string name="error_enable_chat_before_login" context="Message shown if the user choose enable button and he is not logged in">Please, log in before enabling the chat</string>

    <string name="label_set_period" context="title of a tag to search for a specific period within the search by date option in Camera upload">Set period</string>

    <string name="context_empty_chat_recent" context="Text of the empty screen when there are not chat conversations">[B]Invite friends to [/B][A]Chat[/A][B] and enjoy our encrypted platform with privacy and security.[/B]</string>
    <string name="recent_chat_empty_enable_chat" context="Message shown when the user has no recent chats">[C]Enable [/C][B]Chat[/B][A][C] and enjoy our encrypted platform with privacy and security.[/C]</string>

    <string name="context_empty_camera_uploads" context="Text of the empty screen when there are not elements in Camera Uploads">[B]No media on [/B][A]Camera Uploads[/A][B].[/B]</string>
    <string name="context_empty_rubbish_bin" context="Text of the empty screen when there are not elements in the Rubbish Bin">[B]Empty [/B][A]Rubbish Bin[/A][B].[/B]</string>

    <string name="context_empty_inbox" context="Text of the empty screen when there are not elements in  Inbox">[B]No files in your [/B][A]Inbox[/A][B].[/B]</string>
    <string name="context_empty_cloud_drive" context="Text of the empty screen when there are not elements in Cloud Drive ">[B]No files in your [/B][A]Cloud Drive[/A][B].[/B]</string>
    <string name="context_empty_offline" context="Text of the empty screen when there are not elements in Saved for Offline">[B]No files [/B][A]Offline[/A][B].[/B]</string>
    <string name="context_empty_contacts" context="Text of the empty screen when there are not contacts">[B]No [/B][A]Contacts[/A][B].[/B]</string>

    <string name="recent_chat_empty" context="Message shown when the user has no chats">[A]No[/A] [B]Conversations[/B]</string>
    <string name="recent_chat_loading_conversations" context="Message shown when the chat is section is loading the conversations">[A]Loading[/A] [B]Conversations&#8230;[/B]</string>

    <string name="context_empty_incoming" context="Text of the empty screen when there are not elements in Incoming">[B]No [/B][A]Incoming Shared folders[/A][B].[/B]</string>
    <string name="context_empty_outgoing" context="Text of the empty screen when there are not elements in Outgoing">[B]No [/B][A]Outgoing Shared folders[/A][B].[/B]</string>

    <string name="tab_sent_requests" context="Title of the sent requests tab. Capital letters">Sent requests</string>
    <string name="tab_received_requests" context="Title of the received requests tab. Capital letters">Received requests</string>
    <string name="overquota_alert_title" context="Title dialog overquota error">Storage quota exceeded</string>

    <string name="invalid_link" context="error message shown when an account confirmation link or reset password link is invalid for unknown reasons">Invalid link, please ask for a new valid link</string>

    <string name="processing_link" context="Message shown when a link is being processing">Processing link&#8230;</string>

    <string name="passwd_weak" context="Message shown when it is creating an acount and it is been introduced a very weak or weak password">Your password is easily guessed. Try making your password longer. Combine uppercase and lowercase letters. Add special characters. Do not use names or dictionary words.</string>
    <string name="passwd_medium" context="Message shown when it is creating an acount and it is been introduced a medium password">Your password is good enough to proceed, but it is recommended to strengthen your password further.</string>
    <string name="passwd_good" context="Message shown when it is creating an acount and it is been introduced a good password">This password will withstand most typical brute-force attacks. Please ensure that you will remember it.</string>
    <string name="passwd_strong" context="Message shown when it is creating an acount and it is been introduced a strong password">This password will withstand most sophisticated brute-force attacks. Please ensure that you will remember it.</string>
    <string name="pass_very_weak" context="Password very weak">Very Weak</string>
    <string name="pass_weak" context="Password weak">Weak</string>
    <string name="pass_medium" context="Password medium">Medium</string>
    <string name="pass_good" context="Password good">Good</string>
    <string name="pass_strong" context="Password strong">Strong</string>

    <string name="title_notification_call_in_progress" context="Title of the notification shown on the action bar when there is a call in progress">Call in progress</string>
    <string name="action_notification_call_in_progress" context="Subtitle of the notification shown on the action bar when there is a call in progress">Click to go back to the call</string>
    <string name="button_notification_call_in_progress" context="Button in the notification shown on the action bar when there is a call in progress">Return to the call</string>

    <string name="contacts_mega" context="When it lists contacts of MEGA, the title of list's header">On MEGA</string>
    <string name="contacts_phone" context="When it lists contacts of phone, the title of list's header">Phone contacts</string>

    <string name="account_suspended_multiple_breaches_ToS" context="Message error shown when trying to log in on an account has been suspended due to multiple breaches of Terms of Service">Your account has been suspended due to multiple breaches of MEGA’s Terms of Service. Please check your email inbox.</string>
    <string name="account_suspended_breache_ToS" context="Message error shown when trying to log in on an account has been suspended due to breach of Terms of Service">Your account was terminated due to a breach of MEGA’s Terms of Service, such as abuse of rights of others; sharing and/or importing illegal data; or system abuse.</string>

    <string name="file_storage_empty_folder" context="In a chat conversation when you try to send device's images but there aren't available images">No files</string>
    <string name="label_file_size_byte" context="size in byte">B</string>
    <string name="label_file_size_kilo_byte" context="size in kilobyte">KB</string>
    <string name="label_file_size_mega_byte" context="size in megabyte">MB</string>
    <string name="label_file_size_giga_byte" context="size in gigabyte">GB</string>
    <string name="label_file_size_tera_byte" context="size in terabyte">TB</string>

    <plurals name="number_of_versions" formatted="false" context="Number of versions of a file shown on the screen info of the file">
        <item context="version item" quantity="one">%1$d version</item>
        <item context="version items" quantity="other">%1$d versions</item>
    </plurals>

    <string name="title_section_versions" context="Title of the section Versions for files">Versions</string>

    <string name="header_current_section_item" context="Header of the item to show the current version of a file in a list">Current version</string>
    <plurals name="header_previous_section_item" context="Header of the item to show the previous versions of a file in a list">
        <item context="file item" quantity="one">Previous version</item>
        <item context="file items" quantity="other">Previous versions</item>
    </plurals>

    <string name="general_revert" context="option menu to revert a file version">Revert</string>
    <string name="menu_item_clear_versions" context="option menu to clear all the previous versions">Clear previous versions</string>
    <plurals name="title_dialog_delete_version" context="Title of the dialog to confirm that a version os going to be deleted">
        <item context="version item" quantity="one">Delete version?</item>
        <item context="version items" quantity="other">Delete versions?</item>
    </plurals>

    <string name="content_dialog_delete_version" context="Content of the dialog to confirm that a version is going to be deleted">This version will be permanently removed.</string>
    <string name="content_dialog_delete_multiple_version" context="Content of the dialog to confirm that several versions are going to be deleted">These %d versions will be permanently removed.</string>

    <string name="chat_upload_title_notification" context="Title of the notification shown when a file is uploading to a chat">Chat uploading</string>

    <string name="settings_chat_upload_quality" context="Label for the option on setting to set up the quality of multimedia files uploaded to the chat">Chat media quality</string>

    <string-array name="settings_chat_upload_quality_entries" context="the options for the option on setting to set up the quality of multimedia files uploaded to the chat">
        <item context="the options of what to upload.">Original</item>
        <item context="the options of what to upload.">Medium</item>
    </string-array>

    <string name="missed_call_notification_title" context="Title of the notification for a missed call">Missed call</string>
    <string name="file_properties_info_location" cotext="Refers to a location of file">Location</string>

    <string name="file_properties_folder_current_versions" cotext="Title of the label to show the size of the current files inside a folder">Current versions</string>
    <string name="file_properties_folder_previous_versions" cotext="Title of the label to show the size of the versioned files inside a folder">Previous versions</string>

    <plurals name="number_of_versions_inside_folder" formatted="false" context="Number of versioned files inside a folder shown on the screen info of the folder">
        <item context="version item" quantity="one">%1$d versioned file</item>
        <item context="version items" quantity="other">%1$d versioned files</item>
    </plurals>

    <string name="messages_forwarded_success" context="Alert message after forwarding one or several messages to several chats">Messages forwarded</string>
    <string name="messages_forwarded_error" context="Error message after forwarding one or several messages to several chats">Error. Not correctly forwarded</string>
    <plurals name="messages_forwarded_partial_error" formatted="false" context="Error message if any of the forwarded messages fails">
        <item context="message item" quantity="one">Error. %1$d message not successfully forwarded</item>
        <item context="message items" quantity="other">Error. %1$d messages not successfully forwarded</item>
    </plurals>
    <plurals name="messages_forwarded_error_not_available" formatted="false" context="Error non existing resource after forwarding one or several messages to several chats">
        <item context="message item" quantity="one">Error. The resource is no longer available</item>
        <item context="message items" quantity="other">Error. The resources are no longer available</item>
    </plurals>

    <string name="turn_on_notifications_title" context="The title of fragment Turn on Notifications">Turn on Notifications</string>
    <string name="turn_on_notifications_subtitle" context="The subtitle of fragment Turn on Notifications">This way, you will see new messages\non your Android phone instantly.</string>
    <string name="turn_on_notifications_first_step" context="First step to turn on notifications">Open Android device [A]Settings[/A]</string>
    <string name="turn_on_notifications_second_step" context="Second step to turn on notifications">Open [A]Apps &amp; notifications[/A]</string>
    <string name="turn_on_notifications_third_step" context="Third step to turn on notifications">Select [A]MEGA[/A]</string>
    <string name="turn_on_notifications_fourth_step" context="Fourth step to turn on notifications">Open [A]App notifications[/A]</string>
    <string name="turn_on_notifications_fifth_step" context="Fifth step to turn on notifications">Switch to On and select your preferences</string>

    <plurals name="files_send_to_chat_success" context="Alert message after sending to chat one or several messages to several chats">
        <item context="version item" quantity="one">File sent</item>
        <item context="version items" quantity="other">Files sent</item>
    </plurals>
    <string name="files_send_to_chat_error" context="Error message after sending to chat one or several messages to several chats">Error. Not correctly sent</string>

    <string name="context_send_file_to_chat" context="menu option to send a file to a chat">Send to chat</string>

    <string name="remember_pwd_dialog_title" context="Title of the dialog 'Do you remember your password?'">Do you remember your password?</string>
    <string name="remember_pwd_dialog_text_logout" context="Text of the dialog 'Do you remember your password?' when logout">You are about to logout, please test your password to ensure you remember it.\nIf you lose your password, you will lose access to your MEGA data.</string>
    <string name="remember_pwd_dialog_text" context="Text of the dialog 'Do you remember your password?'">Please test your password to ensure you remember it. If you lose your password, you will lose access to your MEGA data.</string>
    <string name="remember_pwd_dialog_do_not_show" context="'Do you remember your password?' dialog option that permits user do not show it again">Don’t show me again</string>
    <string name="remember_pwd_dialog_button_test" context="Button of the dialog 'Do you remember your password?' that permits user test his password">Test password</string>
    <string name="test_pwd_title" context="Title of the activity that permits user test his password">Test your password</string>
    <string name="test_pwd_accepted" context="Message shown to the user when is testing her password and it is correct">Password accepted</string>
    <string name="test_pwd_wrong" context="Message shown to the user when is testing her password and it is wrong">Wrong password.\nBackup your Recovery Key as soon as possible!</string>
    <string name="recovery_key_exported_dialog_title" context="Title of the dialog 'Recovery Key exported'">Recovery Key exported</string>
    <string name="recovery_key_exported_dialog_text" context="Text of the dialog 'Recovery Key exported'">The Recovery Key has been exported into the Offline section as MEGARecoveryKey.txt.\nNote: It will be deleted if you log out, please store it in a safe place.</string>
    <string name="recovery_key_exported_dialog_text_logout" context="Text of the dialog 'Recovery Key exported' when the user wants logout">You are about to logout, please test your password to ensure you remember it.\nIf you lose your password, you will lose access to your MEGA data.</string>
    <string name="option_copy_to_clipboard" context="Option that permits user copy to clipboard">Copy to clipboard</string>
    <string name="option_export_recovery_key" context="Option that permits user export his recovery key">Export Recovery Key</string>
    <string name="proceed_to_logout" context="Option that permits user logout">Proceed to logout</string>
    <string name="recovery_key_bottom_sheet" context="Title of the bottom sheet dialog 'Recovery Key'">Recovery Key</string>
    <string name="option_save_on_filesystem" context="Option that permits user save on File System">Save on File System</string>
    <string name="message_copied_to_clipboard" context="Message shown when something has been copied to clipboard">Copied to clipboard</string>

    <string name="message_jump_latest" context="text of the label to show that you have messages unread in the chat conversation">Jump to latest</string>
    <string name="message_new_messages" context="text of the label to show that you have new messages in the chat conversation">New messages</string>


    <string name="notification_subtitle_incoming" context="notification subtitle of incoming calls">Incoming call</string>

    <plurals name="number_unread_messages" context="Subtitle to show the number of unread messages on a chat">
        <item context="unread message" quantity="one">%1$s unread message</item>
        <item context="unread messages" quantity="other">%1$s unread messages</item>
    </plurals>

    <plurals name="plural_number_messages_chat_notification" context="Notification title to show the number of unread chats">
        <item context="unread message" quantity="one">%1$d unread chat</item>
        <item context="unread messages" quantity="other">%1$d unread chats</item>
    </plurals>

    <string name="chat_loading_messages" context="Message shown when a chat is opened and the messages are being recovered">[A]Loading[/A] [B]Messages&#8230;[/B]</string>

    <string name="general_error_internal_node_not_found" context="Error message shown when opening a file link which doesn't exist">File or folder not found. Are you logged in with a different account in your browser? You can only access files or folders from the account you are currently logged in with in the app</string>


    <string name="context_loop_video" context="menu option to loop video or audio file">Loop</string>

    <string name="settings_security_options_title" context="Title of the category Security options on Settings section">Security options</string>
    <string name="settings_recovery_key_title" context="Title of the preference Recovery key on Settings section">Recovery Key</string>
    <string name="settings_recovery_key_summary" context="Summary of the preference Recovery key on Settings section">Exporting the Recovery Key and keeping it in a secure location enables you to set a new password without data loss.</string>

    <string name="login_connectivity_issues" context="message when a temporary error on logging in is due to connectivity issues">Unable to reach MEGA. Please check your connectivity or try again later.</string>
    <string name="login_servers_busy" context="message when a temporary error on logging in is due to servers busy">Servers are too busy. Please wait.</string>
    <string name="login_API_lock" context="message when a temporary error on logging in is due to SDK is waiting for the server to complete a request due to an API lock">This process is taking longer than expected. Please wait.</string>
    <string name="login_API_rate" context="message when a temporary error on logging in is due to SDK is waiting for the server to complete a request due to a rate limit ">Too many requests. Please wait.</string>

    <string name="corrupt_video_dialog_text" context="when open audio video player, the file that it try to open is damaged or does not exist">Error. The file is corrupted or does not exist.</string>


    <string name="section_playlist" context="Title of the screen Playlist">Playlist</string>
    <string name="playlist_state_playing" context="Text shown in playlist subtitle item when a file is reproducing">Now playing&#8230;</string>
    <string name="playlist_state_paused" context="Text shown in playlist subtitle item when a file is reproducing but it is paused">Paused</string>

    <string name="context_option_print" context="Menu option to print the recovery key from Offline section">Print</string>

    <string name="save_MK_confirmation" context="Message when the recovery key has been successfully saved on the filesystem">The Recovery Key has been successfully saved</string>

    <string name="pending_outshare_indicator" context="label to indicate that a share is still pending on outgoing shares of a node">(Pending)</string>

    <string name="option_enable_chat_rich_preview" context="Option in Settings section to enable the rick links previews">Rich URL Previews</string>

    <string name="button_always_rich_links" context="Button to allow the rich links previews on chat">Always Allow</string>
    <string name="button_not_now_rich_links" context="Button do not allow now the rich links previews on chat">Not Now</string>
    <string name="button_never_rich_links" context="Button do not allow the rich links previews on chat">Never</string>

    <string name="title_enable_rich_links" context="Title of the dialog to enable the rich links previews on chat">Enable rich URL previews</string>

    <string name="text_enable_rich_links" context="Text of the dialog to enable the rich links previews on chat">Enhance the MEGAchat experience. URL content will be retrieved without end-to-end encryption.</string>

    <string name="subtitle_mega_rich_link_no_key" context="Subtitle of a MEGA rich link without the decryption key">Tap to enter the Decryption Key</string>

    <string name="error_password" context="when the user tries to creates a MEGA account or tries to change his password and the password strength is very weak">Please enter a stronger password</string>

    <string name="title_acceptance_contact_request_notification" context="title of the notification for an acceptance of a contact request">New contact</string>
    <string name="title_storage_usage" context="title of usage storage section in Storage">Storage Usage</string>

    <plurals name="plural_number_contact_request_notification" context="Notification title to show the number of incoming contact request">
        <item context="contact request" quantity="one">%1$d pending contact request</item>
        <item context="contact requests" quantity="other">%1$d pending contact requests</item>
    </plurals>

    <string name="title_new_contact_request_notification" context="title of the notification for a new incoming contact request">New contact request</string>

    <string name="type_message_hint_with_title" context="Hint shown in the field to write a message in the chat screen">Write message to “%s”&#8230;</string>
    <string name="transfers_empty_new" context="message shown in the screen when there are not any active transfer">[B]No active[/B][A] Transfers[/A][B].[/B]</string>
    <string name="completed_transfers_empty_new" context="message shown in the screen when there are not any active transfer">[B]No completed[/B][A] Transfers[/A][B].[/B]</string>
    <string name="file_browser_empty_folder_new" context="Text that indicates that a folder is currently empty">[B]Empty[/B][A] Folder[/A][B].[/B]</string>

    <string name="type_message_hint_with_customized_title" context="Hint shown in the field to write a message in the chat screen (chat with customized title)">Write message to “%s”&#8230;</string>
    <string name="type_message_hint_with_default_title" context="Hint shown in the field to write a message in the chat screen (chat with default title)">Write message to %s&#8230;</string>

    <string name="settings_2fa" context="Title of setting Two-Factor Authentication">Two-Factor Authentication</string>
    <string name="setting_subtitle_2fa" context="Subtitle of setting Two-Factor Authentication when the preference is disabled">Two-Factor Authentication is a second layer of security for your account.</string>
    <string name="title_2fa" context="Title of the screen Two-Factor Authentication">Why do you need two-factor authentication?</string>
    <string name="two_factor_authentication_explain">Two-factor authentication is a second layer of security for your account. Which means that even if someone knows your password they cannot access it, without also having access to the six digit code only you have access to.</string>
    <string name="button_setup_2fa" context="Button that permits user begin with the process of enable Two-Factor Authentication">Begin Setup</string>
    <string name="explain_qr_seed_2fa_1" context="Text that explain how to do with Two-Factor Authentication QR">Scan or copy the seed to your Authenticator App.</string>
    <string name="explain_qr_seed_2fa_2" context="Text that explain how to do with Two-Factor Authentication seed">Be sure to backup this seed to a safe place in case you lose your device.</string>
    <string name="explain_confirm_2fa" context="Text that explain how to confirm Two-Factor Authentication">Please enter the 6-digit code generated by your Authenticator App.</string>
    <string name="general_verify" context="Text button">Verify</string>
    <string name="general_next" context="Text button">Next</string>
    <string name="qr_seed_text_error" context="Text of the alert dialog to inform the user when an error occurs when try to enable seed or QR of Two-Factor Authentication">An error occurred generating the seed or QR code, please try again.</string>
    <string name="title_2fa_enabled" context="Title of the screen shown when the user enabled correctly Two-Factor Authentication">Two-Factor Authentication Enabled</string>
    <string name="description_2fa_enabled" context="Description of the screen shown when the user enabled correctly Two-Factor Authentication">Next time you login to your account you will be asked to enter a 6-digit code provided by your Authenticator App.</string>
    <string name="recommendation_2fa_enabled" context="Recommendation for export the Recovery Key shown when the user enabled correctly Two-Factor Authentication">If you lose access to your account after enabling 2FA and you have not backed up your Recovery Key, MEGA can\'t help you gain access to it again.\n<b>Backup your Recovery Key</b></string>
    <string name="pin_error_2fa" context="Error shown when a user tries to enable Two-Factor Authentication and introduce an invalid code">Invalid code</string>
    <string name="lost_your_authenticator_device" context="When a user tries to login with Two-Factor Authentication and lost his device, button that permits get information about how login">Lost your Authenticator device?</string>
    <string name="login_verification" context="Title of screen Login verification with Two-Factor Authentication">Login Verification</string>
    <string name="change_password_verification" context="Title of screen Change password verification with Two-Factor Authentication">Two-Factor Authentication\nChange password</string>
    <string name="cancel_account_verification" context="Title of screen Cancel account verification with Two-Factor Authentication">Two-Factor Authentication\nCancel account</string>
    <string name="change_mail_verification" context="Title of screen Change mail verification with Two-Factor Authentication">Two-Factor Authentication\nChange email</string>
    <string name="disable_2fa_verification" context="Title of screen Disable Two-Factor Authentication">Disable Two-Factor Authentication</string>
    <string name="title_lost_authenticator_device" context="Title of screen Lost authenticator decive">Lost your Authenticator device?</string>
    <string name="error_disable_2fa" context="When the user tries to disable Two-Factor Authentication and some error ocurr in the process">An error occurred trying to disable Two-Factor Authentication. Please try again.</string>
    <string name="error_enable_2fa" context="When the user tries to enable Two-Factor Authentication and some error ocurr in the process">An error occurred trying to enable Two-Factor Authentication. Please try again.</string>
    <string name="title_enable_2fa" context="Title of the dialog shown when a new account is created to suggest user enable Two-Factor Authentication">Enable Two-Factor Authentication</string>
    <string name="label_2fa_disabled" context="Label shown when it disables the Two-Factor Authentication">Two-Factor Authentication Disabled</string>
    <string name="open_app_button" context="Text of the button which action is to show the authentication apps">Open in</string>
    <string name="intent_not_available_2fa" context="message when trying to open a link that contains the seed to enable Two-Factor Authentication but there isn\'t any app that open it">There isn’t any available app to enable Two-Factor Authentication on your device</string>
    <string name="general_close" context="Text button">Close</string>

    <string name="backup_rk_2fa_end" context="Label shown when Two-Factor Authentication has been enabled to alert user that has to back up his Recovery Key before finish the process">Export your Recovery Key to finish</string>
    <string name="no_authentication_apps_title" context="Title of dialog shown when it tries to open an authentication app and there is no installed">Authenticator App</string>
    <string name="open_play_store_2fa" context="Message shown to ask user if wants to open Google Play to install some authenticator app">Would you want to open Google Play to install an Authenticator App?</string>
    <string name="play_store_label" context="Label Play Store">Play Store</string>
    <string name="text_2fa_help" context="Text shown in an alert explaining how to continue to enable Two-Factor Authentication">You need an authenticator app to enable 2FA on MEGA. You can download and install the Google Authenticator, Duo Mobile, Authy or Microsoft Authenticator app for your phone or tablet.</string>


    <string name="number_correctly_imported_from_chat" context="success message when importing multiple files from">%d files shared successfully</string>
    <string name="number_no_imported_from_chat" context="error message when importing multiple files from chat">%d files were not shared</string>
    <string name="preview_content" context="button's text to open a full screen image">Preview Content</string>

    <string name="no_network_connection_on_play_file" context="message shown when the user clicks on media file chat message, there is no network connection and the file is not been downloaded">The streaming can not be executed and the file has not been downloaded</string>
    <string name="file_already_exists" context="message when trying to save for offline a file that already exists">File already exists in Saved for Offline</string>

    <plurals name="error_forwarding_messages" context="Error message if forwarding a message failed">
        <item context="one message" quantity="one">Message not forwarded</item>
        <item context="many messages" quantity="other">Messages not forwarded</item>
    </plurals>

    <string name="title_confirmation_disable_rich_links" context="Title of the dialog to disable the rich links previews on chat">Rich URL Previews</string>
    <string name="text_confirmation_disable_rich_links" context="Text of the dialog to disable the rich links previews on chat">You are disabling rich URL previews permanently. You can re-enable rich URL previews in your settings. Do you want to proceed?</string>

    <string name="call_missed_messages" context="Message shown when a call ends.">[A]Missed call[/A]</string>
    <string name="call_rejected_messages" context="Message shown when a call ends.">[A]Call was rejected[/A]</string>
    <string name="call_cancelled_messages" context="Message shown when a call ends.">[A]Call was cancelled[/A]</string>
    <string name="call_failed_messages" context="Message shown when a call ends.">[A]Call failed[/A]</string>
    <string name="call_not_answered_messages" context="Message shown when a call ends.">[A]Call was not answered[/A]</string>

    <string name="contact_email" context="Indicates that can type a contact email">Contact’s email</string>
    <string name="contact_not_added" context="When it tries to add a contact in a list an is already added">You have already added this contact.</string>

    <string name="error_message_invalid_format" context="Content of a normal message that cannot be recognized">Invalid message format</string>
    <string name="error_message_invalid_signature" context="Content of a normal message that cannot be recognized">Invalid message signature</string>

    <string name="add_to_cloud_import" context="Menu option">Add to Cloud Drive</string>

    <string name="error_streaming" context="When the user tries to reproduce a file through streaming and ocurred an error creating it">An error occurred trying to create the stream</string>

    <string name="context_restore" context="Menu option to restore an item from the Rubbish bin">Restore</string>

    <string name="context_correctly_node_restored" context="success message when a node was restore from Rubbish bin">Restored to %s</string>
    <string name="context_no_restored" context="error message when a node was restore from Rubbish bin">Error. Not restored</string>

    <string name="context_send_message" context="menu item from contact section to send a message to a contact">Send Message</string>

    <plurals name="plural_contact_sent_to_chats" context="Message shown when a contact is successfully sent to several chats">
        <item context="one contact" quantity="one">Contact sent to chats successfully</item>
        <item context="more contacts" quantity="other">Contacts sent to chats successfully</item>
    </plurals>

    <string name="error_MEGAdrop_not_supported" context="Error message on opening a MEGAdrop folder link">MEGAdrop folders are not supported yet</string>

    <string name="pre_overquota_alert_text" context="Pre overquota error dialog when trying to copy or import a file">This action cannot be completed as it would take you over your current storage limit. Would you like to upgrade your account?</string>

    <string name="archived_chats_title_section" context="Title of the section Archived chats">Archived chats</string>

    <string name="archived_chats_show_option" context="Text of the option to show the arhived chat, it shows the number of archived chats">Archived chats (%d)</string>

    <string name="archive_chat_option" context="Title of the option on the chat list to archive a chat">Archive Chat</string>
    <string name="unarchive_chat_option" context="Title of the option on the chat list to unarchive a chat">Unarchive Chat</string>

    <string name="general_archive" context="Confirmation button of the dialog to archive a chat">Archive</string>
    <string name="general_unarchive" context="Confirmation button of the dialog to unarchive a chat">Unarchive</string>

    <string name="success_archive_chat" context="Message shown when a chat is successfully archived, it shows the name of the chat">%s chat was archived.</string>
    <string name="error_archive_chat" context="Error message shown when a chat has not be archived, it shows the name of the chat">Error. %s chat was not archived.</string>

    <string name="success_unarchive_chat" context="Message shown when a chat is successfully unarchived, it shows the name of the chat">%s chat was unarchived.</string>
    <string name="error_unarchive_chat" context="Error message shown when a chat has not be unarchived, it shows the name of the chat">Error. %s chat was not able to be unarchived.</string>

    <string name="archived_chats_empty" context="Message shown when the user has no archived chats">[A]No[/A] [B]Archived Chats[/B]</string>

    <string name="inactive_chat" context="Subtitle of chat screen when the chat is inactive">Inactive chat</string>
    <string name="archived_chat" context="Subtitle of chat screen when the chat is archived">Archived chat</string>

    <string name="number_incorrectly_restored_from_rubbish" context="error message when restoring several nodes from rubbish">%d items were not restored successfully</string>
    <string name="number_correctly_restored_from_rubbish" context="success message when restoring several nodes from rubbish">%d items restored successfully</string>

    <string name="join_call_layout" context="Title of the layout to join a group call from the chat screen">Tap to join the call</string>

    <string name="invite_contacts" context="Label shown when the user wants to add contacts into his MEGA account">Invite contacts</string>
    <string name="share_with" cotext="Label shown when the user wants to share something with other contacts">Share with</string>
    <string name="contacts_list_empty_text_loading_share" context="Message shown while the contact list from the device and from MEGA is being read and then shown to the user">Loading contacts&#8230;</string>
    <string name="title_new_group" context="Title of the screen New Group">New Group</string>
    <string name="subtitle_new_group" context="Subtitle of the screen New Group">Type group name</string>
    <string name="hint_type_group" context="Hint of edittext shown when it is creating a new group to guide user to type the name of the group">Name your group</string>
    <string name="confirmation_delete_contact" context="Text of the confirm dialog shown when it wants to remove a contact from a chat">Remove %s from this chat?</string>

    <string name="settings_file_management_file_versions_title" context="Settings preference title to show file versions info of the account">File versions</string>
    <string name="settings_file_management_file_versions_subtitle" context="Settings preference subtitle to show file versions info of the account">%1$d file versions, taking a total of %2$s</string>

    <string name="settings_file_management_category" context="Title of the section File management on Settings section">File Management</string>

    <string name="settings_file_management_delete_versions" context="Option in Settings to delete all the versions of the account">Delete all older versions of my files</string>
    <string name="settings_file_management_subtitle_delete_versions" context="subtitle of the option in Settings to delete all the versions of the account">All current files will remain. Only historic versions of your files will be deleted.</string>

    <string name="text_confirmation_dialog_delete_versions" context="Text of the dialog to delete all the file versions of the account">You are about to delete the version histories of all files. Any file version shared to you from a contact will need to be deleted by them.\n\nPlease note that the current files will not be deleted.</string>

    <string name="success_delete_versions" context="success message when deleting all the versions of the account">File versions deleted successfully</string>
    <string name="error_delete_versions" context="error message when deleting all the versions of the account">An error occurred while trying to delete all old versions of your files, please try again later.</string>

    <string name="settings_enable_file_versioning_title" context="Title of the option to enable or disable file versioning on Settings section">File Versioning</string>
    <string name="settings_enable_file_versioning_subtitle" context="Subtitle of the option to enable or disable file versioning on Settings section">Enable or disable file versioning for your entire account.\nYou may still receive file versions from shared folders if your contacts have this enabled.</string>
    <string name="choose_chat" context="section title to select a chat to send a file">Choose chat</string>

    <string name="type_mail" context="Hint shown to guide user on activity add contacts">Tap, enter name or email</string>

    <string name="confirmation_invite_contact" context="Text of the confirm dialog shown when it wants to add a contact from a QR scaned">Add %s to your contacts?</string>
    <string name="confirmation_not_invite_contact" context="Text of the confirm dialog shown when it wants to add a contact from a QR scaned and the contact is already a contact">You have already added the contact %s.</string>
    <string name="confirmation_invite_contact_already_added" context="Text of the confirm dialog shown when it wants to add a contact from a QR scaned and is already added before">You have already added the contact %s.</string>
    <string name="confirmation_share_contact" context="Text of the confirm dialog shown when it wants to add a contact from a QR scaned">Share with %s?</string>
    <string name="new_group_chat_label" context="Text button for init a group chat">New group chat</string>
    <string name="add_contacts" context="Label shown when the user wants to add contacts into a chat conversation">Add contacts</string>

    <string name="title_alert_logged_out" context="Title of the alert when the account have been logged out from another client">Logged out</string>
    <string name="account_confirmed" context="Text shown to indicate user that his account has already been confirmed">Your account has been activated. Please log in.</string>
    <string name="confirm_account" context="Text shown to indicate user that his account should be confirmed typing his password">Please enter your password to confirm your account</string>

    <string name="error_own_email_as_contact" context="Error shown if a user tries to add their own email address as a contact">There’s no need to add your own email address</string>

    <string name="invalid_code" context="Error shown when it is scanning a QR code and it is invalid">Invalid code</string>

    <string name="text_almost_full_warning" context="Text of the dialog shown when the storage of a FREE account is almost full">Cloud Drive is almost full. Upgrade to PRO and get up to 8 TB of storage and 16 TB of transfer quota.</string>
    <string name="text_almost_full_warning_pro_account" context="Text of the dialog shown when the storage of a PRO I or II account is almost full">Cloud Drive is almost full. Upgrade now and get up to 8 TB of storage and 16 TB of transfer quota.</string>
    <string name="text_almost_full_warning_pro3_account" context="Text of the dialog shown when the storage of a PRO III account is almost full">Cloud Drive is almost full. If you need more storage please contact MEGA support to get a custom plan.</string>
    <string name="text_storage_full_warning" context="Text of the dialog shown when the storage of a FREE account is full">Cloud Drive is full. Upgrade to PRO and get up to 8 TB of storage and 16 TB of transfer quota.</string>
    <string name="text_storage_full_warning_pro_account" context="Text of the dialog shown when the storage of a PRO I or II account is full">Cloud Drive is full. Upgrade now and get up to 8 TB of storage and 16 TB of transfer quota.</string>
    <string name="text_storage_full_warning_pro3_account" context="Text of the dialog shown when the storage of a PRO III account is full">Cloud Drive is full. If you need more storage please contact MEGA support to get a custom plan.</string>
    <string name="button_plans_almost_full_warning" context="Button of the dialog shown when the storage is almost full to see the available PRO plans">See plans</string>
    <string name="button_custom_almost_full_warning" context="Button of the dialog shown when the storage is almost full to custom a plan">Custom plan</string>
    <string name="button_bonus_almost_full_warning" context="Button of the dialog shown when the storage is almost full to get bonus">Get Bonus</string>

    <string name="title_mail_upgrade_plan" context="Mail title to upgrade to a custom plan">Upgrade to a custom plan</string>
    <string name="subject_mail_upgrade_plan" context="Mail subject to upgrade to a custom plan">Ask us how you can upgrade to a custom plan:</string>

    <string name="word_me" context="Used in chat list screen to indicate in a chat list item that the message was sent by me, followed by the message">Me:</string>

    <string name="call_button" context="Title of the button in the contact info screen to start an audio call">Call</string>
    <string name="message_button" context="Title of the button in the contact info screen to send a message">Message</string>
    <string name="video_button" context="Title of the button in the contact info screen to start a video call">Video</string>

    <string name="title_chat_explorer" context="Title of chat explorer to send a link or file to a chat">Send to&#8230;</string>
    <string name="title_cloud_explorer" context="Title of cloud explorer to upload a link or file">Upload to&#8230;</string>

	<string name="contact_info_button_more" context="More button in contact info page">More</string>

    <plurals name="plural_select_file" context="Section title to select a file to perform an action">
        <item context="one file" quantity="one">Choose File</item>
        <item context="more files" quantity="other">Choose Files</item>
    </plurals>

    <string name="title_share_folder_explorer" context="Title of shared folder explorer to choose a folder to perform an action">Choose folder</string>

    <string name="login_warning_abort_transfers" context="Popup message shown if an user try to login while there is still living transfer">All transfers will be cancelled, do you want to login?</string>
    <string name="logout_warning_abort_transfers" context="Popup message shown if an user try to login while there is still living transfer">All transfers will be cancelled, do you want to logout?</string>

    <string name="subtitle_read_only_permissions" context="Label to explain the read only participant permission in the options panel of the group info screen">Read only</string>

    <string name="used_space" context="Label shown the total space and the used space in an account">[A]%1$s [/A][B]of %2$s used[/B]</string>

    <string name="staging_api_url_title" context="title of the alert dialog when the user is changing the API URL to staging">Change to a test server?</string>
    <string name="staging_api_url_text" context="text of the alert dialog when the user is changing the API URL to staging">Are you sure you want to change to a test server? Your account may suffer irrecoverable problems</string>

    <string name="title_confirmation_open_camera_on_chat" context="Title of the confirmation dialog to open the camera app and lose the relay of the local camera on the in progress call">Open camera?</string>
    <string name="confirmation_open_camera_on_chat" context="Text of the confirmation dialog to open the camera app and lose the relay of the local camera on the in progress call">If you open the camera, your video transmission will be paused in the current call.</string>

    <string name="notification_chat_undefined_title" context="Title of the notification when there is unknown activity on the Chat">Chat activity</string>
    <string name="notification_chat_undefined_content" context="Content of the notification when there is unknown activity on the Chat">You may have new messages</string>
	<string name="retrieving_message_title" context="When app is retrieving push message">Retrieving message</string>
    <string name="settings_rb_scheduler_enable_title" context="Title of Rubbish bin scheduler option in settings to enable or disable the functionality">Rubbish Bin Clearing Scheduler</string>
    <string name="settings_rb_scheduler_enable_subtitle" context="Subtitle of Rubbish bin scheduler option in settings to enable or disable the functionality in free accounts">The Rubbish Bin is cleared for you automatically.</string>

    <string name="settings_rb_scheduler_enable_period_PRO" context="Title of Rubbish bin scheduler option in settings to enable or disable the functionality in PRO accounts">The minimum period is 7 days.</string>
    <string name="settings_rb_scheduler_enable_period_FREE" context="Title of Rubbish bin scheduler option in settings to enable or disable the functionality in PRO accounts">The minimum period is 7 days and your maximum period is 30 days.</string>

    <string name="settings_rb_scheduler_select_days_title" context="Title of Rubbish bin scheduler option in settings to set up the number of days of the rubbish bin scheduler">Remove files older than</string>
    <string name="settings_rb_scheduler_select_days_subtitle" context="Subtitle of Rubbish bin scheduler option in settings to show the number of days set up to the rubbish bin scheduler">%d days</string>

    <string name="settings_rb_scheduler_alert_disabling" context="Text of the alert when a FREE user tries to disable the RB scheduler">To disable the Rubbish Bin Clearing Scheduler or set a longer retention period, you need to subscribe to a PRO plan.</string>

    <string name="hint_days" context="Hint of the field to write the days of the rubbish bin scheduler">days</string>
    <string name="get_chat_link_option" context="Title of the option to generate a public chat link">Get Chat Link</string>
    <string name="manage_chat_link_option" context="Title of the option to manage a public chat link">Manage Chat Link</string>

    <string name="make_chat_private_option" context="Title of the option to make a public chat private">Enable Encrypted Key Rotation</string>
    <string name="make_chat_private_option_text" context="Subtitle of the option to make a public chat private">Key rotation is slightly more secure, but does not allow you to create a chat link and new participants will not see past messages.</string>

    <string name="message_created_chat_link" context="Text shown when a moderator of a chat create a chat link. Please keep the placeholder because is to show the moderator's name in runtime. ">[A]%1$s[/A][B] created a Chat Link.[/B]</string>
    <string name="message_deleted_chat_link" context="Text shown when a moderator of a chat delete a chat link. Please keep the placeholder because is to show the moderator's name in runtime.">[A]%1$s[/A][B] deleted the Chat Link.[/B]</string>

    <string name="action_delete_link" context="Title of the option to delete a chat link">Delete Chat Link</string>

    <string name="title_alert_chat_link_error" context="Title of the alert when a chat link is invalid">Chat Link</string>
    <string name="confirmation_close_sessions_text" context="Text of the dialog to confirm after closing all other sessions">This will log you out on all other active sessions except the current one.</string>
    <string name="confirmation_close_sessions_title" context="Title of the dialog to confirm after closing all other sessions">Do you want to close all other sessions?</string>

    <string name="number_of_participants" context="Subtitle to show the number of participants of a chat. Please keep the placeholder because is to show the number of participants in runtime.">%d participants</string>

    <string name="action_join" context="Label of the button to join a chat by a chat link">Join</string>

    <string name="observers_chat_label" context="Label for observers of a group chat">Observers</string>

    <string name="error_chat_link" context="Message on the title of the chat screen if there were any error loading the chat link">Error loading the Chat Link.</string>

    <string name="error_chat_link_init_error" context="Message on the title of the chat screen if there were any error loading the chat link without logging">Error initialising chat when loading the Chat Link.</string>

    <string name="confirmation_rejoin_chat_link" context="Message on the alert to join a group chat that the user previously was part of">You are trying to preview a chat that you were previously a member of. Do you want to join the chat again?</string>
    <string name="alert_already_participant_chat_link" context="Message on the alert to preview a chat link if the user is already a participant">You are already participating in this chat.</string>

    <string name="alert_invalid_preview" context="Message on the alert to close a chat preview if the link is invalid">This chat preview is not longer available. If you leave the preview, you won’t be able to reopen it.</string>

    <string name="message_set_chat_private" context="Text shown when a moderator changes the chat to private. Please keep the placeholder because is to show the moderator's name in runtime.">[A]%1$s[/A][B] enabled encrypted key rotation.[/B]</string>

    <string name="invalid_chat_link" context="error message shown when a chat link is invalid">This conversation is no longer available</string>
    <string name="invalid_chat_link_args" context="error message shown when a chat link is not well formed">Invalid Chat Link</string>

    <string name="ekr_label" context="When it is creating a new group chat, this option permits to establish it private or public">Encrypted Key Rotation</string>
    <string name="ekr_explanation" context="When it is creating a new group chat, this option permits to establish it private or public">Key rotation is slightly more secure, but does not allow you to create a chat link and new participants will not see past messages.</string>

    <string name="subtitle_chat_message_enabled_ERK" context="subtitle of the message shown when a user enables the encrypted key rotation">Key rotation is slightly more secure, but does not allow you to create a chat link and new participants will not see past messages.</string>
    <string name="action_open_chat_link" context="Menu item">Open Chat Link</string>

    <string name="invite_not_sent_already_sent" context="Message shown when a contact request has not been sent because the invitation has been sent before">The invitation to contact %s has been sent before and can be consulted in the Sent Requests tab.</string>

    <string name="save_qr_cloud_drive" context="Label shown to indicate the QR is saving in Cloud Drive">Saving %s in Cloud Drive&#8230;</string>

    <string name="general_folders" context="General label for folders">Folders</string>
    <string name="general_files" context="General label for files">Files</string>
    <string name="general_save_to_device" context="Item menu option upon right click on one or multiple files">Save to device</string>

    <string name="title_upload_explorer" context="Title of cloud explorer to upload a file">Upload to MEGA</string>
    <string name="choose_destionation" context="Label choose destination">Choose destination</string>
    <string name="general_show_more" context="Label that indicates show more items">Show More</string>
    <string name="general_show_less" context="Label that indicates show less items">Show Less</string>

    <string name="notification_new_contact_request" context="Subtitle of the historic notification for a new contact request">[A]%s [/A][B]sent you a contact request.[/B]</string>
    <string name="notification_new_contact" context="Subtitle of the historic notification for a new contact">[A]%s [/A][B]is now a contact.[/B]</string>
    <string name="notification_new_shared_folder" context="Subtitle of the historic notification for a new shared folder">[B]New shared folder from [/B][A]%s.[/A]</string>

    <string name="notification_reminder_contact_request" context="Subtitle of the historic notification for a reminder new contact request">[A]Reminder: [/A][B]%s [/B][C]sent you a contact request.[/C]</string>

    <string name="title_contact_request_notification_cancelled" context="Title of the historic notification for a contact request cancelled">Contact request cancelled</string>
    <string name="subtitle_contact_request_notification_cancelled" context="Subtitle of the historic notification for contact request cancelled">[A]%s [/A][B]cancelled the contact request.[/B]</string>

    <string name="title_contact_notification_deleted" context="Title of the historic notification when an user deletes you as contact">Contact deleted</string>
    <string name="subtitle_contact_notification_deleted" context="Subtitle of the historic notification when an user deletes you as contact">[A]%s [/A][B]deleted you as a contact.[/B]</string>

    <string name="title_contact_notification_blocked" context="Title of the historic notification when an user blocks you as contact">Contact blocked</string>
    <string name="subtitle_contact_notification_blocked" context="Subtitle of the historic notification when an user blocks you as contact">[A]%s [/A][B]blocked you as a contact.[/B]</string>

    <string name="section_notification_with_unread" context="Item of the navigation title for the notification section when there is any unread">Notifications [A](%1$d)[/A]</string>

    <string name="title_account_notification_deleted" context="Title of the historic notification for an account deleted">Account deleted</string>
    <string name="subtitle_account_notification_deleted" context="Subtitle of the historic notification for an account deleted">[B]The account [/B][A]%s[/A][B] has been deleted.[/B]</string>

    <string name="subtitle_file_takedown_notification" context="Subtitle of file takedown historic notification">[A]Your publicly shared file [/A][B]%s[/B][C] has been taken down.[/C]</string>
    <string name="subtitle_folder_takedown_notification" context="Subtitle of folder takedown historic notification">[A]Your publicly shared folder [/A][B]%s[/B][C] has been taken down.[/C]</string>

    <string name="subtitle_file_takedown_reinstated_notification" context="Subtitle of a file takedown reinstated historic notification">[A]Your publicly shared file [/A][B]%s[/B][C] has been reinstated.[/C]</string>
    <string name="subtitle_folder_takedown_reinstated_notification" context="Subtitle of a folder takedown reinstated historic notification">[A]Your publicly shared folder [/A][B]%s[/B][C] has been reinstated.[/C]</string>

    <string name="title_outgoing_contact_request" context="Title of the historic notification for outgoing contact requests">Sent request</string>
    <string name="title_incoming_contact_request" context="Title of the historic notification for incoming contact requests">Received request</string>

    <string name="subtitle_outgoing_contact_request_denied" context="Subtitle of the historic notification for contact request denied">[A]%s [/A][B]denied your contact request.[/B]</string>
    <string name="subtitle_outgoing_contact_request_accepted" context="Subtitle of the historic notification for contact request accepted">[A]%s [/A][B]accepted your contact request.[/B]</string>

    <string name="notification_deleted_shared_folder" context="Subtitle of the historic notification for deleted shared folders (one or many)">[B]Access to folders shared by [/B][A]%s[/A][B] were removed.[/B]</string>
    <string name="notification_left_shared_folder" context="Subtitle of the historic notification when a contact leaves a shared folder">[A]%s[/A][B] has left a shared folder.[/B]</string>
    <string name="notification_left_shared_folder_with_name" context="Subtitle of the historic notification when a contact leaves a shared folder and the name of the folder is known">[A]%1$s[/A][B] has left the shared folder [/B][A]%2$s.[/A]</string>

    <string name="subtitle_incoming_contact_request_ignored" context="Subtitle of the historic notification for incoming contact request ignored">[B]Contact request from [/B][A]%s [/A][B]was ignored[/B]</string>
    <string name="subtitle_incoming_contact_request_accepted" context="Subtitle of the historic notification for incoming contact request accepted">[B]Contact request from [/B][A]%s [/A][B]was accepted[/B]</string>
    <string name="subtitle_incoming_contact_request_denied" context="Subtitle of the historic notification for incoming contact request declined">[B]Contact request from [/B][A]%s [/A][B]was declined[/B]</string>

    <string name="type_of_my_account" context="Subtitle of the Upgrade account section">Your current account is [A]%s[/A]</string>
    <string name="footnote_achievements" context="Footnote to clarify the storage space is subject to the achievement program">* Subject to your participation in our achievement program</string>
    <string name="select_payment_method" context="after choosing one PRO plan, the user have to choose the payment method: credit card, fortumo, etc">Select payment method</string>

    <string name="billing_period_title" context="title of billing period">Billing period</string>
    <string name="billed_monthly_text" context="option of billing period, monthly">[A]Billed monthly[/A] %s /month</string>
    <string name="billed_yearly_text" context="option of billing period, yearly">[A]Billed yearly[/A] %s /year</string>
    <string name="button_cancel" context="dialog option cancel in alert dialog">Cancel</string>
    <string name="button_continue" context="dialog option continue in alert dialog">Continue</string>

    <string name="payment_method_google_wallet" context="one of the payment methods">[A]Google Pay[/A] (subscription)</string>
    <string name="payment_method_credit_card" context="one of the payment methods">[A]Credit Card[/A] (subscription)</string>
    <string name="payment_method_fortumo" context="one of the payment methods">[A]Mobile Carrier[/A] (one-off)</string>
    <string name="payment_method_centili" context="one of the payment methods">[A]Mobile Carrier[/A] (one-off)</string>

    <string name="new_label_notification_item" context="Capital letters. Text of the label of a new historic notifications">NEW</string>

    <string name="context_new_file_name_hint" context="Input field description in the create file dialog.">file name</string>

    <string name="error_autoaway" context="Label shown when it types a wrong value setting the auto-away">Invalid value for auto-away, it should be greater than 0.</string>

    <string name="option_enable_last_green_chat" context="Option in Settings section to enable the last active connection in chat">Show Last seen&#8230;</string>
    <string name="subtitle_option_enable_last_green_chat" context="Subtitle of the option in Settings section to enable the last active connection in chat">Allow your contacts to see the last time you were active on MEGA.</string>

    <plurals name="num_files_with_parameter" context="on the section notifications indicates the number of files added to a shared folder">
        <item context="Singular of file. 1 file" quantity="one">%d file</item>
        <item context="Plural of file. 2 files" quantity="other">%d files</item>
    </plurals>

    <plurals name="num_folders_with_parameter" context="on the section notifications indicates the number of folder added to a shared folder">
        <item context="Singular of folder/directory. 1 folder" quantity="one">%d folder</item>
        <item context="Plural of folder/directory. 2 folders" quantity="other">%d folders</item>
    </plurals>

    <string name="subtitle_notification_added_folders_and_files" context="Subtitle of the historic notification for new additions inside an existing shared folder. Placeholders are: email who added the folders or files, number of folders added, number of files added">[A]%1$s[/A][B] added %2$s and %3$s[/B]</string>

    <plurals name="subtitle_notification_added_files" context="Subtitle of the historic notification for new additions inside an existing shared folder">
        <item context="Singular of file. 1 file" quantity="one">[A]%1$s [/A][B]added %2$d file.[/B]</item>
        <item context="Plural of file. 2 files" quantity="other">[A]%1$s [/A][B]added %2$d files.[/B]</item>
    </plurals>

    <plurals name="subtitle_notification_deleted_items" context="Subtitle of the historic notification for deletions inside an existing shared folder">
        <item context="Singular of item. 1 item" quantity="one">[A]%1$s [/A][B]deleted %2$d item.[/B]</item>
        <item context="Plural of item. 2 items" quantity="other">[A]%1$s [/A][B]deleted %2$d items.[/B]</item>
    </plurals>

    <plurals name="subtitle_notification_added_folders" context="Subtitle of the historic notification for new additions inside an existing shared folder">
        <item context="Singular of folder. 1 folder" quantity="one">[A]%1$s [/A][B]added %2$d folder.[/B]</item>
        <item context="Plural of folder. 2 folders" quantity="other">[A]%1$s [/A][B]added %2$d folders.[/B]</item>
    </plurals>

    <plurals name="subtitle_of_group_chat" context="Subtitle chat screen for groups with permissions and not archived">
        <item context="Singular of participant. 1 participant" quantity="one">%d participant</item>
        <item context="Plural of participant. 2 participants" quantity="other">%d participants</item>
    </plurals>

    <string name="message_error_set_title_get_link" context="Error when the user tries to get a public chat link for a chat with the default title">Before you can generate a link for this chat, you need to set a description:</string>

    <string name="chat_link_copied_clipboard" context="success alert when the user copy a chat link to the clipboard">Chat Link copied to the clipboard</string>

    <string name="type_month" context="Label to show the price of each plan in the upgrade account section">[A]From[/A] %s / [A]month[/A] *</string>
    <string name="upgrade_comment" context="the meaning of the asterisk in monthly* and annually* payment">* Recurring subscription can be cancelled any time before the renewal date.</string>
    <string name="call_started_messages" context="Message shown when a call starts.">Call Started</string>

    <string name="ssl_error_dialog_title" context="Title of the dialog to inform about a SSL error">SSL key error</string>
    <string name="ssl_error_dialog_text" context="Text of the dialog to inform about a SSL error">MEGA is unable to connect securely through SSL. You might be on public WiFi with additional requirements.</string>

    <string name="context_empty_notifications" context="Text of the empty screen for the notifications section">[B]No [/B][A]Notifications[/A][B].[/B]</string>

    <string name="general_setup_mega" context="Permissions screen title">Setup MEGA</string>
    <string name="setup_mega_explanation" context="Permissions screen explanation">MEGA needs access to your photos, media and files so you are able to share them with friends, exchange encrypted messages and make secure calls.</string>
    <string name="allow_acces_media_title" cotext="Title of the screen asking permissions for files">Allow access to photos, media and files.</string>
    <string name="allow_acces_media_subtitle" context="Subtitle of the screen asking permissions for files">To share photos, media and files MEGA needs your permission.</string>
    <string name="allow_acces_camera_title" cotext="Title of the screen asking permissions for camera">Enable camera</string>
    <string name="allow_acces_camera_subtitle" context="Subtitle of the screen asking permissions for camera">To scan documents, take pictures and make video calls allow access to your camera.</string>
    <string name="allow_acces_calls_title" cotext="Title of the screen asking permissions for microphone and write in log calls">Enable calls</string>
    <string name="allow_acces_calls_subtitle" context="Subtitle of the screen asking permissions for microphone and write in log calls">To make encrypted calls allow access to your microphone and call log.</string>
    <string name="allow_acces_calls_subtitle_microphone" context="Subtitle of the screen asking permissions for microphone">To make encrypted calls allow access to your microphone.</string>
    <string name="general_enable_access" context="General enable access">Enable access</string>
    <string name="title_chat_shared_files_info" context="Title of the option on chat info screen to list all the files sent to the chat">Shared Files</string>

    <string name="error_message_already_sent" context="Error mesage when trying to remove an uploading attachment that has already finished">Attachment already sent</string>

    <string name="call_ended_message" context="Message shown when a call ends.">[A]Call ended[/A][C]. Duration: [/C]</string>
    <plurals name="plural_call_ended_messages_hours" context="Message that shows the hours of a call when it ends">
        <item context="one hour" quantity="one">[B]%1$s hour[/B]</item>
        <item context="more hours" quantity="other">[B]%1$s hours[/B]</item>
    </plurals>
    <plurals name="plural_call_ended_messages_minutes" context="Message that shows the minutes of a call when it ends">
        <item context="one minute" quantity="one">[B]%1$s minute[/B]</item>
        <item context="more minutes" quantity="other">[B]%1$s minutes[/B]</item>
    </plurals>
    <plurals name="plural_call_ended_messages_seconds" context="Message that shows the seconds of a call when it ends">
        <item context="one second" quantity="one">[B]%1$d second[/B]</item>
        <item context="more seconds" quantity="other">[B]%1$d seconds[/B]</item>
    </plurals>

    <string name="last_seen_today" context="String that appears when we show the last activity of a contact, when the last activity was today. For example: Last seen today 11:34a.m.">[A]Last seen [/A]today %1$s</string>
    <string name="last_seen_long_time_ago" context="String that appears when we show the last activity of a contact, but it's been a long time ago that we don't see any activity from that user">[A]Last seen [/A]a long time ago</string>
    <string name="last_seen_general" context="String that appears when we show the last activity of a contact, when the last activity was before today. For example: Last seen March 14th,2018 11:34a.m. ">[A]Last seen [/A]%1$s %2$s</string>

    <string name="label_today" context="label today">Today</string>
    <string name="label_yesterday" context="label yesterday">Yesterday</string>

    <string name="context_empty_shared_files" context="Text of the empty screen for the chat shared files">[B]No [/B][A]Shared Files[/A][B].[/B]</string>

    <string name="contact_joined_the_call" context="Text to indicate that a contact has joined a group call">%1$s joined the call</string>
    <string name="contact_left_the_call" context="Text to indicate that a contact has left a group call">%1$s left the call</string>

    <string name="call_error_too_many_participants" context="Message show when a call cannot be established because there are too many participants in the group call">You are not allowed to join this call as it has reached the maximum number of participants.</string>
    <string name="call_error_too_many_video" context="Message show when a user cannot activate the video in a group call because the max number of videos has been reached">You are not allowed to enable video as this call has reached the maximum number of participants using video.</string>

    <string name="error_open_file_with" context="Error message shown when a file cannot be opened by other app using the open with option menu">Error. The file cannot be opened.</string>
    <string name="incoming_call_starting" context="Subtitle of the call screen when a incoming call is just starting">Incoming call&#8230;</string>
    <string name="outgoing_call_starting" context="Subtitle of the call screen when a outgoing call is just starting">Calling&#8230;</string>

    <string name="error_meta_message_invalid" context="Content of a invalid meta message">Message contains invalid metadata</string>

    <string name="second_row_info_item_shared_file_chat" context="Info shown in the subtitle of each row of the shared files to chat: sender name . date">%1$s . %2$s</string>

    <plurals name="messages_forwarded_success_plural" formatted="false" context="Confirmation message after forwarding one or several messages">
        <item context="version item" quantity="one">Message forwarded</item>
        <item context="version items" quantity="other">Messages forwarded</item>
    </plurals>

    <plurals name="num_files_not_send" context="Alert shown when a num of files have not been sent because of any error occurs">
        <item context="Singular of file. 1 file" quantity="one">%d file was not sent to %d chats</item>
        <item context="Plural of file. 2 files" quantity="other">%d files were not sent to %d chats</item>
    </plurals>

    <plurals name="num_contacts_not_send" context="Alert shown when a num of contacts have not been sent because of any error occurs">
        <item context="Singular of file. 1 file" quantity="one">%d contact was not sent to %d chats</item>
        <item context="Plural of file. 2 files" quantity="other">%d contacts were not sent to %d chats</item>
    </plurals>

    <plurals name="num_messages_not_send" context="Alert shown when a num of messages have not been sent because of any error occurs">
        <item context="Singular of file. 1 file" quantity="one">%d message was not sent to %d chats</item>
        <item context="Plural of file. 2 files" quantity="other">%d messages was not sent to %d chats</item>
    </plurals>

    <string name="content_not_send" context="Alert shown when some content have not been sent because of any error occurs">The content was not sent to %d chats</string>

    <string name="new_group_chat_created" context="Label shown when a new group chat has been created correctly">New group chat created successfully</string>
    <string name="preparing_chats" context="Alert shown when some content is sharing with chats and they are processing">Preparing files</string>
    <string name="sent_as_message" context="Label indicating some content has been sent as message">Sent as a message.</string>
    <string name="error_sent_as_message" context="Error message when the attachment cannot be sent to any of the selected chats">Error. The file has not been sent to any of the selected chats</string>
    <string name="chat_explorer_empty" context="Message shown when the user has no items to show in chat explorer">[A]No[/A] [B]Items[/B]</string>

    <string name="delete_versions" context="Action delete all file versions">Delete old versions</string>
    <string name="title_delete_version_history" context="Title of the dialog shown when it wants to delete the version history of a file">Delete old versions?</string>
    <string name="text_delete_version_history" context="Text of the dialog shown when it wants to delete the version history of a file">Please note that the current file will not be deleted.</string>
    <string name="version_history_deleted" context="Alert shown when the version history was deleted correctly">Old versions deleted.</string>
    <string name="version_history_deleted_erroneously" context="Alert shown when the version history was deleted erroneously">Old versions not deleted.</string>

    <plurals name="versions_deleted_succesfully" formatted="false" context="Confirmation message after deleted file versions">
        <item context="version item" quantity="one">%d version deleted successfully</item>
        <item context="version items" quantity="other">%d versions deleted successfully</item>
    </plurals>

    <plurals name="versions_not_deleted" formatted="false" context="Alert shown when some versions are not deleted successfully">
        <item context="version item" quantity="one">%d version not deleted</item>
        <item context="version items" quantity="other">%d versions not deleted</item>
    </plurals>

    <string name="no_contacts_invite" context="Alert shown when the user tries to realize some action in chat and has not contacts">You have no MEGA contacts. Please invite friends from the Contacts section.</string>

    <string name="title_tour_one" context="Title of first tour screen">You hold the keys</string>
    <string name="content_tour_one" cotext="Content of first tour screen">Security is why we exist, your files are safe with us behind a well oiled encryption machine where only you can access your files.</string>
    <string name="title_tour_two" cotext="Title of second tour screen">Encrypted chat</string>
    <string name="content_tour_two" cotext="Content of second tour screen">Fully encrypted chat with voice and video calls, group messaging and file sharing integration with your Cloud Drive.</string>
    <string name="title_tour_three" cotext="Title of third tour screen">Create your Network</string>
    <string name="content_tour_three" cotext="Content of third tour screen">Add contacts, create a network, colaborate, make voice and video calls without ever leaving MEGA</string>
    <string name="title_tour_four" cotext="Title of fourth tour screen">Your Photos in the Cloud</string>
    <string name="content_tour_four" cotext="Content of fourth tour screen">Camera Uploads is an essential feature for any mobile device and we have got you covered. Create your account now.</string>

    <string name="title_pdf_password" context="Title of the dialog shown when a pdf required password">Enter your password</string>
    <string name="text_pdf_password" context="Text of the dialog shown when a pdf required password">%s is a password protected PDF document. Please enter the password to open the PDF.</string>
    <string name="error_pdf_password" context="Error of the dialog shown wen a pdf required password and the user types a wrong password">You have entered the wrong password, please try again.</string>
    <string name="error_max_pdf_password" context="Error of the dialog shown wen a pdf required password and the user has been typed three times a wrong password">The password you have entered is not valid.</string>

    <string name="unknownn_file" context="Alert shown when a user tries to open a file from a zip and the file is unknown or has not been possible to unzip correctly">It is not possible to open the file. It is an unknown file or has not been possible to unzip successfully.</string>

    <string name="not_allow_play_alert" context="Alert shown when exists some call and the user tries to play an audio or video">It is not possible to play media files while there is a call in progress.</string>
    <string name="ongoing_call_messages" context="Text shown in the list of chats when there is a call in progress but I am not on it">Ongoing Call</string>
    <string name="join_call_layout_in_group_call" context="Title of the layout to join a group call from the chat screen. The placeholder indicates the user who initiated the call">%s started a group call. Tap to join.</string>
    <string name="call_in_progress_layout" context="Title of the layout to return to a call">Tap to return to call</string>

    <string name="message_joined_public_chat_autoinvitation" formatted="false" context="chat message when a participant invites himself to a public chat using a chat link. Please keep the placeholder because is to show the participant's name in runtime.">[A]%1$s[/A][B] joined the group chat.[/B]</string>

    <string name="context_remove_chat_link_warning_text" context="Warning that appears prior to remove a chat link on the group info screen.">This conversation will no longer be accessible through the Chat Link you are about to delete.</string>
    <string name="context_create_chat_link_warning_text" context="Description text of the dialog to generate a public chat link">Encrypted Key Rotation does not allow you to get a Chat Link without creating a new group chat.</string>
    <string name="context_create_chat_link_question_text" context="Question of the dialog to generate a public chat link">Do you want to create a new group chat and get a Chat Link?</string>

    <string name="context_make_private_chat_warning_text" context="Text of the dialog to change a public chat to private (enable encrypted key rotation)">Key rotation is slightly more secure, but does not allow you to create a chat link and new participants will not see past messages.</string>

    <string name="message_joined_successfully" context="Message shown when a user has joined to a public chat successfully">You have joined the chat successfully.</string>

    <string name="wizard_steps_indicator" context="Label that indicates the steps of a wizard">%1$d of %2$d</string>

    <string name="hint_action_search" context="Hint of the Search view">Search&#8230;</string>
    <string name="answer_call_incoming" context="The text of the notification button that is displayed when there is a call in progress, another call is received and answered.">Answer</string>
    <string name="ignore_call_incoming" context="The text of the notification button that is displayed when there is a call in progress, another call is received and ignored.">Ignore</string>
    <string name="outgoing_audio_call_starting" context="Subtitle of the call screen when a outgoing audio call is just starting in a individual chat">Starting audio call&#8230;</string>
    <string name="outgoing_video_call_starting" context="Subtitle of the call screen when a outgoing video call is just starting in a individual chat">Starting video call&#8230;</string>
    <string name="muted_contact_micro" context="Subtitle of the call screen when a user muted the current individual call. The placeholder indicates the user who muted the call ">%s muted this call</string>
    <string name="muted_own_micro" context="Subtitle of the call screen when I muted the current individual call">Muted</string>

    <string name="copy_already_downloaded" context="when trying to download a file that is already downloaded in the device and has to copy in another path">Already downloaded. Copied to selected path.</string>

    <string name="title_join_call" context="Title of the dialog shown when you want to join a group call">Join call</string>
    <string name="text_join_call" context="Text of the dialog shown when you want to join a group call">To join this call you have to end your current call.</string>

    <string name="hint_enter_chat_link" context="Hint shown in the open chat link alert dialog">Enter chat link</string>

    <string name="copy_link_explanation" context="Explanation of the dialog shown to share a chat link">People can join your group by using this link.</string>
    <string name="new_chat_link_label" context="Label that indicates the creation of a chat link">New chat link</string>
    <string name="enter_group_name" context="Title of the dialog shown when the user it is creating a chat link and the chat has not title">Enter group name</string>
    <string name="alert_enter_group_name" context="Alert shown when the user it is creating a chat link and the chat has not title">To create a chat link you must name the group.</string>
    <string name="invite_contacts_to_start_chat" context="Text shown when an account doesn't have any contact added and it's trying to start a new chat conversation">Invite contacts and start chatting securely with MEGA\'s encrypted chat.</string>

    <string name="no_chat_link_available" context="In some cases, a user may try to get the link for a chat room, but if such is not set by an operator - it would say 'not link available' and not auto create it.">No chat link available.</string>
    <string name="chat_link_deleted" context="Alert shown when it has been deleted successfully a chat link">Chat link deleted successfully.</string>

    <string name="contact_request_status_accepted" context="The status of pending contact request (ACCEPTED), placeholder is contact request creation time">%1$s (ACCEPTED)</string>
    <string name="contact_request_status_deleted" context="The status of pending contact request (DELETED), placeholder is contact request creation time">%1$s (DELETED)</string>
    <string name="contact_request_status_denied" context="The status of pending contact request (DENIED), placeholder is contact request creation time">%1$s (DENIED)</string>
    <string name="contact_request_status_ignored" context="The status of pending contact request (IGNORED), placeholder is contact request creation time">%1$s (IGNORED)</string>
    <string name="contact_request_status_reminded" context="The status of pending contact request (REMINDED), placeholder is contact request creation time">%1$s (REMINDED)</string>
    <string name="contact_request_status_pending" context="The status of pending contact request (PENDING), placeholder is contact request creation time">%1$s (PENDING)</string>
<<<<<<< HEAD
=======

	<plurals name="file_already_downloaded">
		<item context="When a multiple download is started, some of the files could have already been downloaded before. This message shows the number of files that has already been downloaded in singular. placeholder: number of files" quantity="one">%d file already downloaded.&#160;</item>
		<item context="When a multiple download is started, some of the files could have already been downloaded before. This message shows the number of files that has already been downloaded in plural. placeholder: number of files" quantity="other">%d files already downloaded.&#160;</item>
	</plurals>

	<plurals name="file_pending_download">
		<item context="When a multiple download is started, some of the files could have already been downloaded before. This message shows the number of files that are pending in singular. placeholder: number of files" quantity="one">%d file pending.</item>
		<item context="When a multiple download is started, some of the files could have already been downloaded before. This message shows the number of files that are pending in plural. placeholder: number of files" quantity="other">%d files pending.</item>
	</plurals>
>>>>>>> 33fd0aa3
</resources><|MERGE_RESOLUTION|>--- conflicted
+++ resolved
@@ -2456,8 +2456,6 @@
     <string name="contact_request_status_ignored" context="The status of pending contact request (IGNORED), placeholder is contact request creation time">%1$s (IGNORED)</string>
     <string name="contact_request_status_reminded" context="The status of pending contact request (REMINDED), placeholder is contact request creation time">%1$s (REMINDED)</string>
     <string name="contact_request_status_pending" context="The status of pending contact request (PENDING), placeholder is contact request creation time">%1$s (PENDING)</string>
-<<<<<<< HEAD
-=======
 
 	<plurals name="file_already_downloaded">
 		<item context="When a multiple download is started, some of the files could have already been downloaded before. This message shows the number of files that has already been downloaded in singular. placeholder: number of files" quantity="one">%d file already downloaded.&#160;</item>
@@ -2468,5 +2466,4 @@
 		<item context="When a multiple download is started, some of the files could have already been downloaded before. This message shows the number of files that are pending in singular. placeholder: number of files" quantity="one">%d file pending.</item>
 		<item context="When a multiple download is started, some of the files could have already been downloaded before. This message shows the number of files that are pending in plural. placeholder: number of files" quantity="other">%d files pending.</item>
 	</plurals>
->>>>>>> 33fd0aa3
 </resources>