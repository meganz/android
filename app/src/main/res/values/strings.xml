<?xml version="1.0" encoding="utf-8"?>
<resources>
    <!-- PRO Lite account -->
    <string name="prolite_account">Pro&#160;Lite</string>
    <!-- Name of the MEGA PDF Viewer. Keep uppercase. -->
    <string name="pdf_app_name">MEGA PDF Viewer</string>
    <!-- Answer for confirmation dialog. -->
    <string name="general_yes">Yes</string>
    <!-- Answer for confirmation dialog. -->
    <string name="general_no">No</string>
    <!-- dialog option cancel in alert dialog -->
    <string name="general_cancel">Cancel</string>
    <!-- When moving a file to a location in MEGA. This is the text of the button after selection the destination -->
    <string name="general_move_to">Move to</string>
    <!-- Selecting a specific location in MEGA. This is the text of the button -->
    <string name="general_select">Select</string>
    <!-- Selecting a specific location in MEGA. This is the text of the button -->
    <string name="general_select_to_download">Select folder</string>
    <!-- This is the final button when creating a folder in the dialog where the user inserts the folder name -->
    <string name="general_create">Create</string>
    <!-- button -->
    <string name="general_add">Add</string>
    <!-- Item menu option upon right click on one or multiple files. -->
    <string name="general_move">Move</string>
    <!-- Menu option to delete one or multiple selected items. -->
    <string name="general_remove">Remove</string>
    <!-- button -->
    <string name="general_share">Share</string>
    <!-- Item menu option upon right click on one or multiple files. -->
    <string name="general_leave">Leave</string>
    <!-- button -->
    <string name="general_decryp">Decrypt</string>
    <!-- button -->
    <string name="general_export">Export</string>
    <!-- Answer for confirmation dialog. -->
    <string name="general_ok">OK</string>
    <!-- Skip a step of a configuration process. -->
    <string name="general_skip">Skip</string>
    <!-- option shown when a message could not be sent -->
    <string name="general_retry">Retry</string>
    <!-- Button to open the default web browser -->
    <string name="general_open_browser">Open browser</string>
    <!-- The title of progress dialog when loading web content -->
    <string name="general_loading">Loading</string>
    <!-- state while importing the file -->
    <string name="general_importing">Importing</string>
    <!-- state while importing the file -->
    <string name="general_forwarding">Forwarding</string>
    <!-- Menu option to choose to add file or folders to Cloud Drive -->
    <string name="general_import">Import</string>
    <!-- It will be followed by the error message -->
    <string name="general_error_word">Error</string>
    <!-- when trying to download a file that is already downloaded in the device -->
    <string name="general_already_downloaded">Already downloaded</string>
    <!-- Label of the option menu. When clicking this button, the app shows the info of the file -->
    <string name="general_file_info">File info</string>
    <!-- Hint how to cancel the download -->
    <string name="general_show_info">Show info</string>
    <!-- Error getting the root node -->
    <string name="error_general_nodes">Error. Please try again.</string>
    <!-- File name (without extension) of file exported with the recovery key -->
    <string name="general_rk">MEGA-RECOVERYKEY</string>
    <!-- Local folder error in Sync Service. There are two syncs for images and videos. This error appears when the secondary media local folder doesn’t exist -->
    <string name="secondary_media_service_error_local_folder">The secondary media folder does not exist, please choose a new folder</string>
    <!-- when no external card exists -->
    <string name="no_external_SD_card_detected">No external storage detected</string>
    <!-- Button where the user can sign off or logout -->
    <string name="action_logout">Log&#160;out</string>
    <!-- Item menu option upon right click on one or multiple files. -->
    <string name="action_add">Upload</string>
    <!-- Menu item -->
    <string name="action_create_folder">Create new folder</string>
    <!-- Option which allows create a new text file -->
    <string name="action_create_txt">Create new text file</string>
    <!-- Menu item -->
    <string name="action_settings">Settings</string>
    <!-- Search button -->
    <string name="action_search">Search</string>
    <!-- Select country page title -->
    <string name="action_search_country">Choose your region</string>
    <!-- Alternative text or description text for the “Play” button -->
    <string name="action_play">Play</string>
    <!-- Search button -->
    <string name="action_pause">Pause</string>
    <!-- Menu item -->
    <string name="action_refresh">Refresh</string>
    <!-- Menu item -->
    <string name="action_sort_by">Sort by</string>
    <!-- Menu item -->
    <string name="action_help">Help</string>
    <!-- Change from a free account to paying MEGA -->
    <string name="action_upgrade_account">Upgrade account</string>
    <!-- Menu item to select all the elements of a list -->
    <string name="action_select_all">Select all</string>
    <!-- Menu item to unselect all the elements of a list -->
    <string name="action_unselect_all">Clear selection</string>
    <!-- Menu item to change from list view to grid view -->
    <string name="action_grid">Thumbnail view</string>
    <!-- Title of the preference Recovery key on Settings section -->
    <string name="action_export_master_key">Back up Recovery Key</string>
    <!-- Menu item to let the user cancel subscriptions -->
    <string name="action_cancel_subscriptions">Cancel subscription</string>
    <!-- success message when the subscription has been canceled correctly -->
    <string name="cancel_subscription_ok">The subscription has been cancelled</string>
    <!-- error message when the subscription has not been canceled successfully -->
    <string name="cancel_subscription_error">We were unable to cancel your subscription. Please contact support&#64;mega.nz for assistance</string>
    <!-- Menu item to kill all opened sessions -->
    <string name="action_kill_all_sessions">Close other sessions</string>
    <!-- Message after kill all opened sessions -->
    <string name="success_kill_all_sessions">The remaining sessions have been closed</string>
    <!-- Message after kill all opened sessions -->
    <string name="error_kill_all_sessions">Error when closing the opened sessions</string>
    <!-- General label for files -->
    <plurals name="general_num_files">
        <item quantity="one">File</item>
        <item quantity="other">Files</item>
    </plurals>
    <!-- Indicates how many contacts a folder is shared with. Plural. e.g. Shared with 7 contacts -->
    <plurals name="general_num_shared_with">
        <item quantity="one">Shared with %1$s</item>
        <item quantity="other">Shared with %1$d contacts</item>
    </plurals>
    <!-- Alert text before download. Please do not modify the %s placeholder as it will be replaced by the size to be donwloaded -->
    <string name="alert_larger_file">%s will be downloaded.</string>
    <!-- Alert text before download -->
    <string name="alert_no_app">There is no app to open the file %s. Do you want to continue with the download?</string>
    <!-- Dialog option that permits user do not show it again -->
    <string name="checkbox_not_show_again">Do not show again</string>
    <!-- Press back while login to cancel current login process. -->
    <string name="confirm_cancel_login">Are you sure that you want to cancel the current login process?</string>
    <!-- Login button -->
    <string name="login_text">Log&#160;in</string>
    <!-- email label -->
    <string name="email_text">Email</string>
    <!-- password label -->
    <string name="password_text">Password</string>
    <!-- Hint of the confirmation dialog to get link with password -->
    <string name="confirm_password_text">Confirm password</string>
    <!-- in the password edittext the user can see the password or asterisks. ABC shows the letters of the password -->
    <string name="abc">ABC</string>
    <!-- This question applies to users that do not have an account on MEGA yet -->
    <string name="new_to_mega">New to MEGA?</string>
    <!-- button that allows the user to create an account -->
    <string name="create_account">Create account</string>
    <!-- when the user tries to log in MEGA without typing the email -->
    <string name="error_enter_email">Please enter your email address</string>
    <!-- Title of the alert dialog when the user tries to recover the pass of a non existing account -->
    <string name="error_invalid_email">Invalid email address</string>
    <!-- when the user tries to log in MEGA without typing the password -->
    <string name="error_enter_password">Please enter your password</string>
    <!-- when the user tries to log in to MEGA without a network connection -->
    <string name="error_server_connection_problem">No network connection</string>
    <!-- when the user tries to log in to MEGA without a valid session -->
    <string name="error_server_expired_session">You have been logged out on this device from another location</string>
    <!-- the first step when logging in is calculate the private and public encryption keys -->
    <string name="login_generating_key">Generating encryption keys</string>
    <!-- Message displayed while the app is connecting to a MEGA server -->
    <string name="login_connecting_to_server">Connecting to the server</string>
    <!-- Status text when updating the file manager -->
    <string name="download_updating_filelist">Updating file list</string>
    <!-- title of the screen after creating an account when the user has to confirm the password to confirm the account -->
    <string name="login_confirm_account">Confirm account</string>
    <!-- when the user clicks on the link sent by MEGA after creating the account, this message is shown -->
    <string name="login_querying_signup_link">Checking validation link</string>
    <!-- Attempting to activate a MEGA account for a user. -->
    <string name="login_confirming_account">Activating account</string>
    <!-- After login, updating the file list, the file list should be processed before showing it to the user -->
    <string name="login_preparing_filelist">Preparing file list</string>
    <!-- when the user tries to share something to MEGA without being logged -->
    <string name="login_before_share">Please log in to share with MEGA</string>
    <!-- This toast message is shown on the login page when an email confirm link is no longer valid. -->
    <string name="reg_link_expired">Your confirmation link is no longer valid. Your account may already be activated or you may have cancelled your registration.</string>
    <!-- category in sort by action -->
    <string name="name_text">Name</string>
    <!-- First Name of the user -->
    <string name="first_name_text">First Name</string>
    <!-- Last name of the user -->
    <string name="lastname_text">Last Name</string>
    <!-- text placed on the checkbox of acceptation of the Terms of Service -->
    <string name="tos">I agree with MEGA’s [A]Terms of Service[/A]</string>
    <!-- Text placed on the checkbox to make sure user agree that understand the danger of losing password -->
    <string name="top">I understand that [B]if I lose my password, I may lose my data[/B]. Read more about [A]MEGA’s end-to-end encryption[/A].</string>
    <!-- warning dialog -->
    <string name="create_account_no_terms">You have to accept our Terms of Service</string>
    <!-- warning dialog, for user do not tick checkbox of understanding the danger of losing password -->
    <string name="create_account_no_top">You need to agree that you understand the danger of losing your password</string>
    <!-- Warning message when the first name is a required field to submit a form. For example during the create account process. -->
    <string name="error_enter_username">Please enter your first name</string>
    <!-- Warning dialog -->
    <string name="error_enter_userlastname">Please enter your last name.</string>
    <!-- when creating the account -->
    <string name="error_passwords_dont_match">Passwords do not match</string>
    <!-- when creating the account -->
    <string name="error_email_registered">This email address has already registered an account with MEGA</string>
    <!--  -->
    <string name="create_account_creating_account">Connecting to the server: Creating account</string>
    <!--  -->
    <string name="cancel_all_transfer_confirmation">Cancel all transfers?</string>
    <!-- Label for any ‘Cancel all’ button to cancel transfers - (String as short as possible). -->
    <string name="cancel_all_action">Cancel all</string>
    <!-- Warning to confirm remove selected transfers. Plural more than 1 transfer -->
    <plurals name="cancel_selected_transfers">
        <item quantity="one">The selected transfer will be cancelled.</item>
        <item quantity="other">The selected transfers will be cancelled.</item>
    </plurals>
    <!-- The name of every users root drive in the cloud of MEGA. -->
    <string name="section_cloud_drive">Cloud Drive</string>
    <!-- Label to reference a recents section -->
    <string name="section_recents">Recents</string>
    <!-- title of the screen where the secondary media images are uploaded, and name of the folder where the secondary media images are uploaded -->
    <string name="section_secondary_media_uploads">Media Uploads</string>
    <!-- Section name for the “Messages” section.Preferably one word. There is little space for this word. -->
    <string name="section_inbox">Inbox</string>
    <!-- the options of what to upload in an array. Needed for the settings, the options of what to upload. -->
    <string name="section_saved_for_offline_new">Offline</string>
    <!-- Label showing the location of a node which is not in root navigation level. The first placeholder is the name of the parent folder. The second placeholder is the name of the section in which the file is. e.g. PR reviews and tickets (Cloud Drive) -->
    <string name="location_label">%1$s (%2$s)</string>
    <!-- title of the screen that shows all the shared items -->
    <string name="title_shared_items">Shared items</string>
    <!-- The title of the trash bin in the tree of the file manager. -->
    <string name="section_rubbish_bin">Rubbish Bin</string>
    <!-- Section name for the “Contacts” section.Preferably one word. There is little space for this word. -->
    <string name="section_contacts">Contacts</string>
    <!-- Item of the navigation title for the contacts section when there is any pending incoming request -->
    <string name="section_contacts_with_notification">Contacts [A](%1$d)[/A]</string>
    <!-- Empty state when the user has not sent any contact request to other users -->
    <string name="sent_requests_empty">[B]No [/B][A]sent requests[/A]</string>
    <!-- Empty state when the user has not received any contact request from other users -->
    <string name="received_requests_empty">[B]No [/B][A]received requests[/A]</string>
    <!-- Title for the file transfer screen (with the up & download) -->
    <string name="section_transfers">Transfers</string>
    <!-- Section name for the “My Account” section.Preferably one or two words. There is little space for this. -->
    <string name="section_account">My Account</string>
    <!-- title of the screen where the camera images are uploaded, and name of the folder where camera images are uploaded -->
    <string name="section_photo_sync">Camera Uploads</string>
    <!-- Capital letters. Incoming shared folders. The title of a tab -->
    <string name="tab_incoming_shares">Incoming</string>
    <!-- Capital letters. Outgoing shared folders. The title of a tab -->
    <string name="tab_outgoing_shares">Outgoing</string>
    <!-- Capital letters. Files with link. The title of a tab -->
    <string name="tab_links_shares">Links</string>
    <!-- Label for any ‘Incoming shares’ button, link, text, title, etc. - (String as short as possible). -->
    <string name="title_incoming_shares_explorer">Incoming Shares</string>
    <!-- Title of the share with file explorer -->
    <string name="title_incoming_shares_with_explorer">Incoming shares with</string>
    <!-- message when there are no files in the Cloud drive -->
    <string name="file_browser_empty_cloud_drive">No files in your Cloud Drive</string>
    <!-- Text that indicates that a folder is currently empty -->
    <string name="file_browser_empty_folder">Empty Folder</string>
    <!-- Title of the fragment Choose Account -->
    <string name="choose_account_fragment">CHOOSE ACCOUNT</string>
    <!-- The file are available “offline” (without a network Wi-Fi mobile data connection) -->
    <string name="file_properties_available_offline">Available Offline</string>
    <!-- category in sort by action -->
    <string name="file_properties_info_size_file">Size</string>
    <!-- When the file/folder was last modified -->
    <string name="file_properties_info_last_modified">Last modified</string>
    <!-- Label to display the date and time when a file/folder has been added (uploaded) to MEGA. -->
    <string name="file_properties_info_added">Added</string>
    <!-- Item menu option upon clicking on a file folder. Refers to the permissions of a file folder in the file manager. -->
    <string name="file_properties_shared_folder_permissions">Permissions</string>
    <!-- Title of the dialog to choose permissions when sharing. -->
    <string name="dialog_select_permissions">Share Permissions</string>
    <!-- menu item -->
    <string name="file_properties_shared_folder_change_permissions">Change permissions</string>
    <!-- when listing all the contacts that shares a folder -->
    <string name="file_properties_shared_folder_select_contact">Shared with</string>
    <!-- shows the owner of an incoming shared folder -->
    <string name="file_properties_owner">Owner</string>
    <!-- positive button on dialog to invite a contact -->
    <string name="contact_invite">Invite</string>
    <!-- option to reinvite a contact -->
    <string name="contact_reinvite">Reinvite</string>
    <!-- The text of the notification button that is displayed when there is a call in progress, another call is received and ignored. -->
    <string name="contact_ignore">Ignore</string>
    <!-- option to decline a contact invitation -->
    <string name="contact_decline">Decline</string>
    <!-- option to accept a contact invitation -->
    <string name="contact_accept">Accept</string>
    <!-- Label for the option of the sliding panel to show the contact info -->
    <string name="contact_properties_activity">Contact info</string>
    <!-- Adding new relationships (contacts) using the actions. -->
    <string name="contacts_list_empty_text">Add new contacts using the button below</string>
    <!-- Error message -->
    <string name="error_not_enough_free_space">Not enough free space on your device</string>
    <!-- Alert Dialog to get link -->
    <string name="option_decryption_key">Decryption key</string>
    <!-- Alert shown when some content is sharing with chats and they are processing -->
    <string name="download_preparing_files">Preparing files</string>
    <!-- Message when many downloads start. Plural more than 1 file. Placeholder is for include the number of downloads in runtime. -->
    <plurals name="download_began">
        <item quantity="one">Download has started</item>
        <item quantity="other">%1$d downloads have started</item>
    </plurals>
    <!-- Message when many downloads finish. Plural more than 1 file. Placeholder is for include the number of downloads in runtime. -->
    <plurals name="download_finish">
        <item quantity="one">Download has finished</item>
        <item quantity="other">%1$d downloads have finished</item>
    </plurals>
    <!-- Message when many uploads start. Plural more than 1 file. Placeholder is for include the number of uploads in runtime. -->
    <plurals name="upload_began">
        <item quantity="one">Upload has started</item>
        <item quantity="other">%1$d uploads have started</item>
    </plurals>
    <!-- Message when many downloads finish. Plural more than 1 file. Placeholder is for include the number of uploads in runtime. -->
    <plurals name="upload_finish">
        <item quantity="one">Upload has finished</item>
        <item quantity="other">%1$d uploads have finished</item>
    </plurals>
    <!-- Warning shown when it tries to download some empty folders. Plural -->
    <plurals name="empty_folders">
        <item quantity="one">Folder is empty.</item>
        <item quantity="other">Folders are empty.</item>
    </plurals>
    <!-- Hint how to cancel the download -->
    <string name="download_touch_to_cancel">Touch to cancel</string>
    <!-- Hint how to cancel the download -->
    <string name="download_touch_to_show">View transfers</string>
    <!-- Warning message -->
    <string name="error_file_size_greater_than_4gb">Most devices can’t download files greater than 4&#160;GB. Your download will probably fail</string>
    <!-- message when trying to open a downloaded file but there isn’t any app that open that file. Example: a user downloads a pdf but doesn’t have any app to read a pdf -->
    <string name="intent_not_available">There isn’t any available app to execute this file on your device</string>
    <!-- Message when trying to open a location message but there isn’t any app that open that location. -->
    <string name="intent_not_available_location">There are no apps available on your device to open this location</string>
    <!-- Message displayed when user tries to open a file with a 3rd party app using the option "Open with" but there isn't any app installed in the device which can open that file type, e.g. user tries to open a ".txt" but doesn’t have any installed 3rd party app which supports ".txt" files. -->
    <string name="intent_not_available_file">You may not have any apps installed which support this file type</string>
    <!-- create a link of a file and send it using an app from the device -->
    <string name="context_get_link">Share link</string>
    <!-- Delete a link label -->
    <string name="context_delete_link">Delete link</string>
    <!-- Title alert before leaving a share. -->
    <string name="alert_leave_share">Leave share</string>
    <!-- Item menu option upon right click on one or multiple files. -->
    <string name="context_clean_shares_menu">Remove share</string>
    <!-- Item menu option upon right click on one or multiple files. -->
    <string name="context_remove_link_menu">Remove link</string>
    <!-- Warning that appears prior to remove a link of a file. Singular. -->
    <string name="context_remove_link_warning_text">This link will not be publicly available anymore.</string>
    <!-- Warning that appears prior to remove links of files. Plural. -->
    <plurals name="remove_links_warning_text">
        <item quantity="one">This link will not be publicly available anymore.</item>
        <item quantity="other">These links will not be publicly available anymore.</item>
    </plurals>
    <!-- Item menu option upon right click on one or multiple files. -->
    <string name="context_rename">Rename</string>
    <!-- Item menu option upon right click on one or multiple files. -->
    <string name="context_open_link">Open</string>
    <!-- while file provider is downloading a file -->
    <string name="context_preparing_provider">Preparing file</string>
    <!-- Item menu option upon right click on one or multiple files. -->
    <string name="context_download">Download</string>
    <!-- Item menu option upon right click on one or multiple files. -->
    <string name="context_move">Move</string>
    <!-- while moving a file or folder -->
    <string name="context_moving">Moving</string>
    <!-- Item menu option upon right click on one or multiple files. -->
    <string name="context_copy">Copy</string>
    <!-- Item menu option upon right click on one or multiple files. -->
    <string name="context_upload">Upload</string>
    <!-- while copying a file or folder -->
    <string name="context_copying">Copying</string>
    <!-- menu item -->
    <string name="context_move_to_trash">Move to Rubbish Bin</string>
    <!-- menu item -->
    <string name="context_delete_from_mega">Remove from MEGA</string>
    <!-- Input field description in the create folder dialog. -->
    <string name="context_new_folder_name">Folder name</string>
    <!-- status dialog when performing the action -->
    <string name="context_creating_folder">Creating folder</string>
    <!-- Menu option title -->
    <string name="context_clear_rubbish">Clear Rubbish Bin</string>
    <!-- Ask for confirmation before removing all the elements of the rubbish bin -->
    <string name="clear_rubbish_confirmation">You are about to permanently remove all items from your Rubbish Bin.</string>
    <!-- send cancel subscriptions dialog -->
    <string name="context_send">Send</string>
    <!-- Menu option to delete one or multiple selected items. -->
    <string name="context_remove">Remove</string>
    <!-- Menu option to delete selected items of the offline state -->
    <string name="context_delete_offline">Remove from Offline</string>
    <!-- menu item -->
    <string name="context_share_folder">Share folder</string>
    <!-- menu item -->
    <string name="context_send_file">Send file to chat</string>
    <!-- menu item -->
    <string name="context_send_contact">Share contact to chat</string>
    <!-- Item menu option upon clicking on one or multiple files. -->
    <string name="context_sharing_folder">Sharing</string>
    <!-- Menu option to manage a shared folder. -->
    <string name="manage_share">Manage share</string>
    <!-- menu item -->
    <string name="context_delete">Delete</string>
    <!-- success message when removing a contact request -->
    <string name="context_contact_invitation_deleted">Request deleted</string>
    <!-- success message when reinvite a contact -->
    <string name="context_contact_invitation_resent">Request resent</string>
    <!-- success message when sending a contact request -->
    <string name="context_contact_request_sent">Request successfully sent to %s. View in Sent requests tab.</string>
    <!-- success message when removing a contact -->
    <string name="context_contact_removed">Contact removed</string>
    <!-- error message -->
    <string name="context_contact_not_removed">Error. Contact not removed</string>
    <!-- success message when chaning the permissionss -->
    <string name="context_permissions_changed">Permissions changed</string>
    <!-- message when trying to create a folder that already exists -->
    <string name="context_folder_already_exists">Folder already exists</string>
    <!-- message when trying to create a invite a contact already that is already added -->
    <string name="context_contact_already_exists">%s is already a contact</string>
    <!-- success message when creating a folder -->
    <string name="context_folder_created">Folder created</string>
    <!-- error message when creating a folder -->
    <string name="context_folder_no_created">Error. Folder not created</string>
    <!-- success message when renaming a node -->
    <string name="context_correctly_renamed">Renamed successfully</string>
    <!-- error message -->
    <string name="context_no_renamed">Error. Not renamed</string>
    <!-- success message when copying a node -->
    <string name="context_correctly_copied">Copied successfully</string>
    <!-- error message -->
    <string name="context_no_copied">Error. Not copied</string>
    <!-- message that appears when a user tries to move/copy/upload a file but doesn’t choose a destination folder -->
    <string name="context_no_destination_folder">Please choose a destination folder</string>
    <!-- success message when moving a node -->
    <string name="context_correctly_moved">Moved successfully</string>
    <!-- success message when moving a node (file/folder) -->
    <plurals name="number_correctly_moved">
        <item quantity="one">Moved %d item</item>
        <item quantity="other">Moved %d items</item>
    </plurals>
    <!-- success message when moving a node -->
    <string name="number_incorrectly_moved">%d items were not moved successfully</string>
    <!-- success message when moving a node -->
    <string name="context_correctly_moved_to_rubbish">Moved to the Rubbish Bin successfully</string>
    <!-- error message -->
    <string name="context_no_moved">Error. Not moved</string>
    <!-- success message when sharing a folder -->
    <string name="context_correctly_shared">Shared successfully</string>
    <!-- error message when sharing a folder -->
    <string name="context_no_shared_number">Error. %d shares were not completed</string>
    <!-- error message -->
    <string name="context_no_removed_shared">Error. Share failed to remove</string>
    <!-- success message when removing a node from MEGA -->
    <string name="context_correctly_removed">Deleted successfully</string>
    <!-- error message -->
    <string name="context_no_removed">Error. Deletion failed</string>
    <!-- success message when moving a node -->
    <string name="number_correctly_removed">%d items removed successfully from MEGA</string>
    <!-- error message when moving a node -->
    <string name="number_no_removed">%d items are not removed successfully</string>
    <!-- Success message when left shared folders -->
    <string name="number_correctly_leaved">%d folders left successfully.</string>
    <!-- Message shown when a share has been left -->
    <string name="share_left">Share left</string>
    <!-- error message when moving a node -->
    <string name="number_no_leaved">%d folders were not left successfully</string>
    <!-- success message when sending multiple files -->
    <string name="number_correctly_copied">%d items copied successfully</string>
    <!-- error message when sending multiple files -->
    <string name="number_no_copied">%d items were not copied</string>
    <!-- success message when emptying the RB -->
    <string name="rubbish_bin_emptied">Rubbish Bin emptied successfully</string>
    <!-- error message when emptying the RB -->
    <string name="rubbish_bin_no_emptied">An error occurred. The Rubbish Bin has not been emptied</string>
    <!-- dialog cancel subscriptions -->
    <string name="dialog_cancel_subscriptions">You are about to cancel your MEGA subscription. Please let us know if there is anything we can do to help change your mind.</string>
    <!-- hint cancel subscriptions dialog -->
    <string name="hint_cancel_subscriptions">Type feedback here</string>
    <!-- send cancel subscriptions dialog -->
    <string name="send_cancel_subscriptions">Send</string>
    <!-- confirmation cancel subscriptions dialog -->
    <string name="confirmation_cancel_subscriptions">Thank you for your feedback. Are you sure you want to cancel your MEGA subscription?</string>
    <!-- provide a reason to cancel subscriptions dialog -->
    <string name="reason_cancel_subscriptions">Your subscription has not been cancelled. Please provide a reason for your cancellation</string>
    <!-- Pop up message shows when user purchased a lower level of subscription -->
    <string name="message_user_purchased_subscription_down_grade">Your new subscription will take effect once the current one expires, the new price will be charged at that time.</string>
    <!-- Pop up message shows when user purchased a subscription with a payment method that can not be processed in real time, e.g. voucher -->
    <string name="message_user_payment_pending">Your subscription will take effect once the payment is processed by Google.</string>
    <!--  -->
    <string name="subscription_type_monthly">Monthly</string>
    <!--  -->
    <string name="subscription_type_yearly">Yearly</string>
    <!-- success message after removing a share of a folder. a contact has no access to the folder now -->
    <string name="context_share_correctly_removed">Share removed</string>
    <!-- Menu option to create a new folder in the file manager. -->
    <string name="menu_new_folder">New folder</string>
    <!-- Menu option to add a contact to your contact list. -->
    <string name="menu_add_contact">Add contact</string>
    <!-- Title of the alert to introduce the decryption key -->
    <string name="alert_decryption_key">Decryption Key</string>
    <!-- Message of the alert to introduce the decryption key -->
    <string name="message_decryption_key">Please enter the decryption key for the link</string>
    <!-- error message shown on the decryption key dialog if the key typed in was wrong -->
    <string name="invalid_decryption_key">Invalid decryption key</string>
    <!-- upload to. Then choose an Audio file -->
    <string name="upload_to_audio">Audio</string>
    <!-- Title of the button in the contact info screen to start a video call -->
    <string name="upload_to_video">Video</string>
    <!-- Status text at the beginning of an upload, Status text at the beginning of an upload for 2 or more files -->
    <plurals name="upload_prepare">
        <item quantity="one">Processing file</item>
        <item quantity="other">Processing files</item>
    </plurals>
    <!-- error message when downloading a file -->
    <string name="error_temporary_unavaible">Resource temporarily not available, please try again later</string>
    <!-- Error message when the selected file cannot be opened -->
    <string name="upload_can_not_open">Cannot open selected file</string>
    <!-- when a zip file is downloaded and clicked, the app unzips the file. This is the status text while unzipping the file -->
    <string name="unzipping_process">Unzipping file</string>
    <!-- error message while browsing the local filesystem -->
    <string name="error_io_problem">File system problem</string>
    <!-- error message while browsing the local filesystem -->
    <string name="general_error">Error happened when executing the action</string>
    <!-- menu item -->
    <string name="my_account_change_password">Change password</string>
    <!-- Dialog text overquota error -->
    <string name="overquota_alert_text">You have exceeded your storage limit. Would you like to upgrade your account?</string>
    <!-- when did the last session happen -->
    <string name="my_account_last_session">Last session</string>
    <!-- message displayed while the app is changing the password -->
    <string name="my_account_changing_password">Changing password</string>
    <!-- when changing the password -->
    <string name="my_account_change_password_newPassword1">New password</string>
    <!-- when changing the password -->
    <string name="my_account_change_password_newPassword2">Confirm new password</string>
    <!-- choose the payment method option when no method is available -->
    <string name="no_available_payment_method">There is no payment method set for this plan currently. Please select one.</string>
    <!-- the user can get the link and it’s copied to the clipboard -->
    <string name="file_properties_get_link">The link has been copied to the clipboard</string>
    <!-- alert when clicking a newsignup link being logged -->
    <string name="log_out_warning">Please log out before creating the account</string>
    <!-- menu item -->
    <string name="menu_pause_transfers">Pause transfers</string>
    <!-- menu item -->
    <string name="menu_cancel_all_transfers">Cancel all transfers</string>
    <!-- Option of the sliding panel to capture a new picture to upload to Cloud Drive or to set as user avatar -->
    <string name="menu_take_picture">Capture</string>
    <!-- Dialog title, to explain why MEGA needs the ’display over other apps’ permission (Android 10) -->
    <string name="ask_for_display_over_title">Allow notifications for incoming MEGA calls</string>
    <!-- Dialog message, to explain why MEGA needs the ’display over other apps’ permission (Android 10) -->
    <string name="ask_for_display_over_msg">Please grant MEGA permission to display over other apps for calls.</string>
    <!-- Prompt text shows when the user doesn’t want to make MEGA grant the ’display over other apps’ permission for now (Android 10) -->
    <string name="ask_for_display_over_explain">You can still manually grant permissions in the device Settings.</string>
    <!-- the options of how to upload, but in an array. needed for the settings, how to upload the camera images. only when Wi-Fi connected -->
    <string name="cam_sync_wifi">Wi-Fi only</string>
    <!-- the options of how to upload, but in an array. needed for the settings, how to upload the camera images. when Wi-Fi connected and using data plan -->
    <string name="cam_sync_data">Wi-Fi or mobile data</string>
    <!-- The upload of the user’s photos or videos from their specified album is in progress. -->
    <string name="cam_sync_syncing">Camera Uploads in progress</string>
    <!-- confirmation question for cancelling the camera uploads -->
    <string name="cam_sync_cancel_sync">Do you want to stop Camera Uploads?</string>
    <!-- title of the notification when camera upload is enabled -->
    <string name="settings_camera_notif_title">Uploading files of media folders</string>
    <!-- title of the notification when camera upload is checking files -->
    <string name="settings_camera_notif_checking_title">Checking for files to be uploaded</string>
    <!-- title of the notification when camera upload is initializing -->
    <string name="settings_camera_notif_initializing_title">Initialising Camera Uploads</string>
    <!-- title of the notification when camera upload’s primary local folder is unavailable. -->
    <string name="camera_notif_primary_local_unavailable">Camera Uploads have been disabled. Your local folder is unavailable.</string>
    <!-- title of the notification when camera upload’s secondary local folder is unavailable. -->
    <string name="camera_notif_secondary_local_unavailable">Media Uploads have been disabled. Your local folder is unavailable.</string>
    <!-- settings of the Appearance section -->
    <string name="settings_appearance">Appearance</string>
    <!-- settings of the Features section -->
    <string name="settings_features">Features</string>
    <!-- label of storage in upgrade/choose account page, it is being used with a variable, e.g. for LITE user it will show ‘200GB Storage’. -->
    <string name="settings_storage">Storage</string>
    <!-- Settings of the Passcode -->
    <string name="settings_passcode_lock">Passcode lock</string>
    <!-- Setting to allow the user to select the preferred passcode type -->
    <string name="settings_passcode_option">Passcode options</string>
    <!-- Helper text to explain why we have this `Require me to plug in` setting, placeholder - 100 to 1000 in MB -->
    <string name="settings_camera_upload_charging_helper_label">Video compression uses considerable amounts of power. Please plug in your device to charge if the videos to be compressed are larger than %s.</string>
    <!-- Helper text to explain the things to note if enable the feature of including GPS info -->
    <string name="settings_camera_upload_include_gps_helper_label">If enabled, location information will be included with your pictures. Please be careful when sharing them.</string>
    <!-- Settings category title for cache and offline files -->
    <string name="settings_advanced_features">Advanced</string>
    <!-- Settings preference title for cache -->
    <string name="settings_advanced_features_cache">Clear Cache</string>
    <!-- Settings preference title for offline files -->
    <string name="settings_advanced_features_offline">Clear Offline Files</string>
    <!-- Settings preference title for delete account -->
    <string name="settings_delete_account">Delete account</string>
    <!-- Size of files in offline or cache folders -->
    <string name="settings_advanced_features_size">Currently using %s</string>
    <!-- Calculating Size of files in offline or cache folders -->
    <string name="settings_advanced_features_calculating">Calculating</string>
    <!-- title of the setting to set the default download location -->
    <string name="settings_storage_download_location">Default download location</string>
    <!-- Whether to always ask the user each time. -->
    <string name="settings_storage_ask_me_always">Always ask for download location</string>
    <!-- Label of button on account page that ask user to add their phone number -->
    <string name="add_phone_number_label">Add a phone number</string>
    <!-- enter verification code page title -->
    <string name="verify_account_title">Verify your account</string>
    <!-- Text to explain to user why to verify phone number (account suspended use case) -->
    <string name="verify_account_helper_locked">Your account has been locked temporarily due to potential abuse. Please verify your phone number to unlock your account.</string>
    <!-- Hint text of the region edittext for choosing dial code. -->
    <string name="sms_region_label">Region</string>
    <!-- place holder for enter mobile number field -->
    <string name="verify_account_phone_number_placeholder">Your phone number</string>
    <!-- Button label - go to previous page -->
    <string name="general_back_button">Back</string>
    <!-- button label - quite sms verification use case -->
    <string name="verify_account_not_now_button">Not now</string>
    <!-- Button label - confirm some action -->
    <string name="general_confirm_button">Confirm</string>
    <!-- On “add phone number” page, an error message will be shown if user click next button without select country code. -->
    <string name="verify_account_invalid_country_code">Please select a region code</string>
    <!-- On “Add phone number” page, a toast error message will be shown if the country code cannot be fetched from back end. -->
    <string name="verify_account_not_loading_country_code">Region codes could not be fetched.</string>
    <!-- error message if user click next button without enter a valid phone number -->
    <string name="verify_account_invalid_phone_number">Please supply a valid phone number.</string>
    <!-- Label tell user to enter received txt to below input boxes -->
    <string name="verify_account_enter_txt_label">Please enter the verification code sent to</string>
    <!-- enter verification code page title -->
    <string name="verify_account_enter_code_title">Verify your account</string>
    <!-- error message that will show to user when user entered invalid verification code -->
    <string name="verify_account_incorrect_code">Wrong code. Please try again or resend.</string>
    <!-- text message to remind user to resend verification code -->
    <string name="verify_account_resend_label">Didn’t receive the code?</string>
    <!-- Button to resend the create account email to a new email address in case the previous email address was misspelled -->
    <string name="general_resend_button">Resend</string>
    <!-- error message that will show to user when host detected that the mobile number has been registered already -->
    <string name="verify_account_error_phone_number_register">This number is already associated with a MEGA account.</string>
    <!-- error message that will show to user when user reached the sms verification daily limit -->
    <string name="verify_account_error_reach_limit">You have reached the daily limit</string>
    <!-- error message that will show to user when user reached the sms verification daily limit -->
    <string name="verify_account_error_wrong_code">The verification code doesn’t match.</string>
    <!-- error message that will show to user when code has been verified -->
    <string name="verify_account_error_code_verified">The code has been verified</string>
    <!-- error message that will show to user when user entered invalid verification code -->
    <string name="verify_account_error_invalid_code">Wrong code. Please try again or resend.</string>
    <!-- verify phone number successfully -->
    <string name="verify_account_successfully">Your phone number has been verified successfully</string>
    <!-- If the user has an internal storage and an external SD card, it has to be set on the settings screen, external storage option -->
    <string-array name="settings_storage_download_location_array">
        <item>Internal storage</item>
        <item>External storage</item>
    </string-array>
    <!-- choose the way the new user’s email is inserted, import from phone option -->
    <string-array name="add_contact_array">
        <item>Write the user’s email</item>
        <item>Import from device</item>
    </string-array>
    <!-- settings option -->
    <string name="settings_camera_upload_on">Enable Camera Uploads</string>
    <!-- settings option. How to upload the camera images: via Wi-Fi only or via Wi-Fi and data plan -->
    <string name="settings_camera_upload_how_to_upload">How to upload</string>
    <!-- The Secondary Media uploads allows to create a second Camera Folder synchronization. Enabling it would imply to choose a new local folder and then, a new destination folder in MEGA. This is the text that appears in the settings option to enable the second synchronization. -->
    <string name="settings_secondary_upload_on">Enable Secondary Media uploads</string>
    <!-- The Secondary Media uploads allows to create a second Camera Folder synchronization. Disabling it would imply that the current second sync won’t be running anymore. This is the text that appears in the settings option to disable the second synchronization. -->
    <string name="settings_secondary_upload_off">Disable Secondary Media uploads</string>
    <!-- Title of shared folder explorer to choose a folder to perform an action -->
    <string name="settings_empty_folder">Choose folder</string>
    <!-- the options of how to upload, but in an array. needed for the settings, how to upload the camera images. only when Wi-Fi connected -->
    <string-array name="settings_camera_upload_how_to_entries">
        <item>Wi-Fi or mobile data</item>
        <item>Wi-Fi only</item>
    </string-array>
    <!-- What kind of files are going to be uploaded: images, videos or both -->
    <string name="settings_camera_upload_what_to_upload">File Upload</string>
    <!-- what kind of file are going to be uploaded. Needed for the settings summary -->
    <string-array name="settings_camera_upload_file_upload_entries">
        <item>Photos only</item>
        <item>Videos only</item>
        <item>Photos and videos</item>
    </string-array>
    <!-- Title of ‘Include location tags’ setting option. Once enabled, Camera Uploads will include the location info from pictures those are being uploaded -->
    <string name="settings_camera_upload_include_gps">Include location tags</string>
    <!-- Option to choose that the video compression will only be enable when the device is charging -->
    <string name="settings_camera_upload_require_plug_in">Require me to actively charge my device</string>
    <!-- Option to choose that the camera sync will maintain the local file names when uploading -->
    <string name="settings_keep_file_names">Keep file names as in the device</string>
    <!-- The location of where the user photos or videos are stored in the device. -->
    <string name="settings_local_camera_upload_folder">Local Camera folder</string>
    <!-- The location of where the user photos or videos are stored in MEGA. -->
    <string name="settings_mega_camera_upload_folder">MEGA Camera Uploads folder</string>
    <!-- The location of where the user photos or videos of the secondary sync are stored in the device. -->
    <string name="settings_local_secondary_folder">Local Secondary folder</string>
    <!-- The location of where the user photos or videos of the secondary sync are stored in MEGA. -->
    <string name="settings_mega_secondary_folder">MEGA Secondary folder</string>
    <!-- what kind of file are going to be uploaded. Needed for the settings summary -->
    <string name="settings_camera_upload_only_photos">Photos only</string>
    <!-- what kind of file are going to be uploaded. Needed for the settings summary -->
    <string name="settings_camera_upload_only_videos">Videos only</string>
    <!-- what kind of file are going to be uploaded. Needed for the settings summary -->
    <string name="settings_camera_upload_photos_and_videos">Photos and videos</string>
    <!-- Settings of the Passcode -->
    <string name="settings_passcode_lock_switch">Passcode Lock</string>
    <!-- Settings option to change Passcode. -->
    <string name="settings_change_passcode">Change passcode</string>
    <!-- Settings option screen to change Passcode. -->
    <string name="title_change_passcode">Change passcode lock</string>
    <!-- Settings option to set the timer to ask for passcode. -->
    <string name="settings_require_passcode">Require passcode</string>
    <!-- Option available to choose in some context to make an action immediately. -->
    <string name="action_immediately">Immediately</string>
    <!-- Button after the Passcode code input field -->
    <string name="pin_lock_enter">Enter</string>
    <!-- Error message when not typing the Passcode code correctly. Plural. The placeholder indicates the number of failed attempts. E.g. 7 failed passcode attempts -->
    <plurals name="passcode_lock_alert_attempts">
        <item quantity="one">1 failed passcode attempt</item>
        <item quantity="other">%1$d failed passcode attempts</item>
    </plurals>
    <!-- Error message when not typing the Passcode code correctly -->
    <string name="pin_lock_alert">You will be logged out and your offline files will be deleted after 10 failed attempts</string>
    <!-- Error message when not typing the Passcode correctly (two times) -->
    <string name="pin_lock_not_match">Passcodes did not match. Try again.</string>
    <!-- Title of the screen to unlock screen with Passcode -->
    <string name="unlock_pin_title">Enter your passcode</string>
    <!-- Title of the screen to unlock screen with Passcode in second round -->
    <string name="unlock_pin_title_2">Re-enter your passcode</string>
    <!-- Title of the screen to unlock screen with Passcode -->
    <string name="reset_pin_title">Enter your new passcode</string>
    <!-- Title of the screen to unlock screen with Passcode in second round -->
    <string name="reset_pin_title_2">Re-enter your new passcode</string>
    <!-- Caption of a title, in the context of “About MEGA” or “About us” -->
    <string name="settings_about">About</string>
    <!-- Preference screen item action button -->
    <string name="settings_about_privacy_policy">Privacy Policy</string>
    <!--  -->
    <string name="settings_about_terms_of_service">Terms of Service</string>
    <!-- App means “Application” -->
    <string name="settings_about_app_version">App version</string>
    <!-- Title of the label where the SDK version is shown -->
    <string name="settings_about_sdk_version">MEGA SDK Version</string>
    <!-- Title of the label where the MEGAchat SDK version is shown -->
    <string name="settings_about_karere_version">MEGAchat SDK Version</string>
    <!-- Link to the public code of the app -->
    <string name="settings_about_code_link_title">View source code</string>
    <!-- title of the screen that shows the ZIP files -->
    <string name="zip_browser_activity">ZIP Browser</string>
    <!--  -->
    <string name="free_account">Free</string>
    <!-- category in sort by action -->
    <string name="sortby_name">Name</string>
    <!-- sort files alphabetically ascending -->
    <string name="sortby_name_ascending">Ascending</string>
    <!-- sort files alphabetically descending -->
    <string name="sortby_name_descending">Descending</string>
    <!-- category in sort by action -->
    <string name="sortby_date">Date</string>
    <!-- sort files by date newest first -->
    <string name="sortby_date_newest">Newest</string>
    <!-- sort files by date oldest first -->
    <string name="sortby_date_oldest">Oldest</string>
    <!-- category in sort by action -->
    <string name="sortby_size">Size</string>
    <!-- sort files by size largest first -->
    <string name="sortby_size_largest_first">Largest</string>
    <!-- sort files by size smallest first -->
    <string name="sortby_size_smallest_first">Smallest</string>
    <!-- sort option, sort media files by photos first -->
    <string name="sortby_type_photo_first">Photos</string>
    <!-- sort option, sort media files by videos first -->
    <string name="sortby_type_video_first">Videos</string>
    <!-- Passcode with 4 digits -->
    <string name="four_pin_lock">4 digits</string>
    <!-- Passcode with 6 digits -->
    <string name="six_pin_lock">6 digits</string>
    <!-- Passcode alphanumeric -->
    <string name="AN_pin_lock">Alphanumeric</string>
    <!-- Confirmation message when enabling logs in the app -->
    <string name="settings_enable_logs">Logs are now enabled</string>
    <!-- Confirmation message when disabling logs in the app -->
    <string name="settings_disable_logs">Logs are now disabled</string>
    <!-- Option in the sliding panel to open the folder which contains the file selected after performing a search -->
    <string name="search_open_location">Open location</string>
    <!-- message when a temporary error on logging in is due to SDK is waiting for the server to complete a request due to an API lock -->
    <string name="servers_busy">This process is taking longer than expected. Please wait.</string>
    <!-- Label in My Account section to show user account type -->
    <string name="my_account_free">Free account</string>
    <!-- Label in My Account section to show user account type -->
    <string name="my_account_pro1">Pro&#160;I account</string>
    <!-- Label in My Account section to show user account type -->
    <string name="my_account_pro2">Pro&#160;II account</string>
    <!-- Label in My Account section to show user account type -->
    <string name="my_account_pro3">Pro&#160;III account</string>
    <!-- Type of account info added to the feedback email sent to support -->
    <string name="my_account_prolite_feedback_email">Pro&#160;Lite account</string>
    <!--  -->
    <string name="backup_title">Back up your Recovery Key</string>
    <!-- Subtitle of the screen to backup the master key -->
    <string name="backup_subtitle">Your password unlocks your Recovery Key</string>
    <!-- First paragraph of the screen to backup the master key -->
    <string name="backup_first_paragraph">Your data is only readable through a chain of decryption operations that begins with your master encryption key, which we store encrypted with your password. This means that if you lose your password, your Recovery Key can no longer be decrypted, and you can no longer decrypt your data.</string>
    <!-- Summary of the preference Recovery key on Settings section -->
    <string name="backup_second_paragraph">Exporting the Recovery Key and keeping it in a secure location enables you to set a new password without data loss.</string>
    <!-- Third paragraph of the screen to backup the master key -->
    <string name="backup_third_paragraph">An external attacker cannot gain access to your account with just your key. A password reset requires both the key and access to your email.</string>
    <!-- Sentence to inform the user the available actions in the screen to backup the master key -->
    <string name="backup_action">Copy the Recovery Key to the clipboard or save it as text file.</string>
    <!-- Action of a button to save something -->
    <string name="save_action">Save</string>
    <!-- Alert message when the master key has been successfully copied to the ClipBoard -->
    <string name="copy_MK_confirmation">The Recovery Key has been successfully copied</string>
    <!-- Button to change the password -->
    <string name="change_pass">Change</string>
    <!-- Positive button to perform a general action -->
    <string name="general_positive_button">YES</string>
    <!-- Negative button to perform a general action -->
    <string name="general_negative_button">NO</string>
    <!-- Button in the Login screen to reset the password -->
    <string name="forgot_pass">Forgot your password?</string>
    <!-- Hint of the text when the user can write his master key -->
    <string name="edit_text_insert_mk">Your Recovery Key goes here</string>
    <!-- Hint of the text where the user can write his password -->
    <string name="edit_text_insert_pass">password goes here</string>
    <!-- Text shown in the last alert dialog to confirm delete user account -->
    <string name="delete_account_text_last_step">This is the last step to delete your account. You will permanently lose all the data stored in the cloud. Please enter your password below.</string>
    <!-- Title of the alert dialog to inform the user that have to check the email -->
    <string name="email_verification_title">Email verification</string>
    <!-- Text of the alert dialog to inform the user that have to check the email -->
    <string name="email_verification_text">Please check your email to proceed.</string>
    <!-- Text to inform the user when an error occurs -->
    <string name="general_text_error">An error occurred, please try again.</string>
    <!-- Alert to inform the user that have to be logged in to perform the action -->
    <string name="alert_not_logged_in">You must be logged in to perform this action.</string>
    <!-- Error message when a user attempts to change their email without an active login session. -->
    <string name="change_email_not_logged_in">You need to be logged in to complete your email change. Please log in again with your current email address and then tap on your confirmation link again.</string>
    <!-- Text displayed to inform that the email was successfully changed. Please keep the placeholder, it will be replaced with the new email address. -->
    <string name="email_changed">Congratulations, your new email address for this MEGA account is: %1$s</string>
    <!-- Error when the user leaves empty the password field -->
    <string name="invalid_string">Incorrect</string>
    <!-- Text of the toast when the user enters invalid text which is neither a valid phone number nor a valid email -->
    <string name="invalid_input">Invalid input</string>
    <!-- Title of the alert dialog when the user tries to recover the pass of a non existing account -->
    <string name="invalid_email_title">Invalid email address</string>
    <!-- Title of the alert dialog when the user tries to recover the pass of a non existing account -->
    <string name="invalid_email_text">Please check the email address and try again.</string>
    <!-- Title of the dialog to write the Recovery Key after opening the recovery link -->
    <string name="title_dialog_insert_MK">Password reset</string>
    <!-- Text of the dialog to write the Recovery Key after opening the recovery link -->
    <string name="text_dialog_insert_MK">Please enter your Recovery Key below</string>
    <!-- Text of the alert when the pass has been correctly changed -->
    <string name="pass_changed_alert">Your password has been changed.</string>
    <!-- Title of the dialog to park an account -->
    <string name="park_account_dialog_title">Park account</string>
    <!-- Button to park an account -->
    <string name="park_account_button">Park</string>
    <!-- Text shown in the last alert dialog to park an account -->
    <string name="park_account_text_last_step">This is the last step to park your account, please enter your new password. Your data will be retained for at least 60 days. If you recall your parked account’s password, please contact support&#64;mega.nz</string>
    <!-- Title of the screen to write the new password after opening the recovery link -->
    <string name="title_enter_new_password">Enter new password</string>
    <!-- Message when the user tries to open a recovery pass link and it has expired -->
    <string name="recovery_link_expired">This recovery link has expired, please try again.</string>
    <!-- Text of the alert after opening the recovery link to reset pass being logged. -->
    <string name="text_reset_pass_logged_in">Your Recovery Key will be used to reset your password. Please enter your new password.</string>
    <!-- Button to upgrade the account to PRO account in My Account Section -->
    <string name="my_account_upgrade_pro">Upgrade</string>
    <!-- Button to upgrade the account to PRO account in the panel that appears randomly -->
    <string name="my_account_upgrade_pro_panel">Upgrade now</string>
    <!-- Message to promote PRO accounts -->
    <string name="get_pro_account">Grow your cloud.[A]Get increased storage and transfer quotas with a Pro account.</string>
    <!-- Error shown when the user tries to change his mail to one that is already used -->
    <string name="mail_already_used">This email address is already in use. Please use another email address.</string>
    <!-- Error shown when the user tries to change his mail while the user has already requested a confirmation link for that email address -->
    <string name="mail_changed_confirm_requested">You have already requested a confirmation link for that email address.</string>
    <!-- Error shown when the user tries to change his mail while the email is the same as the old -->
    <string name="mail_same_as_old">This is your existing email address.</string>
    <!-- Text shown in the last alert dialog to change the email associated to an account -->
    <string name="change_mail_text_last_step">This is the last step to change your email. Please enter your password below.</string>
    <!-- Title of the alert dialog to change the email associated to an account -->
    <string name="change_mail_title_last_step">Change email</string>
    <!-- Option of the sliding panel to capture a new picture to upload to Cloud Drive or to set as user avatar -->
    <string name="take_photo_avatar_panel">Capture</string>
    <!-- Option of the sliding panel to change the avatar by choosing an existing picture -->
    <string name="choose_photo_avatar_panel">Choose picture</string>
    <!-- Option of the sliding panel to delete the existing avatar -->
    <string name="delete_avatar_panel">Delete picture</string>
    <!-- Alert when the user introduces his MK to reset pass incorrectly -->
    <string name="incorrect_MK">The key you supplied does not match this account. Please make sure you use the correct Recovery Key and try again.</string>
    <!-- Title of the alert when the user introduces his MK to reset pass incorrectly -->
    <string name="incorrect_MK_title">Invalid Recovery Key</string>
    <!-- Message shown meanwhile the app is waiting for a request -->
    <string name="recovering_info">Getting info&#8230;</string>
    <!-- Text of the alert dialog to inform the user that have to check the email to validate his new email -->
    <string name="email_verification_text_change_mail">Your new email address needs to be validated. Please check your email to proceed.</string>
    <!-- Confirmation before deleting the avatar of the user’s profile -->
    <string name="confirmation_delete_avatar">Delete your profile picture?</string>
    <!-- Title of the Dialog to edit the profile attributes of the user’s account -->
    <string name="title_edit_profile_info">Edit</string>
    <!-- Alert Dialog to get link -->
    <string name="title_set_expiry_date">Set expiry date</string>
    <!-- Title of the dialog to get link with password -->
    <string name="title_set_password_protection">Set password protection</string>
    <!-- Subtitle of the dialog to get link -->
    <string name="subtitle_set_expiry_date">(PRO ONLY)</string>
    <!-- Alert Dialog to get link with password -->
    <string name="set_password_protection_dialog">Set password</string>
    <!-- Hint of the dialog to get link with password -->
    <string name="hint_set_password_protection_dialog">Enter password</string>
    <!-- Hint of the confirmation dialog to get link with password -->
    <string name="hint_confirm_password_protection_dialog">Confirm password</string>
    <!-- Status text at the beginning of getting a link -->
    <string name="link_request_status">Processing&#8230;</string>
    <!-- Option of the sliding panel to edit the link of a node -->
    <string name="edit_link_option">Manage link</string>
    <!-- Error alert dialog shown when changing the password the user provides an incorrect password -->
    <string name="old_password_provided_incorrect">The current password you have provided is incorrect.</string>
    <!-- Confirmation before removing the outgoing shares of a folder -->
    <plurals name="confirmation_remove_outgoing_shares">
        <item quantity="one">The folder is shared with %1$d contact. Remove share?</item>
        <item quantity="other">The folder is shared with %1$d contacts. Remove all shares?</item>
    </plurals>
    <!-- Error message when the credentials to login are incorrect. -->
    <string name="error_incorrect_email_or_password">Invalid email and/or password. Please try again.</string>
    <!-- Error message when trying to login and the account is suspended. -->
    <string name="error_account_suspended">Your account has been suspended due to Terms of Service violations. Please contact support&#64;mega.nz</string>
    <!-- Error message when to many attempts to login. -->
    <string name="too_many_attempts_login">Too many failed attempts to log in, please wait for an hour.</string>
    <!-- Error message when trying to login to an account not validated. -->
    <string name="account_not_validated_login">This account has not been validated yet. Please check your email.</string>
    <!-- Error message shown when opening a folder link which doesn’t exist -->
    <string name="general_error_folder_not_found">Folder link unavailable</string>
    <!-- Error message shown when opening a folder link which has been removed due to ToS/AUP violation -->
    <string name="folder_link_unavaible_ToS_violation">The folder link has been removed as it violated our Terms of Service.</string>
    <!-- Error message shown when opening a file link which doesn’t exist -->
    <string name="general_error_file_not_found">File link unavailable</string>
    <!-- Error message shown when opening a file link which has been removed due to ToS/AUP violation -->
    <string name="file_link_unavaible_ToS_violation">The file link has been removed as it violated our Terms of Service.</string>
    <!-- Error message shown when opening a folder link or file link which has been corrupt or deformed -->
    <string name="link_broken">This URL is corrupt or deformed. The link you are trying to access does not exist.</string>
    <!-- Title of the screen after creating the account. That screen asks the user to confirm the account by checking the email -->
    <string name="confirm_email_text">Awaiting email confirmation</string>
    <!-- Text below the title that explains the user should check the email and click the link to confirm the account -->
    <string name="confirm_email_explanation">Please check your email and tap the link to confirm your account.</string>
    <!-- Plural of items which contains a folder. 2 items -->
    <plurals name="general_num_items">
        <item quantity="one">1 item</item>
        <item quantity="other">%1$d items</item>
    </plurals>
    <!-- Error message shown when opening a file or folder link which account has been removed due to ToS/AUP violation -->
    <string name="file_link_unavaible_delete_account">The associated user account has been terminated due to multiple violations of our Terms of Service.</string>
    <!-- Error message shown after login into a folder link with an invalid decryption key -->
    <string name="general_error_invalid_decryption_key">The provided decryption key for the folder link is invalid.</string>
    <!-- Item of the navigation title for the chat section -->
    <string name="section_chat">Chat</string>
    <!-- Confirmation button of the dialog to archive a chat -->
    <string name="tab_archive_chat">Archive</string>
    <!-- Initial of the word hour to show the duration of a video or audio call -->
    <string name="initial_hour">h</string>
    <!-- Initial of the word minute to show the duration of a video or audio call -->
    <string name="initial_minute">m</string>
    <!-- Initial of the word second to show the duration of a video or audio call -->
    <string name="initial_second">s</string>
    <!-- Title shown when multiselection is enable in chat tabs -->
    <string name="selected_items">%d selected</string>
    <!-- Message to confirm if the user wants to delete a contact from a shared folder -->
    <string name="remove_contact_shared_folder">The contact %s will be removed from the shared folder.</string>
    <!-- Message to confirm if the user wants to delete a multiple contacts from a shared folder -->
    <plurals name="remove_multiple_contacts_shared_folder">
        <item quantity="one">%d contact will be removed from the shared folder.</item>
        <item quantity="other">%d contacts will be removed from the shared folder.</item>
    </plurals>
    <!-- success message when changing permissions of contacts for a shared folder, place holder: number of contacts effected -->
    <string name="number_permission_incorrectly_changed_from_shared">Failed to update permissions for %d contacts</string>
    <!-- Message shown while the contact list from the device is being read and then shown to the user -->
    <string name="contacts_list_empty_text_loading">Loading contacts from the phone&#8230;</string>
    <!-- Warning message when reinviting multiple contacts -->
    <string name="number_existing_invite_contact_request">%d requests already sent.</string>
    <!-- success message when inviting multiple contacts -->
    <plurals name="number_correctly_invite_contact_request">
        <item quantity="one">%d invite sent</item>
        <item quantity="other">%d invites sent</item>
    </plurals>
    <!-- error message when reinviting multiple contacts -->
    <string name="number_no_invite_contact_request">%1$d invite requests successfully sent but %2$d requests were not sent.</string>
    <!-- Word next to own user’s message in chat screen -->
    <string name="chat_me_text_bracket">%1s (Me)</string>
    <!-- button -->
    <string name="general_mute">Mute</string>
    <!-- button -->
    <string name="general_unmute">Unmute</string>
    <!-- Title of the dialogue to mute the general chat notifications. -->
    <string name="title_dialog_mute_chat_notifications">Do not disturb</string>
    <!-- Subtitle of the dialogue to mute the general chat notifications. -->
    <string name="subtitle_dialog_mute_chat_notifications">Mute chat notifications for</string>
    <!-- Title of the dialogue to mute the notifications of a specific chat. -->
    <string name="title_dialog_mute_chatroom_notifications">Mute notifications</string>
    <!-- Label for the setting option that indicates the general notifications are enabled. -->
    <string name="mute_chat_notification_option_on">On</string>
    <!-- Label for the dialog box option to mute a chat. This option will indicate that notifications for that chat are enabled. -->
    <string name="mute_chatroom_notification_option_off">Off</string>
    <!-- Label for the dialog box option to mute a chat. This option will indicate that chat notifications will be disabled until tomorrow at 8 a.m. -->
    <string name="mute_chatroom_notification_option_until_tomorrow_morning">Until tomorrow morning</string>
    <!-- Label for the dialog box option to mute a chat. This option will indicate that chat notifications will be disabled until today at 8 a.m. -->
    <string name="mute_chatroom_notification_option_until_this_morning">Until this morning</string>
    <!-- Label for the dialog box option to mute a chat. This option will indicate that chat notifications will be disabled until turn it off again. -->
    <string name="mute_chatroom_notification_option_forever">Until I turn them back on</string>
    <!-- Message when a chat has been silenced, for a specific time, successfully. For example: Chat notifications will be muted for 1 hour -->
    <string name="success_muting_a_chat_for_specific_time">Chat notifications will be muted for %s</string>
    <!-- Message to indicate the chat has been muted, until a specific time (24 hours format). Plural, used for any format different to 01:XX, e.g. 14:15 -->
    <plurals name="success_muting_chat_until_specific_time">
        <item quantity="one">Chat notifications will be muted until %1$s</item>
        <item quantity="other">Chat notifications will be muted until %1$s</item>
    </plurals>
    <!-- Message to indicate the chat has been muted, until a specific day and time (24 hours format). Plural, used for any format different to 01:XX, e.g. Chat notifications will be muted until tomorrow at 08:00 -->
    <plurals name="success_muting_chat_until_specific_date_and_time">
        <item quantity="one">Chat notifications will be muted until %1$s at %2$s</item>
        <item quantity="other">Chat notifications will be muted until %1$s at %2$s</item>
    </plurals>
    <!-- Message when select the option Do not disturb but the notifications are already muted -->
    <string name="notifications_are_already_muted">Chat notifications are muted</string>
    <!-- Message when a chat has been unmuted successfully. -->
    <string name="success_unmuting_a_chat">Chat notifications enabled</string>
    <!-- String to indicate the time in 24h format until which a specific chat is muted. Plural, used for any format different to 1:XX, e.g. 14:15 -->
    <plurals name="chat_notifications_muted_until_specific_time">
        <item quantity="one">Muted until %1$s</item>
        <item quantity="other">Muted until %1$s</item>
    </plurals>
    <!-- Title of the section to enable notifications in the Contact Properties screen -->
    <string name="title_properties_chat_contact_notifications">Notifications</string>
    <!-- Title of the section to choose the sound of incoming messages in the Contact Properties screen -->
    <string name="title_properties_chat_contact_message_sound">Message sound</string>
    <!-- Title of the section to share the contact in the Contact Properties screen -->
    <string name="title_properties_chat_share_contact">Share contact</string>
    <!-- Title of the screen to select the sound of the notifications -->
    <string name="notification_sound_title">Notification sound</string>
    <!-- Button to clear the chat history -->
    <string name="general_clear">Clear</string>
    <!-- Message show when the history of a chat has been successfully deleted -->
    <string name="clear_history_success">Chat history has been cleared</string>
    <!-- Message show when the history of a chat hasn’t been successfully deleted -->
    <string name="clear_history_error">An error has occurred. The chat history has not been successfully cleared</string>
    <!-- Menu item to add participants to a chat -->
    <string name="add_participants_menu_item">Add participants</string>
    <!-- Menu item to remove a participants from a chat -->
    <string name="remove_participant_menu_item">Remove participant</string>
    <!-- Message about MEGA when there are no message in the chat screen -->
    <string name="mega_info_empty_screen">Protects your chat with end-to-end (user controlled) encryption, providing essential safety assurances:</string>
    <!-- Message about MEGA when there are no message in the chat screen -->
    <string name="mega_authenticity_empty_screen">The system ensures that the data received is truly from the specified sender, and its content has not been manipulated during transit.</string>
    <!-- Message about MEGA when there are no message in the chat screen -->
    <string name="mega_confidentiality_empty_screen">Only the author and intended recipients are able to decipher and read the content.</string>
    <!-- Message about MEGA when there are no message in the chat screen -->
    <string name="title_mega_info_empty_screen">MEGA</string>
    <!-- Message about MEGA when there are no message in the chat screen -->
    <string name="title_mega_authenticity_empty_screen">Authenticity</string>
    <!-- Message about MEGA when there are no message in the chat screen -->
    <string name="title_mega_confidentiality_empty_screen">Confidentiality</string>
    <!-- Error message shown when opening a cancel link with an account that not corresponds to the link -->
    <string name="error_not_logged_with_correct_account">This link is not related to this account. Please log in with the correct account.</string>
    <!-- Message when the user tries to open a cancel link and it has expired -->
    <string name="cancel_link_expired">This cancel link has expired, please try again.</string>
    <!-- Text shown after searching and no results found -->
    <string name="no_results_found">No results were found</string>
    <!-- the options of what to upload in an array. Needed for the settings, the options of what to upload. -->
    <string name="offline_status">Offline</string>
    <!-- the options of what to upload in an array. Needed for the settings, the options of what to upload. -->
    <string name="online_status">Online</string>
    <!-- the options of what to upload in an array. Needed for the settings, the options of what to upload. -->
    <string name="away_status">Away</string>
    <!-- the options of what to upload in an array. Needed for the settings, the options of what to upload. -->
    <string name="busy_status">Busy</string>
    <!-- Text shown when a message has been deleted in the chat -->
    <string name="text_deleted_message">This message has been deleted</string>
    <!-- Text shown when a message has been deleted in the chat -->
    <string name="text_deleted_message_by">[A]This message has been deleted by [/A][B]%1$s[/B]</string>
    <!-- Confirmation before deleting messages -->
    <string name="confirmation_delete_several_messages">Remove messages?</string>
    <!-- Confirmation before deleting one message -->
    <string name="confirmation_delete_one_message">Remove message?</string>
    <!-- Label for the sliding panel of a group chat -->
    <string name="group_chat_label">Group chat</string>
    <!-- Label for the option of the sliding panel to show the info of a chat group -->
    <string name="group_chat_info_label">Group info</string>
    <!-- Label for the option of the sliding panel to start a one to one chat -->
    <string name="group_chat_start_conversation_label">Start conversation</string>
    <!-- Label for the option of the sliding panel to edit the profile -->
    <string name="group_chat_edit_profile_label">Edit profile</string>
    <!-- Title of the section to leave a group content in the Contact Properties screen -->
    <string name="title_properties_chat_leave_chat">Leave Group</string>
    <!-- Label for participants of a group chat -->
    <string name="participants_chat_label">Participants</string>
    <!-- Text of the confirm dialog shown when it wants to remove a contact from a chat -->
    <string name="confirmation_remove_chat_contact">Remove %s from this chat?</string>
    <!-- Label to explain the read only participant permission in the options panel of the group info screen -->
    <string name="observer_permission_label_participants_panel">Read-only</string>
    <!-- Label to show the participant permission in the options panel of the group info screen -->
    <string name="standard_permission_label_participants_panel">Standard</string>
    <!-- Label to show the participant permission in the options panel of the group info screen -->
    <string name="administrator_permission_label_participants_panel">Host</string>
    <!-- Text appended to a edited message. -->
    <string name="edited_message_text">(edited)</string>
    <!-- Option in menu to change title of a chat group. -->
    <string name="change_title_option">Change title</string>
    <!-- confirmation message before leaving a group chat -->
    <string name="confirmation_leave_group_chat">If you leave, you will no longer have access to read or send messages.</string>
    <!-- title confirmation message before leaving a group chat -->
    <string name="title_confirmation_leave_group_chat">Leave group chat?</string>
    <!-- Message show when a participant hasn’t been successfully invited to a group chat -->
    <string name="add_participant_error_already_exists">The participant is already included in this group chat</string>
    <!-- success message when inviting multiple contacts to a group chat -->
    <string name="number_correctly_add_participant">%d participants were successfully invited</string>
    <!-- error message when inviting multiple contacts to a group chat -->
    <string name="number_no_add_participant_request">%1$d participants were successfully invited but %2$d participants were not invited.</string>
    <!-- chat message when a participant was added to a group chat -->
    <string name="message_add_participant">[A]%1$s[/A][B] joined the group chat by invitation from [/B][C]%2$s[/C]</string>
    <!-- chat message when a participant was removed from a group chat -->
    <string name="message_remove_participant">[A]%1$s[/A][B] was removed from group chat by [/B][C]%2$s[/C]</string>
    <!-- Message shown when a participant change the title of a group chat. -->
    <string name="change_title_messages">[A]%1$s[/A][B] changed the group chat name to [/B][C]“%2$s”[/C]</string>
    <!-- chat message when a participant left a group chat -->
    <string name="message_participant_left_group_chat">[A]%1$s[/A][B] left the group chat[/B]</string>
    <!-- chat message alert when the message have to been manually -->
    <string name="manual_retry_alert">Message not sent. Tap for options</string>
    <!-- Chat alert of an attachment message when the upload is in progress but the queue of transfers is paused. -->
    <string name="manual_resume_alert">Transfers paused. Tap to resume.</string>
    <!-- message shown when the status of the user coudn’t be changed -->
    <string name="changing_status_error">Error. Your status has not been changed</string>
    <!-- message shown when a chat has not been created -->
    <string name="create_chat_error">An error occurred when creating the chat</string>
    <!-- settings of the chat to choose the status -->
    <string name="settings_chat_vibration">Vibration</string>
    <!-- Button text shown on SMS verification page, if the user wants to logout current suspended account and login with another account, user can press this button to logout -->
    <string name="sms_logout">[A]Log out[/A] to switch MEGA accounts</string>
    <!-- On SMS verification page, if the user presses the logout button, a dialog with this text will show to ask for user’s confirmation. -->
    <string name="confirm_logout_from_sms_verification">Are you sure that you want to log out of the current account?</string>
    <!-- Text shown when a message has been deleted in the chat -->
    <string name="non_format_text_deleted_message_by">This message has been deleted by %1$s</string>
    <!-- Text shown when the chat history has been successfully deleted. -->
    <string name="history_cleared_message">Chat history has been cleared</string>
    <!-- Text shown when the chat history was cleared by someone -->
    <string name="non_format_history_cleared_by">Chat history cleared by %1$s</string>
    <!-- chat message when a participant was added to a group chat -->
    <string name="non_format_message_add_participant">%1$s was added to this group chat by invitation from %2$s</string>
    <!-- chat message when a participant was removed from a group chat -->
    <string name="non_format_message_remove_participant">%1$s was removed from group chat by %2$s</string>
    <!-- Message shown when a participant change the title of a group chat. -->
    <string name="non_format_change_title_messages">%1$s changed the group chat name to “%2$s”</string>
    <!-- chat message when a participant left a group chat -->
    <string name="non_format_message_participant_left_group_chat">%1$s left the group chat</string>
    <!-- success alert when the user copy some messages to the clipboard -->
    <string name="messages_copied_clipboard">Copied to the clipboard</string>
    <!-- Title of the error dialog when opening a chat -->
    <string name="chat_error_open_title">Chat error</string>
    <!-- Message of the error dialog when opening a chat -->
    <string name="chat_error_open_message">The chat could not be opened successfully</string>
    <!-- Title of the contact list -->
    <plurals name="general_selection_num_contacts">
        <item quantity="one">%1$d contact</item>
        <item quantity="other">%1$d contacts</item>
    </plurals>
    <!-- Message shown when the folder sharing process fails -->
    <string name="error_sharing_folder">Error sharing the folder. Please try again.</string>
    <!-- confirmation message before removing a contact, Plural -->
    <plurals name="confirmation_remove_contact">
        <item quantity="one">All data associated with the selected contact will be permanently lost.</item>
        <item quantity="other">All data associated with the selected contacts will be permanently lost.</item>
    </plurals>
    <!-- title of confirmation alert before removing a contact, Plural -->
    <plurals name="title_confirmation_remove_contact">
        <item quantity="one">Remove contact?</item>
        <item quantity="other">Remove contacts?</item>
    </plurals>
    <!-- option shown when a message could not be sent -->
    <string name="message_option_retry">Retry</string>
    <!-- title of the menu for a non sent message -->
    <string name="title_message_not_sent_options">Message not sent</string>
    <!-- title of the menu for an uploading message with attachment -->
    <string name="title_message_uploading_options">Uploading attachment</string>
    <!-- message shown when a chat has no messages -->
    <string name="no_conversation_history">No conversation history</string>
    <!-- Text to indicate that one participant is typing or multiple participants are typing at the same time in a chat room. The "%1$s" placeholder is to put the name(s) of the participant(s). The [A][/A] format marks are to put the text in a different color. -->
    <plurals name="user_typing">
        <item quantity="one">%1$s [A]is typing&#8230;[/A]</item>
        <item quantity="other">%1$s [A]are typing&#8230;[/A]</item>
    </plurals>
    <!-- text that appear when there are more than 2 people writing at that time in a chat. For example User1, user2 and more are typing… -->
    <string name="more_users_typing">%1$s [A]and more are typing&#8230;[/A]</string>
    <!-- More button in contact info page -->
    <string name="label_more">More</string>
    <!-- Title of the section about the storage space in the storage tab in My Account Section -->
    <string name="storage_space">Storage space</string>
    <!-- Confirmation message before removing something from the Offline section. -->
    <string name="confirmation_delete_from_save_for_offline">Remove from Offline?</string>
    <!-- Label for the option of action menu to change the chat status -->
    <string name="set_status_option_label">Set status</string>
    <!-- Label for the option of setting to change the colour theme -->
    <string name="set_color_theme_label">Colour theme</string>
    <!-- Answer for confirmation dialog. -->
    <string name="general_dismiss">Dismiss</string>
    <!-- Content of a normal message that cannot be recognized -->
    <string name="error_message_unrecognizable">Message unrecognizable</string>
    <!-- Title of the settings section to configure the autoaway of chat presence -->
    <string name="settings_autoaway_title">Auto-away</string>
    <!-- Subtitle of the settings section to configure the autoaway of chat presence -->
    <string name="settings_autoaway_subtitle">Show me away after an inactivity of</string>
    <!-- Value in the settings section of the autoaway chat presence -->
    <string name="settings_autoaway_value">%1d minutes</string>
    <!-- Title of the settings section to configure the status persistence of chat presence -->
    <string name="settings_persistence_title">Status persistence</string>
    <!-- Subtitle of the settings section to configure the status persistence of chat presence -->
    <string name="settings_persistence_subtitle">Maintain my chosen status appearance even when I have no connected devices</string>
    <!-- Title of the dialog to set the value of the auto away preference -->
    <string name="title_dialog_set_autoaway_value">Set time limit</string>
    <!-- Button to set a value -->
    <string name="button_set">Set</string>
    <!-- Button to set a value -->
    <string name="hint_minutes">minutes</string>
    <!-- the options of what to upload in an array. Needed for the settings, the options of what to upload. -->
    <string-array name="settings_status_entries">
        <item>Online</item>
        <item>Away</item>
        <item>Busy</item>
        <item>Offline</item>
    </string-array>
    <!-- Positive confirmation to enable logs -->
    <string name="general_enable">Enable</string>
    <!-- Positive confirmation to allow MEGA to read contacts book. -->
    <string name="general_allow">Allow</string>
    <!-- Dialog to confirm the action of enabling logs -->
    <string name="enable_log_text_dialog">Logs can contain information related to your account</string>
    <!-- Dialog to confirm the reconnect action -->
    <string name="confirmation_to_reconnect">Network connection recovered. Connect to MEGA?</string>
    <!-- Error when a message cannot be edited -->
    <string name="error_editing_message">This message cannot be edited</string>
    <!-- Label of the modal bottom sheet to clear completed transfers -->
    <string name="option_to_clear_transfers">Clear all transfers</string>
    <!-- Label indicating action to retry failed or cancelled transfers -->
    <string name="option_to_retry_transfers">Retry all transfers</string>
    <!-- Button to confirm the action of restarting one transfer -->
    <string name="button_resume_individual_transfer">Resume</string>
    <!-- Dialog to confirm before removing completed transfers -->
    <string name="confirmation_to_clear_completed_transfers">Clear all transfers?</string>
    <!-- Title of the tab section for transfers in progress -->
    <string name="title_tab_in_progress_transfers">In progress</string>
    <!-- Title of the tab section for completed transfers -->
    <string name="title_tab_completed_transfers">Completed</string>
    <!-- Text shown in playlist subtitle item when a file is reproducing but it is paused -->
    <string name="transfer_paused">Paused</string>
    <!-- Possible state of a transfer -->
    <string name="transfer_queued">Queued</string>
    <!-- Possible state of a transfer. When the transfer is finishing -->
    <string name="transfer_completing">Completing</string>
    <!-- Possible state of a transfer. When the transfer is retrying -->
    <string name="transfer_retrying">Retrying</string>
    <!-- Possible state of a transfer. When the transfer was cancelled -->
    <string name="transfer_cancelled">Cancelled</string>
    <!-- Possible state of a transfer -->
    <string name="transfer_unknown">Unknown</string>
    <!-- Text of the notification shown when the upload service is running: e.g. Uploading files: 1 of 10 -->
    <string name="upload_service_notification">Uploading files: %1$d of %2$d</string>
    <!-- Text of the notification shown when the upload service is paused: e.g. Uploading files: 1 of 10 (paused)-->
    <string name="upload_service_notification_paused">Uploading files: %1$d of %2$d (paused)</string>
    <!-- Text of the notification shown when the upload service has finished, Plural -->
    <plurals name="upload_service_final_notification">
        <item quantity="one">Uploaded %1$d file</item>
        <item quantity="other">Uploaded %1$d files</item>
    </plurals>
    <!-- Text of the notification shown when the upload service has finished, Plural -->
    <plurals name="upload_service_notification_already_uploaded">
        <item quantity="one">1 file already uploaded</item>
        <item quantity="other">%1$d files already uploaded</item>
    </plurals>
    <!-- label for the total file size of multiple files and/or folders (no need to put the colon punctuation in the translation) -->
    <string name="general_total_size">Total size: %1$s</string>
    <!-- Text of the notification shown when the upload service has finished with any transfer error, Plural -->
    <plurals name="upload_service_failed">
        <item quantity="one">%1$d file not uploaded</item>
        <item quantity="other">%1$d files not uploaded</item>
    </plurals>
    <!-- Text of the notification shown when the download service do not download because the file is already on the device, Plural -->
    <plurals name="already_downloaded_service">
        <item quantity="one">%1$d file previously downloaded</item>
        <item quantity="other">%1$d files previously downloaded</item>
    </plurals>
    <!-- Text of the notification shown when the download service has finished, Plural -->
    <plurals name="download_service_final_notification">
        <item quantity="one">Downloaded %1$d file</item>
        <item quantity="other">Downloaded %1$d files</item>
    </plurals>
    <!-- Text of the notification shown when the download service has finished with any error, Plural -->
    <plurals name="download_service_final_notification_with_details">
        <item quantity="one">Downloaded %1$d of %2$d file</item>
        <item quantity="other">Downloaded %1$d of %2$d files</item>
    </plurals>
    <!-- Text of the notification shown when the download service has finished with any transfer error, Plural -->
    <plurals name="download_service_failed">
        <item quantity="one">%1$d file not downloaded</item>
        <item quantity="other">%1$d files not downloaded</item>
    </plurals>
    <!-- Text of the notification shown when the download service is running -->
    <string name="download_service_notification">Downloading files: %1$d of %2$d</string>
    <!-- Text of the notification shown when the download service is paused -->
    <string name="download_service_notification_paused">Downloading files: %1$d of %2$d (paused)</string>
    <!-- Title of the alert when the transfer quota is exceeded. -->
    <string name="title_depleted_transfer_overquota">Insufficient transfer quota</string>
    <!-- Text of the alert when the transfer quota is depleted. The placeholder indicates the time left for the transfer quota to be reset. For instance: 30m 45s -->
    <string name="current_text_depleted_transfer_overquota">Your queued download exceeds the current transfer quota available for your IP address and has therefore been interrupted. Upgrade your account or wait %s to continue.</string>
    <!-- Text of the alert when the transfer quota is depleted. The placeholder indicates the time left for the transfer quota to be reset. For instance: 30m 45s -->
    <string name="text_depleted_transfer_overquota">The transfer quota for this IP address has been exceeded. Upgrade your account or wait %s to continue your download.</string>
    <!-- Button to show plans in the alert when the transfer quota is depleted -->
    <string name="plans_depleted_transfer_overquota">See our plans</string>
    <!-- Button option of the alert when the transfer quota is depleted -->
    <string name="continue_without_account_transfer_overquota">Continue without account</string>
    <!-- this is used for example when downloading 1 file or 2 files, Plural of file. 2 files -->
    <plurals name="new_general_num_files">
        <item quantity="one">%1$d file</item>
        <item quantity="other">%1$d files</item>
    </plurals>
    <!-- Menu option -->
    <string name="general_view">View files</string>
    <!-- Menu option to choose to add file or folders to Cloud Drive -->
    <string name="add_to_cloud">Import</string>
    <!-- Menu option to choose to add file to Cloud Drive in the chat -->
    <string name="add_to_cloud_node_chat">Add to Cloud Drive</string>
    <!-- Menu option -->
    <string name="general_view_contacts">View contacts</string>
    <!-- Menu option -->
    <string name="import_success_error">Error. Not added to Cloud Drive</string>
    <!-- Label in login screen to inform about the chat initialization proccess -->
    <string name="chat_connecting">Connecting&#8230;</string>
    <!-- message when trying to invite a contact with a pending request -->
    <string name="context_contact_already_invited">%s was already invited. Consult your pending requests.</string>
    <!-- Hint text explaining that you can change the email and resend the create account link to the new email address -->
    <string name="confirm_email_misspelled">If you have misspelt your email address, correct it and tap [A]Resend[A].</string>
    <!-- Button to resend the create account email to a new email address in case the previous email address was misspelled -->
    <string name="confirm_email_misspelled_resend">Resend</string>
    <!-- Text shown after the confirmation email has been sent to the new email address -->
    <string name="confirm_email_misspelled_email_sent">Email sent</string>
    <!-- text_copyright_alert_title -->
    <string name="copyright_alert_title">Copyright warning to all users</string>
    <!-- text_copyright_alert_first_paragraph -->
    <string name="copyright_alert_first_paragraph">MEGA respects the copyrights of others and requires that users of the MEGA Cloud service comply with the laws of copyright.</string>
    <!-- text_copyright_alert_second_paragraph -->
    <string name="copyright_alert_second_paragraph">You are strictly prohibited from using the MEGA Cloud service to infringe copyrights. You may not upload, download, store, share, display, stream, distribute, email, link to, transmit or otherwise make available any files, data or content that infringes any copyright or other proprietary rights of any person or entity.</string>
    <!-- text of the Agree button -->
    <string name="copyright_alert_agree_button">Agree</string>
    <!-- text of the Disagree button -->
    <string name="copyright_alert_disagree_button">Disagree</string>
    <!-- Hint how to cancel the download -->
    <string name="download_show_info">Show info</string>
    <!-- Error message when removing public links of nodes. Plural. -->
    <plurals name="context_link_removal_error">
        <item quantity="one">Link removal failed. Please try again later.</item>
        <item quantity="other">Failed to remove some links. Please try again later.</item>
    </plurals>
    <!-- Error message when creating public links of nodes. Plural. -->
    <plurals name="context_link_export_error">
        <item quantity="one">Link creation failed. Please try again later.</item>
        <item quantity="other">Failed to create some links. Please try again later.</item>
    </plurals>
    <!-- Message when some public links were removed successfully. Plural. -->
    <plurals name="context_link_removal_success">
        <item quantity="one">Link removed successfully.</item>
        <item quantity="other">Links removed successfully.</item>
    </plurals>
    <!-- title of the screen to see the details of several contact attachments -->
    <string name="activity_title_contacts_attached">Contacts attached</string>
    <!--  -->
    <string name="alert_user_is_not_contact">The user is not a contact</string>
    <!--  -->
    <string name="camera_uploads_cellular_connection">Use cellular connection</string>
    <!--  -->
    <string name="camera_uploads_upload_videos">Upload Videos</string>
    <!-- Message when an user avatar has been changed successfully -->
    <string name="success_changing_user_avatar">Profile picture updated</string>
    <!-- Message when an error ocurred when changing an user avatar -->
    <string name="error_changing_user_avatar_image_not_available">Error. Selected image does not exist</string>
    <!-- Message when an error ocurred when changing an user avatar -->
    <string name="error_changing_user_avatar">Error when changing the profile picture</string>
    <!-- Message when an user avatar has been deleted successfully -->
    <string name="success_deleting_user_avatar">Profile picture deleted</string>
    <!-- Message when an error ocurred when deleting an user avatar -->
    <string name="error_deleting_user_avatar">Error when deleting the profile picture</string>
    <!-- Message when an error ocurred when changing an user attribute -->
    <string name="error_changing_user_attributes">An error occurred when changing the name</string>
    <!-- Message when an user attribute has been changed successfully -->
    <string name="success_changing_user_attributes">Your name has been successfully updated</string>
    <!-- Message show when a participant has been successfully invited to a group chat -->
    <string name="add_participant_success">Participant added</string>
    <!-- Message show when a participant hasn’t been successfully invited to a group chat -->
    <string name="add_participant_error">Error. Participant not added</string>
    <!-- Message show when a participant has been successfully removed from a group chat -->
    <string name="remove_participant_success">Participant removed</string>
    <!-- Message show when a participant hasn’t been successfully removed from a group chat -->
    <string name="remove_participant_error">Error. Participant not removed</string>
    <!--  -->
    <string name="no_files_selected_warning">No files selected</string>
    <!--  -->
    <string name="attachment_upload_panel_from_cloud">From Cloud Drive</string>
    <!--  -->
    <string name="attachment_upload_panel_contact">Contact</string>
    <!-- Button and title of dialog shown when the user wants to delete permanently their account. -->
    <string name="delete_account">Delete account</string>
    <!-- Text shown in the alert dialog to confirm the deletion of an account -->
    <string name="delete_account_text">If you delete your account you will not be able to access your account data, your MEGA contacts or conversations.\nYou will not be able to undo this action.</string>
    <!-- menu item -->
    <string name="delete_button">Delete</string>
    <!--  -->
    <string name="file_properties_info_info_file">Info</string>
    <!-- Refers to the size of a file. -->
    <string name="file_properties_info_size">Total size</string>
    <!-- header of a status field for what content a user has shared to you -->
    <string name="file_properties_info_content">Contains</string>
    <!--  -->
    <string name="file_properties_shared_folder_public_link_name">Link</string>
    <!-- Refers to access rights for a file folder. -->
    <string name="file_properties_shared_folder_full_access">Full access</string>
    <!-- Label to explain the read only participant permission in the options panel of the group info screen -->
    <string name="file_properties_shared_folder_read_only">Read-only</string>
    <!-- Refers to access rights for a file folder. (with the & needed. Don’t use the symbol itself. Use &) -->
    <string name="file_properties_shared_folder_read_write">Read and write</string>
    <!-- State of an attachment message when the upload is in progress but the queue of transfers is paused. -->
    <string name="attachment_uploading_state_paused">Transfers paused</string>
    <!-- label to indicate the state of an upload in chat -->
    <string name="attachment_uploading_state_uploading">Uploading&#8230;</string>
    <!--  -->
    <string name="attachment_uploading_state_compressing">Compressing&#8230;</string>
    <!--  -->
    <string name="attachment_uploading_state_error">Error. Not sent.</string>
    <!--  -->
    <string name="contact_is_me">No options available, you have selected yourself</string>
    <!-- Confirmation before deleting one attachment -->
    <string name="confirmation_delete_one_attachment">Remove attachment?</string>
    <!-- Menu option -->
    <string name="general_view_with_revoke">View files (%1$d deleted)</string>
    <!-- Error message when the attachment cannot be sent -->
    <string name="error_attaching_node_from_cloud">Error. The file has not been sent</string>
    <!-- Error message when the attachment cannot be revoked -->
    <string name="error_revoking_node">Error. The attachment has not been removed</string>
    <!-- Message sound option when no sound has been selected for chat notifications -->
    <string name="settings_chat_silent_sound_not">Silent</string>
    <!-- messages string in chat notification -->
    <string name="messages_chat_notification">messages</string>
    <!-- part of the string in incoming shared folder notification -->
    <string name="incoming_folder_notification">from</string>
    <!-- title of incoming shared folder notification -->
    <string name="title_incoming_folder_notification">New shared folder</string>
    <!-- title of the notification for a new incoming contact request -->
    <string name="title_contact_request_notification">New contact request</string>
    <!-- Title of the section to clear the chat content in the Manage chat history screen -->
    <string name="title_properties_chat_clear">Clear chat history</string>
    <!-- Title of the section to remove contact in the Contact Properties screen -->
    <string name="title_properties_remove_contact">Remove contact</string>
    <!-- Title of the section to enable notifications in the Contact Properties screen -->
    <string name="title_properties_chat_notifications_contact">Chat notifications</string>
    <!-- Text shown when the chat history was cleared by someone -->
    <string name="history_cleared_by">[A]%1$s[/A][B] cleared the chat history[/B]</string>
    <!-- Item menu option upon clicking on one or multiple files. -->
    <string name="context_permissions_changing_folder">Changing permissions</string>
    <!-- Item menu option upon clicking on one or multiple files. -->
    <string name="context_removing_contact_folder">Removing contact from shared folder</string>
    <!-- confirmation message before removing a file -->
    <string name="confirmation_move_to_rubbish">Move to Rubbish Bin?</string>
    <!-- confirmation message before removing CU folder -->
    <string name="confirmation_move_cu_folder_to_rubbish">Are you sure you want to move this folder to the Rubbish Bin? This will disable Camera Uploads.</string>
    <!-- Confirmation message before removing MU folder -->
    <string name="confirmation_move_mu_folder_to_rubbish">Are you sure you want to move this folder to the Rubbish Bin? This will disable Secondary Media Uploads.</string>
    <!-- confirmation message before removing a file -->
    <string name="confirmation_move_to_rubbish_plural">Move to Rubbish Bin?</string>
    <!-- confirmation message before removing a file -->
    <string name="confirmation_delete_from_mega">Delete from MEGA?</string>
    <!-- Title of the section to enable notifications in the Contact Properties screen -->
    <string name="title_properties_contact_notifications_for_chat">Chat notifications</string>
    <!-- title of the section for achievements -->
    <string name="achievements_title">Achievements</string>
    <!-- subtitle of the section for achievements -->
    <string name="achievements_subtitle">Invite friends and get rewards</string>
    <!-- title of the introduction for the achievements screen -->
    <string name="figures_achievements_text_referrals">%1$s of storage for each successful invite. Valid for 365 days.</string>
    <!-- sentence to detail the figures of storage and transfer quota related to each achievement -->
    <string name="figures_achievements_text">%1$s of storage. Valid for 365 days.</string>
    <!-- title of the section for unlocked rewards -->
    <string name="unlocked_rewards_title">Unlocked rewards</string>
    <!-- title of the section for unlocked storage quota -->
    <string name="unlocked_storage_title">Storage quota</string>
    <!-- title of the section for referral bonuses in achivements section (maximum 24 chars) -->
    <string name="title_referral_bonuses">Invitation bonuses</string>
    <!-- Title of the section for install a mobile app in achivements section (maximum 31 chars) -->
    <string name="title_install_app">Install a MEGA Mobile App</string>
    <!-- Title of the section for add phone number in achivements section (maximum 30 chars) -->
    <string name="title_add_phone">Add phone number</string>
    <!-- title of the section for install megasync in achivements section (maximum 24 chars) -->
    <string name="title_regitration">Registration bonus</string>
    <!-- title of the section for install a mobile app bonuses in achivements section (maximum 24 chars) -->
    <string name="title_install_desktop">Get a MEGA Desktop App</string>
    <!-- indicates the number of days left related to a achievement -->
    <string name="general_num_days_left">%1$d d left</string>
    <!-- State to indicate an achievement has expired -->
    <string name="expired_label">Expired</string>
    <!-- title of the advanced setting to choose the use of https -->
    <string name="setting_title_use_https_only">Don’t use HTTP</string>
    <!-- subtitle of the advanced setting to choose the use of https -->
    <string name="setting_subtitle_use_https_only">Enable this option only if your transfers don’t start. In normal circumstances HTTP is satisfactory as all transfers are already encrypted.</string>
    <!-- title of screen to invite friends and get an achievement -->
    <string name="title_achievement_invite_friends">How it works</string>
    <!-- first paragraph of screen to invite friends and get an achievement -->
    <string name="first_paragraph_achievement_invite_friends">Invite your friends to create a MEGA Free account and to install a MEGA Mobile App. You will receive free storage as a bonus for every successful signup and app installation.</string>
    <!-- second paragraph of screen to invite friends and get an achievement -->
    <string name="second_paragraph_achievement_invite_friends">Free storage bonus applicable to new invitations only and where MEGA Mobile App or MEGA Desktop App is installed.</string>
    <!-- Text shown when the user sends a contact invitation -->
    <string name="subtitle_confirmation_invite_friends">Invite sent</string>
    <!-- Error shown when the user writes a email with an incorrect format -->
    <string name="invalid_email_to_invite">Email is malformed</string>
    <!-- info paragraph about the achievement install megasync -->
    <string name="paragraph_info_achievement_install_desktop">When you install the MEGA Desktop App you get %1$s of complimentary storage space, valid for 365 days. The MEGA Desktop App is available for Windows, macOS and most Linux distributions.</string>
    <!-- info paragraph about the achievement install mobile app -->
    <string name="paragraph_info_achievement_install_mobile_app">When you install the MEGA Mobile App you get %1$s of complimentary storage space, valid for 365 days. We provide mobile apps for iOS and Android.</string>
    <!-- info paragraph about the achievement ‘add phone number’. Placeholder 1: bonus storage space e.g. 20GB. Placeholder 2: bonus transfer quota e.g. 50GB -->
    <string name="paragraph_info_achievement_add_phone">When you verify your phone number you get %1$s of complimentary storage space, valid for 365 days.</string>
    <!-- info paragraph about the completed achievement install megasync -->
    <string name="result_paragraph_info_achievement_install_desktop">You have received %1$s storage space for installing our MEGA Desktop App.</string>
    <!-- info paragraph about the completed achievement install mobile app -->
    <string name="result_paragraph_info_achievement_install_mobile_app">You have received %1$s storage space for installing the MEGA Mobile App.</string>
    <!-- info paragraph about the completed achievement of ‘add phone number’. Placeholder 1: bonus storage space e.g. 20GB. Placeholder 2: bonus transfer quota e.g. 50GB -->
    <string name="result_paragraph_info_achievement_add_phone">You have received %1$s storage space for verifying your phone number.</string>
    <!-- info paragraph about the completed achievement registration -->
    <string name="result_paragraph_info_achievement_registration">You have received %1$s storage space as your free registration bonus.</string>
    <!-- info paragraph about the completed achievement registration -->
    <string name="expiration_date_for_achievements">Bonus expires in %1$d days</string>
    <!-- menu items -->
    <plurals name="context_share_folders">
        <item quantity="one">Share folder</item>
        <item quantity="other">Share folders</item>
    </plurals>
    <!-- confirmation message before leaving some incoming shared folders -->
    <plurals name="confirmation_leave_share_folder">
        <item quantity="one">If you leave the folder, you will not be able to see it again.</item>
        <item quantity="other">If you leave these folders, you will not be able to see them again.</item>
    </plurals>
    <!-- Menu item -->
    <string name="settings_help">Help</string>
    <!-- Settings preference title for help centre -->
    <string name="settings_help_centre">Help Centre</string>
    <!-- Settings preference title for send feedback -->
    <string name="settings_help_preference">Send feedback</string>
    <!-- mail subject -->
    <string name="setting_feedback_subject">Android feedback</string>
    <!-- mail body -->
    <string name="setting_feedback_body">Please provide your feedback here:</string>
    <!-- mail body -->
    <string name="settings_feedback_body_device_model">Device model</string>
    <!-- mail body -->
    <string name="settings_feedback_body_android_version">Android version</string>
    <!-- Title of the dialog to create a new text file by inserting the name -->
    <string name="dialog_title_new_text_file">New text file</string>
    <!-- Input field description in the create file dialog. -->
    <string name="context_new_file_name">File Name</string>
    <!-- Title of the dialog to create a new link by inserting the name, e.g. when try to share a web link to your Cloud Drive or incoming shares. -->
    <string name="dialog_title_new_link">Link name</string>
    <!-- Input field description in the create link dialog, e.g. when try to share a web link to your Cloud Drive or incoming shares. -->
    <string name="context_new_link_name">Link URL</string>
    <!-- Title of the field subject when a new file is created to upload -->
    <string name="new_file_subject_when_uploading">SUBJECT</string>
    <!-- Title of the field email when a new contact is created to upload -->
    <string name="new_file_email_when_uploading">EMAIL</string>
    <!-- Item of a menu to forward a message chat to another chatroom -->
    <string name="forward_menu_item">Forward</string>
    <!-- name of the button to attach file from MEGA to another app -->
    <string name="general_attach">Attach</string>
    <!-- Error shown when the user left a name empty -->
    <string name="empty_name">Invalid name</string>
    <!-- Error shown when the user left names empty and names typed with not allowed characters -->
    <string name="general_incorrect_names">Please correct your filenames before proceeding</string>
    <!-- Error text for invalid characters -->
    <string name="invalid_characters">Invalid characters</string>
    <!-- Error message when the user writes a character not allowed for naming a file or folder -->
    <string name="invalid_characters_defined">The following characters are not allowed: %1$s</string>
    <!-- Warning show to the user after try to import files to MEGA with empty names. Plural. When more than one file name have this error. -->
    <plurals name="empty_names">
        <item quantity="one">File name cannot be empty.</item>
        <item quantity="other">File names cannot be empty.</item>
    </plurals>
    <!-- when open PDF Viewer, the pdf that it try to open is damaged or does not exist -->
    <string name="corrupt_pdf_dialog_text">Error. The pdf file is corrupted or does not exist.</string>
    <!-- Label to include info of the user email in the feedback form -->
    <string name="user_account_feedback">User account</string>
    <!-- Label shown in MEGA pdf-viewer when it open a PDF save in smartphone storage -->
    <string name="save_to_mega">Save to my \nCloud Drive</string>
    <!-- Error message when creating a chat one to one with a contact that already has a chat -->
    <string name="chat_already_exists">The chat already exists</string>
    <!-- Info label about the connectivity state of the chat -->
    <string name="invalid_connection_state">Reconnecting to chat</string>
    <!-- Message show when a call cannot be established -->
    <string name="call_error">An error has occurred and the call cannot be connected.</string>
    <!-- Title of dialog to evaluate the app -->
    <string name="title_evaluate_the_app_panel">Like the MEGA Mobile App?</string>
    <!-- Label to show rate the app -->
    <string name="rate_the_app_panel">Yes, rate the app</string>
    <!-- Label to show send feedback -->
    <string name="send_feedback_panel">No, send feedback</string>
    <!-- Message to show when users deny to permit the permissions to read and write on external storage on setting default download location -->
    <string name="download_requires_permission">MEGA needs read and write permissions to your external storage to download files there.</string>
    <!-- Default download location is on old sd card, but currently the user installed a new SD card, need user to reset download location. -->
    <string name="old_sdcard_unavailable">The old SD card is not available, please set a new download location.</string>
    <!-- Title of the section to invite contacts if the user has denied the contacts permmissions -->
    <string name="no_contacts_permissions">No contact permissions granted</string>
    <!-- Option of the sliding panel to go to QR code section -->
    <string name="choose_qr_option_panel">My QR code</string>
    <!-- Title of the screen that shows the options to the QR code -->
    <string name="section_qr_code">QR code</string>
    <!-- Option in menu of section  My QR code to reset the QR code -->
    <string name="action_reset_qr">Reset QR code</string>
    <!-- Option in menu of section  My QR code to delete the QR code -->
    <string name="action_delete_qr">Delete QR code</string>
    <!-- Option shown in QR code bottom sheet dialog to save QR code in Cloud Drive -->
    <string name="save_cloud_drive">To Cloud Drive</string>
    <!-- Option shown in QR code bottom sheet dialog to save QR code in File System -->
    <string name="save_file_system">To file system</string>
    <!-- Title of QR code section -->
    <string name="section_my_code">My code</string>
    <!-- Title of QR code scan section -->
    <string name="section_scan_code">Scan code</string>
    <!-- Subtitle of QR code settings auto-accept -->
    <string name="setting_subtitle_qrcode_autoccept">MEGA users who scan your QR code will be automatically added to your contact list.</string>
    <!-- Text shown when it has been copied the QR code link -->
    <string name="qrcode_link_copied">Link copied to the clipboard</string>
    <!-- Text shown when it has been reseted the QR code successfully -->
    <string name="qrcode_reset_successfully">QR code successfully reset</string>
    <!-- Text shown when it has been deleted the QR code successfully -->
    <string name="qrcode_delete_successfully">QR code successfully deleted</string>
    <!-- Text shown when it has not been reseted the QR code successfully -->
    <string name="qrcode_reset_not_successfully">QR code not reset due to an error. Please try again.</string>
    <!-- Text shown when it has not been delete the QR code successfully -->
    <string name="qrcode_delete_not_successfully">QR code not deleted due to an error. Please try again.</string>
    <!-- Title of dialog shown when a contact request has been sent with QR code -->
    <string name="invite_sent">Invite sent</string>
    <!-- Text of dialog shown when a contact request has been sent. -->
    <string name="invite_sent_text">The user has been invited and will appear in your contact list once accepted.</string>
    <!-- Text of dialog shown when multiple contacts request has been sent -->
    <string name="invite_sent_text_multi">The users have been invited and will appear in your contact list once accepted.</string>
    <!-- Text shown when it tries to share the QR and occurs an error to process the action -->
    <string name="error_share_qr">An error occurred while trying to share the QR file. Perhaps the file does not exist. Please try again later.</string>
    <!-- Text shown when it tries to upload to Cloud Drive the QR and occurs an error to process the action -->
    <string name="error_upload_qr">An error occurred while trying to upload the QR file. Perhaps the file does not exist. Please try again later.</string>
    <!-- Text shown when it tries to download to File System the QR and occurs an error to process the action -->
    <string name="error_download_qr">An error occurred while trying to download the QR file. Perhaps the file does not exist. Please try again later.</string>
    <!-- Text shown when it tries to download to File System the QR and the action has success -->
    <string name="success_download_qr">The QR Code has been downloaded successfully to %s</string>
    <!-- Title of dialog shown when a contact request has not been sent with QR code -->
    <string name="invite_not_sent">Invite not sent</string>
    <!-- Text of dialog shown when a contact request has not been sent with QR code -->
    <string name="invite_not_sent_text">The QR code or contact link is invalid. Please try to scan a valid code or to open a valid link.</string>
    <!-- Text of dialog shown when a contact request has not been sent with QR code because of is already a contact -->
    <string name="invite_not_sent_text_already_contact">The invitation has not been sent. %s is already in your contacts list.</string>
    <!-- Text of dialog shown when a contact request has not been sent with QR code because of some error -->
    <string name="invite_not_sent_text_error">An error occurred and the invitation has not been sent.</string>
    <!-- Text of alert dialog informing that the qr is generating -->
    <string name="generatin_qr">Generating QR code&#8230;</string>
    <!-- Title of QR code scan menu item -->
    <string name="menu_item_scan_code">Scan QR code</string>
    <!-- get the contact link and copy it -->
    <string name="button_copy_link">Copy link</string>
    <!-- Create QR code -->
    <string name="button_create_qr">Create QR code</string>
    <!-- Text shown when it has been created the QR code successfully -->
    <string name="qrcode_create_successfully">QR code successfully created</string>
    <!-- Text shown in QR code scan fragment to help and guide the user in the action -->
    <string name="qrcode_scan_help">Line up the QR code to scan it with your device’s camera</string>
    <!-- positive button on dialog to view a contact -->
    <string name="contact_view">View</string>
    <!-- Item menu option to reproduce audio or video in external reproductors -->
    <string name="external_play">Open with</string>
    <!-- to share a file using Facebook, Whatsapp, etc -->
    <string name="context_share">Share using</string>
    <!-- Text of the empty screen when there are not elements in the Rubbish Bin -->
    <string name="context_empty_rubbish_bin">[B]Empty [/B][A]Rubbish Bin[/A]</string>
    <!-- Text of the empty screen when there are not elements in  Inbox -->
    <string name="context_empty_inbox">[B]No files in your [/B][A]Inbox[/A]</string>
    <!-- Text of the empty screen when there are not elements in Cloud Drive -->
    <string name="context_empty_cloud_drive">[B]No files in your [/B][A]Cloud Drive[/A]</string>
    <!-- Text of the empty screen when there are not elements in Saved for Offline -->
    <string name="context_empty_offline">[B]No files [/B][A]Saved for Offline[/A]</string>
    <!-- Text of the empty screen when there are not contacts. No dot at the end because is for an empty state. The format placeholders are to showing it in different colors. -->
    <string name="context_empty_contacts">[B]No [/B][A]Contacts[/A]</string>
    <!-- Message shown when the user has no chats -->
    <string name="recent_chat_empty">[A]No[/A] [B]Conversations[/B]</string>
    <!-- Message shown when the chat is section is loading the conversations -->
    <string name="recent_chat_loading_conversations">[A]Loading[/A] [B]Conversations&#8230;[/B]</string>
    <!-- Text of the empty screen when there are not elements in Incoming -->
    <string name="context_empty_incoming">[B]No [/B][A]Incoming Shared folders[/A]</string>
    <!-- Text of the empty screen when there are not elements in Outgoing -->
    <string name="context_empty_outgoing">[B]No [/B][A]Outgoing Shared folders[/A]</string>
    <!-- Text of the empty screen when there are not elements in Links. Please, keep the place holders to format the string -->
    <string name="context_empty_links">[B]No [/B][A]Public Links[/A][B][/B]</string>
    <!-- Title of the sent requests tab. Capital letters -->
    <string name="tab_sent_requests">Sent requests</string>
    <!-- Title of the received requests tab. Capital letters -->
    <string name="tab_received_requests">Received requests</string>
    <!-- Title dialog overquota error -->
    <string name="overquota_alert_title">Storage quota exceeded</string>
    <!-- error message shown when an account confirmation link or reset password link is invalid for unknown reasons -->
    <string name="invalid_link">Invalid link, please ask for a new valid link</string>
    <!-- error message shown on the link password dialog if the password typed in was wrong -->
    <string name="invalid_link_password">Invalid link password</string>
    <!-- Error message shown when user tries to open a not valid MEGA link -->
    <string name="open_link_not_valid_link">The link you are trying to open is not a valid MEGA link.</string>
    <!-- Message shown when a link is being processing -->
    <string name="processing_link">Processing link&#8230;</string>
    <!-- Message shown when it is creating an acount and it is been introduced a very weak or weak password -->
    <string name="passwd_weak">Your password is easily guessed. Try making your password longer. Combine uppercase and lowercase letters. Add special characters. Do not use names or dictionary words.</string>
    <!-- Message shown when it is creating an acount and it is been introduced a medium password -->
    <string name="passwd_medium">Your password is good enough to proceed, but it is recommended to strengthen your password further.</string>
    <!-- Message shown when it is creating an acount and it is been introduced a good password -->
    <string name="passwd_good">This password will withstand most typical brute-force attacks. Please ensure that you will remember it.</string>
    <!-- Message shown when it is creating an acount and it is been introduced a strong password -->
    <string name="passwd_strong">This password will withstand most sophisticated brute-force attacks. Please ensure that you will remember it.</string>
    <!-- Password very weak -->
    <string name="pass_very_weak">Very weak</string>
    <!-- Password weak -->
    <string name="pass_weak">Weak</string>
    <!-- Password medium -->
    <string name="pass_medium">Medium</string>
    <!-- Password good -->
    <string name="pass_good">Good</string>
    <!-- Password strong -->
    <string name="pass_strong">Strong</string>
    <!-- Text displayed in several parts when there is a call in progress (notification, recent chats list, etc). -->
    <string name="title_notification_call_in_progress">Call in progress</string>
    <!-- Subtitle of the notification shown on the action bar when there is a call in progress -->
    <string name="action_notification_call_in_progress">Tap to go back to the call</string>
    <!-- Button in the notification shown on the action bar when there is a call in progress -->
    <string name="button_notification_call_in_progress">Return to the call</string>
    <!-- When it lists contacts of MEGA, the title of list’s header -->
    <string name="contacts_mega">On MEGA</string>
    <!-- When it lists contacts of phone, the title of list’s header -->
    <string name="contacts_phone">Phone contacts</string>
    <!-- Message error shown when trying to log in on an account has been suspended due to multiple breaches of Terms of Service -->
    <string name="account_suspended_multiple_breaches_ToS">Your account has been suspended due to multiple breaches of MEGA’s Terms of Service. Please check your email inbox.</string>
    <!-- Message error shown when trying to log in on an account has been suspended due to breach of Terms of Service -->
    <string name="account_suspended_breache_ToS">Your account was terminated due to a breach of MEGA’s Terms of Service including, but not limited to, clause 15.</string>
    <!-- In a chat conversation when you try to send device’s images but images are still loading -->
    <string name="file_storage_loading">Loading files</string>
    <!-- Size in bytes. The placeholder is for the size value, please adjust the position based on linguistics -->
    <string name="label_file_size_byte">%s&#160;B</string>
    <!-- Size in kilobytes. The placeholder is for the size value, please adjust the position based on linguistics -->
    <string name="label_file_size_kilo_byte">%s&#160;KB</string>
    <!-- Size in megabytes. The placeholder is for the size value, please adjust the position based on linguistics -->
    <string name="label_file_size_mega_byte">%s&#160;MB</string>
    <!-- Size in gigabytes. The placeholder is for the size value, please adjust the position based on linguistics -->
    <string name="label_file_size_giga_byte">%s&#160;GB</string>
    <!-- Size in terabytes. The placeholder is for the size value, please adjust the position based on linguistics -->
    <string name="label_file_size_tera_byte">%s&#160;TB</string>
    <!-- Speed in bytes. The placeholder is for the speed value, please adjust the position based on linguistics -->
    <string name="label_file_speed_byte">%s&#160;B/s</string>
    <!-- Speed in kilobytes. The placeholder is for the speed value, please adjust the position based on linguistics -->
    <string name="label_file_speed_kilo_byte">%s&#160;KB/s</string>
    <!-- Speed in megabytes. The placeholder is for the speed value, please adjust the position based on linguistics -->
    <string name="label_file_speed_mega_byte">%s&#160;MB/s</string>
    <!-- Speed in gigabytes. The placeholder is for the speed value, please adjust the position based on linguistics -->
    <string name="label_file_speed_giga_byte">%s&#160;GB/s</string>
    <!-- Speed in terabytes. The placeholder is for the speed value, please adjust the position based on linguistics -->
    <string name="label_file_speed_tera_byte">%s&#160;TB/s</string>
    <!-- Size in megabytes. -->
    <string name="label_mega_byte">MB</string>
    <!-- Number of versions of a file shown on the screen info of the file, version items -->
    <plurals name="number_of_versions">
        <item quantity="one">%1$d version</item>
        <item quantity="other">%1$d versions</item>
    </plurals>
    <!-- Title of the section Versions for files -->
    <string name="title_section_versions">Versions</string>
    <!-- Header of the item to show the current version of a file in a list -->
    <string name="header_current_section_item">Current version</string>
    <!--  -->
    <plurals name="header_previous_section_item">
        <item quantity="one">Previous version</item>
        <item quantity="other">Previous versions</item>
    </plurals>
    <!-- option menu to revert a file version -->
    <string name="general_revert">Revert</string>
    <!-- Title of the dialog to confirm that a version os going to be deleted, version items -->
    <plurals name="title_dialog_delete_version">
        <item quantity="one">Delete version?</item>
        <item quantity="other">Delete versions?</item>
    </plurals>
    <!-- Content of the dialog to confirm that a version is going to be deleted -->
    <string name="content_dialog_delete_version">This version will be permanently removed.</string>
    <!-- Content of the dialog to confirm that several versions are going to be deleted -->
    <string name="content_dialog_delete_multiple_version">These %d versions will be permanently removed.</string>
    <!-- Title of the notification shown when a file is uploading to a chat -->
    <string name="chat_upload_title_notification">Chat uploading</string>
    <!-- Label for the option on setting to set up the quality of multimedia files uploaded to the chat -->
    <string name="settings_chat_upload_quality">Video quality</string>
    <!-- Label for the option on setting to set up the quality of video files to be uploaded -->
    <string name="settings_video_upload_quality">Video Quality</string>
    <!-- Text shown when the user refuses to permit the storage permission when enable camera upload -->
    <string name="on_refuse_storage_permission">Camera Uploads needs to access your photos and other media on your device. Please go to the settings page and grant permission.</string>
    <!-- Available options for the setting to set up the quality of multimedia files uploaded to the chat or the Camera Uploads -->
    <string-array name="settings_chat_upload_quality_entries">
        <item>Low</item>
        <item>Medium</item>
        <item>High</item>
        <item>Original</item>
    </string-array>
    <!-- Title of the notification for a missed call -->
    <string name="missed_call_notification_title">Missed call</string>
    <!-- Refers to a location of file -->
    <string name="file_properties_info_location">Location</string>
    <!-- Title of the label to show the size of the current files inside a folder -->
    <string name="file_properties_folder_current_versions">Current versions</string>
    <!-- Title of the label to show the size of the versioned files inside a folder -->
    <string name="file_properties_folder_previous_versions">Previous versions</string>
    <!-- Number of versioned files inside a folder shown on the screen info of the folder, version items -->
    <plurals name="number_of_versions_inside_folder">
        <item quantity="one">%1$d versioned file</item>
        <item quantity="other">%1$d versioned files</item>
    </plurals>
    <!-- Confirmation message after forwarding one or several messages, version items -->
    <string name="messages_forwarded_success">Messages forwarded</string>
    <!-- Error message if any of the forwarded messages fails, message items -->
    <plurals name="messages_forwarded_partial_error">
        <item quantity="one">Error. %1$d message not successfully forwarded</item>
        <item quantity="other">Error. %1$d messages not successfully forwarded</item>
    </plurals>
    <!-- Error non existing resource after forwarding one or several messages to several chats, message items -->
    <plurals name="messages_forwarded_error_not_available">
        <item quantity="one">Error. The resource is no longer available</item>
        <item quantity="other">Error. The resources are no longer available</item>
    </plurals>
    <!-- The title of fragment Turn on Notifications -->
    <string name="turn_on_notifications_title">Turn on Notifications</string>
    <!-- The subtitle of fragment Turn on Notifications -->
    <string name="turn_on_notifications_subtitle">This way, you will see new messages\non your Android phone instantly.</string>
    <!-- First step to turn on notifications -->
    <string name="turn_on_notifications_first_step">Open Android device [A]Settings[/A]</string>
    <!-- Second step to turn on notifications -->
    <string name="turn_on_notifications_second_step">Open [A]Apps and notifications[/A]</string>
    <!-- Third step to turn on notifications -->
    <string name="turn_on_notifications_third_step">Select [A]MEGA[/A]</string>
    <!-- Fourth step to turn on notifications -->
    <string name="turn_on_notifications_fourth_step">Open [A]App notifications[/A]</string>
    <!-- Fifth step to turn on notifications -->
    <string name="turn_on_notifications_fifth_step">Switch to On and select your preferences</string>
    <!-- Alert message after sending to chat one or several messages to several chats, version items -->
    <plurals name="files_send_to_chat_success">
        <item quantity="one">File sent</item>
        <item quantity="other">Files sent</item>
    </plurals>
    <!-- Error message after sending to chat one or several messages to several chats -->
    <string name="files_send_to_chat_error">Error. Not correctly sent</string>
    <!-- menu option to send a file to a chat -->
    <string name="context_send_file_to_chat">Send to chat</string>
    <!-- Title of the dialog ‘Do you remember your password?’ -->
    <string name="remember_pwd_dialog_title">Do you remember your password?</string>
    <!-- Text of the dialog ‘Recovery Key exported’ when the user wants logout -->
    <string name="remember_pwd_dialog_text_logout">You are about to log out, please test your password to ensure you remember it.\nIf you lose your password, you will lose access to your MEGA data.</string>
    <!-- Text of the dialog ‘Do you remember your password?’ -->
    <string name="remember_pwd_dialog_text">Please test your password to ensure you remember it. If you lose your password, you will lose access to your MEGA data.</string>
    <!-- Dialog option that permits user do not show it again -->
    <string name="general_do_not_show">Do not show again</string>
    <!-- Button of the dialog ‘Do you remember your password?’ that permits user test his password -->
    <string name="remember_pwd_dialog_button_test">Test password</string>
    <!-- Message shown to the user when is testing her password and it is correct -->
    <string name="test_pwd_accepted">Password accepted</string>
    <!-- Message shown to the user when is testing her password and it is wrong -->
    <string name="test_pwd_wrong">Wrong password.\nBack up your Recovery Key as soon as possible!</string>
    <!-- Option that permits user copy to clipboard -->
    <string name="option_copy_to_clipboard">Copy to clipboard</string>
    <!-- Option that permits user logout -->
    <string name="proceed_to_logout">Proceed to log out</string>
    <!-- Title of the preference Recovery key on Settings section -->
    <string name="recovery_key_bottom_sheet">Recovery Key</string>
    <!-- Option that permits user save on File System -->
    <string name="option_save_on_filesystem">Save on File System</string>
    <!-- Title of the notification shown on the action bar when there is a incoming call -->
    <string name="notification_subtitle_incoming">Incoming call</string>
    <!-- Text asking to go to system setting to enable allow display over other apps (needed for calls in Android 10) -->
    <string name="notification_enable_display">MEGA background pop-ups are disabled.\nTap to change the settings.</string>
    <!-- Subtitle to show the number of unread messages on a chat, unread messages -->
    <plurals name="number_unread_messages">
        <item quantity="one">%1$s unread message</item>
        <item quantity="other">%1$s unread messages</item>
    </plurals>
    <!-- Notification title to show the number of unread chats, unread messages -->
    <plurals name="plural_number_messages_chat_notification">
        <item quantity="one">%1$d unread chat</item>
        <item quantity="other">%1$d unread chats</item>
    </plurals>
    <!-- Message shown when a chat is opened and the messages are being recovered -->
    <string name="chat_loading_messages">[A]Loading[/A] [B]Messages&#8230;[/B]</string>
    <!-- Title of the category Security options on Settings section -->
    <string name="settings_security_options_title">Security</string>
    <!-- Title of the preference Recovery key on Settings section -->
    <string name="settings_recovery_key_title">Back up Recovery Key</string>
    <!-- Summary of the preference Recovery key on Settings section -->
    <string name="settings_recovery_key_summary">Exporting the Recovery Key and keeping it in a secure location enables you to set a new password without data loss.</string>
    <!-- message when a temporary error on logging in is due to connectivity issues -->
    <string name="login_connectivity_issues">Unable to reach MEGA. Please check your connectivity or try again later.</string>
    <!-- message when a temporary error on logging in is due to servers busy -->
    <string name="login_servers_busy">Servers are too busy. Please wait.</string>
    <!-- message when a temporary error on logging in is due to SDK is waiting for the server to complete a request due to an API lock -->
    <string name="login_API_lock">This process is taking longer than expected. Please wait.</string>
    <!-- message when a temporary error on logging in is due to SDK is waiting for the server to complete a request due to a rate limit -->
    <string name="login_API_rate">Too many requests. Please wait.</string>
    <!-- Message when previous login is being cancelled -->
    <string name="login_in_progress">Cancelling login process. Please wait&#8230;</string>
    <!-- when open audio video player, the file that it try to open is damaged or does not exist -->
    <string name="corrupt_video_dialog_text">Error. The file is corrupted or does not exist.</string>
    <!-- Menu option to print the recovery key from Offline section -->
    <string name="context_option_print">Print</string>
    <!-- Message when the recovery key has been successfully saved on the filesystem -->
    <string name="save_MK_confirmation">The Recovery Key has been successfully saved</string>
    <!-- label to indicate that a share is still pending on outgoing shares of a node -->
    <string name="pending_outshare_indicator">(Pending)</string>
    <!-- Title of the dialog to disable the rich links previews on chat -->
    <string name="option_enable_chat_rich_preview">Rich URL Previews</string>
    <!-- Button to allow the rich links previews on chat -->
    <string name="button_always_rich_links">Always Allow</string>
    <!-- Button do not allow now the rich links previews on chat -->
    <string name="button_not_now_rich_links">Not Now</string>
    <!-- Button do not allow the rich links previews on chat -->
    <string name="button_never_rich_links">Never</string>
    <!-- Title of the dialog to enable the rich links previews on chat -->
    <string name="title_enable_rich_links">Enable rich URL previews</string>
    <!-- Text of the dialog to enable the rich links previews on chat -->
    <string name="text_enable_rich_links">Enhance the MEGAchat experience. URL content will be retrieved without end-to-end encryption.</string>
    <!-- when the user tries to creates a MEGA account or tries to change his password and the password strength is very weak -->
    <string name="error_password">Please enter a stronger password</string>
    <!-- title of the notification for an acceptance of a contact request -->
    <string name="title_acceptance_contact_request_notification">New contact</string>
    <!-- Notification title to show the number of incoming contact request, contact requests -->
    <plurals name="plural_number_contact_request_notification">
        <item quantity="one">%1$d pending contact request</item>
        <item quantity="other">%1$d pending contact requests</item>
    </plurals>
    <!-- title of the notification for a new incoming contact request -->
    <string name="title_new_contact_request_notification">New contact request</string>
    <!-- Empty state message shown in the screen when there are not any active transfer -->
    <string name="transfers_empty_new">[B]No active[/B][A] Transfers[/A]</string>
    <!-- Empty state message shown in the screen when there are not any active transfer -->
    <string name="completed_transfers_empty_new">[B]No completed[/B][A] Transfers[/A]</string>
    <!-- Empty state text that indicates that a folder is currently empty -->
    <string name="file_browser_empty_folder_new">[B]Empty[/B][A] Folder[/A]</string>
    <!-- Hint shown in the field to write a message in the chat screen (chat with customized title) -->
    <string name="type_message_hint_with_customized_title">Write message to “%s”&#8230;</string>
    <!-- Hint shown in the field to write a message in the chat screen (chat with default title) -->
    <string name="type_message_hint_with_default_title">Write message to %s&#8230;</string>
    <!-- Title of setting Two-Factor Authentication -->
    <string name="settings_2fa">Two-factor authentication</string>
    <!-- Subtitle of setting Two-Factor Authentication when the preference is disabled -->
    <string name="setting_subtitle_2fa">Two-factor authentication is a second layer of security for your account.</string>
    <!-- Title of the screen Two-Factor Authentication -->
    <string name="title_2fa">Why do you need two-factor authentication?</string>
    <!--  -->
    <string name="two_factor_authentication_explain">Two-factor authentication is a second layer of security for your account. Which means that even if someone knows your password they cannot access it, without also having access to the six digit code only you have access to.</string>
    <!-- Button that permits user begin with the process of enable Two-Factor Authentication -->
    <string name="button_setup_2fa">Begin Setup</string>
    <!-- Text that explain how to do with Two-Factor Authentication QR -->
    <string name="explain_qr_seed_2fa_1">Scan or copy the seed to your Authenticator App.</string>
    <!-- Text that explain how to do with Two-Factor Authentication seed -->
    <string name="explain_qr_seed_2fa_2">Be sure to back up this seed to a safe place in case you lose your device.</string>
    <!-- Text that explain how to confirm Two-Factor Authentication -->
    <string name="explain_confirm_2fa">Please enter the 6-digit code generated by your Authenticator App.</string>
    <!-- Text button -->
    <string name="general_verify">Verify</string>
    <!-- Text button -->
    <string name="general_next">Next</string>
    <!-- Text of the alert dialog to inform the user when an error occurs when try to enable seed or QR of Two-Factor Authentication -->
    <string name="qr_seed_text_error">An error occurred generating the seed or QR code, please try again.</string>
    <!-- Title of the screen shown when the user enabled correctly Two-Factor Authentication -->
    <string name="title_2fa_enabled">Two-factor authentication enabled</string>
    <!-- Description of the screen shown when the user enabled correctly Two-Factor Authentication -->
    <string name="description_2fa_enabled">Next time you log in to your account you will be asked to enter a 6-digit code provided by your Authenticator App.</string>
    <!-- Recommendation displayed after enable Two-Factor Authentication -->
    <string name="recommendation_2fa_enabled">Please save your <b>Recovery Key</b> in a safe location, to avoid issues in case you lose access to your app, or if you want to disable two-factor authentication.</string>
    <!-- Error shown when a user tries to enable Two-Factor Authentication and introduce an invalid code -->
    <string name="pin_error_2fa">Invalid code</string>
    <!-- Title of screen Lost authenticator decive -->
    <string name="lost_your_authenticator_device">Lost your Authenticator device?</string>
    <!-- Title of screen Login verification with Two-Factor Authentication -->
    <string name="login_verification">Login Verification</string>
    <!-- Subtitle of screen verify Two-Factor Authentication for changing password -->
    <string name="verify_2fa_subtitle_change_password">Change password</string>
    <!-- Subtitle of screen verify Two-Factor Authentication for changing email -->
    <string name="verify_2fa_subtitle_change_email">Change email</string>
    <!-- Subtitle of screen verify Two-Factor Authentication for cancelling account -->
    <string name="verify_2fa_subtitle_delete_account">Delete account</string>
    <!-- Subtitle of screen verify Two-Factor Authentication for disabling Two-Factor Authentication -->
    <string name="verify_2fa_subtitle_diable_2fa">Disable</string>
    <!-- When the user tries to disable Two-Factor Authentication and some error ocurr in the process -->
    <string name="error_disable_2fa">An error occurred trying to disable two-factor authentication. Please try again.</string>
    <!-- When the user tries to enable Two-Factor Authentication and some error ocurr in the process -->
    <string name="error_enable_2fa">An error occurred trying to enable two-factor authentication. Please try again.</string>
    <!-- Title of the dialog shown when a new account is created to suggest user enable Two-Factor Authentication -->
    <string name="title_enable_2fa">Enable two-factor authentication</string>
    <!-- Label shown when it disables the Two-Factor Authentication -->
    <string name="label_2fa_disabled">Two-factor authentication disabled</string>
    <!-- Text of the button which action is to show the authentication apps -->
    <string name="open_app_button">Open in</string>
    <!-- message when trying to open a link that contains the seed to enable Two-Factor Authentication but there isn’t any app that open it -->
    <string name="intent_not_available_2fa">There isn’t any available app to enable two-factor authentication on your device</string>
    <!-- Text button -->
    <string name="general_close">Close</string>
    <!-- Label shown when Two-Factor Authentication has been enabled to alert user that has to back up his Recovery Key before finish the process -->
    <string name="backup_rk_2fa_end">Export your Recovery Key to finish</string>
    <!-- Title of dialog shown when it tries to open an authentication app and there is no installed -->
    <string name="no_authentication_apps_title">Two-factor authentication app</string>
    <!-- Message shown to ask user if wants to open Google Play to install some authenticator app -->
    <string name="open_play_store_2fa">Would you like to open Google Play so you can install an Authenticator App?</string>
    <!-- Label Play Store -->
    <string name="play_store_label">Play Store</string>
    <!-- Text shown in an alert explaining how to continue to enable Two-Factor Authentication -->
    <string name="text_2fa_help">You need an authenticator app to enable 2FA on MEGA. You can download and install the Google Authenticator, Duo Mobile, Authy or Microsoft Authenticator app for your phone or tablet.</string>
    <!-- error message when importing multiple files from chat -->
    <string name="number_no_imported_from_chat">%d files were not shared</string>
    <!-- button’s text to open a full screen image -->
    <string name="preview_content">Preview content</string>
    <!-- message shown when the user clicks on media file chat message, there is no network connection and the file is not been downloaded -->
    <string name="no_network_connection_on_play_file">No network connection. File has not been downloaded and cannot be streamed.</string>
    <!-- message shown when the user open a file, the file is not been opened due to unknown reason -->
    <string name="error_fail_to_open_file_general">Unable to open file.</string>
    <!-- message shown when the user open a file, there is no network connection and the file is not been downloaded -->
    <string name="error_fail_to_open_file_no_network">No network connection. Please reconnect to open the file.</string>
    <!-- message when trying to save for offline a file that already exists -->
    <string name="file_already_exists">File already exists in Saved for Offline</string>
    <!-- Error message if forwarding a message failed, many messages -->
    <plurals name="error_forwarding_messages">
        <item quantity="one">Message not forwarded</item>
        <item quantity="other">Messages not forwarded</item>
    </plurals>
    <!-- Title of the dialog to disable the rich links previews on chat -->
    <string name="title_confirmation_disable_rich_links">Rich URL previews</string>
    <!-- Text of the dialog to disable the rich links previews on chat -->
    <string name="text_confirmation_disable_rich_links">You are disabling rich URL previews. You can re-enable them in Settings. Do you want to continue?</string>
    <!-- Message shown when a call ends. -->
    <string name="call_missed_messages">[A]Missed call[/A]</string>
    <!-- Message shown when a call ends. -->
    <string name="call_rejected_messages">[A]Call was rejected[/A]</string>
    <!-- Message shown when a call ends. -->
    <string name="call_cancelled_messages">[A]Call was cancelled[/A]</string>
    <!-- Message shown when a call ends. -->
    <string name="call_failed_messages">[A]Call failed[/A]</string>
    <!-- Message shown when a call ends. -->
    <string name="call_not_answered_messages">[A]Call was not answered[/A]</string>
    <!-- When it tries to add a contact in a list an is already added -->
    <string name="contact_not_added">You have already added this contact.</string>
    <!-- Content of a normal message that cannot be recognized -->
    <string name="error_message_invalid_format">Invalid message format</string>
    <!-- Content of a normal message that cannot be recognized -->
    <string name="error_message_invalid_signature">Invalid message signature</string>
    <!-- When the user tries to reproduce a file through streaming and ocurred an error creating it -->
    <string name="error_streaming">An error occurred trying to create the stream</string>
    <!-- Menu option to restore an item from the Rubbish bin -->
    <string name="context_restore">Restore</string>
    <!-- success message when a node was restore from Rubbish bin -->
    <string name="context_correctly_node_restored">Restored to %s</string>
    <!-- error message when a node was restore from Rubbish bin -->
    <string name="context_no_restored">An error occurred. Item not restored.</string>
    <!-- menu item from contact section to send a message to a contact -->
    <string name="context_send_message">Send Message</string>
    <!-- Pre overquota error dialog when trying to copy or import a file -->
    <string name="pre_overquota_alert_text">This action cannot be completed as it would take you over your current storage limit. Would you like to upgrade your account?</string>
    <!-- Title of the section Archived chats -->
    <string name="archived_chats_title_section">Archived chats</string>
    <!-- Text of the option to show the arhived chat, it shows the number of archived chats -->
    <string name="archived_chats_show_option">Archived chats (%d)</string>
    <!-- Title of the option on the chat list to archive a chat -->
    <string name="archive_chat_option">Archive chat</string>
    <!-- Title of the option on the chat list to unarchive a chat -->
    <string name="unarchive_chat_option">Unarchive chat</string>
    <!-- Confirmation button of the dialog to archive a chat -->
    <string name="general_archive">Archive</string>
    <!-- Confirmation button of the dialog to unarchive a chat -->
    <string name="general_unarchive">Unarchive</string>
    <!-- Message shown when a chat is successfully archived, it shows the name of the chat -->
    <string name="success_archive_chat">%s chat was archived.</string>
    <!-- Error message shown when a chat has not be archived, it shows the name of the chat -->
    <string name="error_archive_chat">Error. %s chat was not archived.</string>
    <!-- Message shown when a chat is successfully unarchived, it shows the name of the chat -->
    <string name="success_unarchive_chat">%s chat was unarchived.</string>
    <!-- Error message shown when a chat has not be unarchived, it shows the name of the chat -->
    <string name="error_unarchive_chat">Error. %s chat was not able to be unarchived.</string>
    <!-- Subtitle of chat screen when the chat is inactive -->
    <string name="inactive_chat">Inactive chat</string>
    <!-- Subtitle of chat screen when the chat is archived -->
    <string name="archived_chat">Archived chat</string>
    <!-- Title of the layout to join a group call from the chat screen -->
    <string name="join_call_layout">Tap to join the call</string>
    <!-- Label shown when the user wants to add contacts into his MEGA account -->
    <string name="invite_contacts">Invite contacts</string>
    <!-- Label shown when the user wants to share something with other contacts -->
    <string name="share_with">Share with</string>
    <!-- Message shown while the contact list from the device and from MEGA is being read and then shown to the user -->
    <string name="contacts_list_empty_text_loading_share">Loading contacts&#8230;</string>
    <!-- Title of the screen New Group -->
    <string name="title_new_group">New group</string>
    <!-- Subtitle of the screen New Group -->
    <string name="subtitle_new_group">Type group name</string>
    <!-- Hint of edittext shown when it is creating a new group to guide user to type the name of the group -->
    <string name="hint_type_group">Name your group</string>
    <!-- Text of the confirm dialog shown when it wants to remove a contact from a chat -->
    <string name="confirmation_delete_contact">Remove %s from this chat?</string>
    <!-- Settings preference title to show file versions info of the account -->
    <string name="settings_file_management_file_versions_title">File versions</string>
    <!-- Settings preference subtitle to show file versions info of the account -->
    <plurals name="settings_file_management_file_versions_subtitle">
        <item quantity="one">1 file version, taking a total of %2$s</item>
        <item quantity="other">%1$d file versions, taking a total of %2$s</item>
    </plurals>
    <!-- Title of the section File management on Settings section -->
    <string name="settings_file_management_category">File Management</string>
    <!-- Option in Settings to delete all the versions of the account -->
    <string name="settings_file_management_delete_versions">Delete all older versions of my files</string>
    <!-- subtitle of the option in Settings to delete all the versions of the account -->
    <string name="settings_file_management_subtitle_delete_versions">All current files will remain. Only historic versions of your files will be deleted.</string>
    <!-- Text of the dialog to delete all the file versions of the account -->
    <string name="text_confirmation_dialog_delete_versions">You are about to delete the version histories of all files. Any file version shared to you from a contact will need to be deleted by them.\n\nPlease note that the current files will not be deleted.</string>
    <!-- success message when deleting all the versions of the account -->
    <string name="success_delete_versions">File versions successfully deleted</string>
    <!-- error message when deleting all the versions of the account -->
    <string name="error_delete_versions">An error occurred while trying to delete all previous versions of your files, please try again later.</string>
    <!-- Title of the option to enable or disable file versioning on Settings section -->
    <string name="settings_enable_file_versioning_title">File Versioning</string>
    <!-- Subtitle of the option to enable or disable file versioning on Settings section -->
    <string name="settings_enable_file_versioning_subtitle">Enable or disable file versioning for your entire account.\nDisabling file versioning does not prevent your contacts from creating new versions in shared folders.</string>
    <!-- Hint shown to guide user on activity add contacts -->
    <string name="type_mail">Tap, enter name or email</string>
    <!-- Text of the confirm dialog shown when it wants to add a contact from a QR scaned -->
    <string name="confirmation_invite_contact">Add %s to your contacts?</string>
    <!-- Text of the confirm dialog shown when it wants to add a contact from a QR scaned and is already added before -->
    <string name="confirmation_not_invite_contact">You have already added the contact %s.</string>
    <!-- Text of the confirm dialog shown when it wants to add a contact from a QR scaned and is already added before -->
    <string name="confirmation_invite_contact_already_added">You have already added the contact %s.</string>
    <!-- Text of the confirm dialog shown when it wants to add a contact from a QR scaned -->
    <string name="confirmation_share_contact">Share with %s?</string>
    <!-- Text button for init a group chat -->
    <string name="new_group_chat_label">New group chat</string>
    <!-- Label shown when the user wants to add contacts into a chat conversation -->
    <string name="send_contacts">Send contacts</string>
    <!-- Title of the alert when the account have been logged out from another client -->
    <string name="title_alert_logged_out">Logged out</string>
    <!-- Text shown to indicate user that his account has already been confirmed -->
    <string name="account_confirmed">Your account has been activated. Please log in.</string>
    <!-- Text shown to indicate user that his account should be confirmed typing his password -->
    <string name="confirm_account">Please enter your password to confirm your account</string>
    <!-- Error shown if a user tries to add their own email address as a contact -->
    <string name="error_own_email_as_contact">There’s no need to add your own email address</string>
    <!-- Error shown when a user tries to enable Two-Factor Authentication and introduce an invalid code -->
    <string name="invalid_code">Invalid code</string>
    <!-- Text of the dialog shown when the storage of a FREE account is almost full -->
    <string name="text_almost_full_warning">Cloud Drive is almost full. Upgrade to Pro and get up to %1$s of storage and %2$s of transfer quota.</string>
    <!-- Text of the dialog shown when the storage of a PRO I or II account is almost full -->
    <string name="text_almost_full_warning_pro_account">Cloud Drive is almost full. Upgrade now and get up to %1$s of storage and %2$s of transfer quota.</string>
    <!-- Text of the dialog shown when the storage of a PRO III account is almost full -->
    <string name="text_almost_full_warning_pro3_account">Cloud Drive is almost full. If you need more storage please contact MEGA support to get a custom plan.</string>
    <!-- Text of the dialog shown when the storage of a FREE account is full -->
    <string name="text_storage_full_warning">Cloud Drive is full. Upgrade to Pro and get up to %1$s of storage and %2$s of transfer quota.</string>
    <!-- Text of the dialog shown when the storage of a PRO I or II account is full -->
    <string name="text_storage_full_warning_pro_account">Cloud Drive is full. Upgrade now and get up to %1$s of storage and %2$s of transfer quota.</string>
    <!-- Text of the dialog shown when the storage of a PRO III account is full -->
    <string name="text_storage_full_warning_pro3_account">Cloud Drive is full. If you need more storage please contact MEGA support to get a custom plan.</string>
    <!-- Button of the dialog shown when the storage is almost full to see the available PRO plans -->
    <string name="button_plans_almost_full_warning">See plans</string>
    <!-- Button of the dialog shown when the storage is almost full to custom a plan -->
    <string name="button_custom_almost_full_warning">Custom plan</string>
    <!-- Button of the dialog shown when the storage is almost full to get bonus -->
    <string name="button_bonus_almost_full_warning">Get Bonus</string>
    <!-- Mail title to upgrade to a custom plan -->
    <string name="title_mail_upgrade_plan">Upgrade to a custom plan</string>
    <!-- Mail subject to upgrade to a custom plan -->
    <string name="subject_mail_upgrade_plan">Ask us how you can upgrade to a custom plan:</string>
    <!-- Used in chat list screen to indicate in a chat list item that the message was sent by me, followed by the message -->
    <string name="word_me">Me:</string>
    <!-- Title of the button in the contact info screen to start an audio call -->
    <string name="call_button">Call</string>
    <!-- Title of the button in the contact info screen to send a message -->
    <string name="message_button">Message</string>
    <!-- Title of the button in the contact info screen to start a video call -->
    <string name="video_button">Video</string>
    <!-- Title of file explorer to send a link -->
    <string name="title_file_explorer_send_link">Send link to&#8230;</string>
    <!-- Title of chat explorer to send a link or file to a chat -->
    <string name="title_chat_explorer">Send to&#8230;</string>
    <!-- Title of cloud explorer to upload a link or file -->
    <string name="title_cloud_explorer">Upload to&#8230;</string>
    <!-- More button in contact info page -->
    <string name="contact_info_button_more">More</string>
    <!-- Section title to select a file to perform an action, more files -->
    <plurals name="plural_select_file">
        <item quantity="one">Choose File</item>
        <item quantity="other">Choose Files</item>
    </plurals>
    <!-- Title of confirmation dialog of sending invitation to a contact -->
    <string name="title_confirm_send_invitation">Invite %1$s?</string>
    <!-- Title of shared folder explorer to choose a folder to perform an action -->
    <string name="title_share_folder_explorer">Choose folder</string>
    <!-- Popup message shown if an user try to login while there is still living transfer -->
    <string name="login_warning_abort_transfers">All transfers will be cancelled, do you want to log in?</string>
    <!-- Label to explain the read only participant permission in the options panel of the group info screen -->
    <string name="subtitle_read_only_permissions">Read-only</string>
    <!-- Label shown the total space and the used space in an account -->
    <string name="used_space">[A]%1$s [/A][B]of %2$s used[/B]</string>
    <!-- Text of the alert dialog when the user is changing the API URL to staging -->
    <string name="staging_api_url_text">Are you sure you want to change to a test server? Your account may suffer irrecoverable problems.</string>
    <!-- Title of the confirmation dialog to open the camera app and lose the relay of the local camera on the in progress call -->
    <string name="title_confirmation_open_camera_on_chat">Open camera?</string>
    <!-- Text of the confirmation dialog to open the camera app and lose the relay of the local camera on the in progress call -->
    <string name="confirmation_open_camera_on_chat">If you open the camera, your video transmission will be paused in the current call.</string>
    <!-- Content of the notification when there is unknown activity on the Chat -->
    <string name="notification_chat_undefined_content">You may have new messages</string>
    <!-- Title of Rubbish bin scheduler option in settings to enable or disable the functionality -->
    <string name="settings_rb_scheduler_enable_title">Rubbish Bin Clearing Scheduler</string>
    <!-- Subtitle of Rubbish bin scheduler option in settings to enable or disable the functionality in free accounts -->
    <string name="settings_rb_scheduler_enable_subtitle">The Rubbish Bin is cleared for you automatically.</string>
    <!-- Title of Rubbish bin scheduler option in settings to enable or disable the functionality in PRO accounts -->
    <string name="settings_rb_scheduler_enable_period_PRO">The minimum period is 7 days.</string>
    <!-- Title of Rubbish bin scheduler option in settings to enable or disable the functionality in PRO accounts -->
    <string name="settings_rb_scheduler_enable_period_FREE">The minimum period is 7 days and your maximum period is 30 days.</string>
    <!-- Sub title of compression queue notification option in settings indicating the size limits. Please keep the placeholders because are to show the size limits including units in runtime. For example: The minimum size is 100MB and the maximum size is 1000MB. -->
    <string name="settings_compression_queue_subtitle">The minimum size is %1$s and the maximum size is %2$s.</string>
    <!-- Title of Rubbish bin scheduler option in settings to set up the number of days of the rubbish bin scheduler -->
    <string name="settings_rb_scheduler_select_days_title">Remove files older than</string>
    <!-- Time in days (plural). The placeholder is for the time value, please adjust the position based on linguistics -->
    <string name="settings_rb_scheduler_select_days_subtitle">%d days</string>
    <!-- Title of popup that userd to set compression queue size (in MB) in settings -->
    <string name="settings_video_compression_queue_size_popup_title">Notify me when size is larger than</string>
    <!-- Title of compression queue size option in settings -->
    <string name="settings_video_compression_queue_size_title">If videos to compress are larger than</string>
    <!-- Text of the alert when a FREE user tries to disable the RB scheduler -->
    <string name="settings_rb_scheduler_alert_disabling">To disable the Rubbish Bin clearing scheduler or set a longer retention period, please subscribe to a Pro plan.</string>
    <!-- Picker text to choose custom retention time. This option indicates several days -->
    <string name="hint_days">days</string>
    <!-- Title of the option to generate a public chat link -->
    <string name="get_chat_link_option">Get chat link</string>
    <!-- Title of the option to make a public chat private -->
    <string name="make_chat_private_option">Enable Encryption Key Rotation</string>
    <!-- Title of the view to inform that a chat is private -->
    <string name="private_chat">Encryption key rotation enabled</string>
    <!-- Text of the dialog to change a public chat to private (enable encryption key rotation) -->
    <string name="make_chat_private_option_text">Encryption key rotation is slightly more secure, but does not allow you to create a chat link and new participants will not see past messages.</string>
    <!-- Text of the option to change a public chat to private (enable encrypted key rotation) -->
    <string name="make_chat_private_not_available_text">Encryption key rotation is disabled for conversations with more than 100 participants.</string>
    <!-- Warning show to the user when tries to make private a public chat and the chat has more than 100 participants -->
    <string name="warning_make_chat_private">Unable to convert this chat to private because the participants limit has been exceeded.</string>
    <!-- Text shown when a moderator of a chat create a chat link. Please keep the placeholder because is to show the moderator’s name in runtime. -->
    <string name="message_created_chat_link">[A]%1$s[/A][B] created a chat link.[/B]</string>
    <!-- Text shown when a moderator of a chat delete a chat link. Please keep the placeholder because is to show the moderator’s name in runtime. -->
    <string name="message_deleted_chat_link">[A]%1$s[/A][B] removed the chat link.[/B]</string>
    <!-- Title of the option to delete a chat link -->
    <string name="action_delete_link">Delete chat link</string>
    <!-- Title of the alert when a chat link is invalid -->
    <string name="title_alert_chat_link_error">Chat link</string>
    <!-- Text of the dialog to confirm after closing all other sessions -->
    <string name="confirmation_close_sessions_text">This will log you out on all other active sessions except the current one.</string>
    <!-- Title of the dialog to confirm after closing all other sessions -->
    <string name="confirmation_close_sessions_title">Do you want to close all other sessions?</string>
    <!-- Subtitle chat screen for groups with permissions and not archived, Plural of participant. 2 participants -->
    <string name="number_of_participants">%d participants</string>
    <!-- Label of the button to join a chat by a chat link -->
    <string name="action_join">Join</string>
    <!-- Label for observers of a group chat -->
    <string name="observers_chat_label">Observers</string>
    <!-- Message on the title of the chat screen if there were any error loading the chat link -->
    <string name="error_chat_link">Error loading the chat link.</string>
    <!-- Message on the title of the chat screen if there were any error loading the chat link without logging -->
    <string name="error_chat_link_init_error">Error initialising chat when loading the chat link.</string>
    <!-- Message on the alert to close a chat preview if the link is invalid -->
    <string name="alert_invalid_preview">This chat preview is no longer available. If you leave the preview, you won’t be able to reopen it.</string>
    <!-- Text shown when a moderator changes the chat to private. Please keep the placeholder because is to show the moderator’s name in runtime. -->
    <string name="message_set_chat_private">[A]%1$s[/A][B] enabled encryption key rotation.[/B]</string>
    <!-- error message shown when a chat link is invalid -->
    <string name="invalid_chat_link">This conversation is no longer available</string>
    <!-- When it is creating a new group chat, this option permits to establish it private or public -->
    <string name="ekr_label">Encryption key rotation</string>
    <!-- Text of the dialog to change a public chat to private (enable encryption key rotation) -->
    <string name="ekr_explanation">Encryption key rotation is slightly more secure, but does not allow you to create a chat link and new participants will not see past messages.</string>
    <!-- Text of the dialog to change a public chat to private (enable encryption key rotation) -->
    <string name="subtitle_chat_message_enabled_ERK">Encryption key rotation is slightly more secure, but does not allow you to create a chat link and new participants will not see past messages.</string>
    <!-- Message shown when a contact request has not been sent because the invitation has been sent before -->
    <string name="invite_not_sent_already_sent">The invitation to contact %s has been sent before and can be consulted in the Sent Requests tab.</string>
    <!-- Label shown to indicate the QR is saving in Cloud Drive -->
    <string name="save_qr_cloud_drive">Saving %s in Cloud Drive&#8230;</string>
    <!-- General label for files -->
    <string name="general_files">Files</string>
    <!-- Item menu option upon right click on one or multiple files -->
    <string name="general_save_to_device">Save to device</string>
    <!-- Title of cloud explorer to upload a file -->
    <string name="title_upload_explorer">Upload to MEGA</string>
    <!-- Label choose destination -->
    <string name="choose_destionation">Choose destination</string>
    <!-- Label that indicates show more items -->
    <string name="general_show_more">Show More</string>
    <!-- Label that indicates show less items -->
    <string name="general_show_less">Show Less</string>
    <!-- Subtitle of the historic notification for a new contact request -->
    <string name="notification_new_contact_request">[A]%s [/A][B]sent you a contact request.[/B]</string>
    <!-- Subtitle of the historic notification for a new contact -->
    <string name="notification_new_contact">[A]%s [/A][B]is now a contact.[/B]</string>
    <!-- Subtitle of the historic notification for a new shared folder -->
    <string name="notification_new_shared_folder">[B]New shared folder from [/B][A]%s.[/A]</string>
    <!-- Subtitle of the historic notification for a reminder new contact request -->
    <string name="notification_reminder_contact_request">[A]Reminder: [/A][B]%s [/B][C]sent you a contact request.[/C]</string>
    <!-- Title of the historic notification for a contact request cancelled -->
    <string name="title_contact_request_notification_cancelled">Contact request cancelled</string>
    <!-- Subtitle of the historic notification for contact request cancelled -->
    <string name="subtitle_contact_request_notification_cancelled">[A]%s [/A][B]cancelled the contact request.[/B]</string>
    <!-- Title of the historic notification when an user deletes you as contact -->
    <string name="title_contact_notification_deleted">Contact deleted</string>
    <!-- Subtitle of the historic notification when an user deletes you as contact -->
    <string name="subtitle_contact_notification_deleted">[A]%s [/A][B]deleted you as a contact.[/B]</string>
    <!-- Title of the historic notification when an user blocks you as contact -->
    <string name="title_contact_notification_blocked">Contact blocked</string>
    <!-- Subtitle of the historic notification when an user blocks you as contact -->
    <string name="subtitle_contact_notification_blocked">[A]%s [/A][B]blocked you as a contact.[/B]</string>
    <!-- Item of the navigation title for the notification section when there is any unread -->
    <string name="section_notification_with_unread">Notifications [A](%1$d)[/A]</string>
    <!-- Text shown in the notifications section. When a contact has nickname, nickname (email) will be shown -->
    <string name="section_notification_user_with_nickname">[A]%1$s (%2$s)[/A]</string>
    <!-- Title of the historic notification for an account deleted -->
    <string name="title_account_notification_deleted">Account deleted</string>
    <!-- Subtitle of the historic notification for an account deleted -->
    <string name="subtitle_account_notification_deleted">[B]The account [/B][A]%s[/A][B] has been deleted.[/B]</string>
    <!-- Subtitle of file takedown historic notification -->
    <string name="subtitle_file_takedown_notification">[A]Your publicly shared file [/A][B]%s[/B][C] has been taken down.[/C]</string>
    <!-- Subtitle of folder takedown historic notification -->
    <string name="subtitle_folder_takedown_notification">[A]Your publicly shared folder [/A][B]%s[/B][C] has been taken down.[/C]</string>
    <!-- Popup notification text on mouse-over of taken down file. -->
    <string name="message_file_takedown_pop_out_notification">This file has been the subject of a takedown notice.</string>
    <!-- Popup notification text on mouse-over taken down folder. -->
    <string name="message_folder_takedown_pop_out_notification">This folder has been the subject of a takedown notice.</string>
    <!-- option to dispute taken down file or folder -->
    <string name="dispute_takendown_file">Dispute Takedown</string>
    <!-- Error shown when download a file that has violated ToS/AUP. -->
    <string name="error_download_takendown_node">Not accessible as it violated our Terms of Service</string>
    <!-- Alert shown when some files were not downloaded due to ToS/AUP violation, Plural of taken down files. 2 files -->
    <plurals name="alert_taken_down_files">
        <item quantity="one">%d file was not downloaded as it violated our Terms of Service.</item>
        <item quantity="other">%d files were not downloaded as they violated our Terms of Service.</item>
    </plurals>
    <!-- Subtitle of a file takedown reinstated historic notification -->
    <string name="subtitle_file_takedown_reinstated_notification">[A]Your publicly shared file [/A][B]%s[/B][C] has been reinstated.[/C]</string>
    <!-- Subtitle of a folder takedown reinstated historic notification -->
    <string name="subtitle_folder_takedown_reinstated_notification">[A]Your publicly shared folder [/A][B]%s[/B][C] has been reinstated.[/C]</string>
    <!-- Title of the historic notification for outgoing contact requests -->
    <string name="title_outgoing_contact_request">Sent request</string>
    <!-- Title of the historic notification for incoming contact requests -->
    <string name="title_incoming_contact_request">Received request</string>
    <!-- Subtitle of the historic notification for contact request denied -->
    <string name="subtitle_outgoing_contact_request_denied">[A]%s [/A][B]denied your contact request.[/B]</string>
    <!-- Subtitle of the historic notification for contact request accepted -->
    <string name="subtitle_outgoing_contact_request_accepted">[A]%s [/A][B]accepted your contact request.[/B]</string>
    <!-- Subtitle of the historic notification for deleted shared folders (one or many) -->
    <string name="notification_deleted_shared_folder">[B]Access to folders shared by [/B][A]%s[/A][B] were removed.[/B]</string>
    <!-- Subtitle of the historic notification when a contact leaves a shared folder -->
    <string name="notification_left_shared_folder">[A]%s[/A][B] has left a shared folder.[/B]</string>
    <!-- Subtitle of the historic notification when a contact leaves a shared folder and the name of the folder is known -->
    <string name="notification_left_shared_folder_with_name">[A]%1$s[/A][B] has left the shared folder [/B][A]%2$s.[/A]</string>
    <!-- Subtitle of the historic notification for incoming contact request ignored -->
    <string name="subtitle_incoming_contact_request_ignored">[B]Contact request from [/B][A]%s [/A][B]was ignored[/B]</string>
    <!-- Subtitle of the historic notification for incoming contact request accepted -->
    <string name="subtitle_incoming_contact_request_accepted">[B]Contact request from [/B][A]%s [/A][B]was accepted[/B]</string>
    <!-- Subtitle of the historic notification for incoming contact request declined -->
    <string name="subtitle_incoming_contact_request_denied">[B]Contact request from [/B][A]%s [/A][B]was declined[/B]</string>
    <!-- Subtitle of the Upgrade account section -->
    <string name="type_of_my_account">Your current account is [A]%s[/A]</string>
    <!-- Footnote to clarify the storage space is subject to the achievement program -->
    <string name="footnote_achievements">Subject to your participation in our achievements program.</string>
    <!-- Title label for the current payment method during account upgrading -->
    <string name="payment_method">Payment method</string>
    <!-- title of billing period -->
    <string name="billing_period_title">Billing period</string>
    <!-- Option of monthly billing period. Placeholder: purchase price -->
    <string name="billed_monthly_text">[A]Billed monthly[/A] %s/month</string>
    <!-- Option of yearly billing period. Placeholder: purchase price -->
    <string name="billed_yearly_text">[A]Billed yearly[/A] %s/year</string>
    <!-- dialog option cancel in alert dialog -->
    <string name="button_cancel">Cancel</string>
    <!-- dialog option continue in alert dialog -->
    <string name="button_continue">Continue</string>
    <!-- one of the payment methods -->
    <string name="payment_method_google_wallet">[A]Google Pay[/A] (subscription)</string>
    <!-- one of the payment methods -->
    <string name="payment_method_huawei_wallet">[A]HUAWEI Pay[/A] (subscription)</string>
    <!-- Capital letters. Text of the label of a new historic notifications -->
    <string name="new_label_notification_item">NEW</string>
    <!-- When user is on PRO 3 plan, we will display an extra label to notify user that they can still contact support to have a customised plan. -->
    <string name="label_custom_plan">To upgrade your current subscription, please contact our support team for a [A]custom plan[/A].</string>
    <!-- Input field description in the create file dialog. -->
    <string name="context_new_file_name_hint">file name</string>
    <!-- Option in Settings section to enable the last active connection in chat -->
    <string name="option_enable_last_green_chat">Show Last seen&#8230;</string>
    <!-- Subtitle of the option in Settings section to enable the last active connection in chat -->
    <string name="subtitle_option_enable_last_green_chat">Allow your contacts to see the last time you were active on MEGA.</string>
    <!-- title of notification when device is out of storage during camera upload -->
    <string name="title_out_of_space">Not enough storage space</string>
    <!-- message will be shown when there is not enough space to perform camera upload. -->
    <string name="message_out_of_space">Not enough storage space to perform video compression.</string>
    <!-- the title of the notification that displays when compression larger than setting -->
    <string name="title_compression_size_over_limit">Video compression size is too large</string>
    <!-- the content message of the notification that displays when compression larger than setting, placeholder: size in MB -->
    <string name="message_compression_size_over_limit">The total size of the videos to compress exceeds %s, please put your device on charge to continue.</string>
    <!-- Message displayed when the user changes the ‘Keep file names as in the device’ setting -->
    <string name="message_keep_device_name">This setting will take effect the next time Camera Uploads runs</string>
    <!-- Notification message when compressing video to show the compressed percentage. Please, keep the placeholder because it is for adding the percentage value at runtime. -->
    <string name="message_compress_video">%s has been compressed</string>
    <!-- notification title when compressing video -->
    <string name="title_compress_video">Compressing Videos %1$d/%2$d</string>
    <!-- error message pops up when user selected an invalid folder for camera upload -->
    <string name="error_invalid_folder_selected">Invalid folder selected</string>
    <!-- on the section notifications indicates the number of files added to a shared folder, Plural of file. 2 files -->
    <plurals name="num_files_with_parameter">
        <item quantity="one">%d file</item>
        <item quantity="other">%d files</item>
    </plurals>
    <!-- on the section notifications indicates the number of folder added to a shared folder, Plural of folder/directory. 2 folders -->
    <plurals name="num_folders_with_parameter">
        <item quantity="one">%d folder</item>
        <item quantity="other">%d folders</item>
    </plurals>
    <!-- First part of string, which indicates the content of a folder is some folders and some files. The full string is '%1$d folders · %2$d files'. The string was split in 2 for pluralization. Middle height point is to separate two fragments of text and it was not to be considered a punctuation mark. Please keep the spaces around middle height point. -->
    <plurals name="num_folders_num_files">
        <item quantity="one">%1$d folder&#160;·&#160;</item>
        <item quantity="other">%1$d folders&#160;·&#160;</item>
    </plurals>
    <!-- Subtitle of the historic notification for new additions inside an existing shared folder. Placeholders are: email who added the folders or files, number of folders added, number of files added -->
    <string name="subtitle_notification_added_folders_and_files">[A]%1$s[/A][B] added %2$s and %3$s[/B]</string>
    <!-- Subtitle of the historic notification for new additions inside an existing shared folder, Plural of file. 2 files -->
    <plurals name="subtitle_notification_added_files">
        <item quantity="one">[A]%1$s [/A][B]added %2$d file.[/B]</item>
        <item quantity="other">[A]%1$s [/A][B]added %2$d files.[/B]</item>
    </plurals>
    <!-- Subtitle of the historic notification for deletions inside an existing shared folder, Plural of item. 2 items -->
    <plurals name="subtitle_notification_deleted_items">
        <item quantity="one">[A]%1$s [/A][B]deleted %2$d item.[/B]</item>
        <item quantity="other">[A]%1$s [/A][B]deleted %2$d items.[/B]</item>
    </plurals>
    <!-- Subtitle of the historic notification for new additions inside an existing shared folder, Plural of folder. 2 folders -->
    <plurals name="subtitle_notification_added_folders">
        <item quantity="one">[A]%1$s [/A][B]added %2$d folder.[/B]</item>
        <item quantity="other">[A]%1$s [/A][B]added %2$d folders.[/B]</item>
    </plurals>
    <!-- Subtitle chat screen for groups with permissions and not archived, Plural of participant. 2 participants -->
    <plurals name="subtitle_of_group_chat">
        <item quantity="one">%d participant</item>
        <item quantity="other">%d participants</item>
    </plurals>
    <!--  -->
    <string name="custom_subtitle_of_group_chat">%1$s and %2$d more</string>
    <!-- Error when the user tries to get a public chat link for a chat with the default title -->
    <string name="message_error_set_title_get_link">Before you can generate a link for this chat, you need to set a description:</string>
    <!-- success alert when the user copy a chat link to the clipboard -->
    <string name="chat_link_copied_clipboard">Chat link copied to the clipboard</string>
    <!-- Label to show the price of each plan in the upgrade account section -->
    <string name="type_month">[A]From[/A] %s / [A]month[/A] *</string>
    <!-- the meaning of the asterisk in monthly* and annually* payment -->
    <string name="upgrade_comment">* Recurring subscription can be cancelled any time before the renewal date.</string>
    <!-- Message shown when a call starts. -->
    <string name="call_started_messages">Call Started</string>
    <!-- Title of the dialog to inform about a SSL error -->
    <string name="ssl_error_dialog_title">SSL key error</string>
    <!-- Text of the dialog to inform about a SSL error -->
    <string name="ssl_error_dialog_text">MEGA is unable to establish a secure connection using SSL. You may be on a public Wi-Fi network with additional requirements.</string>
    <!-- Text of the empty screen for the notifications section -->
    <string name="context_empty_notifications">[B]No [/B][A]Notifications[/A]</string>
    <!-- Permissions screen title -->
    <string name="general_setup_mega">Set up MEGA</string>
    <!-- Permissions screen explanation -->
    <string name="setup_mega_explanation">MEGA needs your permission to access your media and files for sharing. Other access permissions may be needed for exchanging encrypted messages and to make secure calls.</string>
    <!-- Title of the screen asking permissions for files -->
    <string name="allow_acces_media_title">Allow access to photos, media and files.</string>
    <!-- Subtitle of the screen asking permissions for files -->
    <string name="allow_acces_media_subtitle">MEGA needs your permission to access files for sharing.</string>
    <!-- Title of the screen asking permissions for camera -->
    <string name="allow_acces_camera_title">Enable camera</string>
    <!-- Subtitle of the screen asking permissions for camera -->
    <string name="allow_acces_camera_subtitle">Allow access to your camera to scan documents, take pictures and make video calls.</string>
    <!-- Title of the screen asking permissions for microphone and write in log calls -->
    <string name="allow_acces_calls_title">Enable calls</string>
    <!-- Title of the screen asking permissions for contacts -->
    <string name="allow_acces_contact_title">Grant access to your address book</string>
    <!-- Subtitle of the screen asking permissions for contacts -->
    <string name="allow_acces_contact_subtitle">Easily discover contacts from your address book on MEGA.</string>
    <!-- Explanation under the subtitle of asking permissions for contacts to explain that MEGA will never use the address book data for any other purpose -->
    <string name="allow_access_contact_explanation">MEGA will not use this data for any other purpose and will never interact with your contacts without your consent.</string>
    <!-- Subtitle of the screen asking permissions for microphone -->
    <string name="allow_acces_calls_subtitle_microphone">Allow access to your microphone to make encrypted calls.</string>
    <!-- General enable access -->
    <string name="general_enable_access">Grant access</string>
    <!-- Title of the option on chat info screen to list all the files sent to the chat -->
    <string name="title_chat_shared_files_info">Shared files</string>
    <!-- Error mesage when trying to remove an uploading attachment that has already finished -->
    <string name="error_message_already_sent">Attachment already sent</string>
    <!-- Message shown when a group call ends. -->
    <string name="group_call_ended_message">[A]Group call ended[/A][C]. Duration: [/C]</string>
    <!-- Message to indicate a call has ended and indicate the call duration. -->
    <string name="call_ended_message">[A]Call ended[/A][C]. Duration: [/C]</string>
    <!-- Message that shows the hours of a call when it ends, more hours -->
    <plurals name="plural_call_ended_messages_hours">
        <item quantity="one">[B]%1$s hour[/B]</item>
        <item quantity="other">[B]%1$s hours[/B]</item>
    </plurals>
    <!-- Message that shows the minutes of a call when it ends, more minutes -->
    <plurals name="plural_call_ended_messages_minutes">
        <item quantity="one">[B]%1$s minute[/B]</item>
        <item quantity="other">[B]%1$s minutes[/B]</item>
    </plurals>
    <!-- Message that shows the seconds of a call when it ends, more seconds -->
    <plurals name="plural_call_ended_messages_seconds">
        <item quantity="one">[B]%1$d second[/B]</item>
        <item quantity="other">[B]%1$d seconds[/B]</item>
    </plurals>
    <!-- Message to indicate a group call has ended without indicate the call duration. -->
    <string name="group_call_ended_no_duration_message">[A]Group call ended[/A]</string>
    <!-- String that appears when we show the last activity of a contact, when the last activity was today. For example: Last seen today 11:34a.m. -->
    <string name="last_seen_today">[A]Last seen [/A]today %1$s</string>
    <!-- String that appears when we show the last activity of a contact, but it’s been a long time ago that we don’t see any activity from that user -->
    <string name="last_seen_long_time_ago">[A]Last seen [/A]a long time ago</string>
    <!-- String that appears when we show the last activity of a contact, when the last activity was before today. For example: Last seen March 14th,2018 11:34a.m. -->
    <string name="last_seen_general">[A]Last seen [/A]%1$s %2$s</string>
    <!-- label today -->
    <string name="label_today">Today</string>
    <!-- label yesterday -->
    <string name="label_yesterday">Yesterday</string>
    <!-- label tomorrow -->
    <string name="label_tomorrow">Tomorrow</string>
    <!-- Text of the empty screen for the chat shared files -->
    <string name="context_empty_shared_files">[B]No [/B][A]Shared Files[/A]</string>
    <!-- Message show when a call cannot be established because there are too many participants in the group call -->
    <string name="call_error_too_many_participants">Call cannot be joined as the maximum number of participants has been exceeded.</string>
    <!-- Message show when a user cannot put the call on hold -->
    <string name="call_error_call_on_hold">Call cannot be put on hold.</string>
    <!-- Error message shown when a file cannot be opened by other app using the open with option menu -->
    <string name="error_open_file_with">An error has occurred and the file cannot be opened with this app.</string>
    <!-- Subtitle of the call screen when a outgoing call is just starting -->
    <string name="outgoing_call_starting">Calling&#8230;</string>
    <!-- Content of a invalid meta message -->
    <string name="error_meta_message_invalid">Message contains invalid metadata</string>
    <!-- Title of the activity that sends a location -->
    <string name="title_activity_maps">Send location</string>
    <!-- Label layout on maps activity that permits send current location -->
    <string name="current_location_label">Send your current location</string>
    <!-- Label layout on maps activity that permits send current location. Placeholder is the current location -->
    <string name="current_location_landscape_label">Send your current location: [A]%1$s[/A]</string>
    <!-- Label layout on maps activity indicating nearby places -->
    <string name="nearby_places_label">Nearby places</string>
    <!-- Message shown in a dialog explaining the consequences of accesing the location -->
    <string name="explanation_send_location">This location will be opened using a third party maps provider outside the end-to-end encrypted MEGA platform.</string>
    <!-- Title of the location marker set by the user -->
    <string name="title_marker_maps">Send this Location</string>
    <!-- Title of the dialog shown when the location is disabled -->
    <string name="gps_disabled">The GPS is disabled</string>
    <!-- Text of the dialog shown when the location is disabled for open location settings -->
    <string name="open_location_settings">Would you like to open the location settings?</string>
    <!-- Info shown in the subtitle of each row of the shared files to chat: sender name . date -->
    <string name="second_row_info_item_shared_file_chat">%1$s . %2$s</string>
    <!-- After the user ticketed ’Don’t ask again’ on permission request dialog and denied, tell the user, he/she can still grant MEGA the permission in system settings. -->
    <string name="on_permanently_denied">You still can grant MEGA permissions in your device’s settings</string>
    <!-- Explain why MEGA needs the reading contacts permission when users deny to grant MEGA the permission. -->
    <string name="explanation_for_contacts_permission">If you allow MEGA to access your address book, you will be able to discover your contacts more easily. MEGA will not use this data for any other purpose and will never interact with your contacts without your consent.</string>
    <!-- Confirmation message after forwarding one or several messages, version items -->
    <plurals name="messages_forwarded_success_plural">
        <item quantity="one">Message forwarded</item>
        <item quantity="other">Messages forwarded</item>
    </plurals>
    <!-- Title of a chat message that contains geolocation info -->
    <string name="title_geolocation_message">Pinned Location</string>
    <!-- Alert shown when a num of files have not been sent because of any error occurs, Plural of file. 2 files -->
    <plurals name="num_files_not_send">
        <item quantity="one">%d file was not sent to %d chats</item>
        <item quantity="other">%d files were not sent to %d chats</item>
    </plurals>
    <!-- Alert shown when a num of contacts have not been sent because of any error occurs, Plural of file. 2 files -->
    <plurals name="num_contacts_not_send">
        <item quantity="one">%d contact was not sent to %d chats</item>
        <item quantity="other">%d contacts were not sent to %d chats</item>
    </plurals>
    <!-- Alert shown when a num of messages have not been sent because of any error occurs, Plural of file. 2 files -->
    <plurals name="num_messages_not_send">
        <item quantity="one">%d message was not sent to %d chats</item>
        <item quantity="other">%d messages were not sent to %d chats</item>
    </plurals>
    <!-- How many local contacts have been on MEGA, Plural of local contact. 2 contacts -->
    <plurals name="quantity_of_local_contact">
        <item quantity="one">%d contact found on MEGA</item>
        <item quantity="other">%d contacts found on MEGA</item>
    </plurals>
    <!-- Label displayed on the top of the chat list if none of user’s phone contacts have a MEGA account. In other case here would appear all the user’s phone contacts that have a MEGA account. -->
    <string name="no_local_contacts_on_mega">Invite contact now?</string>
    <!-- To see whom in your local contacts has been on MEGA -->
    <string name="see_local_contacts_on_mega">Discover your contacts on MEGA</string>
    <!-- In APP, text used to ask for access to contacts -->
    <string name="grant_mega_access_contacts">Grant MEGA access to your address book to discover your contacts on MEGA.</string>
    <!-- Getting registered contacts -->
    <string name="get_registered_contacts">Loading contacts on MEGA&#8230;</string>
    <!-- Alert shown when some content have not been sent because of any error occurs -->
    <string name="content_not_send">The content was not sent to %d chats</string>
    <!-- Label shown when a new group chat has been created correctly -->
    <string name="new_group_chat_created">New group chat created successfully</string>
    <!-- Alert shown when some content is sharing with chats and they are processing -->
    <string name="preparing_chats">Preparing files</string>
    <!-- Label indicating some content has been sent as message -->
    <string name="sent_as_message">Sent as a message.</string>
    <!-- Action delete all file versions -->
    <string name="delete_versions">Delete previous versions</string>
    <!-- Title of the dialog shown when it wants to delete the version history of a file -->
    <string name="title_delete_version_history">Delete previous versions?</string>
    <!-- Text of the dialog shown when it wants to delete the version history of a file -->
    <string name="text_delete_version_history">Please note that the current file will not be deleted.</string>
    <!-- Alert shown when the version history was deleted correctly -->
    <string name="version_history_deleted">Previous versions deleted.</string>
    <!-- Alert shown when the version history was deleted erroneously -->
    <string name="version_history_deleted_erroneously">Previous versions not deleted.</string>
    <!-- Confirmation message after deleted file versions, version items -->
    <plurals name="versions_deleted_succesfully">
        <item quantity="one">%d version deleted successfully</item>
        <item quantity="other">%d versions deleted successfully</item>
    </plurals>
    <!-- Alert shown when several versions are not deleted successfully -->
    <plurals name="versions_not_deleted">
        <item quantity="one">%d version not deleted</item>
        <item quantity="other">%d versions not deleted</item>
    </plurals>
    <!-- Alert shown when the user tries to realize some action in chat and has not contacts -->
    <string name="no_contacts_invite">You have no MEGA contacts. Please invite friends from the Contacts section.</string>
    <!-- Invite button for chat top cell -->
    <string name="invite_more">Invite more</string>
    <!-- Title of first tour screen -->
    <string name="title_tour_one">You hold the keys</string>
    <!-- Content of first tour screen -->
    <string name="content_tour_one">Security is why we exist, your files are safe with us behind a well oiled encryption machine where only you can access your files.</string>
    <!-- Title of second tour screen -->
    <string name="title_tour_two">Encrypted chat</string>
    <!-- Content of second tour screen -->
    <string name="content_tour_two">Fully encrypted chat with voice and video calls, group messaging and file sharing integration with your Cloud Drive.</string>
    <!-- Title of third tour screen -->
    <string name="title_tour_three">Create your network</string>
    <!-- Content of third tour screen -->
    <string name="content_tour_three">Add contacts, create a network, collaborate, and make voice and video calls without ever leaving MEGA</string>
    <!-- Title of fourth tour screen -->
    <string name="title_tour_four">Your photos in the cloud</string>
    <!-- Content of fourth tour screen -->
    <string name="content_tour_four">Camera Uploads is an essential feature for any mobile device and we have got you covered. Create your account now.</string>
    <!-- Title of the dialog shown when a pdf required password -->
    <string name="title_pdf_password">Enter your password</string>
    <!-- Text of the dialog shown when a pdf required password -->
    <string name="text_pdf_password">%s is a password protected PDF document. Please enter the password to open the PDF.</string>
    <!-- Error of the dialog shown wen a pdf required password and the user has been typed three times a wrong password -->
    <string name="error_max_pdf_password">The password you have entered is not valid.</string>
    <!-- Alert shown when exists some call and the user tries to play an audio or video -->
    <string name="not_allow_play_alert">It is not possible to play media files while there is a call in progress.</string>
    <!-- Text shown in the list of chats when there is a call in progress but I am not on it -->
    <string name="ongoing_call_messages">Ongoing Call</string>
    <!-- Title of the layout to join a group call from the chat screen. -->
    <string name="join_call_layout_in_group_call">Tap to join current group call.</string>
    <!-- Title of the layout to return to a call -->
    <string name="call_in_progress_layout">Tap to return to call</string>
    <!-- chat message when a participant invites himself to a public chat using a chat link. Please keep the placeholder because is to show the participant’s name in runtime. -->
    <string name="message_joined_public_chat_autoinvitation">[A]%1$s[/A][B] joined the group chat.[/B]</string>
    <!-- Warning that appears prior to remove a chat link on the group info screen. -->
    <string name="context_remove_chat_link_warning_text">This conversation will no longer be accessible through the chat link once it has been removed.</string>
    <!-- Description text of the dialog to generate a public chat link -->
    <string name="context_create_chat_link_warning_text">Encrypted Key Rotation does not allow you to get a chat link without creating a new group chat.</string>
    <!-- Question of the dialog to generate a public chat link -->
    <string name="context_create_chat_link_question_text">Do you want to create a new group chat and get a chat link?</string>
    <!-- Text of the dialog to change a public chat to private (enable encryption key rotation) -->
    <string name="context_make_private_chat_warning_text">Encryption key rotation is slightly more secure, but does not allow you to create a chat link and new participants will not see past messages.</string>
    <!-- Label that indicates the steps of a wizard -->
    <string name="wizard_steps_indicator">%1$d of %2$d</string>
    <!-- Hint of the Search view -->
    <string name="hint_action_search">Search&#8230;</string>
    <!-- Notification button which is displayed to answer an incoming call if the call screen is not displayed for some reason. -->
    <string name="answer_call_incoming">Answer</string>
    <!-- The text of the notification button that is displayed when there is a call in progress, another call is received and ignored. -->
    <string name="ignore_call_incoming">Ignore</string>
    <!-- Subtitle of the call screen when a user muted the current individual call. The placeholder indicates the user who muted the call -->
    <string name="muted_contact_micro">%s muted this call</string>
    <!-- Subtitle of the call screen when I muted the current individual call -->
    <string name="muted_own_micro">Muted</string>
    <!-- Subtitle of the call screen when the call is on hold -->
    <string name="call_on_hold">Call on hold</string>
    <!-- The text of the notification button that is displayed when I receive a individual call and put the current one on hold and answer the other. -->
    <string name="hold_and_answer_call_incoming">Hold and Answer</string>
    <!-- The text of the notification button that is displayed when I receive a group call and put the current one on hold and answer the other. -->
    <string name="hold_and_join_call_incoming">Hold and Join</string>
    <!-- The text of the notification button that is displayed when I receive a individual call and hang the current one and answer the other. -->
    <string name="end_and_answer_call_incoming">End and Answer</string>
    <!-- The text of the notification button that is displayed when I receive a group call and hand the current one and answer the other. -->
    <string name="end_and_join_call_incoming">End and Join</string>
    <!-- when trying to download a file that is already downloaded in the device and has to copy in another path -->
    <string name="copy_already_downloaded">File already downloaded. Copied to the selected path.</string>
    <!-- Title of the dialog shown when you want to join a group call -->
    <string name="title_join_call">Join call</string>
    <!-- Text of the dialog shown when you want to join a group call -->
    <string name="text_join_call">To join this call you have to end your current call.</string>
    <!-- Text of the dialog shown when you want to join a group call but you are in another active call -->
    <string name="text_join_another_call">To join this call you have to end or hold the current call.</string>
    <!-- Explanation of the dialog shown to share a chat link -->
    <string name="copy_link_explanation">People can join your group by using this link.</string>
    <!-- Label that indicates the creation of a chat link -->
    <string name="new_chat_link_label">New chat link</string>
    <!-- Title of the dialog shown when the user it is creating a chat link and the chat has not title -->
    <string name="enter_group_name">Enter group name</string>
    <!-- Alert shown when the user it is creating a chat link and the chat has not title -->
    <string name="alert_enter_group_name">To create a chat link you must name the group.</string>
    <!-- Text shown when an account doesn’t have any contact added and it’s trying to start a new chat conversation -->
    <string name="invite_contacts_to_start_chat">Invite contacts and start chatting securely with MEGA’s encrypted chat.</string>
    <!-- Text sent to recipients to invite to be contact. Placeholder: contact link url. -->
    <string name="invite_contacts_to_start_chat_text_message">Hi. Have secure conversations on MEGA with me and get 20&#160;GB of free cloud storage. %1$s</string>
    <!-- In some cases, a user may try to get the link for a chat room, but if such is not set by an operator - it would say ‘not link available’ and not auto create it. -->
    <string name="no_chat_link_available">No chat link available.</string>
    <!-- Alert shown when it has been deleted successfully a chat link -->
    <string name="chat_link_deleted">Chat link deleted successfully.</string>
    <!-- Message shown when it restored successfully a file version -->
    <string name="version_restored">Version restored successfully.</string>
    <!-- Text to inform that to make a recording you have to keep pressed the record button more than one second -->
    <string name="recording_less_than_second">Tap and hold to record</string>
    <!-- label shown when slide to cancel a voice messages -->
    <string name="slide_to_cancel">Slide to cancel</string>
    <!-- Error message when trying to play a voice message that it is not available -->
    <string name="error_message_voice_clip">This voice message is not available</string>
    <!-- Title of popup when user click ‘Share’ button on invite contact page -->
    <string name="invite_contact_chooser_title">Invite a friend via</string>
    <!-- Action button label -->
    <string name="invite_contact_action_button">Invite a friend via&#8230;</string>
    <!-- Message displayed when multiple download starts and all files has already been downloaded before. Placeholder: number of files -->
    <plurals name="file_already_downloaded">
        <item quantity="one">1 file already downloaded.</item>
        <item quantity="other">%d files already downloaded.</item>
    </plurals>
    <!-- When a multiple download is started, some of the files could have already been downloaded before. This message shows the number of files that are pending. Placeholder: number of files -->
    <plurals name="file_pending_download">
        <item quantity="one">1 file pending.</item>
        <item quantity="other">%d files pending.</item>
    </plurals>
    <!-- Title of the login screen -->
    <string name="login_to_mega">Log into MEGA</string>
    <!-- Title of the create account screen -->
    <string name="create_account_title">Create your MEGA account</string>
    <!-- Label to reference a recents section -->
    <string name="recents_label">Recents</string>
    <!-- Label to reference a chats section -->
    <string name="chats_label">Chats</string>
    <!-- Text of the empty screen when there are not elements in Recents -->
    <string name="context_empty_recents">[B]No files in [/B][A]Recents[/A]</string>
    <!-- Title of a recents bucket -->
    <string name="title_bucket">%1$s and %2$d more</string>
    <!-- Title of a media recents bucket that only contains some images -->
    <plurals name="title_media_bucket_only_images">
        <item quantity="one">%d image</item>
        <item quantity="other">%d images</item>
    </plurals>
    <!-- Title of a media recents bucket that only contains some videos -->
    <plurals name="title_media_bucket_only_videos">
        <item quantity="one">%d video</item>
        <item quantity="other">%d videos</item>
    </plurals>
    <!-- First part of title of a media recents bucket that contains some images and some videos. The full string is '%1$d Images and %2$d Videos'. The string was split in 2 for pluralization. -->
    <plurals name="title_media_bucket_images_and_videos">
        <item quantity="one">%1$d image&#160;</item>
        <item quantity="other">%1$d images&#160;</item>
    </plurals>
    <!-- Label that indicates who uploaded a file into a recents bucket -->
    <string name="create_action_bucket">[A]created by [/A]%s</string>
    <!-- Label that indicates who updated a file into a recents bucket -->
    <string name="update_action_bucket">[A]updated by [/A]%s</string>
    <!-- Used in recents list screen to indicate an action done by me -->
    <string name="bucket_word_me">Me</string>
    <!-- Text to explain the benefits of adding phone number to achievement enabled users. Placeholder 1: bonus storage space e.g. 20GB -->
    <string name="sms_add_phone_number_dialog_msg_achievement_user">Get %1$s free when you add your phone number. This makes it easier for your contacts to find you on MEGA.</string>
    <!-- Text to explain the benefits of adding phone number to non achievement users -->
    <string name="sms_add_phone_number_dialog_msg_non_achievement_user">Add your phone number to MEGA. This makes it easier for your contacts to find you on MEGA.</string>
    <!-- Error message when trying to record a voice message while on a call in progress -->
    <string name="not_allowed_recording_voice_clip">It is not possible to record voice messages while there is a call in progress.</string>
    <!-- Title of the notification shown on the action bar when there is a incoming call -->
    <string name="title_notification_incoming_call">Incoming call</string>
    <!-- Title of the notification shown on the action bar when there is a incoming group call -->
    <string name="title_notification_incoming_group_call">Incoming group call</string>
    <!-- Title of the notification shown on the action bar when there is an individual incoming audio call -->
    <string name="title_notification_incoming_individual_audio_call">Incoming audio call</string>
    <!-- The title of progress dialog when loading web content -->
    <string name="embed_web_browser_loading_title">Loading</string>
    <!-- The message of progress dialog when loading web content -->
    <string name="embed_web_browser_loading_message">Please wait&#8230;</string>
    <!-- Label in My Account section to show user account type -->
    <string name="business_label">Business</string>
    <!-- Business user role -->
    <string name="admin_label">Admin</string>
    <!-- Business user role -->
    <string name="user_label">User</string>
    <!-- General label to show the status of something or someone -->
    <string name="status_label">Status</string>
    <!-- Business account status. Payment is overdue, but the account still active in grace period -->
    <string name="payment_required_label">Payment required</string>
    <!-- Business expired account Overdue payment page header. -->
    <string name="payment_overdue_label">Payment overdue</string>
    <!-- Alert shown to an admin user of a business account in My Account section -->
    <string name="business_management_alert">User management is only available from a desktop web browser.</string>
    <!-- Title of usage storage details section in My Account -->
    <string name="usage_storage_details_label">Storage usage breakdown</string>
    <!-- Title of transfer section in Storage -->
    <string name="transfer_label">Transfer</string>
    <!-- Error shown when a Business account user (sub-user or admin) tries to remove a contact which is part of the same Business account. Please, keep the placeholder, it will be replaced with the name or email of the account, for example: Jane Appleseed or ja@mega.nz -->
    <string name="error_remove_business_contact">You cannot remove %1$s as a contact because they are part of your Business account.</string>
    <!-- When logging in during the grace period, the administrator of the Business account will be notified that their payment is overdue, indicating that they need to access MEGA using a desktop browser for more information -->
    <string name="grace_period_admin_alert">A problem occurred with your last payment. Please access MEGA using a desktop browser for more information.</string>
    <!-- A dialog title shown to users when their business account is expired. -->
    <string name="expired_business_title">Your Business account has expired</string>
    <!-- Details shown when a Business account is expired due a payment issue. The account is opened in a view-only mode. -->
    <string name="expired_admin_business_text">There has been a problem processing your payment. MEGA is limited to view only until this issue has been fixed in a desktop web browser.</string>
    <!-- A message which is shown to sub-users of expired business accounts. -->
    <string name="expired_user_business_text">Your account is currently [B]suspended[/B]. You can only browse your data.</string>
    <!-- Message shown when users with a business account (no administrators of a business account) try to enable the Camera Uploads, to advise them that the administrator do have the ability to view their data. -->
    <string name="camera_uploads_business_alert">MEGA cannot access your data. However, your business account administrator can access your Camera Uploads.</string>
    <!-- General label to alert user that somehting went wrong -->
    <string name="general_something_went_wrong_error">Something went wrong</string>
    <!-- A dialog message which is shown to sub-users of expired business accounts. -->
    <string name="expired_user_business_text_2">Contact your business account administrator to resolve the issue and activate your account.</string>
    <!-- Warning message to alert user about logout in My Account section if has offline files. -->
    <string name="logout_warning_offline">When you log out, files from your Offline section will be deleted from your device.</string>
    <!-- Warning message to alert user about logout in My Account section if has transfers in progress. -->
    <string name="logout_warning_transfers">When you log out, ongoing transfers will be cancelled.</string>
    <!-- Warning message to alert user about logout in My Account section if has offline files and transfers in progress. -->
    <string name="logout_warning_offline_and_transfers">When you log out, files from your Offline section will be deleted from your device and ongoing transfers will be cancelled.</string>
    <!-- Label to indicate that a name has not been possible to obtain for some reason -->
    <string name="unknown_name_label">Unknown name</string>
    <!-- Error when renaming a chat title and it is too long -->
    <string name="title_long">Title too long</string>
    <!-- Alert shown to the user when they is trying to create an empty group for attach a file -->
    <string name="error_creating_group_and_attaching_file">Please select one or more contacts.</string>
    <!-- Label showing the number of contacts attached in a chat conversation, placeholder is the number of contacts -->
    <string name="contacts_sent">Sent %s Contacts.</string>
    <!-- Name by default of the folder where the files sent to the chat are stored in the cloud -->
    <string name="my_chat_files_folder">My chat files</string>
    <!-- Error shown when it was not possible to create a folder for any reason -->
    <string name="error_creating_folder">Error. The folder %1$s was not created</string>
    <!-- Title of an alert screen indicating the user has to verify their email -->
    <string name="verify_email_label">Verify your email address</string>
    <!-- Text informing user that their account has been suspended -->
    <string name="account_temporarily_suspended">Your account has been temporarily locked for your safety.</string>
    <!-- Text informing user has to follow the steps of an email to unlock their account -->
    <string name="verify_email_and_follow_steps">Please follow the steps in the [A]verification email[/A] to unlock your account.</string>
    <!-- Question which takes the user to a help screen -->
    <string name="why_am_i_seeing_this">Why am I seeing this?</string>
    <!-- Label of a button which action is resend an email -->
    <string name="resend_email_label">Resend email</string>
    <!-- Error shown when the user tries to resend the email to unblock their account before the time needed to permit send it again -->
    <string name="resend_email_error">Email already sent. Please wait a few minutes before trying again.</string>
    <!-- Title of a helping view about locked accounts -->
    <string name="locked_accounts_label">Locked Accounts</string>
    <!-- Locked accounts description text by an external data breach. This text is 1 of 2 paragraph of a description -->
    <string name="locked_accounts_text_1">It is possible that you are using the same password for your MEGA account as for other services, and that at least one of these other services has suffered a data breach.</string>
    <!-- Locked accounts description text by bad use of user password. This text is 2 of 2 paragraph of a description -->
    <string name="locked_accounts_text_2">Your password leaked and is now being used by bad actors to log into your accounts, including, but not limited to, your MEGA account.</string>
    <!-- Button to add a nickname for a user -->
    <string name="add_nickname">Set Nickname</string>
    <!-- Button to update a nickname for a user -->
    <string name="edit_nickname">Edit Nickname</string>
    <!-- Label showing that a nickname has been added -->
    <string name="snackbar_nickname_added">Nickname added</string>
    <!-- Label showing that a nickname has been added -->
    <string name="snackbar_nickname_removed">Nickname removed</string>
    <!-- title of a dialog to edit or remove the nickname -->
    <string name="nickname_title">Nickname</string>
    <!-- Text related to verified phone number. Used as title or cell description. -->
    <string name="phonenumber_title">Phone number</string>
    <!-- Text shown in a call when it is trying to reconnect after lose the internet connection -->
    <string name="reconnecting_message">Reconnecting</string>
    <!-- Text is displayed while a voice clip is being recorded -->
    <string name="recording_layout">Recording&#8230;</string>
    <!-- Text shown for the action create new file -->
    <string name="create_new_file_action">Create new file</string>
    <!-- Error title shown when you are trying to do an action with a file or folder and you don’t have the necessary permissions -->
    <string name="permissions_error_label">Permission error</string>
    <!-- Confirmation dialog shown to user when they try to revert a node in an incoming ReadWrite share. -->
    <string name="alert_not_enough_permissions_revert">You do not have the correct permissions to amend this file. Would you like to create a new file?</string>
    <!-- Text shown when the creation of a version as a new file was successful -->
    <string name="version_as_new_file_created">Version was created as a new file successfully.</string>
    <!-- Label indicating a date. Keep the placeholder, is to set the date. -->
    <string name="general_date_label">on %1$s</string>
    <!-- Confirmation before removing the outgoing shares of several folders. Please keep the placeholder is to set the number of folders -->
    <plurals name="alert_remove_several_shares">
        <item quantity="one">Unshare this folder?</item>
        <item quantity="other">Unshare these %1$d folders?</item>
    </plurals>
    <!-- Download location label -->
    <string name="download_location">Download location</string>
    <!-- Text asking confirmation for download location -->
    <string name="confirmation_download_location">Always save to this location?</string>
    <!-- Action to show any file in its location -->
    <string name="view_in_folder_label">View in folder</string>
    <!-- Title of a screen to browse files -->
    <string name="browse_files_label">Browse files</string>
    <!-- Title of the File Provider activity -->
    <string name="file_provider_title">Attach from&#8230;</string>
    <!-- Title of an inactive chat which was recently created (today or yesterday). Placeholder is to show the specific creation day. e.g. Chat created today -->
    <string name="inactive_chat_title_2">Chat created %s</string>
    <!-- Title of an inactive chat. Placeholder is to show the creation date and time -->
    <string name="inactive_chat_title">Chat created on %s</string>
    <!-- Title of the chat when multi-selection is activated -->
    <string name="select_message_title">Select messages</string>
    <!-- The label that describes that a transfer failed. -->
    <string name="failed_label">Failed</string>
    <!-- Text warning of transfer over quota -->
    <string name="warning_transfer_over_quota">Your transfers have been interrupted. Upgrade your account or wait %s to continue.</string>
    <!-- Label indicating transfer over quota -->
    <string name="label_transfer_over_quota">Transfer quota exceeded</string>
    <!-- Label indicating storage over quota -->
    <string name="label_storage_over_quota">Storage quota exceeded</string>
    <!-- Label indicating the action ‘upgrate account’ to get more transfer quota -->
    <string name="label_get_more_transfer_quota">Get more transfer quota</string>
    <!-- Warning show to the user when a folder does not exist -->
    <string name="warning_folder_not_exists">The folder does not exist.</string>
    <!-- Warning show to the user when a node does not exist in cloud -->
    <string name="warning_node_not_exists_in_cloud">The file cannot be found in your Cloud Drive.</string>
    <!-- Header text of the Over Disk Quota Paywall warning -->
    <string name="over_disk_quota_paywall_header">Storage Full</string>
    <!-- Title of the Over Disk Quota Paywall warning -->
    <string name="over_disk_quota_paywall_title">Your data is at risk!</string>
    <!-- Text of the Over Disk Quota Paywall warning with multiple email notification. Placeholders: 1 user email, 2 and 3 list of email notification dates, 4 number of files, 5 files size (including units) and 6 required PRO plan -->
    <plurals name="over_disk_quota_paywall_text">
        <item quantity="one">We have contacted you by email to %1$s on %2$s, but you still have %3$s files taking up %4$s in your MEGA account, which requires you to have %5$s.</item>
        <item quantity="other">We have contacted you by email to %1$s on %2$s and %3$s, but you still have %4$s files taking up %5$s in your MEGA account, which requires you to have %6$s.</item>
    </plurals>
    <!-- Text of the Over Disk Quota Paywall warning with no email notification info. Placeholders: 1 user email, 2 number of files, 3 files size (including units) and 4 required PRO plan -->
    <string name="over_disk_quota_paywall_text_no_warning_dates_info">We have contacted you by email to %1$s, but you still have %2$s files taking up %3$s in your MEGA account, which requires you to have %4$s.</string>
    <!-- Text of deletion alert of the Over Disk Quota Paywall warning. Placeholder is for include the time left (including units) in MEGA red color -->
    <string name="over_disk_quota_paywall_deletion_warning">[B]You have [M]%s[/M] left to upgrade[/B]. After that, your data is subject to deletion.</string>
    <!-- Text of deletion alert of the Over Disk Quota Paywall warning if no data available -->
    <string name="over_disk_quota_paywall_deletion_warning_no_data">[B]You have to upgrade[/B]. Your data is currently subject to deletion.</string>
    <!-- Text of deletion alert of the Over Disk Quota Paywall warning if no time left. “save” here means safeguard, protect, and not write to disk. -->
    <string name="over_disk_quota_paywall_deletion_warning_no_time_left">[B]You must act immediately to save your data.[/B]</string>
    <!-- Time in days (plural). The placeholder is for the time value, please adjust the position based on linguistics -->
    <plurals name="label_time_in_days_full">
        <item quantity="one">1 day</item>
        <item quantity="other">%d days</item>
    </plurals>
    <!-- Time in hours. The placeholder is for the time value, please adjust the position based on linguistics -->
    <string name="label_time_in_hours">%dh</string>
    <!-- Time in minutes. The placeholder is for the time value, please adjust the position based on linguistics -->
    <string name="label_time_in_minutes">%dm</string>
    <!-- Time in seconds. The placeholder is for the time value, please adjust the position based on linguistics -->
    <string name="label_time_in_seconds">%ds</string>
    <!-- Title for a section on the fingerprint warning dialog. Below it is a button which will allow the user to verify their contact’s fingerprint credentials. -->
    <string name="label_verify_credentials">Verify credentials</string>
    <!-- Label to indicate that contact’s credentials are not verified. -->
    <string name="label_not_verified">Not verified</string>
    <!-- Label indicating the authenticity credentials of a contact have been verified -->
    <string name="label_verified">Verified</string>
    <!-- ”Verify user” dialog title -->
    <string name="authenticity_credentials_label">Authenticity Credentials</string>
    <!-- ”Verify user” dialog description -->
    <string name="authenticity_credentials_explanation">This is best done in real life by meeting face to face. If you have another already-verified channel such as verified OTR or PGP, you may also use that.</string>
    <!-- Label title above your fingerprint credentials.  A credential in this case is a stored piece of information representing your identity -->
    <string name="label_your_credentials">Your Credentials</string>
    <!-- Button to reset credentials -->
    <string name="action_reset">Reset</string>
    <!-- Warning shown to the user when tries to approve/reset contact credentials and another request of this type is already running. -->
    <string name="already_verifying_credentials">Updating credentials. Please try again later.</string>
    <!-- Info message displayed when the user is joining a chat conversation -->
    <string name="joining_label">Joining&#8230;</string>
    <!-- Info message displayed when the user is leaving a chat conversation -->
    <string name="leaving_label">Leaving&#8230;</string>
    <!-- Text show in a snackbar when phone has successfully reset. -->
    <string name="remove_phone_number_success">Your phone number has been removed successfully.</string>
    <!-- Text show in a snackbar when reset phone number failed. -->
    <string name="remove_phone_number_fail">Failed to remove your phone number.</string>
    <!-- Text hint shown in the global search box which sits on the top of the Homepage screen -->
    <string name="search_hint">Search in MEGA</string>
    <!-- Alert shown when a user tries to reset an account wich is bloqued. -->
    <string name="error_reset_account_blocked">The account you’re trying to reset is blocked.</string>
    <!-- Error message appears to sub-users of a business account when they try to login and they are disabled. -->
    <string name="error_business_disabled">Your account has been deactivated by your administrator. Please contact your business account administrator for further details.</string>
    <!-- An error message which appears to sub-users of a business account when they try to login and they are deleted. -->
    <string name="error_business_removed">Your account has been removed by your administrator. Please contact your business account administrator for further details.</string>
    <!-- Option in bottom sheet dialog for modifying the associated phone number of current account. -->
    <string name="option_modify_phone_number">Modify</string>
    <!-- Option in bottom sheet dialog for modifying the associated phone number of current account. -->
    <string name="title_modify_phone_number">Modify phone number</string>
    <!-- Option in bottom sheet dialog for removing the associated phone number of current account. -->
    <string name="title_remove_phone_number">Remove phone number</string>
    <!-- Message showing to explain what will happen when the operation of -->
    <string name="modify_phone_number_message">This operation will remove your current phone number and start the process of associating a new phone number with your account.</string>
    <!-- Message for action to remove the registered phone number. -->
    <string name="remove_phone_number_message">This will remove your associated phone number from your account. If you later choose to add a phone number you will be required to verify it.</string>
    <!-- Text of an action button indicating something was successful and it can checks it by pressing it -->
    <string name="action_see">See</string>
    <!-- “Verify user” dialog description. Please, keep the placeholder, is to set the name of a contact: Joana’s credentials -->
    <string name="label_contact_credentials">%s’s credentials</string>
    <!-- The label under the button of opening all-documents screen. The space is reduced, so please translate this string as short as possible. -->
    <string name="category_documents">Docs</string>
    <!-- The label under the button of opening all-documents screen -->
    <string name="section_documents">Documents</string>
    <!-- Label of the floating action button of opening the new chat conversation -->
    <string name="fab_label_new_chat">New chat</string>
    <!-- Text that indicates that there’s no image to show in image section -->
    <string name="homepage_empty_hint_photos">[B]No[/B] [A]images[/A] [B]found[/B]</string>
    <!-- Text that indicates that there’s no document to show. The format placeholders are to showing it in different colors. -->
    <string name="homepage_empty_hint_documents">[B]No[/B] [A]documents[/A] [B]found[/B]</string>
    <!-- Text that indicates that there’s no audio to show. The format placeholders are to showing it in different colors. -->
    <string name="homepage_empty_hint_audio">[B]No[/B] [A]audio files[/A] [B]found[/B]</string>
    <!-- Text that indicates that there’s no video to show. The format placeholders are to showing it in different colors. -->
    <string name="homepage_empty_hint_video">[B]No[/B] [A]videos[/A] [B]found[/B]</string>
    <!-- Title of the screen to attach GIFs -->
    <string name="search_giphy_title">Search GIPHY</string>
    <!-- Label indicating an empty search of GIFs. The format placeholders are to showing it in different colors. -->
    <string name="empty_search_giphy">No [A]GIFs[/A] found</string>
    <!-- Label indicating there is not available GIFs due to down server -->
    <string name="server_down_giphy">No available GIFs. Please try again later</string>
    <!-- Label indicating the end of Giphy list. The format placeholders are to showing it in different colors. -->
    <string name="end_of_results_giphy">[A]End of[/A] results</string>
    <!-- Title of a dialog to confirm the action of resume all transfers -->
    <string name="warning_resume_transfers">Resume transfers?</string>
    <!-- Option to  resume all transfers -->
    <string name="option_resume_transfers">Resume transfers</string>
    <!-- Option to  cancel a transfer -->
    <string name="option_cancel_transfer">Cancel transfer</string>
    <!-- Message of a dialog to confirm the action of resume all transfers -->
    <string name="warning_message_resume_transfers">Unpause transfers to proceed with your upload.</string>
    <!-- Indicator of the progress in a download/upload. Please, don’t remove the place holders: the first one is to set the percentage, the second one is to set the size of the file. Example 33% of 33.3 MB -->
    <string name="progress_size_indicator">%1$d%% of %2$s</string>
    <!-- Message showing when enable the mode for showing the special information in the chat messages. This action is performed from the settings section, clicking 5 times on the App version option -->
    <string name="show_info_chat_msg_enabled">Debugging info for chat messages enabled</string>
    <!-- Message showing when disable the mode for showing the special information in the chat messages.. This action is performed from the settings section, clicking 5 times on the App version option -->
    <string name="show_info_chat_msg_disabled">Debugging info for chat messages disabled</string>
    <!-- Shows the error when the limit of reactions per user is reached and the user tries to add one more. Keep the placeholder because is to show limit number in runtime. -->
    <string name="limit_reaction_per_user">You have reached the maximum limit of %d reactions.</string>
    <!-- Shows the error when the limit of reactions per message is reached and a user tries to add one more. Keep the placeholder because is to show limit number in runtime. -->
    <string name="limit_reaction_per_message">This message has reached the maximum limit of %d reactions.</string>
    <!-- System message displayed to all chat participants when one of them enables retention history -->
    <string name="retention_history_changed_by">[A]%1$s[/A][B] changed the message clearing time to [/B][A]%2$s[/A][B].[/B]</string>
    <!-- Title of the section to clear the chat content in the Manage chat history screen -->
    <string name="title_properties_clear_chat_history">Clear chat history</string>
    <!-- System message that is shown to all chat participants upon disabling the Retention history -->
    <string name="retention_history_disabled">[A]%1$s[/A][B] disabled message clearing.[/B]</string>
    <!-- Subtitle of the section to clear the chat content in the Manage chat history screen -->
    <string name="subtitle_properties_chat_clear">Delete all messages and files shared in this conversation. This action is irreversible.</string>
    <!-- Title of the history retention option -->
    <string name="title_properties_history_retention">History clearing</string>
    <!-- Subtitle of the history retention option when history retention is disabled -->
    <string name="subtitle_properties_history_retention">Automatically delete messages older than a certain amount of time.</string>
    <!-- Label for the dialog box option to configure history retention. This option will indicate that history retention option is disabled -->
    <string name="history_retention_option_disabled">Disabled</string>
    <!-- Label for the dialog box option to configure history retention. This option will indicate that automatically deleted messages older than one day -->
    <string name="history_retention_option_one_day">One day</string>
    <!-- SLabel for the dialog box option to configure history retention. This option will indicate that automatically deleted messages older than one week -->
    <string name="history_retention_option_one_week">One week</string>
    <!-- Label for the dialog box option to configure history retention. This option will indicate that automatically deleted messages older than one month -->
    <string name="history_retention_option_one_month">One month</string>
    <!-- Label for the dialog box option to configure history retention. This option will indicate that messages older than a custom date will be deleted -->
    <string name="history_retention_option_custom">Custom</string>
    <!-- Title of the Manage chat history screen -->
    <string name="title_properties_manage_chat">Manage chat history</string>
    <!-- Subtitle of the dialogue to select a retention time -->
    <string name="subtitle_properties_manage_chat">Automatically delete messages older than:</string>
    <!-- Text of the confirmation dialog to clear the chat history from Manage chat history section -->
    <string name="confirmation_clear_chat_history">Are you sure you want to clear the full message history of this conversation?</string>
    <!-- Text on the label indicating that the oldest messages of a year will be automatically deleted. -->
    <string name="subtitle_properties_manage_chat_label_year">1 year</string>
    <!-- Picker text to choose custom retention time. This option indicates several hours -->
    <plurals name="retention_time_picker_hours">
        <item quantity="one">hour</item>
        <item quantity="other">hours</item>
    </plurals>
    <!-- Picker text to choose custom retention time. This option indicates several days -->
    <plurals name="retention_time_picker_days">
        <item quantity="one">day</item>
        <item quantity="other">days</item>
    </plurals>
    <!-- Picker text to choose custom retention time. This option indicates several weeks -->
    <plurals name="retention_time_picker_weeks">
        <item quantity="one">week</item>
        <item quantity="other">weeks</item>
    </plurals>
    <!-- Picker text to choose custom retention time. This option indicates several months -->
    <plurals name="retention_time_picker_months">
        <item quantity="one">month</item>
        <item quantity="other">months</item>
    </plurals>
    <!-- Picker text to choose custom retention time. This option indicates a year -->
    <string name="retention_time_picker_year">year</string>
    <!-- Text on the label indicating that That the oldest messages of several hours will be automatically deleted. -->
    <plurals name="subtitle_properties_manage_chat_label_hours">
        <item quantity="one">1 hour</item>
        <item quantity="other">%1$d hours</item>
    </plurals>
    <!-- Text on the label indicating that That the oldest messages of several weeks will be automatically deleted. -->
    <plurals name="subtitle_properties_manage_chat_label_weeks">
        <item quantity="one">1 week</item>
        <item quantity="other">%1$d weeks</item>
    </plurals>
    <!-- Text on the label indicating that That the oldest messages of several months will be automatically deleted. -->
    <plurals name="subtitle_properties_manage_chat_label_months">
        <item quantity="one">1 month</item>
        <item quantity="other">%1$d months</item>
    </plurals>
    <!-- Title indicating the select mode is enabled and ready to select transfers on Transfers section, In progress tab -->
    <string name="title_select_transfers">Select transfers</string>
    <!-- Error shown to inform the priority change of a transfer failed. Please don’t remove the place holder, it’s to set the name of the transfer. Example: The priority change of the transfer “video.mp4” failed. -->
    <string name="change_of_transfer_priority_failed">Unable to change priority of the transfer “%1$s”</string>
    <!-- Title option to send separated the link and decryption key -->
    <string name="option_send_decryption_key_separately">Send decryption key separately</string>
    <!-- Explanation option to send separated the link and decryption key -->
    <string name="explanation_send_decryption_key_separately">Export link and decryption key separately.</string>
    <!-- Label option indicating if it is pressed, an explanation will be shown with more details -->
    <string name="learn_more_option">Learn more</string>
    <!-- Label key referring to a link decryption key -->
    <string name="key_label">Key</string>
    <!-- Button which action is share the decryption key of a link -->
    <string name="button_share_key">Share key</string>
    <!-- Button which action is copy the decryption key of a link -->
    <string name="button_copy_key">Copy key</string>
    <!-- Button which action is copy the password of a link -->
    <string name="button_copy_password">Copy password</string>
    <!-- Confirmation shown informing a key link it’s copied to the clipboard -->
    <string name="key_copied_clipboard">Key copied to the clipboard.</string>
    <!-- Confirmation shown informing a password link it’s copied to the clipboard -->
    <string name="password_copied_clipboard">Password copied to the clipboard.</string>
    <!-- Confirmation shown informing a key link it’s copied to the clipboard -->
    <string name="link_and_key_sent">Link and key successfully sent.</string>
    <!-- Confirmation shown informing a key link it’s copied to the clipboard -->
    <string name="link_and_password_sent">Link and password successfully sent.</string>
    <!-- Title of a warning recommending upgrade to Pro -->
    <string name="upgrade_pro">Upgrade to Pro</string>
    <!-- Explanation of a warning recommending upgrade to Pro in relation to link available options -->
    <string name="link_upgrade_pro_explanation">MEGA Pro users have exclusive access to additional link safety features making your account even more secure.</string>
    <!-- Meaning of links decryption key -->
    <string name="decryption_key_explanation">Our end-to-end encryption system requires a unique key automatically generated for this file or folder. A link with this key is created by default, but you can export the decryption key separately for an added layer of security.</string>
    <!-- Reset password label -->
    <string name="reset_password_label">Reset password</string>
    <!-- Warning show to the user when has enable to send the decryption key of a link separately and tries to share the link -->
    <string name="share_key_warning">Share the key for this link?</string>
    <!-- Warning show to the user when has set a password protection of a link and tries to share the link -->
    <string name="share_password_warning">Share the password for this link?</string>
    <!-- Button which action is share the password of a link -->
    <string name="button_share_password">Share password</string>
    <!-- String to share a link with its decryption key separately. Please keep the place holders, are to set the link and the key. Example: Link: https://mega.nz/file/kC42xRSK#Ud2QsvpIVYmCd1a9QUhk42wXv10jCSyPSWnXEwYX2VE Key: asfAFG3345g -->
    <string name="share_link_with_key">Link: %1$s\n\nKey: %2$s</string>
    <!-- String to share a link protected with password with its password.Please keep the place holders, are to set the link and the password. Example: Link: https://mega.nz/file/kC42xRSK#Ud2QsvpIVYmCd1a9QUhk42wXv10jCSyPSWnXEwYX2VE Password: asfAFG3345g -->
    <string name="share_link_with_password">Link: %1$s\n\nPassword: %2$s</string>
    <!-- Warning show to the user when the app needs permissions to share files and the user has denied them. -->
    <string name="files_required_permissions_warning">MEGA needs your permission to access your files for sharing.</string>
    <!-- Context menu item. Allows user to add file/folder to favourites -->
    <string name="file_properties_favourite">Favourite</string>
    <!-- Context menu item. Allows user to delete file/folder from favourites -->
    <string name="file_properties_unfavourite">Remove favourite</string>
    <!-- Context menu item. Allows to mark file/folder with own color label -->
    <string name="file_properties_label">Label</string>
    <!-- Information text to let’s the user know that they can remove a colour from a folder or file that was already marked. -->
    <string name="action_remove_label">Remove label</string>
    <!-- Title text to show label selector. -->
    <string name="title_label">Label</string>
    <!-- A user can mark a folder or file with red colour. -->
    <string name="label_red">Red</string>
    <!-- A user can mark a folder or file with orange colour. -->
    <string name="label_orange">Orange</string>
    <!-- A user can mark a folder or file with yellow colour. -->
    <string name="label_yellow">Yellow</string>
    <!-- A user can mark a folder or file with green colour. -->
    <string name="label_green">Green</string>
    <!-- A user can mark a folder or file with blue colour. -->
    <string name="label_blue">Blue</string>
    <!-- A user can mark a folder or file with purple colour. -->
    <string name="label_purple">Purple</string>
    <!-- A user can mark a folder or file with grey colour. -->
    <string name="label_grey">Grey</string>
    <!-- Text that indicates the song is now playing -->
    <string name="audio_player_now_playing">Now playing</string>
    <!-- Text that indicates the song is now playing, but paused -->
    <string name="audio_player_now_playing_paused">Now playing (paused)</string>
    <!-- Title of the song info screen -->
    <string name="audio_track_info">Track info</string>
    <!-- Preferences screen item title for Cookie Policy -->
    <string name="settings_about_cookie_policy">Cookie Policy</string>
    <!-- Preferences screen item title for cookie settings -->
    <string name="settings_about_cookie_settings">Cookie Settings</string>
    <!-- Cookie dialog title -->
    <string name="dialog_cookie_alert_title">Your privacy</string>
    <!-- Cookie dialog message. Please, keep the placeholders to format the string. -->
    <string name="dialog_cookie_alert_message">We use Cookies and similar technologies (’Cookies’) to provide and enhance your experience with our services. Accept our use of Cookies from the beginning of your visit or customise Cookies in Cookie Settings. Read more in our [A]Cookie Policy[/A].</string>
    <!-- Cookie dialog message showed when there are unsaved settings. -->
    <string name="dialog_cookie_alert_unsaved">Cookie Settings unsaved.</string>
    <!-- Snackbar message showed when there settings has been saved successfully. -->
    <string name="dialog_cookie_snackbar_saved">Cookie Settings changes have been saved</string>
    <!-- Preference screen item title -->
    <string name="preference_cookies_accept">Accept Cookies</string>
    <!-- Preference screen item title -->
    <string name="preference_cookies_essential_title">Essential Cookies</string>
    <!-- Preference screen item summary -->
    <string name="preference_cookies_essential_summary">Essential for providing you important functionality and secure access to our services. For this reason, they do not require consent.</string>
    <!-- Preference screen item title -->
    <string name="preference_cookies_performance_title">Performance and Analytics Cookies</string>
    <!-- Preference screen item summary -->
    <string name="preference_cookies_performance_summary">Help us to understand how you use our services and provide us data that we can use to make improvements. Not accepting these Cookies will mean we will have less data available to us to help design improvements.</string>
    <!-- Preference screen item state description -->
    <string name="preference_cookies_always_on">Always On</string>
    <!-- Menu option that allows the user to scan document and upload it directly to MEGA. -->
    <string name="menu_scan_document">Scan document</string>
    <!-- Message displayed when clicking on a contact attached to the chat that is not my contact -->
    <string name="user_is_not_contact">%s is not in your contact list</string>
    <!-- Option of color theme, light mode. -->
    <string name="theme_light">Light</string>
    <!-- Option of color theme, dark mode. -->
    <string name="theme_dark">Dark</string>
    <!-- Option of color theme, follow the system setting. -->
    <string name="theme_system_default">System default</string>
    <!-- Option of color theme, follow the system battery saver settings. -->
    <string name="theme_battery_saver">Set by Battery Saver</string>
    <!-- Cloud Drive screen subtitle indicating a destination is required to be selected -->
    <string name="cloud_drive_select_destination">Select destination</string>
    <!-- Warning which alerts the user before discard changes -->
    <string name="discard_changes_warning">Discard changes and close the editor?</string>
    <!-- Action discard -->
    <string name="discard_close_action">Discard and close</string>
    <!-- Label indicating a file was created successfully -->
    <string name="file_created">File created</string>
    <!-- Warning indicating a file was not created successfully -->
    <string name="file_creation_failed">File creation failed. Please try again.</string>
    <!-- Label indicating a file was saved to some folder. e.g.: File saved to Cloud Drive. "Cloud Drive" is the only destination for the time being, thus any article isn't needed -->
    <string name="file_saved_to">File saved to %1$s</string>
    <!-- Warning indicating a file was not saved to some folder. e.g.: File not saved to Cloud Drive. Try again -->
    <string name="file_saved_to_failed">File not saved to %1$s. Try again.</string>
    <!-- Label indicating a file was updated successfully -->
    <string name="file_updated">File updated</string>
    <!-- Warning indicating a file was not updated successfully -->
    <string name="file_update_failed">File update failed. Please try again.</string>
    <!-- Warning which alerts the user a file cannot be opened -->
    <string name="error_opening_file">File is too large and can’t be opened or previewed.</string>
    <!-- Error shown when the user writes a file name without extension. The placeholder shows the file extension. e. g. File without extension (.jpg)-->
    <string name="file_without_extension">File without extension (.%1$s)</string>
    <!-- Error shown when the user writes a file name without extension -->
    <string name="file_without_extension_warning">To proceed you need to type a file extension</string>
    <!-- Title of the warning dialog indicating the renamed name file extension is not the same -->
    <string name="file_extension_change_title">File extension change</string>
    <!-- Text of the warning dialog indicating the renamed name file extension is not the same. -->
    <string name="file_extension_change_warning">You might not be able to open this file if you change its extension.</string>
    <!-- Warning which alerts the user a file cannot be created because there is already one with the same name-->
    <string name="same_file_name_warning">There is already a file with the same name</string>
    <!-- Warning which alerts the user an item cannot be created because there is already one with the same name -->
    <string name="same_item_name_warning">There is already an item with the same name</string>
    <!-- Label of the option menu. When clicking this button, the app shows the info of the related item, e.g. file, folder, contact, chat, etc. -->
    <string name="general_info">Info</string>
    <!-- settings of the Media section -->
    <string name="settings_media">Media</string>
    <!-- settings title of the Media section -->
    <string name="settings_media_audio_files">Audio files</string>
    <!-- Settings hint that indicates the audio will still be played in background if the app is backgrounded -->
    <string name="settings_background_play_hint">Playing on the background</string>
    <!-- Text of the empty screen when there are no elements in Photos -->
    <string name="photos_empty">[B]No[/B] [A]photos[/A] [B]found[/B]</string>
    <!-- Text to show as subtitle of Enable camera uploads screen -->
    <string name="enable_cu_subtitle">Automatically back up your photos and videos to your Cloud Drive.</string>
    <!-- Text of a button on Camera Uploads section to show all the content of the section-->
    <string name="all_view_button">All</string>
    <!-- Text of a button on Camera Uploads section to show the content of the section organized by days-->
    <string name="days_view_button">Days</string>
    <!-- Text of a button on Camera Uploads section to show the content of the section organized by months-->
    <string name="months_view_button">Months</string>
    <!-- Text of a button on Camera Uploads section to show the content of the section organized by years-->
    <string name="years_view_button">Years</string>
    <!-- Text to show as a date on Camera Uploads section. Placeholders: [B][/B] are for formatting text; %1$s is for the month; %2$s is for the year. E.g.: "June 2020". -->
    <string name="cu_month_year_date">[B]%1$s[/B] %2$s</string>
    <!-- Text to show as a date on Camera Uploads section. Placeholders: [B][/B] are for formatting text; %1$s is for the day; %2$s is for the month; %3$s is for the year. E.g.: "30 December 2020". -->
    <string name="cu_day_month_year_date">[B]%1$s %2$s[/B], %3$s</string>
    <!-- Text to show on Camera Uploads section, indicating the upload progress. The placeholder %1$d is for set the number of pending uploads. E.g.: "Upload in progress, 300 files pending". -->
    <plurals name="cu_upload_progress">
        <item quantity="one">Upload in progress, 1 file pending</item>
        <item quantity="other">Upload in progress, %1$d files pending</item>
    </plurals>
    <!-- Text to show as production api server option -->
    <string name="production_api_server">Production</string>
    <!-- Title to show in a dialog to change api server -->
    <string name="title_change_server">Change server</string>
    <!-- Show line numbers action -->
    <string name="action_show_line_numbers">Show line numbers</string>
    <!-- Hide line numbers action -->
    <string name="action_hide_line_numbers">Hide line numbers</string>
    <!-- Indicates pagination progress. E.g.: 3/49 -->
    <string name="pagination_progress">%1$s/%2$s</string>
    <!-- An error shown as transfer error when uploading something to an incoming share and the owner’s account is over its storage quota. -->
    <string name="error_share_owner_storage_quota">Share owner is over storage quota.</string>
    <!-- A message shown when uploading, copying or moving something to an incoming share and the owner’s account is over its storage quota. -->
    <string name="warning_share_owner_storage_quota">The file cannot be sent as the target user is over their storage quota.</string>
    <!-- Message displayed when multiple download starts and 1 file has already been downloaded before and 1 or multiple files are being downloaded. Placeholder: number of files -->
    <plurals name="file_already_downloaded_and_files_pending_download">
        <item quantity="one">1 file already downloaded. 1 file pending.</item>
        <item quantity="other">1 file already downloaded. %d files pending.</item>
    </plurals>
    <!-- Message displayed when multiple download starts and 1 or multiple files have already been downloaded before and 1 file is being downloaded. Placeholder: number of files -->
    <plurals name="files_already_downloaded_and_file_pending_download">
        <item quantity="one">1 file already downloaded. 1 file pending.</item>
        <item quantity="other">%d files already downloaded. 1 file pending.</item>
    </plurals>
    <!-- Message displayed when 1 node (file or folder) has been successfully moved to the rubbish bin and 1 or multiple nodes have not been moved successfully. Placeholder: number of nodes -->
    <plurals name="node_correctly_and_nodes_incorrectly_moved_to_rubbish">
        <item quantity="one">1 item moved to rubbish bin but the other one not moved. Try again later.</item>
        <item quantity="other">1 item moved to rubbish bin but %d items not moved. Try again later.</item>
    </plurals>
    <!-- Message displayed when 1 or multiple nodes (files and folders) have been successfully moved to the rubbish bin and 1 node has not been moved successfully. Placeholder: number of nodes -->
    <plurals name="nodes_correctly_and_node_incorrectly_moved_to_rubbish">
        <item quantity="one">1 item moved to rubbish bin but the other one not moved. Try again later.</item>
        <item quantity="other">%d items moved to rubbish bin but 1 item not moved. Try again later.</item>
    </plurals>
    <!-- Message displayed when 1 node (file or folder) has been successfully restored from the rubbish bin and 1 or multiple nodes have not been restored successfully. Placeholder: number of nodes -->
    <plurals name="node_correctly_and_nodes_incorrectly_restored_from_rubbish">
        <item quantity="one">1 item restored but the other one not restored. Try again later.</item>
        <item quantity="other">1 item restored but %d items not restored. Try again later.</item>
    </plurals>
    <!-- Message displayed when 1 or multiple nodes (files and folders) have been successfully restored from the rubbish bin and 1 node has not been restored successfully. Placeholder: number of nodes -->
    <plurals name="nodes_correctly_and_node_incorrectly_restored_from_rubbish">
        <item quantity="one">1 item restored but the other one not restored. Try again later.</item>
        <item quantity="other">%d items restored but 1 item not restored. Try again later.</item>
    </plurals>
    <!-- Message displayed when nodes (files and folders) are being moved to the rubbish bin and all nodes have been successfully moved. Placeholder: number of nodes -->
    <plurals name="number_correctly_moved_to_rubbish">
        <item quantity="one">1 item moved to the Rubbish Bin successfully</item>
        <item quantity="other">%d items moved to the Rubbish Bin successfully</item>
    </plurals>
    <!-- Message displayed when nodes (files and folders) are being moved to the rubbish bin and all nodes have not been successfully moved. Placeholder: number of nodes -->
    <plurals name="number_incorrectly_moved_to_rubbish">
        <item quantity="one">1 item was not moved to the Rubbish Bin successfully</item>
        <item quantity="other">%d items were not moved to the Rubbish Bin successfully</item>
    </plurals>
    <!-- Message displayed when nodes (files and folders) are being restored from the rubbish bin and all nodes have been successfully restored. Placeholder: number of nodes -->
    <plurals name="number_correctly_restored_from_rubbish">
        <item quantity="one">1 item restored successfully</item>
        <item quantity="other">%d items restored successfully</item>
    </plurals>
    <!-- Message displayed when nodes (files and folders) are being restored from the rubbish bin and all nodes have not been successfully restored. Placeholder: number of nodes -->
    <plurals name="number_incorrectly_restored_from_rubbish">
        <item quantity="one">1 item was not restored successfully</item>
        <item quantity="other">%d items were not restored successfully</item>
    </plurals>
    <!-- Button of the warning dialog indicating the renamed name file extension is not the same to confirm the change. -->
    <string name="action_change_anyway">Change anyway</string>
    <!-- String to show the transfer quota and the used space in My Account section. E.g.: 15GB / 20GB. The placeholders are for warning the user and set used storage in red if is in storage over quota.-->
    <string name="used_storage_transfer">[A]%1$s[/A] / %2$s</string>
    <!-- String to show the transfer quota and the used space in My Account section -->
    <string name="used_storage_transfer_percentage">%1$s%%</string>
    <!-- Size in petabytes. The placeholder is for the size value, please adjust the position based on linguistics -->
    <string name="label_file_size_peta_byte">%1$s&#160;PB</string>
    <!-- Size in exabytes. The placeholder is for the size value, please adjust the position based on linguistics -->
    <string name="label_file_size_exa_byte">%1$s&#160;EB</string>
    <!-- Title of Add phone number option in My account section -->
    <string name="add_phone_label">Add your phone number</string>
    <!-- Text of the option Backup Recovery Key in My account section -->
    <string name="backup_recovery_key_subtitle">Do you remember your password?\nMEGA cannot reset your password if you forget it.</string>
    <!-- Action to change name -->
    <string name="change_name_action">Change name</string>
    <!-- Action to add photo -->
    <string name="add_photo_action">Add photo</string>
    <!-- Action to add phone number -->
    <string name="add_phone_number_action">Add phone number</string>
    <!-- Warning indicating the app needs write permissions to do any action -->
    <string name="denied_write_permissions">MEGA needs write permissions to your device storage to continue.</string>
    <!-- Date indicating is tomorrow. E.g: Tomorrow, 3 Jul 2021 -->
    <string name="tomorrow_date">Tomorrow, %1$s</string>
    <!-- Title of the confirmation dialog shown when a subscription has been processed successfully -->
    <string name="title_user_purchased_subscription">Awaiting confirmation</string>
    <!-- Number of social connections, showing the number of contacts the user has. E.g.: 37 connections -->
    <plurals name="my_account_connections">
        <item quantity="one">1 connection</item>
        <item quantity="other">%1$d connections</item>
    </plurals>
    <!-- Section name for the “Recently Added Contacts” section. Preferably one word. -->
    <string name="section_recently_added">Recently Added</string>
    <!-- Text of the empty screen when there are not groups. No dot at the end because is for an empty state. The format placeholders are to showing it in different colors. -->
    <string name="context_empty_groups">[B]No [/B][A]Groups[/A]</string>
    <!-- Section name for the “Contact Requests” section. Preferably one word. -->
    <string name="section_requests">Requests</string>
    <!-- Section name for the “Groups” section. Preferably one word. -->
    <string name="section_groups">Groups</string>
    <!-- Text informing links management is only available for single items. -->
    <string name="warning_get_links">Options such as “Send decryption key separately”, “Set expiry date” or “Set password protection” are only available for single items.</string>
    <!-- Action which allows to copy all the links showed in the list. -->
    <string name="action_copy_all">Copy all</string>
    <!-- Confirmation shown informing links have been sent to the selected chats -->
    <plurals name="links_sent">
        <item quantity="one">Link successfully sent.</item>
        <item quantity="other">Links successfully sent.</item>
    </plurals>
    <!-- Confirmation shown informing links have been copied to the clipboard -->
    <plurals name="links_copied_clipboard">
        <item quantity="one">Link copied to the clipboard.</item>
        <item quantity="other">Links copied to the clipboard.</item>
    </plurals>
    <!-- Plural string used as button label or title of the screen to get only one or several links at the same time. -->
    <plurals name="get_links">
        <item quantity="one">Get Link</item>
        <item quantity="other">Get Links</item>
    </plurals>
    <!-- Ask for confirmation before clear offline files -->
    <string name="clear_offline_confirmation">Clear all offline files?</string>
    <!-- Item menu option upon right click on meeting. -->
    <string name="context_meeting">Meeting</string>
    <!-- Menu option that allows the user to start/join meeting. -->
    <string name="start_join_meeting">Start or Join meeting</string>
    <!-- Label that create a meeting -->
    <string name="new_meeting">New meeting</string>
    <!-- Label that join a meeting -->
    <string name="join_meeting">Join meeting</string>
    <!-- Button that create a meeting -->
    <string name="btn_start_meeting">Start meeting</string>
    <!-- Button that join a meeting as guest -->
    <string name="btn_join_meeting_as_guest">Join as a guest</string>
    <!-- Hint shown to guide user on meeting name -->
    <string name="type_meeting_name">%s’s meeting</string>
    <!-- General label for reject the call. -->
    <string name="general_reject">Hang up</string>
    <!-- General label for microphone -->
    <string name="general_mic">Mic</string>
    <!-- General label for microphone muted -->
    <string name="general_mic_mute">Your microphone is turned off</string>
    <!-- General label for microphone unmuted -->
    <string name="general_mic_unmute">Your microphone is turned on</string>
    <!-- Label for camera. Used only in meetings/calls to label the button to turn the video call on/off. -->
    <string name="general_camera">Camera</string>
    <!-- General label for camera enable -->
    <string name="general_camera_enable">Your camera is turned on.</string>
    <!-- General label for camera disable -->
    <string name="general_camera_disable">Your camera is turned off.</string>
    <!-- Label for hold meeting -->
    <string name="meeting_hold">Hold</string>
    <!-- General label for speaker -->
    <string name="general_speaker">Speaker</string>
    <!-- General label for headphone-->
    <string name="general_headphone">Headphones</string>
    <!-- General label for headphone on-->
    <string name="general_headphone_on">Headphones are active</string>
    <!-- General label for speaker on-->
    <string name="general_speaker_on">Your speaker is turned on</string>
    <!-- General label for speaker off-->
    <string name="general_speaker_off">Your speaker is turned off</string>
    <!-- Label for end meeting-->
    <string name="meeting_end">End</string>
    <!-- Invite contacts as participants of the meeting-->
    <string name="invite_participants">Invite participants</string>
    <!-- The number of participants in the meeting-->
    <string name="participants_number">Participants (%d)</string>
    <!-- Pin the participant to speaker view in the meeting-->
    <string name="pin_to_speaker">Display in main view</string>
    <!-- Make the participant as moderator in the meeting-->
    <string name="make_moderator">Make host</string>
    <!-- assign moderator option when the moderator leave meeting-->
    <string name="assign_moderator">Make host</string>
    <!-- The message alert user to pick new moderator on assign moderator page-->
    <string name="pick_new_moderator_message">Please assign one or more new hosts.</string>
    <!-- The title of dialog for changing meeting name-->
    <string name="change_meeting_name">Change the meeting name</string>
    <!-- The literal meeting link text-->
    <string name="meeting_link">Meeting link</string>
    <!-- Subtitle of the meeting screen-->
    <string name="duration_meeting">Duration</string>
    <!-- The question in on-boarding screen asking if the user is going to join meeting as guest-->
    <string name="join_meeting_as_guest">Join meeting as guest</string>
    <!-- The title of the paste meeting link dialog for guest-->
    <string name="paste_meeting_link_guest_dialog_title">You are invited to a meeting.</string>
    <!-- Tell the guest to paste the meeting link in the edit box-->
    <string name="paste_meeting_link_guest_instruction">Tap the Meeting link sent to you or paste it here</string>
    <!-- the message in the alert dialog for notifying the meeting has ended-->
    <string name="meeting_has_ended">Meeting has ended</string>
    <!-- error message shown when a meeting link is not well formed-->
    <string name="invalid_meeting_link_args">Invalid meeting link</string>
    <!-- Warning show to the user when the app needs permissions to start a meeting.-->
    <string name="meeting_permission_info">Access permissions needed for MEGA</string>
    <!-- Message of a dialog to show user the permissions that needed-->
    <string name="meeting_permission_info_message">MEGA needs access to your microphone and camera for meetings.</string>
    <!-- Button to confirm the action of restarting one transfer-->
    <string name="button_permission_info">Got it</string>
    <!-- Warning show to the user when the app needs permissions to get the best meeting experience and the user has denied them.-->
    <string name="meeting_required_permissions_warning">Go to Settings to allow MEGA to access your camera and microphone.</string>
    <!-- The button text in the meeting ended alert dialog. Click the button to open the group chat screen of the meeting-->
    <string name="view_meeting_chat">View meeting chat</string>
    <!-- the content of tips when the user uses the meeting first time-->
    <string name="tip_invite_more_participants">Invite more participants to the meeting. Swipe up to invite.</string>
    <!-- the content of tips when the user enters recent chat page first time-->
    <string name="tip_create_meeting">Tap to create a new meeting</string>
    <!-- the content of tips when the user enters start conversation page first time-->
    <string name="tip_setup_meeting">Quickly set up a MEGA meeting with our new encrypted meeting feature</string>
    <!-- the content of snack bar when the user be the new moderator-->
    <string name="be_new_moderator">You are the new host</string>
    <!-- the content of snack bar when copied meeting link-->
    <string name="copied_meeting_link">Copied meeting link.</string>
    <!-- Title of the layout to join a meeting from the chat screen. -->
    <string name="join_meeting_layout_in_group_call">Tap to join current meeting.</string>
    <!-- Title of fifth tour screen -->
    <string name="title_tour_five">MEGA meeting</string>
    <!-- Content of fourth tour screen -->
    <string name="content_tour_five">End-to-end encrypted video meeting</string>
    <!-- Error shown when it tries to open an invalid meeting link and the text view is empty -->
    <string name="invalid_meeting_link_empty">Please enter a valid meeting link</string>
    <!-- Guest leave call-->
    <string name="more_than_meeting">More than just meetings</string>
    <!-- the title of join without account on left meeting page-->
    <string name="left_meeting_join_title">Your privacy matters</string>
    <!-- the content of join without account on left meeting page-->
    <string name="left_meeting_join_content">Join the largest secure cloud storage and collaboration platform in the world.</string>
    <!-- the bonus title of join without account on left meeting page-->
    <string name="left_meeting_bonus_title">Get 20&#160;GB for free</string>
    <!-- the bonus content of join without account on left meeting page-->
    <string name="left_meeting_bonus_content">Sign up now and enjoy advanced collaboration features for free.</string>
    <!-- Content of ongoing call for MaterialAlertDialog-->
    <string name="ongoing_call_content">Another call in progress. Please end your current call before making another.</string>
    <!-- The hint text when changing meeting name-->
    <string name="new_meeting_name">New meeting name</string>
    <!-- The content of dialog when failed for creating meeting-->
    <string name="meeting_is_failed_content">Failed to create meeting.</string>
    <!-- Word next to own user’s name on participant list -->
    <string name="meeting_me_text_bracket">%1s [A](me)[/A]</string>
    <!-- Menu item to change from thumbnail view to main view in meeting-->
    <string name="main_view">Main view</string>
    <!-- Warning in Offline section alerting all the Offline files will be deleted after logout. -->
    <string name="offline_warning">Logging out deletes your offline content.</string>
    <!-- Settings category which contains all preferences related to user interface. -->
    <string name="user_interface_setting">User interface</string>
    <!-- Setting which allows to choose the start screen. -->
    <string name="start_screen_setting">Start screen</string>
    <!-- Setting which allows to hide or show the recent activity. -->
    <string name="hide_recent_setting">Hide recent activity</string>
    <!-- Context of a setting which allows to hide or show the recent activity. -->
    <string name="hide_recent_setting_context">Hide recent activity in Home section.</string>
    <!-- Title of a dialog informing the start screen can be modified. -->
    <string name="choose_start_screen_title">Choose your start screen</string>
    <!-- Test of a dialog informing the start screen can be modified. -->
    <string name="choose_start_screen_text">Change settings to choose which screen opens when you next launch the MEGA app.</string>
    <!-- Action button which allows to change a setting. -->
    <string name="change_setting_action">Change setting</string>
    <!-- Subtitle of the settings page where the start screen can be chosen. -->
    <string name="configure_start_screen">Configure default start screen</string>
    <!-- Homepage section. -->
    <string name="home_section">Home</string>
    <!-- Action button which allows to show the recent activity. -->
    <string name="show_activity_action">Show activity</string>
    <!-- Text informing the recent activity is hidden. -->
    <string name="recents_activity_hidden">[B]Recents[/B] activity hidden</string>
    <!-- Alert informing the user can choose the video quality for Camera Uploads Videos -->
    <string name="video_quality_info">You can save space by decreasing the video quality in Camera Uploads settings.</string>
    <!-- Label indicating video original quality -->
    <string name="original_quality">Original quality</string>
    <!-- Settings label which allows to enable or disable fingerprint unlock. -->
    <string name="setting_fingerprint">Fingerprint ID</string>
    <!-- Title of the dialog which allows to enable the fingerprint unlock. -->
    <string name="title_enable_fingerprint">Confirm your fingerprint to unlock</string>
    <!-- Title of the dialog which allows to unlock the app with the fingerprint. -->
    <string name="title_unlock_fingerprint">Unlock using your fingerprint</string>
    <!-- Button of the dialog which allows to unlock the app with the fingerprint. Gives the option to unlock with the passcode instead -->
    <string name="action_use_passcode">Use passcode</string>
    <!-- Message informing the fingerprint was enabled successfully -->
    <string name="confirmation_fingerprint_enabled">Your fingerprint is confirmed</string>
    <!-- Warning indicating an image (GIF) cannot be inserted in an input text. Same string than the one shown by the system when it detects this behaviour on its own. -->
    <string name="image_insertion_not_allowed">MEGA does not support image insertion here</string>
    <!-- The label under the button of viewing all images screen -->
    <string name="section_images">Images</string>
    <!-- Title of the dialog warning the user about disable file versioning. -->
    <string name="disable_versioning_label">Disable file versioning</string>
    <!-- Warning of the dialog informing the user about disable file versioning. -->
    <string name="disable_versioning_warning">Our file versioning feature ensures that we keep older copies of your files around if you replace them with newer versions. If you disable File Versioning you will no longer have this protection; the old copy will be lost when you replace it.</string>
    <!-- Warning informing the user the folder location is trying to open no longer exists. -->
    <string name="location_not_exist">This location no longer exists.</string>
    <!-- Warning shown informing the contact has been previously invited. The placeholder is to show the name of the contact. -->
    <string name="contact_already_invited">You have already invited %1$s</string>
    <!-- Warning shown informing the contact request has been sent and can be managed in sent requests section. -->
    <string name="contact_invited">Invite sent successfully. See sent requests.</string>
    <!-- Message when file available offline. -->
    <string name="file_available_offline">File available Offline</string>
    <!-- Message when file removed from offline. -->
    <string name="file_removed_offline">File removed from Offline</string>
    <!-- Menu option to open a link. Also title of the dialog to open a link. -->
    <string name="action_open_link">Open link</string>
    <!-- error message shown when a chat link is not well formed. -->
    <string name="invalid_chat_link_args">Invalid chat link</string>
    <!-- Menu option to open a chat link. -->
    <string name="action_open_chat_link">Open chat link</string>
    <!-- Hint shown in the open chat link alert dialog. -->
    <string name="hint_enter_chat_link">Enter chat link</string>
    <!-- Hint shown in the open link alert dialog. -->
    <string name="hint_paste_link">Paste link</string>
    <!-- Error shown when it tries to open an invalid file or folder link .-->
    <string name="invalid_file_folder_link">Invalid file or folder link</string>
    <!-- Error shown when it tries to open an invalid file or folder link and the text view is empty. -->
    <string name="invalid_file_folder_link_empty">Please enter a valid file or folder link</string>
    <!-- Error shown when it tries to open an invalid chat link and the text view is empty. -->
    <string name="invalid_chat_link_empty">Please enter a valid chat link</string>
    <!-- Error shown when it tries to open a chat link from the Cloud Drive section. -->
    <string name="valid_chat_link">You have pasted a chat link.</string>
    <!-- Error shown when it tries to open a contact link from the Cloud Drive section. -->
    <string name="valid_contact_link">You have pasted a contact link.</string>
    <!-- Action button to open a contact link.-->
    <string name="action_open_contact_link">Open contact link</string>
    <!-- title for the settings to enable high resolution images when on mobile data -->
    <string name="settings_mobile_data_resoluton_title">Use mobile data to preview high resolution images</string>
    <!-- summary for the settings to enable high resolution images when on mobile data -->
    <string name="settings_mobile_data_resoluton_summary">Allow the use of mobile data to load high resolution images when previewing. If disabled, the original image will only be loaded when you zoom in.</string>
    <!-- If users want to move the root backup folder, all backups underneath it are disabled. Warning dialog will show to confirm -->
    <string name="backup_move_root_folder">You are changing a default backup folder location. This may affect your ability to find your backup folder in the future. Please remember where it is located so that you can find it in the future.</string>
    <!-- If users want to move the sub backup folder, all backups underneath it are disabled. Warning dialog will show to confirm -->
    <string name="backup_move_sub_folder">Moving this folder changes the destination of one or more configured backups and may have unintended consequences. The backups will be turned off for your safety. Backups can be re-enabled with the MEGA Desktop App. Do you want to proceed?</string>
    <!-- If users want to delete the root backup folder, all backups underneath it are disabled. Warning dialog will show to confirm -->
    <string name="backup_remove_root_folder">You are deleting your backups folder. This will remove all the backups you have set. Are you sure you want to do this?</string>
    <!-- If users want to delete the sub backup folder, all backups underneath it are disabled. Warning dialog will show to confirm -->
    <string name="backup_remove_sub_folder">Are you sure you want to delete your backup folder and disable the associated backup?</string>
    <!-- The title of warning dialog for single folder moving -->
    <string name="backup_move_folder_title">Move “%1s”</string>
    <!-- The title of warning dialog for single folder deleting -->
    <string name="backup_remove_folder_title">Move “%1s” to Rubbish Bin</string>
    <!-- The title of warning dialog for multi-folder moving -->
    <string name="backup_move_multiple_folder_title">Move backup folders</string>
    <!-- The title of warning dialog for single folder deleting -->
    <string name="backup_remove_multiple_folder_title">Move backup folders to Rubbish Bin</string>
    <!-- The confirm information of warning dialog for deleting -->
    <string name="backup_disable_confirm">Disable backup</string>
    <!-- The confirm information of warning dialog for moving "My backup" -->
    <string name="backup_move_confirm">Move backup</string>
    <!-- The confirm information of warning dialog for deleting -->
    <string name="backup_action_confirm">Please type “%1s” to confirm this action</string>
    <!-- when checking the input -->
    <string name="error_backup_confirm_dont_match">Text entered does not match</string>
    <!-- The title of confirm dialog for adding item to "My backup" -->
    <string name="backup_add_confirm_title">Add item to “%1s”</string>
    <!-- The title of warning dialog for adding item to "My backup" -->
    <string name="backup_add_item_title">Set up backup</string>
    <!-- If users want to add items to the "My backup" folder, Warning dialog will show to confirm -->
    <string name="backup_add_item_to_root_text">To ensure these items added to your backup folder are automatically synchronised to the MEGA Cloud, please set them up in the MEGA Desktop App.</string>
    <!-- If users want to share items in the "My backup" folder, Warning dialog will show to confirm -->
    <string name="backup_share_permission_title">Read-only</string>
    <!-- If users want to share items in the "My backup" folder, Warning dialog will show to confirm -->
    <string name="backup_share_permission_text">This folder can only be shared as read-only; as this is a backup folder, any changes to its content could disable the backup.</string>
    <!-- If users want to add items to the "My backup" device folder, Warning dialog will show to confirm -->
    <string name="backup_add_item_text">Items in this folder are part of a configured backup and are synchronised to a local folder. Taking this action will break the synchronisation and disable the backup. The backup can be re-enabled in the MEGA Desktop App. Are you sure you want to proceed?</string>
    <!-- Share multi backup folders, show below warning message -->
    <string name="backup_multi_share_permission_text">These folders can only be shared as read-only; as they are backup folders, any changes to their content could disable the backups.</string>
    <!-- Share multi folders mix with backup and non-backup folders, show below warning message -->
    <string name="backup_share_with_root_permission_text">Some folders shared are backup folders and read-only. Do you wish to continue?</string>
    <!-- Indicates the content of the backup folder -->
    <plurals name="num_devices">
        <item quantity="one">%d device</item>
        <item quantity="other">%d devices</item>
    </plurals>
    <!-- Title of the button when you want to answer a one to one call -->
    <string name="title_join_one_to_one_call">Answer call</string>
    <!-- Title of the menu when the select tracks on playlist page-->
    <string name="title_select_tracks">Select tracks</string>
    <!-- Action button to upload files. -->
    <string name="upload_files">Upload files</string>
    <!-- Action button to upload a folder. -->
    <string name="upload_folder">Upload folder</string>
    <!-- Title of the Payments screen -->
    <string name="payment">Payment</string>
    <!-- Label indicating payment methods -->
    <string name="payment_methods">Payment methods</string>
    <!-- Button to proceed with a payment -->
    <string name="proceed">Proceed</string>
    <!-- Message informing the upgrade was processed correctly. Placeholder: type of subscription e.g: Pro Lite monthly -->
    <string name="successful_upgrade">Thank you for your %1$s subscription</string>
    <!-- Pro Lite monthly subscription -->
    <string name="pro_lite_monthly">Pro&#160;Lite monthly</string>
    <!-- Pro Lite yearly subscription -->
    <string name="pro_lite_yearly">Pro&#160;Lite yearly</string>
    <!-- Pro I monthly subscription -->
    <string name="pro_i_monthly">Pro&#160;I monthly</string>
    <!-- Pro I yearly subscription -->
    <string name="pro_i_yearly">Pro&#160;I yearly</string>
    <!-- Pro II monthly subscription -->
    <string name="pro_ii_monthly">Pro&#160;II monthly</string>
    <!-- Pro II yearly subscription -->
    <string name="pro_ii_yearly">Pro&#160;II yearly</string>
    <!-- Pro III monthly subscription -->
    <string name="pro_iii_monthly">Pro&#160;III monthly</string>
    <!-- Pro III yearly subscription -->
    <string name="pro_iii_yearly">Pro&#160;III yearly</string>
    <!-- Remove moderator permission and assign standard permission to a meeting participant-->
    <string name="remove_moderator">Remove as host</string>
    <!-- Title message of existing subscription dialog -->
    <string name="title_existing_subscription">Buy new subscription?</string>
    <!-- Text of buy new subscription button -->
    <string name="button_buy_new_subscription">Buy new subscription</string>
    <!-- Dialog message when the existing subscription is from Android platform (Google and Huawei)  -->
    <string name="message_subscription_from_android_platform">You already have a subscription. If you buy another one you will be charged twice. To avoid this, cancel your current subscription through %1$s. Visit our Help Centre for more information.</string>
    <!-- Dialog message when the existing subscription is from iTunes  -->
    <string name="message_subscription_from_itunes">You already have a subscription. If you buy another one you will be charged twice. To avoid this, cancel your current subscription from your iTunes account. Visit our Help Centre for more information.</string>
    <!-- Dialog message when the existing subscription is from other platform (Stripe and ECP)  -->
    <string name="message_subscription_from_other_platform">You already have a subscription. If you buy another one, you will be charged twice. To avoid this, cancel your current subscription by going to MEGA in a desktop or mobile web browser. Visit our Help Centre for more information.</string>
    <!-- Warning show to the user when the app needs bluetooth connect permissions to get the best meeting experience and the user has denied them.-->
    <string name="meeting_bluetooth_connect_required_permissions_warning">Go to Settings to grant MEGA permission to access your nearby devices using Bluetooth.</string>
    <!-- Warning indicating the billing is not available and giving some indications to continue with the upgrade. -->
    <string name="upgrade_billing_warning">We are unable to proceed with the billing. If you are using a dual app, please consider logging in to MEGA without it. If not, try to upgrade through your web browser.</string>
    <!-- Title for subscription dialog that shows before delete account -->
    <string name="title_platform_subscription">%1s subscription</string>
    <!-- Message for dialog that subscription is from android platform and shows before delete account -->
    <string name="message_android_platform_subscription">You have an active MEGA subscription with %1$s. You must cancel it separately at %2$s, as MEGA is not able to cancel it for you. Visit our Help Centre for more information.</string>
    <!-- Message for dialog that subscription is from other platform and shows before delete account  -->
    <string name="message_other_platform_subscription">You have an active MEGA subscription. It will be canceled automatically after the account is deleted. Visit our Help Centre for more information.</string>
    <!-- Message for dialog that subscription is from iTunes platform and shows before delete account  -->
    <string name="message_itunes_platform_subscription">You have an active MEGA subscription with Apple. You must cancel it separately from your iTunes account, as MEGA is not able to cancel it for you. Visit our Help Centre for more information.</string>
    <!-- Text for button of subscription dialog that shows before delete account -->
    <string name="button_visit_platform">Visit %1s</string>
    <!-- Text shown in the last alert dialog to confirm delete user account with a ECP/Stripe subscription-->
    <string name="delete_account_text_other_platform_last_step">This is the last step to delete your account. Both your account and subscription will be deleted and you will permanently lose all the data stored in the cloud. Please enter your password below.</string>
    <!-- Title of timeline tab in photos section -->
    <string name="tab_title_timeline">Timeline</string>
    <!-- Title of album tab in photos section. -->
    <string name="tab_title_album">Albums</string>
    <!-- Title of favourite album. -->
    <string name="title_favourites_album">Favourites</string>
    <!-- Text that indicates that there’s no media files to show in favourite album -->
    <string name="empty_hint_favourite_album">[B]No[/B] [A]Favourites[/A]</string>
    <!-- Action button which will remove favourites in selection mode -->
    <string name="action_remove_favourites">Remove favourites</string>
    <!-- Message of notice that the zip file format is error -->
    <string name="message_zip_format_error">File format is not supported. Cannot open the file.</string>
    <!-- Warnign shown after trying to upload an empty folder -->
    <string name="no_uploads_empty_folder">The selected folder is empty. No files to upload.</string>
    <!-- Error shown when user is trying to change the password typing the same as the current one. -->
    <string name="error_same_password">You have entered your current password</string>
    <!-- Title of pop-up error message for taken down file -->
    <string name="error_file_not_available">File no longer available</string>
    <!-- Body of pop-up error message for taken down file. -->
    <string name="error_takendown_file">File removed as it violated our Terms of Service.</string>
    <!-- Error shown when download a file that has violated ToS/AUP. String as short as possible. Max characters are 39. -->
    <string name="error_download_takendown_file">Violated Terms of Service</string>
    <!-- Warning message shown when trying to select a local folder but there isn’t any app to do that. -->
    <string name="general_warning_no_picker">This device doesn’t have an app to select folders.</string>
    <!-- Next audios to be played in the audio playlist -->
    <string name="media_player_audio_playlist_next">Next</string>
    <!-- Previous audios have been already played in the audio playlist -->
    <string name="media_player_audio_playlist_previous">Previous</string>
    <!-- Next videos to be played in the video playlist -->
    <string name="media_player_video_playlist_next">Next</string>
    <!-- Previous videos have been already played in the video playlist -->
    <string name="media_player_video_playlist_previous">Previous</string>
    <!-- Setting option available to choose for the preferred start screen. -->
    <string name="settings_start_screen_photos_option">Photos</string>
    <!-- Setting which allows to open unsupported file types in third-party apps if enabled -->
    <string name="settings_file_management_auto_open_downloaded_file">Open unsupported file types in third-party apps</string>
    <!-- Clarification of the setting which allows to open unsupported file types in third-party apps if enabled -->
    <string name="settings_file_management_auto_open_downloaded_file_description">Unsupported files types will be opened in third-party apps instead of the MEGA app.</string>
    <!-- Label for the option on setting to set up the quality of image files uploaded to the chat -->
    <string name="settings_chat_image_quality">Image quality</string>
    <!-- Label for the automatic option on setting to set up the quality of image files uploaded to the chat -->
    <string name="automatic_image_quality">Automatic</string>
    <!-- Text for the automatic option on setting to set up the quality of image files uploaded to the chat -->
    <string name="automatic_image_quality_text">Send optimised images when on mobile data but original size images when on Wi-Fi.</string>
    <!-- Label for the high option on setting to set up the quality of image files uploaded to the chat -->
    <string name="high_image_quality">Original</string>
    <!-- Text for the high option on setting to set up the quality of image files uploaded to the chat -->
    <string name="high_image_quality_text">Always send original size images.</string>
    <!-- Label for the optimised option on setting to set up the quality of image files uploaded to the chat -->
    <string name="optimised_image_quality">Optimised</string>
    <!-- Text for the optimised option on setting to set up the quality of image files uploaded to the chat -->
    <string name="optimised_image_quality_text">Always send optimised images.</string>
    <!-- Message shown when one participant joined the call. The placeholder is to include the participant name -->
    <string name="meeting_call_screen_one_participant_joined_call">%1$s joined</string>
    <!-- Message shown when two participants joined the call. The first placeholder is the name of the first participant joined. The second placeholder is the name of the second participant joined -->
    <string name="meeting_call_screen_two_participants_joined_call">%1$s and %2$s joined</string>
    <!-- Message shown when one participant left the call. The placeholder is to include the participant name -->
    <string name="meeting_call_screen_one_participant_left_call">%1$s left</string>
    <!-- Message shown when two participants joined the call. The first placeholder is the name of the first participant left. The second placeholder is the name of the second participant left -->
    <string name="meeting_call_screen_two_participants_left_call">%1$s and %2$s left</string>
    <!-- Message shown when more than two participants joined the call. The placeholder is to include the name of the first participant and the number of extra participants joined -->
    <plurals name="meeting_call_screen_more_than_two_participants_joined_call">
        <item quantity="one">%1$s and 1 other joined</item>
        <item quantity="other">%1$s and %2$d others joined</item>
    </plurals>
    <!-- Message shown when more than two participants left the call. The placeholder is to include the name of the first participant and the number of extra participants left -->
    <plurals name="meeting_call_screen_more_than_two_participants_left_call">
        <item quantity="one">%1$s and 1 other left</item>
        <item quantity="other">%1$s and %2$d others left</item>
    </plurals>
    <!-- Bottom menu option to delete permanently an item from Rubbish Bin -->
    <string name="rubbish_bin_bottom_menu_option_delete">Delete permanently</string>
    <!-- Button in the delete confirmation dialog to delete permanently items from Rubbish Bin -->
    <string name="rubbish_bin_delete_confirmation_dialog_button_delete">Delete</string>
    <!-- Label to indicate the date when the current subscription renews. The placeholder is to include the date, and the other formatting placeholders are to display the text in different colors. -->
    <string name="account_info_renews_on">[A]Renews on[/A] [B]%s[/B]</string>
    <!-- Label to indicate the date when the current Pro plan or subscription expires. The placeholder is to include the date, and the other formatting placeholders are to display the text in different colors. -->
    <string name="account_info_expires_on">[A]Expires on[/A] [B]%s[/B]</string>
    <!-- Title of favourite category. -->
    <string name="favourites_category_title">Favourites</string>
    <!-- Button in the Passcode screen to open the app with the password if it does not remember the passcode. -->
    <string name="settings_passcode_forgot_passcode_button">Forgot your passcode?</string>
    <!-- Title in the Passcode screen to open the app with the password if it does not remember the passcode. -->
    <string name="settings_passcode_enter_password_title">Enter your password</string>
    <!-- Resume to paused transfers snack bar description text -->
    <string name="resume_paused_transfers_text">Transfers have been paused. Resume them to proceed with the download.</string>
    <!-- Warning of the scanning transfers dialog. It warns about not closing the app because the transfers will be lost. -->
    <string name="warning_scanning_transfers">Please do not close the application.</string>
    <!-- Stage of the scanning transfers dialog indicating transfers are scanning. -->
    <string name="scanning_transfers">Scanning&#8230;</string>
    <!-- Label cancel transfers. -->
    <string name="cancel_transfers">Cancel transfers</string>
    <!-- Warning informing what will happen if proceed on cancelling transfers. -->
    <string name="warning_cancel_transfers">Transfers not yet processed will be cancelled.</string>
    <!-- Button which dismisses the warning and proceeds with the cancel transfers action. -->
    <string name="button_proceed">Proceed</string>
    <!-- Warning informing transfers were cancelled. -->
    <string name="transfers_cancelled">Transfers have been cancelled.</string>
    <!-- Title of the screen where a name collision has been detected and some options to choose are shown to the user. -->
    <string name="title_duplicated_items">Duplicated items</string>
    <!-- Informs about a name collision, the file is trying to upload, move or copy already exists on the location. The placeholder is for the name of the file.-->
    <string name="file_already_exists_in_location">A file named [B]%1$s[/B] already exists at this destination.</string>
    <!-- Header giving more context about a name collision, informing there are different option to choose for the file. -->
    <string name="choose_file">Select the file you want to keep</string>
    <!-- Header giving more context about a name collision, informing there are different option to choose. -->
    <string name="choose_folder">Select whether you want to merge the folders</string>
    <!-- Informs about what is expected after choose the option upload and replace for a name collision if file versioning is disabled. -->
    <string name="warning_upload_and_replace">The current version of the file will be replaced with the file you are uploading.</string>
    <!-- Upload and replace action button for a name collision. -->
    <string name="upload_and_replace">Upload and replace</string>
    <!-- Informs about what is expected after choose the option upload and update for a name collision if file versioning is enabled. -->
    <string name="warning_versioning_upload_and_update">The file will be updated with version history:</string>
    <!-- Upload and update action button for a name collision. -->
    <string name="upload_and_update">Upload and update</string>
    <!-- Don’t upload action button for a name collision. -->
    <string name="do_not_upload">Don’t upload</string>
    <!-- Informs about what is expected after choose the option upload and rename for a name collision. -->
    <string name="warning_upload_and_rename">The file you are uploading will be renamed as:</string>
    <!-- Upload and rename action button for a name collision. -->
    <string name="upload_and_rename">Upload and rename</string>
    <!-- Informs about what is expected after choose the option move and replace for a name collision if file versioning is disabled. -->
    <string name="warning_move_and_replace">Replace the file in the destination folder with the file you are moving.</string>
    <!-- Move and replace action button for a name collision. -->
    <string name="move_and_replace">Move and replace</string>
    <!-- Don’t move action button for a name collision. -->
    <string name="do_not_move">Don’t move</string>
    <!-- Informs about what is expected after choose the option move and rename for a name collision. -->
    <string name="warning_move_and_rename">The file you are moving will be renamed as:</string>
    <!-- Move and rename action button for a name collision. -->
    <string name="move_and_rename">Move and rename</string>
    <!-- Informs about what is expected after choose the option copy and replace for a name collision if file versioning is disabled. -->
    <string name="warning_copy_and_replace">Replace the file in the destination folder with the file you are copying.</string>
    <!-- Copy and replace action button for a name collision. -->
    <string name="copy_and_replace">Copy and replace</string>
    <!-- Don’t copy action button for a name collision. -->
    <string name="do_not_copy">Don’t copy</string>
    <!-- Informs about what is expected after choose the option copy and rename for a name collision. -->
    <string name="warning_copy_and_rename">The file you are copying will be renamed as:</string>
    <!-- Copy and rename action button for a name collision. -->
    <string name="copy_and_rename">Copy and rename</string>
    <!-- Option given to the user in a name collision. If is marked, then the action chosen will be applied for the rest of collisions. The placeholder is for the number of pending name collisions conflicts that remain unsolved. -->
    <string name="file_apply_for_all">Apply this option on the next %1$d conflicts</string>
    <!-- Informs about what is expected after choose the option copy and merge for a name collision. -->
    <string name="warning_copy_and_merge">Merge the folder at the destination with the folder you are copying.</string>
    <!-- Copy and merge action button for a name collision. -->
    <string name="copy_and_merge">Copy and merge</string>
    <!-- Informs about what is expected after choose the option move and merge for a name collision. -->
    <string name="warning_move_and_merge">Merge the folder at the destination with the folder you are moving.</string>
    <!-- Move and merge action button for a name collision. -->
    <string name="move_and_merge">Move and merge</string>
    <!-- Informs about what is expected after choose the option upload and merge for a name collision. -->
    <string name="warning_upload_and_merge">Merge the folder at the destination with the folder you are uploading.</string>
    <!-- Upload and merge action button for a name collision. -->
    <string name="upload_and_merge">Upload and merge</string>
    <!-- Informs about what is expected after choose the option "Don’t copy/move/upload" for file name collisions. -->
    <string name="skip_file">No files will be changed. You will keep the file below:</string>
    <!-- Informs about what is expected after choose the option "Don’t copy/move/upload" for folder name collisions. -->
    <string name="skip_folder">Skip this folder</string>
    <!-- Informs about a name collision, the folder is trying to upload, move or copy already exists on the location. The placeholder is for the name of the folder. -->
    <string name="folder_already_exists_in_location">A folder named [B]%1$s[/B] already exists at this destination.</string>
    <!-- Banner text to indicate poor network quality -->
    <string name="calls_call_screen_poor_network_quality">Bad connection</string>
    <!-- Message shown in a chat room when a call is ended because the connection has been lost and could not be reconnected -->
    <string name="calls_chat_screen_unable_to_reconnect_the_call">Unable to reconnect</string>
    <!-- Size in bytes. The placeholder is for the size value, please adjust the position based on linguistics -->
    <string name="account_achievements_storage_quota_byte">[A]%1$s[/A]&#160;B</string>
    <!-- Size in kilobytes. The placeholder is for the size value, please adjust the position based on linguistics -->
    <string name="account_achievements_storage_quota_kilo_byte">[A]%1$s[/A]&#160;KB</string>
    <!-- Size in megabytes. The placeholder is for the size value, please adjust the position based on linguistics -->
    <string name="account_achievements_storage_quota_mega_byte">[A]%1$s[/A]&#160;MB</string>
    <!-- Size in gigabytes. The placeholder is for the size value, please adjust the position based on linguistics -->
    <string name="account_achievements_storage_quota_giga_byte">[A]%1$s[/A]&#160;GB</string>
    <!-- Size in terabytes. The placeholder is for the size value, please adjust the position based on linguistics -->
    <string name="account_achievements_storage_quota_tera_byte">[A]%1$s[/A]&#160;TB</string>
    <!-- Size in petabytes. The placeholder is for the size value, please adjust the position based on linguistics -->
    <string name="account_achievements_storage_quota_peta_byte">[A]%1$s[/A]&#160;PB</string>
    <!-- Size in exabytes. The placeholder is for the size value, please adjust the position based on linguistics -->
    <string name="account_achievements_storage_quota_exa_byte">[A]%1$s[/A]&#160;EB</string>
    <!-- Label to indicate the time remaining for the call to end automatically. The placeholder is to include the count down timer -->
    <string name="calls_call_screen_count_down_timer_to_end_call">Call will end in %s</string>
    <!-- Title of the dialog that indicates that you are alone in the call, displayed on the call screen -->
    <string name="calls_call_screen_dialog_title_only_you_in_the_call">You’re the only one here</string>
    <!-- Title of the dialog that indicates that you are alone in the call, displayed on the chat screen -->
    <string name="calls_chat_screen_dialog_title_only_you_in_the_call">You’re still on a call</string>
    <!-- Description of the dialog that indicates that you are alone in the call, displayed on the chat screen and call screen -->
    <string name="calls_call_screen_dialog_description_only_you_in_the_call">Call will automatically end in 2 mins unless you want to stay on it.</string>
    <!-- Button of the dialog that indicates that you are alone in the call, displayed on the chat screen and call screen. Allows to hang up the call -->
    <string name="calls_call_screen_button_to_end_call">End call now</string>
    <!-- Button of the dialog that indicates that you are alone in the call, displayed on the chat screen and call screen. Allows to stay on the call -->
    <string name="calls_call_screen_button_to_stay_alone_in_call">Stay on call</string>
    <!-- Report issue setting name-->
    <string name="settings_help_report_issue">Report issue</string>
    <!-- Report issue fragment instructions-->
    <string name="settings_help_report_issue_instructions">Your feedback helps us improve MEGA. Please clearly describe the issue you’ve experienced. The more details you provide, the easier it will be for us to resolve it.</string>
    <!-- Hint text for the description field on the report issue screen-->
    <string name="settings_help_report_issue_description_label">Describe the issue</string>
    <!-- Label for the switch to enable attaching logs when reporting an issue-->
    <string name="settings_help_report_issue_attach_logs_label">Send log file</string>
    <!-- Error message when there is no connectivity when reporting an issue-->
    <string name="check_internet_connection_error">No internet connection. Check your connection and try again.</string>
    <!-- Accessibility Label for the submit button on the report issue screen-->
    <string name="settings_help_report_issue_submit_menu_action">Submit</string>
    <!-- Error message when submit issue failed-->
    <string name="settings_help_report_issue_error">Something went wrong. Please try again later. If you still can’t submit the issue, contact %s for assistance.</string>
    <!-- Success message when submit issue succeeded-->
    <string name="settings_help_report_issue_success">We have received your report. We’ll look into the issue and get back to you.</string>
    <!-- Message shown during log file upload-->
    <string name="settings_help_report_issue_uploading_log_file">Uploading log file</string>
    <!-- Message shown if user tries to leave report screen without submitting their report-->
    <string name="settings_help_report_issue_discard_dialog_title">Discard report?</string>
    <!-- Button text for discard dialog option-->
    <string name="settings_help_report_issue_discard_button">Discard</string>
    <!-- Text shown when editing a chatroom message -->
    <string name="edit_chat_message">Edit message</string>
    <!-- Title of the gallery option displayed in the chat room toolbar -->
    <string name="chat_room_toolbar_gallery_option">Gallery</string>
    <!-- Title of the voice call option displayed in the chat room toolbar -->
    <string name="chat_room_toolbar_voice_call_option">Voice</string>
    <!-- Title of the scan option displayed in the chat room toolbar -->
    <string name="chat_room_toolbar_scan_option">Scan</string>
    <!-- Title of the voice clip option displayed in the chat room toolbar -->
    <string name="chat_room_toolbar_voice_clip_option">Voice clip</string>
    <!-- Title of the gif option displayed in the chat room toolbar -->
    <string name="chat_room_toolbar_gif_option">GIF</string>
    <!-- Text of the empty screen when there are not chat conversations -->
    <string name="context_empty_chat_recent">[B]Invite friends to [/B][A]Chat[/A][B] and enjoy our encrypted platform with privacy and security[/B]</string>
    <!-- Filter option on Photos/Timeline -->
    <string name="photos_action_filter">Filter</string>
    <!-- Filter option to show all photos -->
    <string name="photos_filter_all_photos">All photos</string>
    <!-- Filter option to show only photos from Cloud Drive -->
    <string name="photos_filter_cloud_drive">From Cloud Drive</string>
    <!-- Filter option to show only photos and videos from Camera Uploads folder -->
    <string name="photos_filter_camera_uploads">Camera uploads</string>
    <!-- Filter option to show only videos from Camera Uploads -->
    <string name="photos_filter_videos_only">Videos only</string>
    <!-- Title of the dialog shown when the user tries to open a file not supported by app and it is not downloaded yet. -->
    <string name="dialog_cannot_open_file_title">Cannot open file</string>
    <!-- Text of the dialog shown when the user tries to open a file not supported by app and it is not downloaded yet. -->
    <string name="dialog_cannot_open_file_text">This file type isn’t supported. To open the file, download it first.</string>
    <!-- General open action. -->
    <string name="general_confirmation_open">Open</string>
    <!-- Option in the chat menu to end call for all participants -->
    <string name="meetings_chat_screen_menu_option_end_call_for_all">End call for all</string>
    <!-- Title of the dialog indicating that it asks you if you want to end the call for all, displayed on the chat room screen -->
    <string name="meetings_chat_screen_dialog_title_end_call_for_all">End call for all?</string>
    <!-- Description of the dialog indicating that it asks you if you want to end the call for all, displayed on the chat room screen. Allows to end call for all participants -->
    <string name="meetings_chat_screen_dialog_description_end_call_for_all">This will end the call for all participants.</string>
    <!-- Positive button of the dialog asking if you want to end the call for everyone, displayed on the chat room screen -->
    <string name="meetings_chat_screen_dialog_positive_button_end_call_for_all">Yes</string>
    <!-- Negative button of the dialog asking if you want to end the call for everyone, displayed on the chat room screen -->
    <string name="meetings_chat_screen_dialog_negative_button_end_call_for_all">No</string>
    <!-- Option in bottom panel to leave the call, displayed on the group call and meeting screen -->
    <string name="calls_call_screen_bottom_panel_leave_call_option">Leave</string>
    <!-- Option in bottom panel to end call for all, displayed on the group call and meeting screen -->
    <string name="calls_call_screen_bottom_panel_end_call_for_all_option">End for all</string>
    <!-- Title of the dialog that indicates you are the only moderator of the meeting, displayed on meeting screen -->
    <string name="meeting_call_screen_title_of_bottom_panel_to_assign_another_host">Make host</string>
    <!-- Description of the dialog that indicates you are the only host of the meeting, displayed on meeting screen -->
    <string name="meeting_call_screen_description_of_bottom_panel_to_assign_another_host">You’re the only host on the call. Do you want to assign another one before leaving?</string>
    <!-- Yes button for the confirmation dialog before removing the outgoing shares of several folders. -->
    <string name="shared_items_outgoing_unshare_confirm_dialog_button_yes">Yes</string>
    <!-- No button for the confirmation dialog before removing the outgoing shares of several folders. -->
    <string name="shared_items_outgoing_unshare_confirm_dialog_button_no">No</string>
    <!-- Second part of title of a media recents bucket that contains some images and some videos. The full string is '%1$d Images and %2$d Videos'. The string was split in 2 for pluralization. -->
    <plurals name="title_media_bucket_images_and_videos_2">
        <item quantity="one">and %1$d video</item>
        <item quantity="other">and %1$d videos</item>
    </plurals>
    <!-- Second part of string, which indicates the content of a folder is some folders and some files. The full string is '%1$d folders · %2$d files'. The string was split in 2 for pluralization. -->
    <plurals name="num_folders_num_files_2">
        <item quantity="one">1 file</item>
        <item quantity="other">%1$d files</item>
    </plurals>
    <!-- Label of storage in upgrade/choose account page. Placeholder is to display the amount of storage space, e.g. for LITE ‘400GB Storage’. -->
    <string name="account_upgrade_storage_label">[A]%1$s[/A] storage</string>
    <!-- Label of transfer quota in upgrade/choose account page. Placeholder is to display the amount of transfer quota, e.g. for LITE ‘1TB Transfer quota’. -->
    <string name="account_upgrade_transfer_quota_label">[A]%1$s[/A] transfer quota</string>
    <!-- Label of storage in My account section. -->
    <string name="account_storage_label">Storage</string>
    <!-- Label to indicate the limited bandwidth of the free accounts. Placeholders are to display "Limited" in a different colour. -->
    <string name="account_choose_free_limited_transfer_quota">[A]Limited[/A] transfer quota</string>
    <!-- Name of hots or hosts in the meeting info bottom panel -->
    <plurals name="meeting_call_screen_meeting_info_bottom_panel_name_of_moderators">
        <item quantity="one">Host: %s</item>
        <item quantity="other">Hosts: %s</item>
    </plurals>
    <!-- Number of participants in the call in the meeting info bottom panel -->
    <plurals name="meeting_call_screen_meeting_info_bottom_panel_num_of_participants">
        <item quantity="one">Participant: %s</item>
        <item quantity="other">Participants: %s</item>
    </plurals>
    <!-- Chat log message when the permissions for a user has been changed to read-onl -->
    <string name="chat_chat_room_message_permissions_changed_to_read_only">[A]%1$s[/A][B] was changed to read-only by [/B][A]%2$s[/A]</string>
    <!-- Chat log message when the permissions for a user has been changed to standard -->
    <string name="chat_chat_room_message_permissions_changed_to_standard">[A]%1$s[/A][B] was changed to standard role by [/B][A]%2$s[/A]</string>
    <!-- Chat log message when the permissions for a user has been changed to host -->
    <string name="chat_chat_room_message_permissions_changed_to_host">[A]%1$s[/A][B] was changed to host role by [/B][A]%2$s[/A]</string>
    <!-- Last chat log message in chats list when the permissions for a user has been changed to read-only -->
    <string name="chat_chats_list_last_message_permissions_changed_to_read_only">%1$s was changed to read-only by %2$s</string>
    <!-- Last chat log message in chats list when the permissions for a user has been changed to standard -->
    <string name="chat_chats_list_last_message_permissions_changed_to_standard">%1$s was changed to standard role by %2$s</string>
    <!-- Last chat log message in chats list when the permissions for a user has been changed to host -->
    <string name="chat_chats_list_last_message_permissions_changed_to_host">%1$s was changed to host role by %2$s</string>
    <!-- Label to indicate you have started a meeting or a group call and are waiting for others to join in -->
    <string name="calls_call_screen_waiting_for_participants">Waiting for others to join</string>
    <!-- Text that indicates that there’s no favourite to show. The format placeholders are to showing it in different colors. -->
    <string name="homepage_empty_hint_favourites">[B]No[/B] [A]favourites[/A] [B]found[/B]</string>
    <!--Action text to start a meeting from Meeting screen empty view-->
    <string name="meetings_list_empty_action">Start a meeting</string>
    <!--Description text from Meeting screen empty view-->
    <string name="meetings_list_empty_description">Talk securely and privately on audio or video calls with friends and colleagues around the world.</string>
    <!--Action text to start a conversation from Recent Chat screen empty view-->
    <string name="chat_recent_list_empty_action">Start chatting now</string>
    <!--Description text from Recent Chat screen empty view-->
    <string name="chat_recent_list_empty_description">Chat securely and privately, with anyone and on any device, knowing that no one can read your chats, not even MEGA.</string>
    <!-- Title of the option on the meeting list to archive a meeting -->
    <string name="archive_meeting_option">Archive meeting</string>
    <!-- Action to indicate immediate meeting creation -->
    <string name="action_start_meeting_now">Start meeting now</string>
    <!-- Label for call option on settings -->
    <string name="settings_calls_preferences">Calls</string>
    <!-- Label for the sound notifications option on calls settings -->
    <string name="settings_calls_preferences_sound_notifications">Sound notifications</string>
    <!-- Text for the sound notifications option on calls settings -->
    <string name="settings_calls_preferences_sound_notifications_text">Hear a sound when someone joins or leaves a call.</string>
<<<<<<< HEAD
    <!-- Title of the option on the meeting list to archive a meeting -->
    <string name="archive_meeting_option">Archive meeting</string>
    <!-- Action to indicate immediate meeting creation -->
    <string name="action_start_meeting_now">Start meeting now</string>

    <string name="action_slideshow">Slideshow</string>
=======
    <!-- Not now button for request contact access message box -->
    <string name="chat_recent_chat_not_now_btn">Not now</string>
>>>>>>> 6f20663e
</resources><|MERGE_RESOLUTION|>--- conflicted
+++ resolved
@@ -4004,15 +4004,8 @@
     <string name="settings_calls_preferences_sound_notifications">Sound notifications</string>
     <!-- Text for the sound notifications option on calls settings -->
     <string name="settings_calls_preferences_sound_notifications_text">Hear a sound when someone joins or leaves a call.</string>
-<<<<<<< HEAD
-    <!-- Title of the option on the meeting list to archive a meeting -->
-    <string name="archive_meeting_option">Archive meeting</string>
-    <!-- Action to indicate immediate meeting creation -->
-    <string name="action_start_meeting_now">Start meeting now</string>
-
-    <string name="action_slideshow">Slideshow</string>
-=======
     <!-- Not now button for request contact access message box -->
     <string name="chat_recent_chat_not_now_btn">Not now</string>
->>>>>>> 6f20663e
+    <!-- Action label to start images slideshow -->
+    <string name="action_slideshow">Slideshow</string>
 </resources>