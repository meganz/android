--- conflicted
+++ resolved
@@ -2884,15 +2884,14 @@
 
     <string name="label_contact_credentials" context="“Verify user” dialog description. Please, keep the placeholder, is to set the name of a contact: Joana’s credentials">%s’s credentials</string>
 
-<<<<<<< HEAD
     <string name="search_giphy_title" context="Title of the screen to attach GIFs">Search GIPHY</string>
     <string name="empty_search_giphy" context="Label indicating an empty search of GIFs. The format placeholders are to showing it in different colors.">No [A]GIFs[/A] found</string>
-=======
+
     <string name="warning_resume_transfers" context="Title of a dialog to confirm the action of resume all transfers">Resume transfers?</string>
     <string name="option_resume_transfers" context="Option to  resume all transfers">Resume transfers</string>
     <string name="option_cancel_transfer" context="Option to  cancel a transfer">Cancel transfer</string>
     <string name="warning_message_resume_transfers" context="Message of a dialog to confirm the action of resume all transfers">Unpause transfers to proceed with your upload.</string>
 
     <string name="progress_size_indicator" context="Indicator of the progress in a download/upload. Please, don't remove the place holders: the first one is to set the percentage, the second one is to set the size of the file. Example 33% of 33.3 MB">%1$d%% of %2$s</string>
->>>>>>> 706de889
+
 </resources>