--- conflicted
+++ resolved
@@ -2131,7 +2131,6 @@
 
     <string name="hint_days" context="Hint of the field to write the days of the rubbish bin scheduler">days</string>
 
-<<<<<<< HEAD
     <string name="get_chat_link_option" context="Title of the option to generate a public chat link">Get chat link</string>
     <string name="manage_chat_link_option" context="Title of the option to manage a public chat link">Manage chat link</string>
 
@@ -2141,8 +2140,7 @@
     <string name="message_deleted_chat_link" context="Text shown when a moderator of a chat delete a chat link">[A]%1$s[/A][B] deleted a chat link[/B]</string>
 
     <string name="action_delete_link" context="Title of the option to delete a chat link">Delete link</string>
-=======
+
     <string name="confirmation_close_sessions" context="Text of the dialog to confirm after closing all other sessions">Do you want to close all other sessions? This will log you out on all other active sessions except the current one.</string>
 
->>>>>>> f938057e
 </resources>