<?xml version="1.0" encoding="utf-8"?>
<resources>
    <string name="full_description_text" context="Full description text of the app in the Google Play page of the app">MEGA provides user-controlled encrypted cloud storage and chat through standard web browsers, together with dedicated apps for mobile devices. Unlike other cloud storage providers, your data is encrypted and decrypted by your client devices only and never by us.\n\nUpload your files from your smartphone or tablet then search, store, download, stream, view, share, rename or delete your files any time, from any device, anywhere. Share folders with your contacts and see their updates in real time. The encryption process means we cannot access or reset your password so you MUST remember it (unless you have your Recovery Key backed up) or you will lose access to your stored files.\n\nEnd-to-end user-encrypted MEGA video chat allows for total privacy, and has been available through the browser since 2016. It has been extended to our mobile app, with chat history accessible across multiple devices. Users can also easily add files to a chat from their MEGA Cloud Drive.\n\nMEGA offers a generous 50 GB free storage for all registered users with bonus achievements, and offers paid plans with much higher limits:\n\n\nPRO LITE subscription: 4.99 € per month or 49.99 € per year gives you 400 GB of storage space and 1 TB of transfer quota per month.\nPRO I subscription: 9.99 € per month or 99.99 € per year gives you 2 TB of storage space and 2 TB of transfer quota per month.\nPRO II subscription: 19.99 € per month or 199.99 € per year gives you 8 TB of storage space and 8 TB of transfer quota per month.\nPRO III subscription: 29.99 € per month or 299.99 € per year gives you 16 TB of storage space and 16 TB of transfer quota per month.\n\nSubscriptions are renewed automatically for successive subscription periods of the same duration and at the same price as the initial period chosen. To manage your subscriptions, simply click on the Play Store icon on your mobile device, sign in with your Google ID (if you haven’t already done so) and then click on the MEGA app. You’ll be able to manage your subscription there.\n\nApp Permissions:\nWRITE_EXTERNAL_STORAGE -&gt; Download your files from MEGA to your device and upload files from your device to MEGA\nCAMERA -&gt; Take a picture and upload your photos to MEGA\nREAD_CONTACTS -&gt; Easily add contacts from your device as MEGA contacts\nRECORD_AUDIO and CAPTURE_VIDEO_OUTPUT (mic and camera) -&gt; MEGA provides for end-to-end encrypted audio/video calls\n\n\nTo enhance users’ confidence in the MEGA system, all of the client-side code is published, so interested security researchers can evaluate the encryption process. The code of our mobile app is located on: https://github.com/meganz/android\n\nFor more info, please check our website:\nSee https://mega.nz/terms\n\n\nDesktop - https://mega.nz/</string>

    <!--
    <string name="short_description_text" context="Short description text of the app in the Google Play page of the app">MEGA is Cloud Storage with Powerful Always-On Privacy. 50GB for free</string>
    -->

    <string name="pdf_app_name" context="Name of the MEGA PDF Viewer. Keep uppercase.">MEGA PDF Viewer</string>

    <string name="general_x_of_x" context="Showing progress of elements. Example: 2 of 10.">of</string>
    <string name="general_yes" context="Answer for confirmation dialog.">Yes</string>
    <string name="general_no" context="Answer for confirmation dialog.">No</string>
    <string name="general_cancel" context="dialog option cancel in alert dialog">Cancel</string>
    <string name="general_move_to" context="When moving a file to a location in MEGA. This is the text of the button after selection the destination">Move to</string>
    <string name="general_copy_to" context="When copying a file to a location in MEGA. This is the text of the button after selection the destination">Copy to</string>
    <!--
    <string name="general_import_to" context="When importing a file to a location in MEGA. This is the text of the button after selection the destination">Import to</string>
    -->
    <string name="general_select" context="Selecting a specific location in MEGA. This is the text of the button">Select</string>
    <string name="general_select_to_upload" context="Selecting a specific location in MEGA. This is the text of the button">Select files</string>
    <string name="general_select_to_download" context="Selecting a specific location in MEGA. This is the text of the button">Select folder</string>
    <string name="general_create" context="This is the final button when creating a folder in the dialog where the user inserts the folder name">Create</string>
    <!-- This string is commented in FileStorageActivityLollipop.java
    <string name="general_upload" context="Button text when uploading a file to a previously selected location in MEGA">Upload File</string>
    -->
    <string name="general_download" context="Item menu option upon right click on one or multiple files.">Download</string>
    <string name="general_add" context="button">Add</string>
    <string name="general_move" context="Item menu option upon right click on one or multiple files.">Move</string>
    <string name="general_remove" context="Menu option to delete one or multiple selected items.">Remove</string>
    <string name="general_share" context="button">Share</string>
    <!--
    <string name="general_confirm" context="button">Confirm</string>
    -->
    <string name="general_leave" context="Item menu option upon right click on one or multiple files.">Leave</string>
    <string name="general_decryp" context="button">Decrypt</string>

    <string name="general_export" context="button">Export</string>

    <string name="general_ok" context="Answer for confirmation dialog.">OK</string>
    <string name="general_skip" context="Skip a step of a configuration process.">Skip</string>
    <string name="general_stop" context="Label for a button to stop some process. For example stop the Camera Uploads">Stop</string>

    <string name="general_retry" context="option shown when a message could not be sent">Retry</string>
    <string name="general_open_browser" context="Button to open the default web browser">Open browser</string>
    <!--
    <string name="general_empty" context="Button to delete the contents of the trashbin. Can also be translated as &quot;clear&quot;">Empty</string>
    -->
    <string name="general_loading" context="The title of progress dialog when loading web content">Loading</string>
    <string name="general_importing" context="state while importing the file">Importing</string>
    <string name="general_forwarding" context="state while importing the file">Forwarding</string>
    <string name="general_import" context="Menu option to choose to add file or folders to Cloud Drive">Import</string>
    <string name="general_storage" context="label of storage in upgrade/choose account page, it is being used with a variable, e.g. for LITE user it will show ‘200GB Storage’.">Storage</string>
    <string name="general_bandwidth" context="Text listed before the amount of bandwidth a user gets with a certain package. For example: “8TB Bandwidth”. Can also be translated as data transfer.">Transfer Quota</string>
    <string name="general_subscribe" context="Text placed inside the button the user clicks when upgrading to PRO. Meaning: subscribe to this plan">Subscribe</string>
    <!--
    <string name="general_continue" context="Text placed inside the button the user clicks when clicking into the FREE account. Meaning: Continue to the main screen">Continue</string>
    -->
    <string name="general_error_word" context="It will be followed by the error message">Error</string>
    <string name="general_not_yet_implemented" context="when clicking into a menu whose functionality is not yet implemented">Not yet implemented</string>
    <string name="error_no_selection" context="when any file or folder is selected">No file or folder selected</string>
    <string name="general_already_downloaded" context="when trying to download a file that is already downloaded in the device">Already downloaded</string>
    <string name="general_already_uploaded" context="when trying to upload a file that is already uploaded in the folder">already uploaded</string>
    <string name="general_file_info" context="Label of the option menu. When clicking this button, the app shows the info of the file">File info</string>
    <string name="general_folder_info" context="Label of the option menu. When clicking this button, the app shows the info of the folder">Folder info</string>
    <!--
    <string name="general_menu" context="Title when the left menu is opened">Menu</string>
    -->
    <string name="general_show_info" context="Hint how to cancel the download">Show info</string>

    <string name="error_general_nodes" context="Error getting the root node">Error. Please try again.</string>

    <string name="general_rk" context="File name (without extension) of file exported with the recovery key">MEGA-RECOVERYKEY</string>

    <string name="secondary_media_service_error_local_folder" context="Local folder error in Sync Service. There are two syncs for images and videos. This error appears when the secondary media local folder doesn’t exist">The secondary media folder does not exist, please choose a new folder</string>
    <string name="no_external_SD_card_detected" context="when no external card exists">No external storage detected</string>
    <string name="no_permissions_upload" context="On clicking menu item upload in a incoming shared folder read only">This folder is read only. You do not have permission to upload</string>

    <string name="remove_key_confirmation" context="confirmation message before removing the previously downloaded MasterKey file">You are removing the previously exported Recovery Key file</string>
    <!--
    <string name="export_key_confirmation" context="confirmation message before downloading to the device the MasterKey file">Security warning! This is a high risk operation. Do you want to continue?</string>
    -->

    <!--
    <string name="more_options_overflow" context="title of the menu for more options for each file (rename, share, copy, move, etc)">More options</string>
    -->
    <string name="confirmation_add_contact" context="confirmation message before sending an invitation to a contact">Do you want to send an invitation to %s?</string>
    <!--
    <string name="confirmation_remove_multiple_contacts" context="confirmation message before removing mutiple contacts">Remove these %d contacts?</string>

    <string name="confirmation_move_to_rubbish" context="confirmation message before removing a file">Move to rubbish bin?</string>
    <string name="confirmation_move_to_rubbish_plural" context="confirmation message before removing a file">Move to rubbish bin?</string>

    <string name="confirmation_delete_from_mega" context="confirmation message before removing a file">Delete from MEGA?</string>
    <string name="confirmation_leave_share_folder" context="confirmation message before leaving an incoming shared folder">If you leave the folder, you will not be able to see it again</string>

    <string name="confirmation_alert" context="confirmation message before removing a file">Please confirm</string>
    -->

    <string name="action_logout" context="Button where the user can sign off or logout">Logout</string>
    <string name="action_add" context="Item menu option upon right click on one or multiple files.">Upload</string>
    <string name="action_create_folder" context="Menu item">Create new folder</string>
    <string name="action_open_link" context="Item menu option upon right click on one or multiple files.">Open link</string>
    <!--
    <string name="action_upload" context="Button text when choosing the destination location in MEGA">Upload to</string>
    -->

    <string name="action_settings" context="Menu item">Settings</string>
    <string name="action_search" context="Search button">Search</string>
    <string name="action_search_country" context="Select country page title">Select country</string>
    <string name="action_play" context="Search button">Play</string>
    <string name="action_pause" context="Search button">Pause</string>
    <string name="action_refresh" context="Menu item">Refresh</string>
    <string name="action_sort_by" context="Menu item">Sort by</string>
    <string name="action_help" context="Settings category title for Help">Help</string>
    <string name="action_upgrade_account" context="Change from a free account to paying MEGA">Upgrade account</string>
    <string name="upgrading_account_message" context="Message while proceeding to upgrade the account">Upgrading account</string>
    <string name="action_select_all" context="Menu item to select all the elements of a list">Select all</string>
    <string name="action_unselect_all" context="Menu item to unselect all the elements of a list">Clear selection</string>
    <string name="action_grid" context="Menu item to change from list view to grid view">Thumbnail view</string>
    <string name="action_list" context="Menu item to change from grid view to list view">List view</string>
    <string name="action_export_master_key" context="Menu item to let the user export the MasterKey">Backup Recovery Key</string>
    <string name="action_cancel_subscriptions" context="Menu item to let the user cancel subscriptions">Cancel subscription</string>
    <string name="cancel_subscription_ok" context="success message when the subscription has been canceled correctly">The subscription has been cancelled</string>
    <string name="cancel_subscription_error" context="error message when the subscription has not been canceled successfully">We were unable to cancel your subscription. Please contact support&#64;mega.nz for assistance</string>
    <string name="action_kill_all_sessions" context="Menu item to kill all opened sessions">Close other sessions</string>
    <string name="success_kill_all_sessions" context="Message after kill all opened sessions">The remaining sessions have been closed</string>
    <string name="error_kill_all_sessions" context="Message after kill all opened sessions">Error when closing the opened sessions</string>

    <plurals name="general_num_files">
        <item context="this is used for example when downloading 1 file or 2 files, Singular of file. 1 file" quantity="one">file</item>
        <item context="this is used for example when downloading 1 file or 2 files, Plural of file. 2 files" quantity="other">files</item>
    </plurals>

    <plurals name="general_num_contacts">
        <item context="used for example when a folder is shared with 1 user or 2 users, used for example when a folder is shared with 1 user" quantity="one">contact</item>
        <item context="used for example when a folder is shared with 1 user or 2 users, used for example when a folder is shared with 2 or more users" quantity="other">contacts</item>
    </plurals>

    <plurals name="num_contacts_selected">
        <item context="chat invitation - tool bar subtitle, when users selected single contact. Placeholder - number of contacts selected" quantity="one">%d contact</item>
        <item context="chat invitation - tool bar subtitle, when users selected multiple contacts. Placeholder - number of contacts selected" quantity="other">%d contacts</item>
    </plurals>

    <plurals name="general_num_folders">
        <item context="Singular of folder/directory. 1 folder" quantity="one">folder</item>
        <item context="Plural of folder/directory. 2 folders" quantity="other">folders</item>
    </plurals>

    <plurals name="general_num_shared_folders">
        <item context="Title of the incoming shared folders of a user in singular" quantity="one">shared folder</item>
        <item context="Title of the incoming shared folders of a user in plural." quantity="other">shared folders</item>
    </plurals>

    <!--
    <plurals name="general_num_downloads" context="in the notification. When downloading the notification is like 3 downloads.">
        <item context="Item menu option upon clicking on one or multiple files. Singular" quantity="one">download</item>
        <item context="Item menu option upon clicking on one or multiple files. Plural" quantity="other">downloads</item>
    </plurals>
    -->

    <!--
    <plurals name="general_num_uploads">
        <item context="Transfer type description in the active file transfer panel, can either be upload or download. Singular" quantity="one">upload</item>
        <item context="Transfer type description in the active file transfer panel, can either be upload or download. Plural" quantity="other">uploads</item>
    </plurals>
    -->

    <plurals name="general_num_users">
        <item context="used for example when a folder is shared with 1 user or 2 users, used for example when a folder is shared with 1 user" quantity="one">contact</item>
        <item context="used for example when a folder is shared with 1 user or 2 users, used for example when a folder is shared with 2 or more users" quantity="other">contacts</item>
    </plurals>

    <!--
    <string name="confirmation_required" context="Alert title before download">Confirmation required</string>
    -->
    <string name="alert_larger_file" context="Alert text before download. Please do not modify the %s placeholder as it will be replaced by the size to be donwloaded">%s will be downloaded.</string>
    <string name="alert_no_app" context="Alert text before download">There is no app to open the file %s. Do you want to continue with the download?</string>
    <string name="checkbox_not_show_again" context="Alert checkbox before download">Do not show again</string>

    <string name="confirm_cancel_login" context="Press back while login to cancel current login process.">Are you sure that you want to cancel the current login process?</string>

    <string name="login_text" context="Login button">Login</string>
    <string name="email_text" context="email label">Email</string>
    <string name="password_text" context="password label">Password</string>
    <string name="confirm_password_text" context="Hint of the confirmation dialog to get link with password">Confirm password</string>
    <string name="abc" context="in the password edittext the user can see the password or asterisks. ABC shows the letters of the password">ABC</string>
    <!--
    <string name="dots" context="in the password edittext the user can see the password or asterisks. ··· shows asterisks instead of letters">···</string>
    -->
    <string name="new_to_mega" context="This question applies to users that do not have an account on MEGA yet">New to MEGA?</string>
    <string name="create_account" context="button that allows the user to create an account">Create account</string>
    <string name="error_enter_email" context="when the user tries to log in MEGA without typing the email">Please enter your email address</string>
    <string name="error_invalid_email" context="Title of the alert dialog when the user tries to recover the pass of a non existing account">Invalid email address</string>
    <string name="error_enter_password" context="when the user tries to log in MEGA without typing the password">Please enter your password</string>
    <string name="error_server_connection_problem" context="when the user tries to log in to MEGA without a network connection">No network connection</string>
    <string name="error_server_expired_session" context="when the user tries to log in to MEGA without a valid session">You have been logged out on this device from another location</string>
    <string name="login_generating_key" context="the first step when logging in is calculate the private and public encryption keys">Calculating encryption keys</string>
    <string name="login_connecting_to_server" context="Message displayed while the app is connecting to a MEGA server">Connecting to the server</string>
    <string name="download_updating_filelist" context="Status text when updating the file manager">Updating file list</string>
    <string name="login_confirm_account" context="title of the screen after creating an account when the user has to confirm the password to confirm the account">Confirm account</string>
    <string name="login_querying_signup_link" context="when the user clicks on the link sent by MEGA after creating the account, this message is shown">Checking validation link</string>
    <string name="login_confirming_account" context="Attempting to activate a MEGA account for a user.">Activating account</string>
    <string name="login_preparing_filelist" context="After login, updating the file list, the file list should be processed before showing it to the user">Preparing file list</string>
    <string name="login_before_share" context="when the user tries to share something to MEGA without being logged">Please log in to share with MEGA</string>
    <string name="reg_link_expired" context="This toast message is shown on the login page when an email confirm link is no longer valid.">Your confirmation link is no longer valid. Your account may already be activated or you may have cancelled your registration.</string>
    <!--
    <string name="session_problem" context="if a link to a folder cannot be fetched">Problem of retrieving files from the folder</string>
    -->

    <string name="tour_space_title">MEGA Space</string>
    <string name="tour_speed_title">MEGA Speed</string>
    <string name="tour_privacy_title">MEGA Privacy</string>
    <string name="tour_access_title">MEGA Access</string>
    <string name="tour_space_text">Register now and get 50 GB* of free space</string>
    <string name="tour_speed_text">Uploads are fast. Quickly share files with everyone</string>
    <string name="tour_privacy_text">Keep all your files safe with MEGA’s end-to-end encryption</string>
    <string name="tour_access_text">Get fully encrypted access anywhere, anytime</string>

    <string name="create_account_text" context="button that allows the user to create an account">Create account</string>
    <string name="name_text" context="Name of the user">Name</string>
    <string name="first_name_text" context="First Name of the user">First Name</string>
    <string name="lastname_text" context="Last name of the user">Last Name</string>
    <string name="tos" context="text placed on the checkbox of acceptation of the Terms of Service">I agree with MEGA’s [A]Terms of Service[/A]</string>
    <string name="top" context="Text placed on the checkbox to make sure user agree that understand the danger of losing password">I understand that [B]if I lose my password, I may lose my data[/B]. Read more about [A]MEGA’s end-to-end encryption[/A].</string>
    <string name="already_account" context="Does the user already have a MEGA account">Already have an account?</string>

    <string name="create_account_no_terms" context="warning dialog">You have to accept our Terms of Service</string>

    <string name="create_account_no_top" context="warning dialog, for user do not tick checkbox of understanding the danger of losing password">You need to agree that you understand the danger of losing your password</string>
    <string name="error_enter_username" context="Warning message when the first name is a required field to submit a form. For example during the create account process.">Please enter your first name</string>
    <string name="error_enter_userlastname" context="Warning dialog">Please enter your last name.</string>
    <string name="error_short_password" context="when creating the account">Password is too short</string>
    <string name="error_passwords_dont_match" context="when creating the account">Passwords do not match</string>
    <string name="error_email_registered" contect="when creating the account">This email address has already registered an account with MEGA</string>

    <!--
    <string name="create_account_confirm_title" context="Title that is shown when e-mail confirmation is still required for the account">Confirmation required</string>
    -->
    <!--
    <string name="create_account_confirm" context="">Please check your e-mail and click the link to login and confirm your account</string>
    -->
    <string name="create_account_creating_account">Connecting to the server: Creating account</string>

    <!--<string name="cancel_transfer_title">Delete Transfer</string>
    -->
    <string name="cancel_transfer_confirmation">Delete this transfer?</string>
    <string name="cancel_all_transfer_confirmation">Delete all transfers?</string>

    <string name="section_cloud_drive" context="The name of every users root drive in the cloud of MEGA.">Cloud Drive</string>
    <string name="section_recents" context="Label to reference a recents section">Recents</string>
    <string name="section_secondary_media_uploads" context="title of the screen where the secondary media images are uploaded">Media uploads</string>
    <string name="section_inbox" context="Section name for the “Messages” section.Preferably one word. There is little space for this word.">Inbox</string>
    <string name="section_saved_for_offline" context="title of the screen that shows the files saved for offline in the device">Saved for Offline</string>
    <string name="section_saved_for_offline_new" context="the options of what to upload in an array. Needed for the settings, the options of what to upload.">Offline</string>
    <!--
    <string name="section_shared_with_me" context="title of the screen that shows all the folders that the user shares with other users and viceversa">Shared with me</string>
    -->
    <string name="title_shared_items" context="title of the screen that shows all the shared items">Shared items</string>
    <string name="section_shared_items" context="title of the screen that shows all the shared items">Shared folders</string>
    <string name="section_rubbish_bin" context="The title of the trash bin in the tree of the file manager.">Rubbish Bin</string>
    <string name="section_contacts" context="Section name for the “Contacts” section.Preferably one word. There is little space for this word.">Contacts</string>

    <string name="section_contacts_with_notification" context="Item of the navigation title for the contacts section when there is any pending incoming request">Contacts [A](%1$d)[/A]</string>
    <string name="sent_requests_empty" context="the user has not sent any contact request to other users">[B]No [/B][A]sent requests[/A][B].[/B]</string>
    <string name="received_requests_empty" context="the user has not received any contact request from other users">[B]No [/B][A]received requests[/A][B].[/B]</string>
    <string name="section_transfers" context="Title for the file transfer screen (with the up &amp; download)">Transfers</string>

    <string name="section_account" context="Section name for the &amp;ldquo;My Account&amp;rdquo; section.Preferably one or two words. There is little space for this.">My Account</string>
    <string name="section_photo_sync" context="title of the screen where the camera images are uploaded">Camera uploads</string>
    <!--
    <string name="used_space" context="Used space &quot;5MB of 100MB&quot;.">%1$s of %2$s</string>
    -->
    <string name="tab_incoming_shares" context="Capital letters. Incoming shared folders. The title of a tab">Incoming</string>
    <string name="tab_outgoing_shares" context="Capital letters. Outgoing shared folders. The title of a tab">Outgoing</string>
    <string name="tab_links_shares" context="Capital letters. Files with link. The title of a tab">Links</string>

    <string name="title_incoming_shares_explorer" context="Label for any &amp;lsquo;Incoming shares&amp;rsquo; button, link, text, title, etc. - (String as short as possible).">Incoming Shares</string>
    <string name="title_incoming_shares_with_explorer" context="Title of the share with file explorer">Incoming shares with</string>
    <!--
    <string name="choose_folder_explorer" context="Title of the button in Incoming Shares tabs">Choose folder</string>
    -->

    <string name="file_browser_empty_cloud_drive" context="message when there are no files in the Cloud drive">No files in your Cloud Drive</string>
    <!--
    <string name="file_browser_empty_rubbish_bin" context="option to empty rubbish bin">Empty Rubbish Bin</string>
    -->
    <string name="file_browser_empty_folder" context="Text that indicates that a folder is currently empty">Empty Folder</string>

    <string name="choose_account_fragment" context="Title of the fragment Choose Account">CHOOSE ACCOUNT</string>

    <!--
    <string name="file_properties_activity" context="Menu item to show the properties dialog of files and or folders.">Properties</string>
    -->
    <string name="file_properties_available_offline" context="The file are available “offline” (without a network Wi-Fi mobile data connection)">Available offline</string>
    <!--
    <string name="file_properties_available_offline_on" context="Button state when a file can be saved for offline.(Capital letters)">ON</string>
    -->
    <!--
    <string name="file_properties_available_offline_off" context="Button state when a file is already saved for offline. (Capital letters)">OFF</string>
    -->
    <string name="file_properties_info_size_file" context="category in sort by action">Size</string>
    <string name="file_properties_info_last_modified" context="When the file/folder was last modified">Last modified</string>
    <string name="file_properties_info_added" context="when was the file added in MEGA">Added</string>
    <!--
    <string name="file_properties_shared_folder_private_folder" context="the folder is private. A public user can\'t access the folder">No public link</string>
    -->
    <string name="file_properties_shared_folder_public_link" context="the label when a folder can be accesed by public users">Public link</string>

    <string name="file_properties_shared_folder_permissions" context="Item menu option upon clicking on a file folder. Refers to the permissions of a file folder in the file manager.">Permissions</string>
    <string name="dialog_select_permissions" context="Title of the dialog to choose permissions when sharing.">Share Permissions</string>
    <string name="file_properties_shared_folder_change_permissions" context="menu item">Change permissions</string>
    <string name="file_properties_shared_folder_select_contact" context="when listing all the contacts that shares a folder">Shared with</string>
    <string name="file_properties_send_file_select_contact" context="send a file to a MEGA user">Send to</string>
    <string name="file_properties_owner" context="shows the owner of an incoming shared folder">Owner</string>
    <string name="contact_invite" context="positive button on dialog to invite a contact">Invite</string>
    <string name="contact_reinvite" context="option to reinvite a contact">Reinvite</string>
    <string name="contact_ignore" context="The text of the notification button that is displayed when there is a call in progress, another call is received and ignored.">Ignore</string>
    <string name="contact_decline" context="option to decline a contact invitation">Decline</string>
    <string name="contact_accept" context="option to accept a contact invitation">Accept</string>
    <string name="contact_properties_activity" context="title of the contact properties screen">Contact Info</string>
    <!--
    <string name="contact_file_list_activity" context="header of a status field for what content a user has shared to you">Content</string>
    -->
    <string name="contacts_list_empty_text" context="Adding new relationships (contacts) using the actions.">Add new contacts using the button below</string>
    <!--
    <string name="no_contacts" context="When an user wants to share a folder but has not any contact yet">There are not contacts in the account. Please add them on the Contacts screen</string>
	-->
    <string name="contacts_explorer_list_empty_text" context="Add new contacts before sharing.">Add a new contact to share</string>

    <string name="error_not_enough_free_space" context="Error message">Not enough free space on your device</string>

    <string name="option_link_without_key" context="This is button text on the Get Link dialog. This lets the user get a public file/folder link without the decryption key e.g. https://mega.nz/#!Qo12lSpT.">Link without key</string>
    <string name="option_decryption_key" context="Alert Dialog to get link">Decryption key</string>

    <!--
    <string name="download_failed" context="Error message">Download failed</string>
    -->
    <!--
	<string name="download_downloaded" context="notification message. Example: 1 file downloaded">downloaded</string>
    -->
    <!--
	<string name="download_downloading" context="Title header on the download page while the file is downloading.">Downloading</string>
	-->
    <!--
	<string name="text_downloading" context="Text located in each fragment when a download is in progress">Transferring</string>
	-->
    <string name="download_preparing_files" context="Alert shown when some content is sharing with chats and they are processing">Preparing files</string>

    <plurals name="download_began">
        <item context="Message when a download starts. Singular 1 file" quantity="one">Download has started</item>
        <item context="Message when many downloads start. Plural more than 1 file. Placeholder is for include the number of downloads in runtime." quantity="other">%1$d downloads have started</item>
    </plurals>

    <plurals name="download_finish">
        <item context="Message when a download finishes. Singular 1 file" quantity="one">Download has finished</item>
        <item context="Message when many downloads finish. Plural more than 1 file. Placeholder is for include the number of downloads in runtime." quantity="other">%1$d downloads have finished</item>
    </plurals>

    <plurals name="upload_began">
        <item context="Message when a upload starts. Singular 1 file" quantity="one">Upload has started</item>
        <item context="Message when many uploads start. Plural more than 1 file. Placeholder is for include the number of uploads in runtime." quantity="other">%1$d uploads have started</item>
    </plurals>

    <plurals name="upload_finish">
        <item context="Message when a download finishes. Singular 1 file" quantity="one">Upload has finished</item>
        <item context="Message when many downloads finish. Plural more than 1 file. Placeholder is for include the number of uploads in runtime." quantity="other">%1$d uploads have finished</item>
    </plurals>
    <!--
    <string name="download_cancel_downloading" context="Confirmation text when attempting to cancel the download">Do you want to cancel the download?</string>
    -->
    <string name="download_touch_to_cancel" context="Hint how to cancel the download">Touch to cancel</string>
    <string name="download_touch_to_show" context="Hint how to cancel the download">View transfers</string>
    <string name="error_file_size_greater_than_4gb" context="Warning message">Most devices can’t download files greater than 4GB. Your download will probably fail</string>
    <string name="intent_not_available" context="message when trying to open a downloaded file but there isn’t any app that open that file. Example: a user downloads a pdf but doesn’t have any app to read a pdf">There isn’t any available app to execute this file on your device</string>

    <string name="context_share_image" context="to share an image using Facebook, Whatsapp, etc">Share image using</string>
    <string name="context_get_link" context="create a link of a file and send it using an app from the device">Share link</string>
    <string name="context_get_link_menu" context="Item menu option upon right click on one or multiple files.">Get link</string>

    <!--<string name="context_manage_link_menu" context="Item menu option upon right click on one or multiple files.">Get link</string>-->

    <string name="context_leave_menu" context="Item menu option upon right click on one or multiple files.">Leave</string>
    <string name="alert_leave_share" context="Title alert before leaving a share.">Leave share</string>
    <string name="context_clean_shares_menu" context="Item menu option upon right click on one or multiple files.">Remove share</string>
    <string name="context_remove_link_menu" context="Item menu option upon right click on one or multiple files.">Remove link</string>
    <string name="context_remove_link_warning_text" context="Warning that appears prior to remove a link of a file.">This link will not be publicly available anymore.</string>
    <plurals name="remove_links_warning_text">
        <item context="Warning that appears prior to remove a link of a file. Singular." quantity="one">This link will not be publicly available anymore.</item>
        <item context="Warning that appears prior to remove links of files. Plural." quantity="other">These links will not be publicly available anymore.</item>
    </plurals>
    <string name="context_rename" context="Item menu option upon right click on one or multiple files.">Rename</string>
    <string name="context_open_link_title" context="Item menu option upon right click on one or multiple files.">Open link</string>
    <string name="context_open_link" context="Item menu option upon right click on one or multiple files.">Open</string>
    <string name="context_renaming" context="while renaming a file or folder">Renaming</string>
    <string name="context_preparing_provider" context="while file provider is downloading a file">Preparing file</string>
    <string name="context_download" context="Item menu option upon right click on one or multiple files.">Download</string>

    <!--
    <string name="download_folder" context="Item menu option upon right click on one or multiple files.">Download folder</string>
    -->
    <!--
    <string name="import_folder" context="Item menu option upon right click on one or multiple files.">Import folder</string>
    -->
    <string name="context_move" context="Item menu option upon right click on one or multiple files.">Move</string>
    <string name="context_moving" context="while moving a file or folder">Moving</string>
    <!--
    <string name="context_sharing" context="while sharing a folder">Sharing folder</string>
    -->
    <string name="context_copy" context="Item menu option upon right click on one or multiple files.">Copy</string>
    <string name="context_upload" context="Item menu option upon right click on one or multiple files.">Upload</string>
    <string name="context_copying" context="while copying a file or folder">Copying</string>
    <!--
    <string name="context_creating_link" context="status text">Creating link</string>
    -->
    <!--
    <string name="context_moving_to_trash" context="status text">Moving to Rubbish Bin</string>
    -->
    <string name="context_move_to_trash" context="menu item">Move to Rubbish Bin</string>
    <string name="context_delete_from_mega" context="menu item">Remove from MEGA</string>
    <string name="context_new_folder_name" context="Input field description in the create folder dialog.">Folder Name</string>
    <string name="context_new_contact_name" context="when adding a new contact. in the dialog">Contact email</string>
    <string name="context_creating_folder" context="status dialog when performing the action">Creating folder</string>
    <!--
    <string name="context_adding_contact" context="Adding a new relationship (contact)">Adding contact</string>
    -->
    <string name="context_download_to" context="Menu item">Save to</string>
    <string name="context_clear_rubbish" context="Menu option title">Clear Rubbish Bin</string>
    <string name="clear_rubbish_confirmation" context="Ask for confirmation before removing all the elements of the rubbish bin">You are about to permanently remove all items from your Rubbish Bin.</string>

    <!--<string name="context_send_link" context="get the link and send it">Send link</string>-->

    <string name="context_send" context="send cancel subscriptions dialog">Send</string>
    <string name="context_send_file_inbox" context="send the file to inbox">Send to contact</string>
    <!--
    <string name="context_copy_link" context="get the link and copy it">Copy link</string>
    -->
    <string name="context_remove" context="Menu option to delete one or multiple selected items.">Remove</string>
    <string name="context_delete_offline" context="Menu option to delete selected items of the offline state">Remove from Offline</string>
    <string name="context_share_folder" context="menu item">Share folder</string>
    <string name="context_send_file" context="menu item">Send file to chat</string>
    <string name="context_send_contact" context="menu item">Share contact to chat</string>
    <string name="context_view_shared_folders" context="open a shared folder">View shared folders</string>
    <string name="context_sharing_folder" context="Item menu option upon clicking on one or multiple files.">Sharing</string>
    <!--
    <string name="remove_all_sharing" context="status text">Removing all sharing contacts</string>
    -->
    <!--
    <string name="leave_incoming_share" context="status text">Leaving shared folder</string>
    -->
    <!--
    <string name="context_camera_folder" context="The location of where the user has the photos/videos stored.">Camera folder</string>
    -->
    <!--
    <string name="context_mega_contacts" context="when sharing a folder, the user can choose a contact from MEGA">MEGA Contacts</string>
    -->
    <!--
    <string name="context_phone_contacts" context="when sharing a folder, the user chan choose a contact from the device">Phone Contacts</string>
    -->
    <string name="context_delete" context="Button in My Account section to confirm the account deletion">Delete</string>
    <!--
    <string name="context_more" context="menu item">More</string>
    -->
    <!--
    <string name="context_contact_added" context="success message when adding a contact">Contact added</string>
    -->
    <string name="context_contact_invitation_deleted" context="success message when removing a contact request">Request deleted</string>
    <string name="context_contact_invitation_resent" context="success message when reinvite a contact">Request resent</string>
    <string name="context_contact_request_sent" context="success message when sending a contact request">Request successfully sent to %s. The status can be consulted in the Sent Requests tab.</string>

    <string name="context_contact_removed" context="success message when removing a contact">Contact removed</string>
    <string name="context_contact_not_removed" context="error message">Error. Contact not removed</string>
    <string name="context_permissions_changed" context="success message when chaning the permissionss">Permissions changed</string>
    <string name="context_permissions_not_changed" context="error message">Error. Permissions not changed</string>
    <string name="context_folder_already_exists" context="message when trying to create a folder that already exists">Folder already exists</string>
    <string name="context_contact_already_exists" context="message when trying to create a invite a contact already that is already added">%s is already a contact</string>
    <string name="context_send_no_permission" context="message when trying to send a file without full access">You do not have permission to send this file</string>
    <string name="context_folder_created" context="success message when creating a folder">Folder created</string>
    <string name="context_folder_no_created" context="error message when creating a folder">Error. Folder not created</string>
    <string name="context_correctly_renamed" context="success message when renaming a node">Renamed successfully</string>
    <string name="context_no_renamed" context="error message">Error. Not renamed</string>
    <string name="context_correctly_copied" context="success message when copying a node">Copied successfully</string>
    <!--
    <string name="context_correctly_sent" context="success message when sending a file">File sent</string>
    -->
    <!--
    <string name="context_no_sent" context="error message when sending a file">Error. File not sent</string>
    -->
    <string name="context_correctly_sent_node" context="success message when sending a node to Inbox">Sent to Inbox</string>
    <string name="context_no_sent_node" context="error message when sending a node to Inbox">Error. Not sent to Inbox</string>
    <string name="context_no_copied" context="error message">Error. Not copied</string>
    <string name="context_no_destination_folder" context="message that appears when a user tries to move/copy/upload a file but doesn’t choose a destination folder">Please choose a destination folder</string>
    <string name="context_correctly_moved" context="success message when moving a node">Moved successfully</string>
    <string name="number_correctly_moved" context="success message when moving a node">%d items moved successfully</string>
    <string name="number_incorrectly_moved" context="success message when moving a node">%d items were not moved successfully</string>
    <string name="context_correctly_moved_to_rubbish" context="success message when moving a node">Moved to the Rubbish Bin successfully</string>
    <string name="number_correctly_moved_to_rubbish" context="success message when moving a node">%d items moved to the Rubbish Bin successfully</string>
    <string name="number_incorrectly_moved_to_rubbish" context="success message when moving a node">&#160;and %d items were not sent successfully</string>
    <string name="context_no_moved" context="error message">Error. Not moved</string>
    <string name="context_correctly_shared" context="success message when sharing a folder">Shared successfully</string>
    <string name="context_no_shared_number" context="error message when sharing a folder">Error. %d shares were not completed</string>
    <string name="context_correctly_shared_removed" context="success message when sharing a folder">Remove shares successfully</string>
    <string name="context_no_shared_number_removed" context="error message when sharing a folder">Error. %d process of removing shares is not completed</string>
    <string name="context_no_shared" context="error message">Error. Not shared</string>
    <string name="context_no_removed_shared" context="error message">Error. Share failed to remove</string>
    <string name="context_remove_sharing" context="success message when removing a sharing">Folder sharing removed</string>
    <string name="context_no_link" context="error message">Link creation failed</string>
    <string name="context_correctly_removed" context="success message when removing a node from MEGA">Deleted successfully</string>
    <string name="context_no_removed" context="error message">Error. Deletion failed</string>
    <string name="number_correctly_removed" context="success message when moving a node">%d items removed successfully from MEGA</string>
    <string name="number_no_removed" context="error message when moving a node">%d items are not removed successfully</string>
    <string name="number_correctly_leaved" context="success message when moving a node">%d folders left successfully</string>
    <string name="number_no_leaved" context="error message when moving a node">%d folders were not left successfully</string>
    <string name="number_correctly_sent" context="success message when sending multiple files">File sent to %d contacts successfully</string>
    <string name="number_no_sent" context="error message when sending multiple files">File was not sent to %d contacts</string>
    <string name="number_correctly_sent_multifile" context="success message when sending multiple files">%d files sent successfully</string>
    <string name="number_no_sent_multifile" context="error message when sending multiple files">%d files failed to send</string>
    <string name="number_correctly_copied" context="success message when sending multiple files">%d items copied successfully</string>
    <string name="number_no_copied" context="error message when sending multiple files">%d items were not copied</string>
    <string name="number_contact_removed" context="success message when removing several contacts">%d contacts removed successfully</string>
    <string name="number_contact_not_removed" context="error message when removing several contacts">%d contacts were not removed</string>
    <string name="number_contact_file_shared_correctly" context="success message when sharing a file with multiple contacts">Folder shared with %d contacts successfully</string>
    <string name="number_contact_file_not_shared_" context="error message when sharing a file with multiple contacts">File can not be shared with %d contacts</string>
    <string name="number_correctly_shared" context="success message when sharing multiple files">%d folders shared successfully</string>
    <string name="number_no_shared" context="error message when sharing multiple files">%d folders were not shared</string>
    <string name="context_correctly_copied_contact" context="success message when sending a file to a contact">Successfully sent to:</string>
    <string name="context_correctly_removed_sharing_contacts" context="success message when removing all the contacts of a shared folder">The folder is no longer shared</string>
    <string name="context_no_removed_sharing_contacts" context="error message when removing all the contacts of a shared folder">Error, the folder is still shared with another contact</string>
    <string name="context_select_one_file" context="option available for just one file">Select just one file</string>
    <string name="rubbish_bin_emptied" context="success message when emptying the RB">Rubbish Bin emptied successfully</string>
    <string name="rubbish_bin_no_emptied" context="error message when emptying the RB">Error. The Rubbish Bin has not been emptied</string>

    <string name="dialog_cancel_subscriptions" context="dialog cancel subscriptions">You are about to cancel your MEGA subscription. Please let us know if there is anything we can do to help change your mind.</string>
    <string name="hint_cancel_subscriptions" context="hint cancel subscriptions dialog">Type feedback here</string>
    <string name="send_cancel_subscriptions" context="send cancel subscriptions dialog">Send</string>
    <!--
    <string name="title_cancel_subscriptions" context="title cancel subscriptions dialog">Cancel Subscription</string>
    -->
    <string name="confirmation_cancel_subscriptions" context="confirmation cancel subscriptions dialog">Thank you for your feedback! Are you sure you want to cancel your MEGA subscription?</string>
    <string name="reason_cancel_subscriptions" context="provide a reason to cancel subscriptions dialog">Your subscription has not been cancelled. Please provide a reason for your cancellation</string>
    <string name="message_user_purchased_subscription" context="welcome message after user brought subscription. placeholder 1: subscription type (Lite/Pro1 etc), placeholder 2: renewal interval (monthly/yearly)">Thank you for subscribing to %1$s %2$s!</string>
    <string name="message_user_purchased_subscription_down_grade" context="Pop up message shows when user purchased a lower level of subscription">New subscription takes effect when the old one expires, and the new price will be charged at the same time.</string>
    <string name="message_user_payment_pending" context="Pop up message shows when user purchased a subscription with a payment method that can not be processed in real time, e.g. voucher">Subscription will take effect when payment get processed by Google.</string>
    <string name="subscription_type_monthly" context="">Monthly</string>
    <string name="subscription_type_yearly" context="">Yearly</string>

    <string name="context_node_private" context="success message after removing the public link of a folder">The folder is now private</string>

    <string name="context_share_correctly_removed" context="success message after removing a share of a folder. a contact has no access to the folder now">Share removed</string>


    <string name="menu_new_folder" context="Menu option to create a new folder in the file manager.">New folder</string>
    <string name="menu_add_contact" context="Menu option to add a contact to your contact list.">Add contact</string>
    <string name="menu_add_contact_and_share" context="Menu option to add a contact to your contact list.">Add contact and share</string>
    <!--
    <string name="menu_download_from_link" context="Text that is displayed in the dialog to download a MEGA link inside the app">Download from MEGA link</string>
    -->

    <string name="alert_decryption_key" context="Title of the alert to introduce the decryption key">Decryption Key</string>
    <string name="message_decryption_key" context="Message of the alert to introduce the decryption key">Please enter the decryption key for the link</string>

    <string name="upload_to_image" context="upload to. Then choose an Image file">Image</string>
    <string name="upload_to_audio" context="upload to. Then choose an Audio file">Audio</string>
    <string name="upload_to_video" context="Title of the button in the contact info screen to start a video call">Video</string>
    <!--
    <string name="upload_to_other" context="upload to. Then choose a file which is not an Image, an Audio or a Video">Other File</string>
    -->
    <string name="upload_to_filesystem" context="upload to. Then choose to browse the file system to choose a file">Pick from File System</string>
    <string name="upload_to_filesystem_from" context="upload to. Then choose to browse the file system to choose a file">Pick from</string>
    <!--
    <string name="upload_select_file_type" context="title of the dialog for choosing if a user wants to upload an image, an audio, a video or a file from the system">Select file type</string>
    -->
    <!--
    <string name="upload_uploading" context="status text">Uploading</string>
    -->
    <!--
    <string name="upload_touch_to_cancel" context="hint to how to cancel the upload (by touching the notification)">Touch to cancel upload</string>
    -->
    <!--
    <string name="upload_failed" context="error message">Upload failed</string>
    -->
    <string name="upload_uploaded" context="Label for the current uploaded size of a file. For example, 3 files, 50KB uploaded">uploaded</string>
    <!--
    <string name="upload_cancel_uploading" context="Confirmation text for cancelling an upload">Do you want to cancel the upload?</string>
    -->
    <string name="upload_prepare" context="Status text at the beginning of an upload, Status text at the beginning of an upload for 1 file">Processing file</string>
    <plurals name="upload_prepare">
        <item context="Status text at the beginning of an upload, Status text at the beginning of an upload for 1 file" quantity="one">Processing file</item>
        <item context="Status text at the beginning of an upload, Status text at the beginning of an upload for 2 or more files" quantity="other">Processing files</item>
    </plurals>
    <string name="error_temporary_unavaible" context="error message when downloading a file">Resource temporarily not available, please try again later</string>
    <string name="upload_can_not_open" context="Error message when the selected file cannot be opened">Cannot open selected file</string>
    <string name="unzipping_process" context="when a zip file is downloaded and clicked, the app unzips the file. This is the status text while unzipping the file">Unzipping file</string>

    <string name="error_io_problem" context="error message while browsing the local filesystem">Filesystem problem</string>
    <string name="general_error" context="error message while browsing the local filesystem">Error happened when executing the action</string>

    <string name="full_screen_image_viewer_label" context="title of the image gallery">Image viewer</string>

    <!--
    <string name="manager_download_from_link_incorrect" context="Error message when the user entered an incorrect MEGA link format for importing">Incorrect link format</string>
    -->

    <!--
    <string name="my_account_activity" context="Title of the screen where the user account information is shown">Account</string>
    -->
    <!--
    <string name="my_account_total_space" context="Headline for the amount of total storage space">Storage Space</string>
    -->
    <!--
    <string name="my_account_free_space" context="Headline for the amount of storage space is remaining">Free Space</string>
    -->
    <string name="my_account_used_space" context="Headline for the amount of storage space is used">Used Space</string>
    <string name="my_account_change_password" context="menu item">Change password</string>
    <!--
    <string name="warning_out_space" context="Warning in Cloud drive when the user is runningut of space">You\'re running out of space!\n Do you want to upgrade your account?</string>
    -->
    <!--<string name="overquota_alert_title" context="Title dialog overquota error">Storage over quota</string>-->
    <string name="overquota_alert_text" context="Dialog text overquota error">You have exceeded your storage limit. Would you like to upgrade your account?</string>

    <!--
    <string name="op_not_allowed" context="Dialod text overquota error">Operation not allowed</string>
    -->
    <string name="my_account_last_session" context="when did the last session happen">Last session</string>
    <string name="my_account_connections" context="header for the social connections, showing the number of contacts the user has">Connections</string>

    <string name="my_account_changing_password" context="message displayed while the app is changing the password">Changing password</string>
    <string name="my_account_change_password_oldPassword" context="when changing the password, the first edittext is to enter the current password">Current password</string>
    <string name="my_account_change_password_newPassword1" context="when changing the password">New password</string>
    <string name="my_account_change_password_newPassword2" context="when changing the password">Confirm new password</string>
    <!--
    <string name="my_account_change_password_error" context="Error message when the user attempts to change his password (two potential reasons in one error message).">Incorrect current password or the new passwords you provided do not match. Please try again</string>
    -->
    <!--
    <string name="my_account_change_password_error_2" context="Error message when the user attempts to change his password (two potential reasons in one error message).">Incorrect current password. Please try again</string>
    -->
    <!--
    <string name="my_account_change_password_OK" context="Success text">Password changed successfully</string>
    -->
    <string name="my_account_change_password_dont_match" context="when changing the password or creating the account, the password is required twice and check that both times are the same">Password doesn’t match</string>

    <!--
    <string name="upgrade_activity" context="title of the Upgrade screen">PRO Membership</string>
    -->
    <string name="upgrade_select_pricing" context="title of the selection of the pro account wanted">Select membership</string>
    <string name="select_membership_1" context="the user has to decide the way of payment">Monthly or annually recurring</string>

    <!--<string name="select_membership_2" context="button to go to Google Play">Google Play subscription</string>-->

    <string name="no_available_payment_method" context="choose the payment method option when no method is available">At this moment, no method of payment is available for this plan</string>

    <string name="upgrade_per_month" context="button to decide monthly payment. The asterisk is needed">Monthly*</string>
    <string name="upgrade_per_year" context="button to decide annually payment. The asterisk is needed">Annually*</string>

    <string name="file_properties_get_link" context="the user can get the link and it’s copied to the clipboard">The link has been copied to the clipboard</string>
    <!--
    <string name="file_properties_remove_link" context="the user can remove the public link">The link has been removed</string>
    -->

    <string name="full_image_viewer_not_preview" context="before sharing an image, the preview has to be downloaded">The preview has not been downloaded yet. Please wait</string>
    <string name="not_load_preview_low_memory" context="due to device is low on memory, cannot load an image preview temporarily">The preview is not able to load due to insufficient memory available. Please try again later.</string>

    <string name="log_out_warning" context="alert when clicking a newsignup link being logged">Please log out before creating the account</string>

    <!--
    <string name="import_correct" context="success message after import a file">Imported successfully</string>
    -->

    <string name="transfers_empty" context="message shown in the screen when there are not any active transfer">No active transfers</string>
    <!--
    <string name="transfers_pause" context="File uploading or downloading has been paused (until the user continues at a later stage)">All transfers are paused</string>
    -->
    <string name="menu_pause_transfers" context="menu item">Pause transfers</string>
    <!--
    <string name="menu_restart_transfers" context="menu item">Restart transfers</string>
    -->
    <string name="menu_cancel_all_transfers" context="menu item">Delete all transfers</string>

    <string name="menu_take_picture" context="Option of the sliding panel to change the avatar by taking a new picture">Take picture</string>

    <string name="ask_for_display_over_title" context="Dialog title, to explain why MEGA needs the ’display over other apps’ permission (Android 10)">Allow notifications for incoming MEGA calls</string>
    <string name="ask_for_display_over_msg" context="Dialog message, to explain why MEGA needs the ’display over other apps’ permission (Android 10)">MEGA needs your authorization to allow the call interface to pop up from the background.</string>
    <string name="ask_for_display_over_explain" context="Prompt text shows when the user doesn’t want to make MEGA grant the ’display over other apps’ permission for now (Android 10)">Don’t worry, you can still manually set up on your device’s settings.</string>

    <string name="cam_sync_wifi" context="the options of how to upload, but in an array. needed for the settings, how to upload the camera images. only when Wi-Fi connected">Wi-Fi only</string>
    <string name="cam_sync_data" context="the options of how to upload, but in an array. needed for the settings, how to upload the camera images. when Wi-Fi connected and using data plan">Wi-Fi or mobile data</string>
    <string name="cam_sync_syncing" context="The upload of the user’s photos orvideos from their specified album is in progress.">Camera Uploads in progress</string>
    <string name="cam_sync_cancel_sync" context="confirmation question for cancelling the camera uploads">Do you want to stop Camera Uploads?</string>
    <!--
    <string name="settings_camera_notif_error_no_folder" context="Error message when an unavailable destination folder was selected">Destination folder is unavailable</string>
    -->
    <string name="settings_camera_notif_title" context="title of the notification when camera upload is enabled">Uploading files of media folders</string>
	<string name="settings_camera_notif_checking_title" context="title of the notification when camera upload is checking files">Checking for files to be uploaded</string>
	<string name="settings_camera_notif_initializing_title" context="title of the notification when camera upload is initializing">Initializing Camera Uploads</string>
    <!--
    <string name="settings_camera_notif_error" context="notification error">Camera Uploads problem</string>
    -->
    <string name="settings_camera_notif_complete" context="notification camera uploads complete">Camera uploads complete</string>

    <string name="settings_storage" context="label of storage in upgrade/choose account page, it is being used with a variable, e.g. for LITE user it will show ‘200GB Storage’.">Storage</string>
    <string name="settings_pin_lock" context="settings of the pin lock">PIN Lock</string>
	<string name="settings_camera_upload_charging_helper_label" context="Helper text to explain why we have this `Require me to plug in` setting, placeholder - 100 to 1000 in MB">Video compression consumes a lot of power; MEGA will require you to be actively charging your device if the videos to be compressed are larger than %s.</string>
	<string name="settings_camera_upload_include_gps_helper_label" context="Helper text to explain the things to note if enable the feature of including GPS info">If enabled, you will upload information about where your pictures were taken, so be careful when sharing them.</string>

    <string name="settings_advanced_features" context="Settings category title for cache and offline files">Advanced</string>
    <string name="settings_advanced_features_cache" context="Settings preference title for cache">Clear Cache</string>
    <string name="settings_advanced_features_offline" context="Settings preference title for offline files">Clear Offline Files</string>

    <string name="settings_auto_play_label" context="description of switch ‘Open file when download is completed’">Open file when downloaded</string>
    <string name="settings_advanced_features_cancel_account" context="Settings preference title for canceling the account">Cancel your account</string>

    <string name="settings_advanced_features_size" context="Size of files in offline or cache folders">Currently using %s</string>
    <string name="settings_advanced_features_calculating" context="Calculating Size of files in offline or cache folders">Calculating</string>

    <string name="settings_storage_download_location" context="title of the setting to set the default download location">Default download location</string>
    <string name="settings_storage_ask_me_always" context="Whether to always ask the user each time.">Always ask for download location</string>
    <string name="settings_storage_advanced_devices" context="Whether to enable the storage in advanced devices">Display advanced devices (external SD)</string>
	<string name="add_phone_number_label" context="Label of button on account page that ask user to add their phone number">Add phone number</string>
	<string name="verify_account_title" context="enter verification code page title">Verify your account</string>
	<string name="verify_account_helper_locked" context="Text to explain to user why to verify phone number (account suspended use case)">Your account has been locked temporarily due to potential abuse. Please verify your phone number to unlock your account.</string>
    <string name="general_country_label" context="Hint text of the country edittext for billing purposes">Country</string>
	<string name="verify_account_phone_number_placeholder" context="place holder for enter mobile number field">Your phone number</string>
    <string name="general_back_button" context="Button label - go to previous page">Back</string>
	<string name="verify_account_not_now_button" context="button label - quite sms verification use case">Not now</string>
    <string name="general_confirm_button" context="Button label - confirm some action">Confirm</string>
	<string name="verify_account_invalid_country_code" context="On “add phone number” page, an error message will be shown if user click next button without select country code.">Please select a country code</string>
    <string name="verify_account_not_loading_country_code" context="On “Add phone number” page, a toast error message will be shown if the country code cannot be fetched from back end.">Country codes could not be fetched.</string>
	<string name="verify_account_invalid_phone_number" context="error message if user click next button without enter a valid phone number">Please supply a valid phone number.</string>
	<string name="verify_account_enter_txt_label" context="Label tell user to enter received txt to below input boxes">Please enter the verification code sent to</string>
	<string name="verify_account_enter_code_title" context="enter verification code page title">Verify your account</string>
	<string name="verify_account_incorrect_code" context="error message that will show to user when user entered invalid verification code">Wrong code. Please try again or resend.</string>
	<string name="verify_account_resend_label" context="text message to remind user to resend verification code">You didn’t receive a code?</string>
    <string name="general_resend_button" context="Button to resend the create account email to a new email address in case the previous email address was misspelled">Resend</string>
	<string name="verify_account_error_phone_number_register" context="error message that will show to user when host detected that the mobile number has been registered already">This number is already associated with a MEGA account.</string>
	<string name="verify_account_error_reach_limit" context="error message that will show to user when user reached the sms verification daily limit">You have reached the daily limit</string>
	<string name="verify_account_error_wrong_code" context="error message that will show to user when user reached the sms verification daily limit">The verification code doesn’t match.</string>
	<string name="verify_account_error_code_verified" context="error message that will show to user when code has been verified">The code has been verified</string>
	<string name="verify_account_error_invalid_code" context="error message that will show to user when user entered invalid verification code">Wrong code. Please try again or resend.</string>
	<string name="verify_account_successfully" context="verify phone number successfully">Your phone number has been verified successfully</string>

    <string-array name="settings_storage_download_location_array">
        <item context="if the user has an internal and an external SD card, it has to be set on the settings screen, internal storage option">Internal storage</item>
        <item context="if the user has an internal and an external SD card, it has to be set on the settings screen, external storage option">External storage</item>
    </string-array>

    <string-array name="add_contact_array">
        <item context="title of the dialog shown when sending or sharing a folder">Write the user’s email</item>
        <item context="choose the way the new user’s email is inserted, import from phone option">Import from device</item>
    </string-array>

    <string name="settings_camera_upload_on" context="settings option">Enable Camera Uploads</string>
    <string name="settings_camera_upload_turn_on" context="settings option">Turn on Camera Uploads</string>
    <string name="settings_camera_upload_off" context="settings option">Disable Camera Uploads</string>
    <string name="settings_camera_upload_how_to_upload" context="settings option. How to upload the camera images: via Wi-Fi only or via Wi-Fi and data plan">How to upload</string>

    <string name="settings_secondary_upload_on" context="The Secondary Media uploads allows to create a second Camera Folder synchronization. Enabling it would imply to choose a new local folder and then, a new destination folder in MEGA. This is the text that appears in the settings option to enable the second synchronization.">Enable Secondary Media uploads</string>
    <string name="settings_secondary_upload_off" context="The Secondary Media uploads allows to create a second Camera Folder synchronization. Disabling it would imply that the current second sync won’t be running anymore. This is the text that appears in the settings option to disable the second synchronization.">Disable Secondary Media uploads</string>

    <string name="settings_empty_folder" context="Title of shared folder explorer to choose a folder to perform an action">Choose folder</string>

    <string-array name="settings_camera_upload_how_to_entries">
        <item context="the options of how to upload, but in an array. needed for the settings, how to upload the camera images. when Wi-Fi connected and using data plan">Wi-Fi or mobile data</item>
        <item context="the options of how to upload, but in an array. needed for the settings, how to upload the camera images. only when Wi-Fi connected">Wi-Fi only</item>
    </string-array>

    <string name="settings_camera_upload_what_to_upload" context="What kind of files are going to be uploaded: images, videos or both">File Upload</string>

    <string-array name="settings_camera_upload_file_upload_entries">
        <item context="what kind of file are going to be uploaded. Needed for the settings summary">Photos only</item>
        <item context="what kind of file are going to be uploaded. Needed for the settings summary">Videos only</item>
        <item context="what kind of file are going to be uploaded. Needed for the settings summary">Photos and videos</item>
    </string-array>

    <string name="settings_camera_upload_charging" context="Option to choose that the camera sync will only be enable when the device is charging">Only when charging</string>
    <string name="settings_camera_upload_include_gps" context="Title of ‘Include location tags’ setting option. Once enabled, Camera Uploads will include the location info from pictures those are being uploaded">Include location tags</string>
    <string name="settings_camera_upload_require_plug_in" context="Option to choose that the video compression will only be enable when the device is charging">Require me to actively charge my device</string>
    <string name="settings_keep_file_names" context="Option to choose that the camera sync will maintain the local file names when uploading">Keep file names as in the device</string>

    <string name="settings_local_camera_upload_folder" context="The location of where the user photos or videos are stored in the device.">Local Camera folder</string>
    <string name="settings_mega_camera_upload_folder" context="The location of where the user photos or videos are stored in MEGA.">MEGA Camera Uploads folder</string>

    <string name="settings_local_secondary_folder" context="The location of where the user photos or videos of the secondary sync are stored in the device.">Local Secondary folder</string>
    <string name="settings_mega_secondary_folder" context="The location of where the user photos or videos of the secondary sync are stored in MEGA.">MEGA Secondary folder</string>

    <string name="settings_camera_upload_only_photos" context="what kind of file are going to be uploaded. Needed for the settings summary">Photos only</string>
    <string name="settings_camera_upload_only_videos" context="what kind of file are going to be uploaded. Needed for the settings summary">Videos only</string>
    <string name="settings_camera_upload_photos_and_videos" context="what kind of file are going to be uploaded. Needed for the settings summary">Photos and videos</string>

    <!--
    <string name="settings_pin_lock_on" context="settings of the pin lock">Enable PIN Lock</string>
    -->
    <!--
    <string name="settings_pin_lock_off" context="settings of the pin lock">Disable PIN Lock</string>
    -->
    <!--
    <string name="settings_pin_lock_code" context="settings of the pin lock">PIN Code</string>
    -->
    <string name="settings_pin_lock_code_not_set" context="status text when no custom photo sync folder has been set">Not set</string>
    <string name="settings_reset_lock_code" context="settings of the pin lock">Reset PIN code</string>
    <string name="settings_pin_lock_switch" context="settings of the pin lock">PIN Lock</string>

    <string name="pin_lock_enter" context="Button after the pin code input field">Enter</string>
    <string name="pin_lock_alert" context="error message when not typing the pin code correctly">Your local files will be deleted and you will be logged out after 10 failed attempts</string>
    <string name="pin_lock_incorrect" context="error message when not typing the pin code correctly">Incorrect code</string>
    <plurals name="pin_lock_incorrect_alert">
        <item context="Error message when not typing the pin code correctly and only have 1 attempt left." quantity="one">Wrong PIN code, please try again. You have 1 attempt left</item>
        <item context="Error message when not typing the pin code correctly and have several attempts left. The placeholder is to display the number of attempts left in runtime." quantity="other">Wrong PIN code, please try again. You have %2d attempts left</item>
    </plurals>
    <string name="pin_lock_not_match" context="error message when not typing the pin code correctly (two times)">PIN Codes don’t match</string>
    <string name="unlock_pin_title" context="title of the screen to unlock screen with pin code">Enter your PIN Code</string>
    <string name="unlock_pin_title_2" context="title of the screen to unlock screen with pin code in second round">Re-Enter your PIN Code</string>
    <string name="reset_pin_title" context="title of the screen to unlock screen with pin code">Enter your new PIN Code</string>
    <string name="reset_pin_title_2" context="title of the screen to unlock screen with pin code in second round">Re-Enter your new PIN Code</string>
    <string name="incorrect_pin_activity" context="text of the screen after 10 attemps with a wrong PIN" formatted="false">All your local data will be deleted and you will be logged out in %1d seconds</string>

    <string name="settings_about" context="Caption of a title, in the context of “About MEGA” or “About us”">About</string>
    <string name="settings_about_privacy_policy" context="App means “Application”">Privacy Policy</string>
    <string name="settings_about_terms_of_service" context="">Terms of Service</string>
    <string name="settings_about_gdpr" context="setting menu that links to the GDPR terms">Data Protection Regulation</string>
    <string name="settings_about_app_version" context="App means “Application”">App version</string>
    <string name="settings_about_sdk_version" context="Title of the label where the SDK version is shown">MEGA SDK version</string>
    <string name="settings_about_karere_version" context="Title of the label where the MEGAchat SDK version is shown">MEGAchat SDK version</string>
    <string name="settings_about_code_link_title" context="Link to the public code of the app">View source code</string>

    <string name="january">January</string>
    <string name="february">February</string>
    <string name="march">March</string>
    <string name="april">April</string>
    <string name="may">May</string>
    <string name="june">June</string>
    <string name="july">July</string>
    <string name="august">August</string>
    <string name="september">September</string>
    <string name="october">October</string>
    <string name="november">November</string>
    <string name="december">December</string>

    <string name="zip_browser_activity" context="title of the screen that shows the ZIP files">ZIP Browser</string>

    <!--
    <string name="new_account" context="in login screen to create a new account">Create account now!</string>
    -->

    <string name="my_account_title" context="title of the My Account screen">Account Type</string>
    <string name="renews_on" context="title of the Expiration Date">Renews on&#160;</string>
    <string name="expires_on" context="title of the Expiration Date">Expires on&#160;</string>
    <string name="free_account">Free</string>

    <!--
    <string name="free_storage" context="Not translate">50 GB</string>
    -->
    <!--
    <string name="free_bandwidth" context="Free bandwich account details">Limited</string>
    -->

    <string name="camera_uploads_created" context="info message shown to the user when the Camera Uploads folder has been created">Camera Uploads folder created</string>

    <!--
    <string name="ZIP_download_permission" context="A compressed file will be downloaded and decompressed.">The ZIP file will be downloaded and unzipped</string>
    -->
    <!--
    <string name="ZIP_unzip_permission" context="A compressed file will be decompressed.">The ZIP file will be unzipped </string>
    -->

    <string name="sortby_owner_mail" context="category in sort by action">Owner’s Email</string>
    <string name="sortby_name" context="category in sort by action">Name</string>
    <string name="sortby_name_ascending" context="sort files alphabetically ascending">Ascending</string>
    <string name="sortby_name_descending" context="sort files alphabetically descending">Descending</string>

    <string name="sortby_date" context="category in sort by action">Date</string>
    <string name="sortby_creation_date" context="category in sort by action">Creation Date</string>
    <string name="sortby_modification_date" context="category in sort by action">Modification Date</string>
    <string name="sortby_link_creation_date" context="category in sort by action">Link creation date</string>
    <string name="sortby_date_newest" context="sort files by date newest first">Newest</string>
    <string name="sortby_date_oldest" context="sort files by date oldest first">Oldest</string>

    <string name="sortby_size" context="category in sort by action">Size</string>
    <string name="sortby_size_largest_first" context="sort files by size largest first">Largest</string>
    <string name="sortby_size_smallest_first" context="sort files by size smallest first">Smallest</string>

    <string name="sortby_type" context="Title of sort by media type options">Media type</string>
    <string name="sortby_type_photo_first" context="sort option, sort media files by photos first">Photos</string>
    <string name="sortby_type_video_first" context="sort option, sort media files by videos first">Videos</string>

    <string name="per_month" context="in payments, for example: 4.99€ per month">per month</string>
    <string name="per_year" context="in payments, for example: 49.99€ per year">per year</string>

    <string name="billing_details" context="Contextual text in the beginning of the Credit Card Payment">Enter your billing details:</string>
    <string name="address1_cc" context="Hint text of the address1 edittext, which is the first line (of two) of the address">Address 1</string>
    <string name="address2_cc" context="Hint text of the address2 edittext, which is the second line (of two) of the address">Address 2 (optional)</string>
    <string name="city_cc" context="Hint text of the city edittext for billing purposes">City</string>
    <string name="state_cc" context="Hint text of the state or province edittext for billing purposes">State / Province</string>
    <string name="country_cc" context="Hint text of the country edittext for billing purposes">Country</string>
    <string name="postal_code_cc" context="Hint text of the postal code edittext for billing purposes">Postal code</string>

    <string name="payment_details" context="Contextual text in the beginning of the Credit Card Payment">Enter your payment details:</string>
    <string name="first_name_cc" context="Hint text of the first name of the credit card edittext for payment purposes">First name</string>
    <string name="last_name_cc" context="Hint text of the last name of the credit card edittext for payment purposes">Last name</string>
    <string name="credit_card_number_cc" context="Hint text of the credit card number edittext for payment purposes">Credit Card Number</string>
    <string name="month_cc" context="Hint text of the expiration month of the credit card for payment purposes">Month</string>
    <string name="year_cc" context="Hint text of the expiration year of the credit card for payment purposes">Year</string>
    <string name="cvv_cc" context="Hint text of the CVV edittext for payment purposes">CVV</string>

    <string name="proceed_cc" context="Text of the button which proceeds the payment">Proceed</string>

    <string name="account_successfully_upgraded" context="Message shown when the payment of an upgrade has been correct">Account successfully upgraded!</string>
    <string name="account_error_upgraded" context="Message shown when the payment of an upgrade has not been correct">The operation failed. Your credit card has not been charged</string>
    <string name="credit_card_information_error" context="Message shown when the credit card information is not correct">The credit card information was not correct. The credit card will not be charged</string>
    <!--
    <string name="not_upgrade_is_possible" context="Message shown when the user wants to upgrade an account that cannot be upgraded">Your account cannot be upgraded from the app. Please contact support@mega.nz to upgrade your account</string>
    -->

    <string name="pin_lock_type" context="title to choose the type of PIN code">PIN Code Type</string>
    <string name="four_pin_lock" context="PIN with 4 digits">4 digit PIN</string>
    <string name="six_pin_lock" context="PIN with 6 digits">6 digit PIN</string>
    <string name="AN_pin_lock" context="PIN alphanumeric">Alphanumeric PIN</string>

    <string name="settings_enable_logs" context="Confirmation message when enabling logs in the app">Logs are now enabled</string>
    <string name="settings_disable_logs" context="Confirmation message when disabling logs in the app">Logs are now disabled</string>

    <string name="search_open_location" context="Option in the sliding panel to open the folder which contains the file selected after performing a search">Open location</string>
    <string name="servers_busy" context="message when a temporary error on logging in is due to SDK is waiting for the server to complete a request due to an API lock">This process is taking longer than expected. Please wait.</string>

    <string name="my_account_free" context="Label in My Account section to show user account type">Free Account</string>
    <string name="my_account_prolite" context="Label in My Account section to show user account type">Lite Account</string>
    <string name="my_account_pro1" context="Label in My Account section to show user account type">PRO I Account</string>
    <string name="my_account_pro2" context="Label in My Account section to show user account type">PRO II Account</string>
    <string name="my_account_pro3" context="Label in My Account section to show user account type">PRO III Account</string>

    <string name="my_account_prolite_feedback_email" context="Type of account info added to the feedback email sent to support">PRO Lite Account</string>

    <string name="backup_title" context="">Backup your Recovery Key</string>
    <string name="backup_subtitle" context="Subtitle of the screen to backup the master key">Your password unlocks your Recovery Key</string>

    <string name="backup_first_paragraph" context="First paragraph of the screen to backup the master key">Your data is only readable through a chain of decryption operations that begins with your master encryption key, which we store encrypted with your password. This means that if you lose your password, your Recovery Key can no longer be decrypted, and you can no longer decrypt your data.</string>
    <string name="backup_second_paragraph" context="Summary of the preference Recovery key on Settings section">Exporting the Recovery Key and keeping it in a secure location enables you to set a new password without data loss.</string>
    <string name="backup_third_paragraph" context="Third paragraph of the screen to backup the master key">An external attacker cannot gain access to your account with just your key. A password reset requires both the key and access to your email.</string>
    <string name="backup_action" context="Sentence to inform the user the available actions in the screen to backup the master key">Copy the Recovery Key to clipboard or save it as text file</string>

    <string name="save_action" context="Action of a button to save something">Save</string>
    <string name="copy_MK_confirmation" context="Alert message when the master key has been successfully copied to the ClipBoard">The Recovery Key has been successfully copied</string>

    <string name="change_pass" context="Button to change the password">Change</string>

    <string name="general_positive_button" context="Positive button to perform a general action">YES</string>
    <string name="general_negative_button" context="Negative button to perform a general action">NO</string>

    <string name="forgot_pass_menu" context="Option of the overflow menu to show the screen info to reset the password">Forgot password?</string>
    <string name="forgot_pass" context="Button in the Login screen to reset the password">Forgot your password?</string>
    <string name="forgot_pass_first_paragraph" context="First paragraph of the screen when the password has been forgotten">If you have a backup of your Recovery Key, you can reset your password by selecting YES. No data will be lost.</string>
    <string name="forgot_pass_second_paragraph" context="Second paragraph of the screen when the password has been forgotten">You can still export your Recovery Key now if you have an active MEGA session in another browser on this or any other computer. If you don’t, you can no longer decrypt your existing account, but you can start a new one under the same email address by selecting NO.</string>
    <!--
    <string name="forgot_pass_second_paragraph_logged_in" context="Second paragraph of the screen when the password has been forgotten and the user is still logged in">If you don\&apos;t, you can still export your recovery key now in this MEGA session. Please, go back and backup your recovery key.</string>
    -->

    <string name="forgot_pass_action" context="Sentence to ask to the user if he has the master key in the screen when the password has been forgotten">Do you have a backup of your Recovery Key?</string>

    <string name="title_alert_reset_with_MK" context="Title of the alert message to ask for the link to reset the pass with the MK">Great!</string>
    <string name="edit_text_insert_mail" context="Hint of the text where the user can write his e-mail">email goes here</string>
    <string name="text_alert_reset_with_MK" context="Text of the alert message to ask for the link to reset the pass with the MK">Please enter your email address below. You will receive a recovery link that will allow you to submit your Recovery Key and reset your password.</string>

    <string name="edit_text_insert_mk" context="Hint of the text when the user can write his master key">Your Recovery Key goes here</string>

    <string name="edit_text_insert_pass" context="Hint of the text where the user can write his password">password goes here</string>
    <string name="delete_account_text_last_step" context="Text shown in the last alert dialog to confirm the cancellation of an account">This is the last step to cancel your account. You will permanently lose all the data stored in the cloud. Please enter your password below.</string>

    <string name="email_verification_title" context="Title of the alert dialog to inform the user that have to check the email">Email verification</string>
    <string name="email_verification_text" context="Text of the alert dialog to inform the user that have to check the email">Please check your email to proceed.</string>
    <string name="general_text_error" context="Text to inform the user when an error occurs">An error occurred, please try again.</string>


    <string name="alert_not_logged_in" context="Alert to inform the user that have to be logged in to perform the action">You must be logged in to perform this action.</string>
    <string name="change_email_not_logged_in" context="Error message when a user attempts to change their email without an active login session.">You need to be logged in to complete your email change. Please log in again with your current email address and then click on your confirmation link again.</string>
    <string name="email_changed" context="Text displayed to inform that the email was successfully changed. Please keep the placeholder, it will be replaced with the new email address.">Congratulations, your new email address for this MEGA account is: %1$s</string>
    <string name="invalid_string" context="Error when the user leaves empty the password field">Incorrect</string>

    <string name="invalid_input" context="Text of the toast when the user enters invalid text which is neither a valid phone number nor a valid email">Invalid input</string>
    <string name="invalid_email_title" context="Title of the alert dialog when the user tries to recover the pass of a non existing account">Invalid email address</string>
    <string name="invalid_email_text" context="Title of the alert dialog when the user tries to recover the pass of a non existing account">Please check the email address and try again.</string>
    <!--
    <string name="alert_not_logged_out" context="Alert to inform the user that have to be logged out to perform the action">You must be logged out to perform this action.</string>
    -->

    <string name="title_dialog_insert_MK" context="Title of the dialog to write MK after opening the recovery link">Password reset</string>
    <string name="text_dialog_insert_MK" context="Text of the dialog to write MK after opening the recovery link">Please enter your Recovery Key below</string>

    <string name="pass_changed_alert" context="Text of the alert when the pass has been correctly changed">Password changed!</string>

    <string name="park_account_dialog_title" context="Title of the dialog to park an account">Park account</string>
    <string name="park_account_button" context="Button to park an account">Park</string>
    <string name="park_account_title" context="Title of the screen to park an account">Oops!</string>
    <string name="park_account_first_paragraph" context="First paragraph of the screen to park an account">Due to our end-to-end encryption paradigm, you will not be able to access your data without either your password or a backup of your Recovery Key.</string>
    <string name="park_account_second_paragraph" context="Second paragraph of the screen to park an account">You can park your existing account and start a fresh one under the same email address. Your data will be retained for at least 60 days. In case that you recall your parked account’s password, please contact support&#64;mega.nz</string>

    <string name="dialog_park_account" context="Text of the dialog message to ask for the link to park the account">Please enter your email address below. You will receive a recovery link that will allow you to park your account.</string>
    <string name="park_account_text_last_step" context="Text shown in the last alert dialog to park an account">This is the last step to park your account, please enter your new password. Your data will be retained for at least 60 days. If you recall your parked account’s password, please contact support&#64;mega.nz</string>

    <string name="title_enter_new_password" context="Title of the screen to write the new password after opening the recovery link">Enter new password</string>
    <string name="recovery_link_expired" context="Message when the user tries to open a recovery pass link and it has expired">This recovery link has expired, please try again.</string>

    <string name="text_reset_pass_logged_in" context="Text of the alert after opening the recovery link to reset pass being logged.">Your Recovery Key will be used to reset your password. Please enter your new password.</string>
    <string name="email_verification_text_change_pass" context="Text of the alert dialog to inform the user that have to check the email after clicking the option forgot pass">You will receive a recovery link that will allow you to reset your password.</string>

    <string name="my_account_upgrade_pro" context="Button to upgrade the account to PRO account in My Account Section">Upgrade</string>
    <string name="my_account_upgrade_pro_panel" context="Button to upgrade the account to PRO account in the panel that appears randomly">Upgrade now</string>
    <string name="get_pro_account" context="Message to promote PRO accounts">Improve your cloud capacity![A]Get more space &amp; transfer quota with a PRO account!</string>
    <string name="toast_master_key" context="success message when the MasterKey file has been downloaded">The Recovery Key has been backed up into: %1s.[A]While the file remains in this path, you will find it at the Saved for Offline Section.[A]Note: It will be deleted if you log out, please store it in a safe place.</string>

    <!--
    <string name="next_ime_action" context="Action to pass focus to the next field in a form">Next</string>
    -->

    <string name="mail_already_used" context="Error shown when the user tries to change his mail to one that is already used">Error. This email address is already in use.</string>

    <string name="mail_changed_confirm_requested" context="Error shown when the user tries to change his mail while the user has already requested a confirmation link for that email address">You have already requested a confirmation link for that email address.</string>

    <string name="mail_same_as_old" context="Error shown when the user tries to change his mail while the email is the same as the old">The new and the old email must not match</string>
    <string name="change_mail_text_last_step" context="Text shown in the last alert dialog to change the email associated to an account">This is the last step to change your email. Please enter your password below.</string>
    <string name="change_mail_title_last_step" context="Title of the alert dialog to change the email associated to an account">Change email</string>

    <!--
    <string name="success_changing_user_mail" context="Message when the user email has been changed successfully">Your email has been correctly updated.</string>
    -->

    <string name="title_new_warning_out_space" context="Iitle of the warning when the user is running out of space">You’re running out of space!</string>
    <string name="new_warning_out_space" context="Text of the warning when the user is running out of space">Take full advantage of your MEGA account by upgrading to PRO.</string>

    <string name="title_options_avatar_panel" context="Iitle of sliding panel to choose the option to edit the profile picture">Edit profile picture</string>
    <string name="take_photo_avatar_panel" context="Option of the sliding panel to change the avatar by taking a new picture">Take picture</string>
    <string name="choose_photo_avatar_panel" context="Option of the sliding panel to change the avatar by choosing an existing picture">Choose picture</string>
    <string name="delete_avatar_panel" context="Option of the sliding panel to delete the existing avatar">Delete picture</string>

    <string name="incorrect_MK" context="Alert when the user introduces his MK to reset pass incorrectly">The key you supplied does not match this account. Please make sure you use the correct Recovery Key and try again.</string>
    <string name="incorrect_MK_title" context="Title of the alert when the user introduces his MK to reset pass incorrectly">Invalid Recovery Key</string>

    <string name="option_full_link" context="Alert Dialog to get link">Link with key</string>

    <string name="recovering_info" context="Message shown meanwhile the app is waiting for a request">Getting info&#8230;</string>

    <string name="email_verification_text_change_mail" context="Text of the alert dialog to inform the user that have to check the email to validate his new email">Your new email address needs to be validated. Please check your email to proceed.</string>

    <string name="confirmation_delete_avatar" context="Confirmation before deleting the avatar of the user’s profile">Delete your profile picture?</string>
    <string name="title_edit_profile_info" context="Title of the Dialog to edit the profile attributes of the user’s account">Edit</string>

    <string name="title_set_expiry_date" context="Alert Dialog to get link">Set expiry date</string>
    <string name="title_set_password_protection" context="Title of the dialog to get link with password">Set password protection</string>
    <string name="subtitle_set_expiry_date" context="Subtitle of the dialog to get link">(PRO ONLY)</string>
    <string name="set_password_protection_dialog" context="Alert Dialog to get link with password">Set password</string>
    <string name="hint_set_password_protection_dialog" context="Hint of the dialog to get link with password">Enter password</string>
    <string name="hint_confirm_password_protection_dialog" context="Hint of the confirmation dialog to get link with password">Confirm password</string>
    <string name="link_request_status" context="Status text at the beginning of getting a link">Processing&#8230;</string>

    <string name="edit_link_option" context="Option of the sliding panel to edit the link of a node">Manage link</string>

    <string name="old_password_provided_incorrect" context="Error alert dialog shown when changing the password the user provides an incorrect password">The current password you have provided is incorrect.</string>

    <string name="number_correctly_reinvite_contact_request" context="success message when reinviting multiple contacts">%d reinvite requests sent successfully.</string>

    <string name="number_correctly_delete_contact_request" context="success message when reinviting multiple contacts">%d requests deleted successfully.</string>
    <string name="number_no_delete_contact_request" context="error message when reinviting multiple contacts">%1$d requests successfully deleted but %2$d requests were not deleted.</string>

    <string name="confirmation_delete_contact_request" context="confirmation message before removing a contact request.">Do you want to remove the invitation request to %s?</string>
    <string name="confirmation_remove_multiple_contact_request" context="confirmation message before removing mutiple contact request">Do you want to remove these %d invitation requests?</string>

    <string name="number_correctly_invitation_reply_sent" context="success message when replying to multiple received request">%d request replies sent.</string>
    <string name="number_incorrectly_invitation_reply_sent" context="error message when replying to multiple received request">%1$d request replies successfully sent but %2$d were not sent.</string>

    <plurals name="general_num_request">
        <item context="referring to a invitation request in the Contacts section" quantity="one">request</item>
        <item context="referring to a invitation request in the Contacts section" quantity="other">requests</item>
    </plurals>

    <plurals name="confirmation_remove_outgoing_shares">
        <item context="Confirmation before removing the outgoing shares of a folder" quantity="one">The folder is shared with %1$d contact. Remove share?</item>
        <item context="Confirmation before removing the outgoing shares of a folder" quantity="other">The folder is shared with %1$d contacts. Remove all shares?</item>
    </plurals>

    <string name="error_incorrect_email_or_password" context="Error message when the credentials to login are incorrect.">Invalid email and/or password. Please try again.</string>
    <string name="error_account_suspended" context="Error message when trying to login and the account is suspended.">Your account has been suspended due to Terms of Service violations. Please contact support&#64;mega.nz</string>
    <string name="too_many_attempts_login" context="Error message when to many attempts to login.">Too many failed attempts to login, please wait for an hour.</string>
    <string name="account_not_validated_login" context="Error message when trying to login to an account not validated.">This account has not been validated yet. Please check your email.</string>

    <string name="general_error_folder_not_found" context="Error message shown when opening a folder link which doesn’t exist">Folder link unavailable</string>
    <string name="folder_link_unavaible_ToS_violation" context="Error message shown when opening a folder link which has been removed due to ToS/AUP violation">The folder link has been removed because of a ToS/AUP violation.</string>

    <string name="general_error_file_not_found" context="Error message shown when opening a file link which doesn’t exist">File link unavailable</string>
    <string name="file_link_unavaible_ToS_violation" context="Error message shown when opening a file link which has been removed due to ToS/AUP violation">The file link has been removed because of a ToS/AUP violation.</string>

    <string name="link_broken" context="Error message shown when opening a folder link or file link which has been corrupt or deformed">This URL is corrupt or deformed. The link you are trying to access does not exist.</string>

    <string name="confirm_email_text" context="Title of the screen after creating the account. That screen asks the user to confirm the account by checking the email">Awaiting email confirmation</string>
    <string name="confirm_email_explanation" context="Text below the title that explains the user should check the email and click the link to confirm the account">Please check your email and click the link to confirm your account.</string>

    <plurals name="general_num_items">
        <item context="Singular of items which contains a folder. 1 item" quantity="one">item</item>
        <item context="Plural of items which contains a folder. 2 items" quantity="other">items</item>
    </plurals>

    <string name="file_link_unavaible_delete_account" context="Error message shown when opening a file or folder link which account has been removed due to ToS/AUP violation">The associated user account has been terminated due to multiple violations of our Terms of Service.</string>

    <string name="general_error_invalid_decryption_key" context="Error message shown after login into a folder link with an invalid decryption key">The provided decryption key for the folder link is invalid.</string>

    <string name="my_account_my_credentials" context="Title of the label in the my account section. It shows the credentials of the current user so it can be used to be verified by other contacts">My credentials</string>
    <string name="limited_bandwith" context="Word to indicate the limited bandwidth of the free accounts">Limited</string>

    <string name="section_chat" context="Item of the navigation title for the chat section">Chat</string>
    <string name="section_chat_with_notification" context="Item of the navigation title for the chat section when there is any unread message">Chat [A](%1$d)[/A]</string>

    <string name="tab_archive_chat" context="Confirmation button of the dialog to archive a chat">Archive</string>
    <!--
    <string name="tab_recent_chat" context="Title of the recent chats tab. Capital letters">RECENT</string>
    -->

    <!--
    <string name="archive_chat_empty" context="Message shown when the user has no archived chats">No archived conversations</string>
    -->

    <!--
    <string name="get_started_button" context="Button to start using the chat">Get started</string>
    -->

    <string name="recent_chat_empty_invite" context="Message shown when the user has no recent chats">Invite your friends to join you on Chat and enjoy our encrypted platform with privacy and security.</string>

    <!--
    <string name="videocall_title" context="Title shown in the list of main chat screen for a videocall">Video call</string>
    -->

    <!--
    <plurals name="general_minutes">
        <item context="Singular of minutes. 1 minute" quantity="one">minute</item>
        <item context="Plural of minutes. 2 minute" quantity="other">minutes</item>
    </plurals>
    -->

    <!--
    <plurals name="general_hours">
        <item context="Singular of hours. 1 hour" quantity="one">hour</item>
        <item context="Plural of hours. 2 hours" quantity="other">hours</item>
    </plurals>
    -->

    <!--
    <plurals name="general_seconds">
        <item context="Singular of seconds. 1 second" quantity="one">second</item>
        <item context="Plural of seconds. 2 second" quantity="other">seconds</item>
    </plurals>
    -->

    <string name="initial_hour" context="Initial of the word hour to show the duration of a video or audio call">h</string>
    <string name="initial_minute" context="Initial of the word minute to show the duration of a video or audio call">m</string>
    <string name="initial_second" context="Initial of the word second to show the duration of a video or audio call">s</string>

    <!--
    <string name="videocall_item" context="Info shown about the last action in a chat is a videocall">Video call</string>
    -->

    <string name="selected_items" context="Title shown when multiselection is enable in chat tabs">%d selected</string>

    <string name="remove_contact_shared_folder" context="Message to confirm if the user wants to delete a contact from a shared folder">The contact %s will be removed from the shared folder.</string>
    <string name="remove_multiple_contacts_shared_folder" context="Message to confirm if the user wants to delete a multiple contacts from a shared folder">%d contacts will be removed from the shared folder.</string>

    <string name="number_correctly_removed_from_shared" context="success message when removing a contact from a shared folder">%d contacts removed successfully from the shared folder</string>
    <string name="number_incorrectly_removed_from_shared" context="success message when removing a contact from a shared folder">%d contacts were not successfully removed</string>

	<string name="number_permission_correctly_changed_from_shared" context="success message when changing permissions of contacts for a shared folder, place holder: number of contacts effected">Successfully updated permissions for %d contacts</string>
	<string name="number_permission_incorrectly_changed_from_shared" context="success message when changing permissions of contacts for a shared folder, place holder: number of contacts effected">Failed to update permissions for %d contacts</string>

    <string name="contacts_list_empty_text_loading" context="Message shown while the contact list from the device is being read and then shown to the user">Loading contacts from the phone&#8230;</string>

    <string name="number_correctly_invite_contact_request" context="success message when reinviting multiple contacts">%d invite requests sent successfully.</string>
    <string name="number_no_invite_contact_request" context="error message when reinviting multiple contacts">%1$d invite requests successfully sent but %2$d requests were not sent.</string>

    <string name="chat_me_text_bracket" context="Word next to own user’s message in chat screen">%1s (Me)</string>
    <string name="type_message_hint" context="Hint shown in the field to write a message in the chat screen">Type a message</string>

    <string name="general_mute" context="button">Mute</string>
    <string name="general_unmute" context="button">Unmute</string>

    <string name="title_properties_chat_contact_notifications" context="Title of the section to enable notifications in the Contact Properties screen">Notifications</string>
    <string name="title_properties_chat_contact_message_sound" context="Title of the section to choose the sound of incoming messages in the Contact Properties screen">Message sound</string>
    <string name="title_properties_chat_clear_chat" context="Title of the section to clear the chat content in the Contact Properties screen">Clear chat</string>
    <string name="title_properties_chat_share_contact" context="Title of the section to share the contact in the Contact Properties screen">Share contact</string>

    <string name="call_ringtone_title" context="Title of the screen to select the ringtone of the calls">Call ringtone</string>
    <string name="notification_sound_title" context="Title of the screen to select the sound of the notifications">Notification sound</string>

    <string name="confirmation_clear_chat" context="Text of the confirmation dialog to clear the chat history">After cleared, neither %s nor you will be able to see messages of this chat.</string>

    <string name="general_clear" context="Button to clear the chat history">Clear</string>
    <!--
    <string name="login_initializing_chat" context="After login, initializing chat">Initializing chat</string>
    -->

    <string name="clear_history_success" context="Message show when the history of a chat has been successfully deleted">The history of the chat has been cleared</string>
    <string name="clear_history_error" context="Message show when the history of a chat hasn’t been successfully deleted">Error. The history of the chat has not been cleared successfully</string>

    <string name="add_participants_menu_item" context="Menu item to add participants to a chat">Add participants</string>
    <string name="remove_participant_menu_item" context="Menu item to remove a participants from a chat">Remove participant</string>

    <string name="mega_info_empty_screen" context="Message about MEGA when there are no message in the chat screen">Protects your chat with end-to-end (user controlled) encryption, providing essential safety assurances:</string>
    <string name="mega_authenticity_empty_screen" context="Message about MEGA when there are no message in the chat screen">The system ensures that the data received is truly from the specified sender, and its content has not been manipulated during transit.</string>
    <string name="mega_confidentiality_empty_screen" context="Message about MEGA when there are no message in the chat screen">Only the author and intended recipients are able to decipher and read the content.</string>

    <string name="title_mega_info_empty_screen" context="Message about MEGA when there are no message in the chat screen">MEGA</string>
    <string name="title_mega_authenticity_empty_screen" context="Message about MEGA when there are no message in the chat screen">Authenticity</string>
    <string name="title_mega_confidentiality_empty_screen" context="Message about MEGA when there are no message in the chat screen">Confidentiality</string>

    <string name="error_not_logged_with_correct_account" context="Error message shown when opening a cancel link with an account that not corresponds to the link">This link is not related to this account. Please log in with the correct account.</string>
    <string name="cancel_link_expired" context="Message when the user tries to open a cancel link and it has expired">This cancel link has expired, please try again.</string>

    <string name="no_results_found" context="Text shown after searching and no results found">No results were found</string>

    <string name="offline_status" context="the options of what to upload in an array. Needed for the settings, the options of what to upload.">Offline</string>
    <string name="online_status" context="the options of what to upload in an array. Needed for the settings, the options of what to upload.">Online</string>
    <string name="away_status" context="the options of what to upload in an array. Needed for the settings, the options of what to upload.">Away</string>
    <string name="busy_status" context="the options of what to upload in an array. Needed for the settings, the options of what to upload.">Busy</string>
    <string name="invalid_status" context="Info label about the status of the user">No connection</string>

    <string name="text_deleted_message" context="Text shown when a message has been deleted in the chat">This message has been deleted</string>
    <string name="text_deleted_message_by" context="Text shown when a message has been deleted in the chat">[A]This message has been deleted by [/A][B]%1$s[/B]</string>

    <string name="confirmation_delete_several_messages" context="Confirmation before deleting messages">Remove messages?</string>
    <string name="confirmation_delete_one_message" context="Confirmation before deleting one message">Remove message?</string>

    <!--
    <string name="text_cleared_history" context="Text shown when a user cleared the history of a chat"><![CDATA[<font color=\'#060000\'>%1$s</font> <font color=\'#868686\'> cleared the chat history</font>]]></string>
    -->

    <string name="group_chat_label" context="Label for the sliding panel of a group chat">Group chat</string>
    <string name="group_chat_info_label" context="Label for the option of the sliding panel to show the info of a chat group">Group info</string>
    <string name="group_chat_start_conversation_label" context="Label for the option of the sliding panel to start a one to one chat">Start conversation</string>
    <string name="group_chat_edit_profile_label" context="Label for the option of the sliding panel to edit the profile">Edit profile</string>
    <string name="title_properties_chat_leave_chat" context="Title of the section to leave a group content in the Contact Properties screen">Leave Group</string>
    <string name="participants_chat_label" context="Label for participants of a group chat">Participants</string>

    <string name="confirmation_remove_chat_contact" context="Text of the confirm dialog shown when it wants to remove a contact from a chat">Remove %s from this chat?</string>

    <string name="observer_permission_label_participants_panel" context="Refers to access rights for a file folder.">Read-only</string>
    <!--
    <string name="member_permission_label_participants_panel" context="Label to show the participant permission in the options panel of the group info screen">Member</string>
    -->
    <string name="standard_permission_label_participants_panel" context="Label to show the participant permission in the options panel of the group info screen">Standard</string>
    <string name="administrator_permission_label_participants_panel" context="Label to show the participant permission in the options panel of the group info screen">Moderator</string>

    <string name="edited_message_text" context="Text appended to a edited message.">(edited)</string>
    <string name="change_title_option" context="Option in menu to change title of a chat group.">Change title</string>

    <string name="confirmation_leave_group_chat" context="confirmation message before leaving a group chat">If you leave, you will no longer have access to read or send messages.</string>
    <string name="title_confirmation_leave_group_chat" context="title confirmation message before leaving a group chat">Leave group chat?</string>

    <string name="confirmation_clear_group_chat" context="Text of the confirmation dialog to clear a group chat history">All messages and media in this conversation will be cleared.</string>
    <string name="title_confirmation_clear_group_chat" context="Title of the confirmation dialog to clear a group chat history">Clear history?</string>


    <string name="add_participant_error_already_exists" context="Message show when a participant hasn’t been successfully invited to a group chat">The participant is already included in this group chat</string>

    <string name="number_correctly_add_participant" context="success message when inviting multiple contacts to a group chat">%d participants were successfully invited</string>
    <string name="number_no_add_participant_request" context="error message when inviting multiple contacts to a group chat">%1$d participants were successfully invited but %2$d participants were not invited.</string>

    <string name="message_permissions_changed" context="chat message when the permissions for a user has been changed">[A]%1$s[/A][B] was changed to [/B][C]%2$s[/C][D] by [/D][E]%3$s[/E]</string>
    <string name="message_add_participant" formatted="false" context="chat message when a participant was added to a group chat">[A]%1$s[/A][B] joined the group chat by invitation from [/B][C]%2$s[/C]</string>
    <string name="message_remove_participant" context="chat message when a participant was removed from a group chat">[A]%1$s[/A][B] was removed from group chat by [/B][C]%2$s[/C]</string>

    <string name="change_title_messages" context="Message shown when a participant change the title of a group chat.">[A]%1$s[/A][B] changed the group chat name to [/B][C]“%2$s”[/C]</string>

    <string name="message_participant_left_group_chat" context="chat message when a participant left a group chat">[A]%1$s[/A][B] left the group chat[/B]</string>

    <string name="manual_retry_alert" context="chat message alert when the message have to been manually">Message not sent. Tap for options</string>
    <!--
    <string name="settings_chat_summary_online" context="summary of the status online in settings">You can chat, share files and make calls with your contacts.</string>
    -->
    <!--
    <string name="settings_chat_summary_invisible" context="summary of the status invisible in settings">You can interact with your contacts but you will appear offline for them.</string>
    -->
    <!--
    <string name="settings_chat_summary_offline" context="summary of the status invisible in settings">You will appear offline to your contacts and you will not be able to chat with them.</string>
    -->

    <!--
    <string name="changing_status_to_online_success" context="message shown when the status of the user successfully changed to online">You\'re now online</string>
    -->
    <!--
    <string name="changing_status_to_invisible_success" context="message shown when the status of the user successfully changed to invisible">You\'re now away</string>
    -->

    <!--
    <string name="changing_status_to_offline_success" context="message shown when the status of the user successfully changed to offline">You\'re now offline</string>
    -->
    <!--
    <string name="changing_status_to_busy_success" context="message shown when the status of the user successfully changed to offline">You\'re now busy</string>
    -->
    <string name="changing_status_error" context="message shown when the status of the user coudn’t be changed">Error. Your status has not been changed</string>
    <string name="leave_chat_error" context="message shown when a user couldn’t leave chat">An error occurred when leaving the chat</string>
    <string name="create_chat_error" context="message shown when a chat has not been created">An error occurred when creating the chat</string>

    <string name="settings_chat_vibration" context="settings of the chat to choose the status">Vibration</string>

    <!--
    <string name="list_message_deleted" context="Text show in list of chats when the last message has been deleted">Message deleted</string>
    -->
    <string name="sms_logout" context="Button text shown on SMS verification page, if the user wants to logout current suspended account and login with another account, user can press this button to logout">[A]Logout[/A] to use MEGA with another account</string>
    <string name="confirm_logout_from_sms_verification" context="On SMS verification page, if the user presses the logout button, a dialog with this text will show to ask for user’s confirmation.">Are you sure that you want to log out of the current account?</string>
    <string name="non_format_text_deleted_message_by" context="Text shown when a message has been deleted in the chat">This message has been deleted by %1$s</string>
    <string name="history_cleared_message" context="Text shown when the chat history was cleared by me">Chat history was cleared</string>
    <string name="non_format_history_cleared_by" context="Text shown when the chat history was cleared by someone">Chat history cleared by %1$s</string>

    <!--
    <string name="non_format_text_cleared_history" context="Text shown when a user cleared the history of a chat">%1$s cleared the chat history</string>
    -->
    <string name="non_format_message_permissions_changed" context="chat message when the permissions for a user has been changed">%1$s was changed to %2$s by %3$s</string>
    <string name="non_format_message_add_participant" formatted="false" context="chat message when a participant was added to a group chat">%1$s was added to this group chat by invitation from %2$s</string>
    <string name="non_format_message_remove_participant" context="chat message when a participant was removed from a group chat">%1$s was removed from group chat by %2$s</string>

    <string name="non_format_change_title_messages" context="Message shown when a participant change the title of a group chat.">%1$s changed the group chat name to “%2$s”</string>

    <string name="non_format_message_participant_left_group_chat" context="chat message when a participant left a group chat">%1$s left the group chat</string>

    <string name="messages_copied_clipboard" context="success alert when the user copy some messages to the clipboard">Copied to the clipboard</string>

    <string name="chat_error_open_title" context="Title of the error dialog when opening a chat">Chat Error!</string>
    <string name="chat_error_open_message" context="Message of the error dialog when opening a chat">The chat could not be opened successfully</string>

    <string name="menu_choose_contact" context="Menu option to add a contact to your contact list.">Choose contact</string>

    <plurals name="general_selection_num_contacts">
        <item context="referring to a contact in the contact list of the user" quantity="one">%1$d contact</item>
        <item context="Title of the contact list" quantity="other">%1$d contacts</item>
    </plurals>

    <string name="error_sharing_folder" context="Message shown when the folder sharing process fails">Error sharing the folder. Please try again.</string>

    <plurals name="confirmation_remove_contact">
        <item context="confirmation message before removing a contact, Singular" quantity="one">All data associated with the selected contact will be permanently lost.</item>
        <item context="confirmation message before removing a contact, Plural" quantity="other">All data associated with the selected contacts will be permanently lost.</item>
    </plurals>

    <plurals name="title_confirmation_remove_contact">
        <item context="title of confirmation alert before removing a contact, Singular" quantity="one">Remove contact?</item>
        <item context="title of confirmation alert before removing a contact, Plural" quantity="other">Remove contacts?</item>
    </plurals>

    <!--
    <string name="chat_connection_error" context="error shown when the connection to the chat fails">Chat connection error</string>
    -->

    <string name="message_option_retry" context="option shown when a message could not be sent">Retry</string>

    <string name="title_message_not_sent_options" context="title of the menu for a non sent message">Message not sent</string>
    <string name="title_message_uploading_options" context="title of the menu for an uploading message with attachment">Uploading attachment</string>

    <string name="no_conversation_history" context="message shown when a chat has no messages">No conversation history</string>

    <plurals name="user_typing">
        <item context="title of confirmation alert before removing a contact, Singular" quantity="one">%1$s [A]is typing&#8230;[/A]</item>
        <item context="title of confirmation alert before removing a contact, Plural" quantity="other">%1$s [A]are typing&#8230;[/A]</item>
    </plurals>


    <string name="more_users_typing" context="text that appear when there are more than 2 people writing at that time in a chat. For example User1, user2 and more are typing&#8230;">%1$s [A]and more are typing&#8230;[/A]</string>
    <string name="label_more" context="More button in contact info page">More</string>
    <string name="label_close" context="Text button">Close</string>
    <string name="tab_my_account_general" context="Title of the general tab in My Account Section">General</string>
    <string name="tab_my_account_storage" context="label of storage in upgrade/choose account page, it is being used with a variable, e.g. for LITE user it will show ‘200GB Storage’.">Storage</string>
    <string name="label_storage_upgrade_account" context="label of storage in upgrade/choose account page, it is being used with a variable, e.g. for LITE user it will show ‘200GB Storage’.">Storage</string>
    <string name="label_transfer_quota_upgrade_account" context="Title of the section about the transfer quota in the storage tab in My Account Section">Transfer quota</string>
    <string name="label_transfer_quota_achievements" context="Title of the section about the transfer quota in the storage tab in My Account Section">Transfer quota</string>

    <string name="account_plan" context="Title of the section about the plan in the storage tab in My Account Section">Plan</string>
    <string name="storage_space" context="Title of the section about the storage space in the storage tab in My Account Section">Storage space</string>
    <string name="transfer_quota" context="Title of the section about the transfer quota in the storage tab in My Account Section">Transfer quota</string>

    <string name="available_space" context="Label in section the storage tab in My Account Section">Available</string>
    <string name="not_available" context="Label in section the storage tab in My Account Section when no info info is received">not available</string>

    <string name="no_bylling_cycle" context="Label in section the storage tab when the account is Free">No billing cycle</string>

    <string name="my_account_of_string" context="String to show the transfer quota and the used space in My Account section">%1$s [A]of %2$s[/A]</string>

    <string name="confirmation_delete_from_save_for_offline" context="confirmation message before removing a something for the Save for offline section">Remove from Save for Offline?</string>

    <string name="set_status_option_label" context="Label for the option of action menu to change the chat status">Set status</string>
    <string name="general_dismiss" context="Answer for confirmation dialog.">Dismiss</string>
    <string name="general_not_available" context="Label for any ‘Not available’ button, link, text, title, etc. - (String as short as possible).">Not available</string>

    <string name="context_invitacion_reply_accepted" context="Accepted request invitacion alert">Invitation accepted</string>
    <string name="context_invitacion_reply_declined" context="Declined request invitacion alert">Invitation declined</string>
    <string name="context_invitacion_reply_ignored" context="Ignored request invitacion alert">Invitation ignored</string>

    <string name="error_message_unrecognizable" context="Content of a normal message that cannot be recognized">Message unrecognizable</string>

    <string name="settings_autoaway_title" context="Title of the settings section to configure the autoaway of chat presence">Auto-away</string>
    <string name="settings_autoaway_subtitle" context="Subtitle of the settings section to configure the autoaway of chat presence">Show me away after an inactivity of</string>
    <string name="settings_autoaway_value" context="Value in the settings section of the autoaway chat presence">%1d minutes</string>

    <string name="settings_persistence_title" context="Title of the settings section to configure the status persistence of chat presence">Status persistence</string>
    <string name="settings_persistence_subtitle" context="Subtitle of the settings section to configure the status persistence of chat presence">Maintain my chosen status appearance even when I have no connected devices</string>

    <string name="title_dialog_set_autoaway_value" context="Title of the dialog to set the value of the auto away preference">Set time limit</string>
    <string name="button_set" context="Button to set a value">Set</string>
    <string name="hint_minutes" context="Button to set a value">minutes</string>

    <!--
    <string name="autoaway_disabled" context="Word to indicated the autoaway is disabled">Disabled</string>
    -->

    <string-array name="settings_status_entries">
        <item context="the options of what to upload in an array. Needed for the settings, the options of what to upload.">Online</item>
        <item context="the options of what to upload in an array. Needed for the settings, the options of what to upload.">Away</item>
        <item context="the options of what to upload in an array. Needed for the settings, the options of what to upload.">Busy</item>
        <item context="the options of what to upload in an array. Needed for the settings, the options of what to upload.">Offline</item>
    </string-array>

    <string name="offline_empty_folder" context="Text that indicates that a the offline section is currently empty">No files Saved for Offline</string>

    <string name="general_enable" context="Positive confirmation to enable logs">Enable</string>
    <string name="general_allow" context="Positive confirmation to allow MEGA to read contacts book.">Allow</string>
    <string name="enable_log_text_dialog" context="Dialog to confirm the action of enabling logs">Logs can contain information related to your account</string>

    <string name="confirmation_to_reconnect" context="Dialog to confirm the reconnect action">Network connection recovered. Connect to MEGA?</string>
    <string name="loading_status" context="Message shown meanwhile the app is waiting for a the chat status">Loading status&#8230;</string>

    <string name="error_editing_message" context="Error when a message cannot be edited">This message cannot be edited</string>

    <plurals name="text_number_transfers">
        <item context="Label to show the number of transfers in progress, Singular" quantity="one">%1$d of %2$d file</item>
        <item context="Label to show the number of transfers in progress, Plural" quantity="other">%1$d of %2$d files</item>
    </plurals>

	<string name="label_process_finishing" contest="Progress text shown when user stop upload/download and the app is waiting for async response">Process is finishing&#8230;</string>
    <string name="option_to_transfer_manager" context="positive button on dialog to view a contact" formatted="false">View</string>
    <string name="option_to_pause_transfers" context="Label of the modal bottom sheet to pause all transfers">Pause all transfers</string>
    <string name="option_to_resume_transfers" context="Label of the modal bottom sheet to resume all transfers">Resume all transfers</string>
    <string name="option_to_clear_transfers" context="Label of the modal bottom sheet to clear completed transfers">Clear completed</string>
    <string name="menu_pause_individual_transfer" context="Dialog to confirm the action of pausing one transfer">Pause transfer?</string>
    <string name="menu_resume_individual_transfer" context="Dialog to confirm the action of restarting one transfer">Resume transfer?</string>
    <string name="button_resume_individual_transfer" context="Button to confirm the action of restarting one transfer">Resume</string>

    <string name="confirmation_to_clear_completed_transfers" context="Dialog to confirm before removing completed transfers">Clear completed transfers?</string>

    <string name="title_tab_in_progress_transfers" context="Title of the tab section for transfers in progress">In progress</string>
    <string name="title_tab_completed_transfers" context="Title of the tab section for completed transfers">Completed</string>

    <string name="transfer_paused" context="Text shown in playlist subtitle item when a file is reproducing but it is paused">Paused</string>
    <string name="transfer_queued" context="Possible state of a transfer">Queued</string>
    <!--
    <string name="transfer_canceled" context="Possible state of a transfer">Canceled</string>
    -->
    <string name="transfer_unknown" context="Possible state of a transfer">Unknown</string>

    <string name="paused_transfers_title" context="Title of the panel where the progress of the transfers is shown">Paused transfers</string>

    <string name="completed_transfers_empty" context="message shown in the screen when there are not any active transfer">No completed transfers</string>

    <!--
    <string name="message_transfers_completed" context="Message shown when the pending transfers are completed">Transfers finished</string>
    -->

    <plurals name="upload_service_notification">
        <item context="Text of the notification shown when the upload service is running, Singular" quantity="one">Uploading %1$d of %2$d file</item>
        <item context="Text of the notification shown when the upload service is running, Plural" quantity="other">Uploading %1$d of %2$d files</item>
    </plurals>

    <plurals name="upload_service_paused_notification">
        <item context="Text of the notification shown when the upload service is paused, Singular" quantity="one">Uploading %1$d of %2$d file (paused)</item>
        <item context="Text of the notification shown when the upload service is running, Plural" quantity="other">Uploading %1$d of %2$d files (paused)</item>
    </plurals>

	<plurals name="folder_upload_service_notification">
		<item context="Text of the notification shown when the folder upload service is running, Text of the notification shown when the folder upload service is running - singular e.g. Uploading 1 of 1 folder" quantity="one">Uploading %1$d of %2$d folder</item>
		<item context="Text of the notification shown when the folder upload service is running, Text of the notification shown when the folder upload service is running - plural e.g. Uploading 1 of 2 folders" quantity="other">Uploading %1$d of %2$d folders</item>
	</plurals>

    <plurals name="folder_upload_service_paused_notification">
        <item context="Text of the notification shown when the folder upload service is running, Text of the notification shown when the folder upload service is running - singular e.g. Uploading 1 of 1 folder" quantity="one">Uploading %1$d of %2$d folder (paused)</item>
        <item context="Text of the notification shown when the folder upload service is running, Text of the notification shown when the folder upload service is running - plural e.g. Uploading 1 of 2 folders" quantity="other">Uploading %1$d of %2$d folders (paused)</item>
    </plurals>

    <plurals name="upload_service_final_notification">
        <item context="Text of the notification shown when the upload service has finished, Singular" quantity="one">Uploaded %1$d file</item>
        <item context="Text of the notification shown when the upload service has finished, Plural" quantity="other">Uploaded %1$d files</item>
    </plurals>

	<plurals name="folder_upload_service_final_notification">
		<item context="Text of the notification shown when the folder upload service has finished, Text of the notification shown when the folder upload service has finished - singular e.g. Uploaded 1 folder" quantity="one">Uploaded %1$d folder</item>
		<item context="Text of the notification shown when the folder upload service has finished, Text of the notification shown when the folder upload service has finished - plural  e.g. Uploaded 2 folders" quantity="other">Uploaded %1$d folders</item>
	</plurals>

    <string name="general_total_size" context="label for the total file size of multiple files and/or folders (no need to put the colon punctuation in the translation)" formatted="false">Total size: %1$s</string>

    <plurals name="upload_service_failed">
        <item context="Text of the notification shown when the upload service has finished with any transfer error, Singular" quantity="one">%1$d file not uploaded</item>
        <item context="Text of the notification shown when the upload service has finished with any transfer error, Plural" quantity="other">%1$d files not uploaded</item>
    </plurals>

    <plurals name="copied_service_upload">
        <item context="Text of the notification shown when the upload service has finished with any copied file instead uploaded, Singular" quantity="one">%1$d file copied</item>
        <item context="Text of the notification shown when the upload service has finished with any copied file instead uploaded, Plural" quantity="other">%1$d files copied</item>
    </plurals>

    <plurals name="already_downloaded_service">
        <item context="Text of the notification shown when the download service do not download because the file is already on the device, Singular" quantity="one">%1$d file previously downloaded</item>
        <item context="Text of the notification shown when the download service do not download because the file is already on the device, Plural" quantity="other">%1$d files previously downloaded</item>
    </plurals>

    <plurals name="download_service_final_notification">
        <item context="Text of the notification shown when the download service has finished, Singular" quantity="one">Downloaded %1$d file</item>
        <item context="Text of the notification shown when the download service has finished, Plural" quantity="other">Downloaded %1$d files</item>
    </plurals>

    <plurals name="download_service_final_notification_with_details">
        <item context="Text of the notification shown when the download service has finished with any error, Singular" quantity="one">Downloaded %1$d of %2$d file</item>
        <item context="Text of the notification shown when the download service has finished with any error, Plural" quantity="other">Downloaded %1$d of %2$d files</item>
    </plurals>

    <plurals name="download_service_failed">
        <item context="Text of the notification shown when the download service has finished with any transfer error, Singular" quantity="one">%1$d file not downloaded</item>
        <item context="Text of the notification shown when the download service has finished with any transfer error, Plural" quantity="other">%1$d files not downloaded</item>
    </plurals>

    <plurals name="download_service_notification">
        <item context="Text of the notification shown when the download service is running, Singular" quantity="one">Downloading %1$d of %2$d file</item>
        <item context="Text of the notification shown when the download service is running, Plural" quantity="other">Downloading %1$d of %2$d files</item>
    </plurals>

    <plurals name="download_service_paused_notification">
        <item context="Text of the notification shown when the download service is paused, Singular" quantity="one">Downloading %1$d of %2$d file (paused)</item>
        <item context="Text of the notification shown when the download service is paused, Plural" quantity="other">Downloading %1$d of %2$d files (paused)</item>
    </plurals>

    <string name="title_depleted_transfer_overquota" context="Title of the alert when the transfer quota is depleted">Depleted transfer quota</string>
    <string name="text_depleted_transfer_overquota" context="Text of the alert when the transfer quota is depleted">Your queued transfer exceeds the current transfer quota available for your IP address and may therefore be interrupted.</string>
    <string name="plans_depleted_transfer_overquota" context="Button to show plans in the alert when the transfer quota is depleted">See our plans</string>
    <string name="continue_without_account_transfer_overquota" context="Button option of the alert when the transfer quota is depleted">Continue without account</string>

    <plurals name="new_general_num_files">
        <item context="this is used for example when downloading 1 file or 2 files, Singular of file. 1 file" quantity="one">%1$d file</item>
        <item context="this is used for example when downloading 1 file or 2 files, Plural of file. 2 files" quantity="other">%1$d files</item>
    </plurals>

    <string name="general_view" context="Menu option">View files</string>
    <string name="add_to_cloud" context="Menu option to choose to add file or folders to Cloud Drive">Import</string>
    <string name="save_for_offline" context="Menu option">Save for offline</string>

    <string name="general_view_contacts" context="Menu option">View contacts</string>

    <string name="import_success_message" context="Menu option">Succesfully added to Cloud Drive</string>
    <string name="import_success_error" context="Menu option">Error. Not added to Cloud Drive</string>

    <string name="chat_connecting" context="Label in login screen to inform about the chat initialization proccess">Connecting&#8230;</string>

    <string name="context_contact_already_invited" context="message when trying to invite a contact with a pending request">%s was already invited. Consult your pending requests.</string>

    <string name="confirm_email_misspelled" context="Hint text explaining that you can change the email and resend the create account link to the new email address">If you have misspelt your email address, correct it and click [A]Resend[A].</string>
    <string name="confirm_email_misspelled_resend" context="Button to resend the create account email to a new email address in case the previous email address was misspelled">Resend</string>
    <string name="confirm_email_misspelled_email_sent" context="Text shown after the confirmation email has been sent to the new email address">Email sent</string>

    <string name="copyright_alert_title" context="text_copyright_alert_title">Copyright warning to all users</string>
    <string name="copyright_alert_first_paragraph" context="text_copyright_alert_first_paragraph">MEGA respects the copyrights of others and requires that users of the MEGA cloud service comply with the laws of copyright.</string>
    <string name="copyright_alert_second_paragraph" context="text_copyright_alert_second_paragraph">You are strictly prohibited from using the MEGA cloud service to infringe copyrights. You may not upload, download, store, share, display, stream, distribute, email, link to, transmit or otherwise make available any files, data or content that infringes any copyright or other proprietary rights of any person or entity.</string>
    <string name="copyright_alert_agree_button" context="text of the Agree button">Agree</string>
    <string name="copyright_alert_disagree_button" context="text of the Disagree button">Disagree</string>

    <string name="download_show_info" context="Hint how to cancel the download">Show info</string>

    <plurals name="context_link_removal_error">
        <item context="Error message when removing public links of nodes. Singular." quantity="one">Link removal failed. Please try again later.</item>
        <item context="Error message when removing public links of nodes. Plural." quantity="other">Some links removal failed. Please try again later.</item>
    </plurals>
    <plurals name="context_link_removal_success">
        <item context="Message when a public links was removed successfully. Singular." quantity="one">Link removed successfully.</item>
        <item context="Message when some public links were removed successfully. Plural." quantity="other">Links removed successfully.</item>
    </plurals>
    <string name="context_link_action_error" context="error message">Link action failed. Please try again later.</string>

    <string name="title_write_user_email" context="title of the dialog shown when sending or sharing a folder">Write the user’s email</string>

    <string name="activity_title_files_attached" context="title of the screen to see the details of several node attachments">Files attached</string>
    <string name="activity_title_contacts_attached" context="title of the screen to see the details of several contact attachments">Contacts attached</string>

    <string name="alert_user_is_not_contact">The user is not a contact</string>

    <string name="camera_uploads_cellular_connection">Use cellular connection</string>
    <string name="camera_uploads_upload_videos">Upload Videos</string>

    <string name="success_changing_user_avatar" context="Message when an user avatar has been changed successfully">Profile picture updated</string>
    <string name="error_changing_user_avatar_image_not_available" context="Message when an error ocurred when changing an user avatar">Error. Selected image does not exist</string>
    <string name="error_changing_user_avatar" context="Message when an error ocurred when changing an user avatar">Error when changing the profile picture</string>
    <string name="success_deleting_user_avatar" context="Message when an user avatar has been deleted successfully">Profile picture deleted</string>
    <string name="error_deleting_user_avatar" context="Message when an error ocurred when deleting an user avatar">Error when deleting the profile picture</string>

    <string name="error_changing_user_attributes" context="Message when an error ocurred when changing an user attribute">An error occurred when changing the name</string>
    <string name="success_changing_user_attributes" context="Message when an user attribute has been changed successfully">Your name has been successfully updated</string>

    <string name="add_participant_success" context="Message show when a participant has been successfully invited to a group chat">Participant added</string>
    <string name="add_participant_error" context="Message show when a participant hasn’t been successfully invited to a group chat">Error. Participant not added</string>

    <string name="remove_participant_success" context="Message show when a participant has been successfully removed from a group chat">Participant removed</string>
    <string name="remove_participant_error" context="Message show when a participant hasn’t been successfully removed from a group chat">Error. Participant not removed</string>

    <string name="no_files_selected_warning">No files selected</string>

    <string name="attachment_upload_panel_from_cloud">From Cloud Drive</string>
    <string name="attachment_upload_panel_contact">Contact</string>
    <string name="attachment_upload_panel_photo">From device</string>

    <string name="delete_account" context="Button and title of dialog shown when the user wants to delete permanently his account">Cancel Account</string>
    <string name="delete_account_text" context="Text shown in the alert dialog to confirm the cancellation of an account">If you cancel your account you will not be able to access your account data, your MEGA contacts or conversations.\nYou will not be able to undo this action.</string>
    <string name="delete_button" context="menu item">Delete</string>

    <string name="file_properties_info_info_file">Info</string>
    <string name="file_properties_info_size" context="Refers to the size of a file.">Total size</string>
    <string name="file_properties_info_content" context="header of a status field for what content a user has shared to you">Contains</string>
    <string name="file_properties_shared_folder_public_link_name">Link</string>

    <string name="file_properties_shared_folder_full_access" context="Refers to access rights for a file folder.">Full access</string>
    <string name="file_properties_shared_folder_read_only" context="Refers to access rights for a file folder.">Read-only</string>
    <string name="file_properties_shared_folder_read_write" context="Refers to access rights for a file folder. (with the &amp; needed. Don’t use the symbol itself. Use &amp;)">Read and write</string>

    <string name="attachment_uploading_state_uploading">Uploading&#8230;</string>
    <string name="attachment_uploading_state_error">Error. Not sent.</string>

    <string name="already_downloaded_multiple" context="When a multiple download is started, some of the files could have already been downloaded before. This message shows the number of files that has already been downloaded and the number of files pending">%d files already downloaded.</string>
    <string name="pending_multiple" context="When a multiple download is started, some of the files could have already been downloaded before. This message shows the number of files that are pending in plural. placeholder: number of files">%d files pending.</string>

    <string name="contact_is_me">No options available, you have selected yourself</string>

    <string name="confirmation_delete_one_attachment" context="Confirmation before deleting one attachment">Remove attachment?</string>

    <string name="general_view_with_revoke" formatted="false" context="Menu option">View files (%1$d deleted)</string>

    <string name="success_attaching_node_from_cloud" context="Success message when the attachment has been sent to a chat">File sent to %1$s</string>
    <string name="success_attaching_node_from_cloud_chats" context="Success message when the attachment has been sent to a many chats">File sent to %1$d chats</string>
    <string name="error_attaching_node_from_cloud" context="Error message when the attachment cannot be sent">Error. The file has not been sent</string>
    <string name="error_attaching_node_from_cloud_chats" context="Error message when the attachment cannot be sent to any of the selected chats">Error. The file has not been sent to any of the selected chats</string>
    <string name="error_revoking_node" context="Error message when the attachment cannot be revoked">Error. The attachment has not been removed</string>

    <string name="settings_set_up_automatic_uploads" context="settings option">Set up automatic uploads</string>

    <string name="settings_chat_silent_sound_not" context="settings option for chat notification">Silent</string>

    <string name="messages_chat_notification" context="messages string in chat notification">messages</string>
    <string name="incoming_folder_notification" context="part of the string in incoming shared folder notification">from</string>
    <string name="title_incoming_folder_notification" context="title of incoming shared folder notification">New shared folder</string>
    <string name="title_contact_request_notification" context="title of the notification for a new incoming contact request">New contact request</string>

    <string name="title_properties_chat_clear" context="Title of the section to clear the chat content in the Contact Properties screen">Clear chat history</string>
    <string name="title_properties_remove_contact" context="Title of the section to remove contact in the Contact Properties screen">Remove contact</string>

    <string name="title_properties_chat_notifications_contact" context="Title of the section to enable notifications in the Contact Properties screen">Chat notifications</string>
    <string name="history_cleared_by" context="Text shown when the chat history was cleared by someone">[A]%1$s[/A][B] cleared the chat history[/B]</string>

    <string name="number_messages_chat_notification" formatted="false" context="Notification title to show the number of unread chats, unread messages">%1$d unread chats</string>

    <string name="context_permissions_changing_folder" context="Item menu option upon clicking on one or multiple files.">Changing permissions</string>
    <string name="context_removing_contact_folder" context="Item menu option upon clicking on one or multiple files.">Removing contact from shared folder</string>

    <string name="confirmation_move_to_rubbish" context="confirmation message before removing a file">Move to Rubbish Bin?</string>
    <string name="confirmation_move_to_rubbish_plural" context="confirmation message before removing a file">Move to Rubbish Bin?</string>
    <string name="confirmation_delete_from_mega" context="confirmation message before removing a file">Delete from MEGA?</string>
    <string name="confirmation_leave_share_folder" context="confirmation message before leaving an incoming shared folder">If you leave the folder, you will not be able to see it again.</string>
    <string name="attachment_uploading_state" context="label to indicate the state of an upload in chat">Uploading&#8230;</string>

    <string name="title_properties_contact_notifications_for_chat" context="Title of the section to enable notifications in the Contact Properties screen">Chat notifications</string>

    <string name="achievements_title" context="title of the section for achievements">Achievements</string>
    <string name="achievements_subtitle" context="subtitle of the section for achievements">Invite friends and get rewards</string>

    <string name="figures_achievements_text_referrals" context="title of the introduction for the achievements screen">Get %1$s of storage and %2$s of transfers for each referral</string>

    <string name="figures_achievements_text" context="sentence to detail the figures of storage and transfer quota related to each achievement">Get %1$s of storage and %2$s of transfers</string>

    <string name="unlocked_rewards_title" context="title of the section for unlocked rewards">Unlocked rewards</string>

    <string name="unlocked_storage_title" context="title of the section for unlocked storage quota">Storage Quota</string>

    <string name="title_referral_bonuses" context="title of the section for referral bonuses in achivements section (maximum 24 chars)">Referral Bonuses</string>
    <string name="title_install_app" context="title of the section for install a mobile app in achivements section (maximum 24 chars)">Install a mobile app</string>
    <string name="title_add_phone" context="Title of the section for add phone number in achivements section (maximum 24 chars)">Add mobile phone</string>
    <string name="title_regitration" context="title of the section for install megasync in achivements section (maximum 24 chars)">Registration bonus</string>
    <string name="title_install_desktop" context="title of the section for install a mobile app bonuses in achivements section (maximum 24 chars)">Install MEGA desktop app</string>
    <string name="title_base_quota" context="title of the section for base quota in achivements section">Account Base Quota</string>
    <string name="camera_uploads_empty" context="Text that indicates that no pictures have been uploaded to the Camera Uploads section">No files in Camera Uploads</string>
    <string name="general_num_days_left" context="indicates the number of days left related to a achievement">%1$d d left</string>
    <string name="expired_label" context="State to indicate something has expired (achivements of business status account for instance)">Expired</string>

    <string name="setting_title_use_https_only" context="title of the advanced setting to choose the use of https">Don’t use HTTP</string>
    <string name="setting_subtitle_use_https_only" context="subtitle of the advanced setting to choose the use of https">Enable this option only if your transfers don’t start. In normal circumstances HTTP is satisfactory as all transfers are already encrypted.</string>

    <string name="title_achievement_invite_friends" context="title of screen to invite friends and get an achievement">How it works</string>
    <string name="first_paragraph_achievement_invite_friends" context="first paragraph of screen to invite friends and get an achievement">Invite your friends to create a free MEGA account and install our mobile app. For every successful signup and app install you receive bonus storage and transfer quota.</string>
    <string name="second_paragraph_achievement_invite_friends" context="second paragraph of screen to invite friends and get an achievement">You will not receive credit for inviting someone who has used MEGA previously and you will not be notified about such a rejection. Invited contacts must install the MEGA mobile app or MEGA desktop app on their devices.</string>

    <string name="card_title_invite_friends" context="explanation of screen to invite friends and get an achievement">Select contacts from your phone contact list or enter multiple email addresses.</string>

    <string name="title_confirmation_invite_friends" context="title of the dialog to confirm the contact request">Invite friends to MEGA</string>
    <string name="subtitle_confirmation_invite_friends" context="Text shown when the user sends a contact invitation">Invite Sent</string>
    <string name="paragraph_confirmation_invite_friends" context="paragraph of the dialog to confirm the contact request">Encourage your friends to register and install a MEGA app. As long as your friend uses the same email address as you’ve entered, you will receive your transfer quota reward.</string>

    <string name="invalid_email_to_invite" context="Error shown when the user writes a email with an incorrect format">Email is malformed</string>

    <string name="paragraph_info_achievement_install_desktop" context="info paragraph about the achievement install megasync">When you install MEGAsync you get %1$s of complimentary storage space plus %2$s of transfer quota, both valid for 180 days. MEGA desktop app is available for Windows, macOS and most Linux distros.</string>
    <string name="paragraph_info_achievement_install_mobile_app" context="info paragraph about the achievement install mobile app">When you install our mobile app you get %1$s of complimentary storage space plus %2$s of transfer quota, both valid for 180 days. We provide mobiles apps for iOS, Android and Windows Phone.</string>
    <string name="paragraph_info_achievement_add_phone" context="info paragraph about the achievement ‘add phone number’. Placeholder 1: bonus storage space e.g. 20GB. Placeholder 2: bonus transfer quota e.g. 50GB">When you verify your phone number you get %1$s of complimentary storage space plus %2$s of transfer quota, both valid for 180 days.</string>

    <string name="result_paragraph_info_achievement_install_desktop" context="info paragraph about the completed achievement install megasync">You have received %1$s storage space and %2$s transfer quota for installing our MEGA desktop app.</string>
    <string name="result_paragraph_info_achievement_install_mobile_app" context="info paragraph about the completed achievement install mobile app">You have received %1$s storage space and %2$s transfer quota for installing our mobile app.</string>
    <string name="result_paragraph_info_achievement_add_phone" context="info paragraph about the completed achievement of ‘add phone number’. Placeholder 1: bonus storage space e.g. 20GB. Placeholder 2: bonus transfer quota e.g. 50GB">You have received %1$s storage space and %2$s transfer quota for verifying your phone number.</string>
    <string name="result_paragraph_info_achievement_registration" context="info paragraph about the completed achievement registration">You have received %1$s storage space as your free registration bonus.</string>

    <string name="expiration_date_for_achievements" context="info paragraph about the completed achievement registration">Bonus expires in %1$d days</string>

    <plurals name="context_share_folders">
        <item context="menu item" quantity="one">Share folder</item>
        <item context="menu items" quantity="other">Share folders</item>
    </plurals>

    <string name="no_folders_shared" context="Info of a contact if there is no folders shared with him">No folders shared</string>

    <string name="settings_help" context="Menu item">Help</string>
    <string name="settings_help_preference" context="Settings preference title for send feedback">Send Feedback</string>
    <string name="setting_feedback_subject" context="mail subject">Android feedback</string>
    <string name="setting_feedback_body" context="mail body">Please write your feedback here:</string>
    <string name="settings_feedback_body_device_model" context="mail body">Device model</string>
    <string name="settings_feedback_body_android_version" context="mail body">Android version</string>

    <string name="dialog_title_new_file" context="Title of the dialog to create a new file by inserting the name">New file</string>
    <string name="context_new_file_name" context="Input field description in the create file dialog.">File Name</string>

    <string name="dialog_title_new_link" context="Title of the dialog to create a new link by inserting the name">Link name</string>
    <string name="context_new_link_name" context="Input field description in the create link dialog.">Link URL</string>

    <string name="new_file_subject_when_uploading" context="Title of the field subject when a new file is created to upload">SUBJECT</string>
    <string name="new_file_content_when_uploading" context="Title of the field content when a new file is created to upload">CONTENT</string>
    <string name="new_file_email_when_uploading" context="Title of the field email when a new contact is created to upload">EMAIL</string>

    <string name="forward_menu_item" context="Item of a menu to forward a message chat to another chatroom">Forward</string>

    <string name="general_attach" context="name of the button to attach file from MEGA to another app">Attach</string>

    <string name="type_contact" context="when add or share a file with a new contact, it can type by name or mail">Contact’s name or email</string>

    <string name="max_add_contact" context="when add or share a file with a new contact, message displayed to warn that the maximum number has been reached">No more contacts can be added at this time</string>

    <string name="old_and_new_passwords_equals" context="when changing the password , the old password and new password are equals">The new password cannot be the same as the old password</string>

    <string name="action_search_by_date" context="Menu item">Search by date</string>
    <string name="general_apply" context="title of a button to apply search by date">Apply</string>ç
    <string name="general_search_month" context="title of a button to apply search by month">Last month</string>
    <string name="general_search_year" context="title of a button to apply search by year">Last year</string>

    <string name="label_set_day" context="title of a Search by date tag">Set day</string>
    <string name="snackbar_search_by_date" context="the user can’t choose this date">Date required is not valid</string>

    <string name="invalid_characters" context="Error when the user writes a character not allowed">Characters not allowed</string>

    <string name="audio_play" context="Label shown when audio file is playing">Audio File</string>

    <string name="corrupt_pdf_dialog_text" context="when open PDF Viewer, the pdf that it try to open is damaged or does not exist">Error. The pdf file is corrupted or does not exist.</string>

    <string name="user_account_feedback" context="Label to include info of the user email in the feedback form">User account</string>

    <string name="save_to_mega" context="Label shown in MEGA pdf-viewer when it open a PDF save in smartphone storage">Save to my \nCloud Drive</string>

    <string name="chat_already_exists" context="Error message when creating a chat one to one with a contact that already has a chat">The chat already exists</string>

    <string name="not_download" context="before sharing a file, has to be downloaded">The file has not been downloaded yet</string>

    <string name="not_permited_add_email_to_invite" context="Error shown when a user is starting a chat or adding new participants in a group chat and writes a contact mail that has not added">Only MEGA contacts can be added</string>

    <string name="invalid_connection_state" context="Info label about the connectivity state of an individual chat">Chat disconnected</string>

    <string name="call_error" context="Message show when a call cannot be established">Error. The call cannot be established</string>

    <string name="title_evaluate_the_app_panel" context="Title of dialog to evaluate the app">Are you happy with this app?</string>
    <string name="rate_the_app_panel" context="Label to show rate the app">Yes, rate the app</string>
    <string name="send_feedback_panel" context="Label to show send feedback">No, send feedback</string>

    <string name="link_advanced_options" context="title of the section advanced options on the get link screen">Advanced options</string>
    <string name="download_requires_permission" context="Message to show when users deny to permit the permissions to read and write on external storage on setting default download location">MEGA needs your permission to download files</string>
    <string name="old_sdcard_unavailable" context="Default download location is on old sd card, but currently the user installed a new SD card, need user to reset download location.">Old SD Card is unavailable, please set a new download location.</string>
    <string name="title_select_download_location" context="Dialog title to ask download to internal storage or external storage.">Choose download location</string>

    <string name="no_contacts_permissions" context="Title of the section to invite contacts if the user has denied the contacts permmissions">No contact permissions granted</string>

    <string name="choose_qr_option_panel" context="Option of the sliding panel to go to QR code section">My QR code</string>
    <string name="section_qr_code" context="Title of the screen that shows the options to the QR code">QR Code</string>
    <string name="action_reset_qr" context="Option in menu of section  My QR code to reset the QR code">Reset QR code</string>
    <string name="action_delete_qr" context="Option in menu of section  My QR code to delete the QR code">Delete QR code</string>
    <string name="save_cloud_drive" context="Option shown in QR code bottom sheet dialog to save QR code in Cloud Drive">To Cloud Drive</string>
    <string name="save_file_system" context="Option shown in QR code bottom sheet dialog to save QR code in File System">To File System</string>
    <string name="section_my_code" context="Title of QR code section">My Code</string>
    <string name="section_scan_code" context="Title of QR code scan section">Scan Code</string>
    <string name="settings_qrcode_autoaccept" context="Title of QR code settings that permits or not contacts that scan my QR code will be automatically added to my contact list">Auto-Accept</string>
    <string name="setting_subtitle_qrcode_autoccept" context="Subtitle of QR code settings auto-accept">MEGA users who scan your QR code will be automatically added to your contact list.</string>
    <string name="setting_subtitle_qrcode_reset" context="Subtitle of QR code settings that reset the code">Previous QR code will no longer be valid</string>
    <string name="qrcode_link_copied" context="Text shown when it has been copied the QR code link">Link copied to the clipboard</string>
    <string name="qrcode_reset_successfully" context="Text shown when it has been reseted the QR code successfully">QR code successfully reset</string>
    <string name="qrcode_delete_successfully" context="Text shown when it has been deleted the QR code successfully">QR code successfully deleted</string>
    <string name="qrcode_reset_not_successfully" context="Text shown when it has not been reseted the QR code successfully">QR code not reset due to an error. Please try again.</string>
    <string name="qrcode_delete_not_successfully" context="Text shown when it has not been delete the QR code successfully">QR code not deleted due to an error. Please try again.</string>
    <string name="invite_sent" context="Title of dialog shown when a contact request has been sent with QR code">Invite sent</string>
    <string name="invite_sent_text" context="Text of dialog shown when a contact request has been sent with QR code">The user %s has been invited and will appear in your contact list once accepted.</string>
    <string name="invite_sent_text_multi" context="Text of dialog shown when multiple contacts request has been sent">The users have been invited and will appear in your contact list once accepted.</string>
    <string name="error_share_qr" context="Text shown when it tries to share the QR and occurs an error to process the action">An error occurred while trying to share the QR file. Perhaps the file does not exist. Please try again later.</string>
    <string name="error_upload_qr" context="Text shown when it tries to upload to Cloud Drive the QR and occurs an error to process the action">An error occurred while trying to upload the QR file. Perhaps the file does not exist. Please try again later.</string>
    <string name="error_download_qr" context="Text shown when it tries to download to File System the QR and occurs an error to process the action">An error occurred while trying to download the QR file. Perhaps the file does not exist. Please try again later.</string>
    <string name="success_download_qr" context="Text shown when it tries to download to File System the QR and the action has success">The QR Code has been downloaded successfully to %s</string>
    <string name="invite_not_sent" context="Title of dialog shown when a contact request has not been sent with QR code">Invite not sent</string>
    <string name="invite_not_sent_text" context="Text of dialog shown when a contact request has not been sent with QR code">The QR code or contact link is invalid. Please try to scan a valid code or to open a valid link.</string>
    <string name="invite_not_sent_text_already_contact" context="Text of dialog shown when a contact request has not been sent with QR code because of is already a contact">The invitation has not been sent. %s is already in your contacts list.</string>
    <string name="invite_not_sent_text_error" context="Text of dialog shown when a contact request has not been sent with QR code because of some error">The invitation has not been sent. An error occurred processing it.</string>
    <string name="generatin_qr" context="Text of alert dialog informing that the qr is generating">Generating QR Code&#8230;</string>
    <string name="menu_item_scan_code" context="Title of QR code scan menu item">Scan QR code</string>
    <string name="button_copy_link" context="get the contact link and copy it">Copy link</string>
    <string name="button_create_qr" context="Create QR code">Create QR code</string>
    <string name="qrcode_create_successfully" context="Text shown when it has been created the QR code successfully">QR code successfully created</string>
    <string name="qrcode_scan_help" context="Text shown in QR code scan fragment to help and guide the user in the action">Line up the QR code to scan it with your device’s camera</string>
    <string name="contact_view" context="positive button on dialog to view a contact">View</string>


    <string name="external_play" context="Item menu option to reproduce audio or video in external reproductors">Open with</string>

    <string name="context_share" context="to share a file using Facebook, Whatsapp, etc">Share using</string>

    <string name="error_enable_chat_before_login" context="Message shown if the user choose enable button and he is not logged in">Please log in before enabling the chat</string>

    <string name="label_set_period" context="title of a tag to search for a specific period within the search by date option in Camera upload">Set period</string>

    <string name="context_empty_chat_recent" context="Text of the empty screen when there are not chat conversations">[B]Invite friends to [/B][A]Chat[/A][B] and enjoy our encrypted platform with privacy and security.[/B]</string>

    <string name="context_empty_camera_uploads" context="Text of the empty screen when there are not elements in Camera Uploads">[B]No media on [/B][A]Camera Uploads[/A][B].[/B]</string>
    <string name="context_empty_rubbish_bin" context="Text of the empty screen when there are not elements in the Rubbish Bin">[B]Empty [/B][A]Rubbish Bin[/A][B].[/B]</string>

    <string name="context_empty_inbox" context="Text of the empty screen when there are not elements in  Inbox">[B]No files in your [/B][A]Inbox[/A][B].[/B]</string>
    <string name="context_empty_cloud_drive" context="Text of the empty screen when there are not elements in Cloud Drive">[B]No files in your [/B][A]Cloud Drive[/A][B].[/B]</string>
    <string name="context_empty_offline" context="Text of the empty screen when there are not elements in Saved for Offline">[B]No files [/B][A]Offline[/A][B].[/B]</string>
    <string name="context_empty_contacts" context="Text of the empty screen when there are not contacts">[B]No [/B][A]Contacts[/A]</string>

    <string name="recent_chat_empty" context="Message shown when the user has no chats">[A]No[/A] [B]Conversations[/B]</string>
    <string name="recent_chat_loading_conversations" context="Message shown when the chat is section is loading the conversations">[A]Loading[/A] [B]Conversations&#8230;[/B]</string>

    <string name="context_empty_incoming" context="Text of the empty screen when there are not elements in Incoming">[B]No [/B][A]Incoming Shared folders[/A][B].[/B]</string>
    <string name="context_empty_outgoing" context="Text of the empty screen when there are not elements in Outgoing">[B]No [/B][A]Outgoing Shared folders[/A][B].[/B]</string>
    <string name="context_empty_links" context="Text of the empty screen when there are not elements in Links. Please, keep the place holders to format the string">[B]No [/B][A]Public Links[/A][B][/B]</string>

    <string name="tab_sent_requests" context="Title of the sent requests tab. Capital letters">Sent requests</string>
    <string name="tab_received_requests" context="Title of the received requests tab. Capital letters">Received requests</string>
    <string name="overquota_alert_title" context="Title dialog overquota error">Storage quota exceeded</string>

    <string name="invalid_link" context="error message shown when an account confirmation link or reset password link is invalid for unknown reasons">Invalid link, please ask for a new valid link</string>

    <string name="processing_link" context="Message shown when a link is being processing">Processing link&#8230;</string>

    <string name="passwd_weak" context="Message shown when it is creating an acount and it is been introduced a very weak or weak password">Your password is easily guessed. Try making your password longer. Combine uppercase and lowercase letters. Add special characters. Do not use names or dictionary words.</string>
    <string name="passwd_medium" context="Message shown when it is creating an acount and it is been introduced a medium password">Your password is good enough to proceed, but it is recommended to strengthen your password further.</string>
    <string name="passwd_good" context="Message shown when it is creating an acount and it is been introduced a good password">This password will withstand most typical brute-force attacks. Please ensure that you will remember it.</string>
    <string name="passwd_strong" context="Message shown when it is creating an acount and it is been introduced a strong password">This password will withstand most sophisticated brute-force attacks. Please ensure that you will remember it.</string>
    <string name="pass_very_weak" context="Password very weak">Very Weak</string>
    <string name="pass_weak" context="Password weak">Weak</string>
    <string name="pass_medium" context="Password medium">Medium</string>
    <string name="pass_good" context="Password good">Good</string>
    <string name="pass_strong" context="Password strong">Strong</string>

    <string name="title_notification_call_in_progress" context="Text displayed in several parts when there is a call in progress (notification, recent chats list, etc).">Call in progress</string>
    <string name="action_notification_call_in_progress" context="Subtitle of the notification shown on the action bar when there is a call in progress">Click to go back to the call</string>
    <string name="button_notification_call_in_progress" context="Button in the notification shown on the action bar when there is a call in progress">Return to the call</string>

    <string name="contacts_mega" context="When it lists contacts of MEGA, the title of list’s header">On MEGA</string>
    <string name="contacts_phone" context="When it lists contacts of phone, the title of list’s header">Phone contacts</string>

    <string name="account_suspended_multiple_breaches_ToS" context="Message error shown when trying to log in on an account has been suspended due to multiple breaches of Terms of Service">Your account has been suspended due to multiple breaches of MEGA’s Terms of Service. Please check your email inbox.</string>
    <string name="account_suspended_breache_ToS" context="Message error shown when trying to log in on an account has been suspended due to breach of Terms of Service">Your account was terminated due to a breach of MEGA’s Terms of Service, such as abuse of rights of others; sharing and/or importing illegal data; or system abuse.</string>

    <string name="file_storage_empty_folder" context="In a chat conversation when you try to send device’s images but there aren’t available images">No files</string>
    <string name="label_file_size_byte" context="size in byte">B</string>
    <string name="label_file_size_kilo_byte" context="size in kilobyte">KB</string>
    <string name="label_file_size_mega_byte" context="size in megabyte">MB</string>
    <string name="label_file_size_giga_byte" context="size in gigabyte">GB</string>
    <string name="label_file_size_tera_byte" context="size in terabyte">TB</string>

    <plurals name="number_of_versions" formatted="false">
        <item context="Number of versions of a file shown on the screen info of the file, version item" quantity="one">%1$d version</item>
        <item context="Number of versions of a file shown on the screen info of the file, version items" quantity="other">%1$d versions</item>
    </plurals>

    <string name="title_section_versions" context="Title of the section Versions for files">Versions</string>

    <string name="header_current_section_item" context="Header of the item to show the current version of a file in a list">Current version</string>
    <plurals name="header_previous_section_item">
        <item context="Header of the item to show the previous versions of a file in a list, file item" quantity="one">Previous version</item>
        <item context="" quantity="other">Previous versions</item>
    </plurals>

    <string name="general_revert" context="option menu to revert a file version">Revert</string>
    <string name="menu_item_clear_versions" context="option menu to clear all the previous versions">Clear previous versions</string>
    <plurals name="title_dialog_delete_version">
        <item context="Title of the dialog to confirm that a version os going to be deleted, version item" quantity="one">Delete version?</item>
        <item context="Title of the dialog to confirm that a version os going to be deleted, version items" quantity="other">Delete versions?</item>
    </plurals>

    <string name="content_dialog_delete_version" context="Content of the dialog to confirm that a version is going to be deleted">This version will be permanently removed.</string>
    <string name="content_dialog_delete_multiple_version" context="Content of the dialog to confirm that several versions are going to be deleted">These %d versions will be permanently removed.</string>

    <string name="chat_upload_title_notification" context="Title of the notification shown when a file is uploading to a chat">Chat uploading</string>

    <string name="settings_chat_upload_quality" context="Label for the option on setting to set up the quality of multimedia files uploaded to the chat">Chat video quality</string>
	<string name="settings_video_upload_quality" context="Label for the option on setting to set up the quality of video files to be uploaded">Video Quality</string>
    <string name="on_refuse_storage_permission" context="Text shown when the user refuses to permit the storage permission when enable camera upload">Camera Uploads needs to access your photos and other media on your device. Please go to the settings page and grant permission.</string>
    <string-array name="settings_chat_upload_quality_entries">
        <item context="the options for the option on setting to set up the quality of multimedia files uploaded to the chat, the options of origin quality multimedia file to upload.">Original quality</item>
        <item context="the options for the option on setting to set up the quality of multimedia files uploaded to the chat, the options of medium quality multimedia file to  upload.">Medium quality</item>
    </string-array>

    <string name="missed_call_notification_title" context="Title of the notification for a missed call">Missed call</string>
    <string name="file_properties_info_location" cotext="Refers to a location of file">Location</string>

    <string name="file_properties_folder_current_versions" cotext="Title of the label to show the size of the current files inside a folder">Current versions</string>
    <string name="file_properties_folder_previous_versions" cotext="Title of the label to show the size of the versioned files inside a folder">Previous versions</string>

    <plurals name="number_of_versions_inside_folder" formatted="false">
        <item context="Number of versioned files inside a folder shown on the screen info of the folder, version item" quantity="one">%1$d versioned file</item>
        <item context="Number of versioned files inside a folder shown on the screen info of the folder, version items" quantity="other">%1$d versioned files</item>
    </plurals>

    <string name="messages_forwarded_success" context="Confirmation message after forwarding one or several messages, version items">Messages forwarded</string>
    <string name="messages_forwarded_error" context="Error message after forwarding one or several messages to several chats">Error. Not correctly forwarded</string>
    <plurals name="messages_forwarded_partial_error" formatted="false">
        <item context="Error message if any of the forwarded messages fails, message item" quantity="one">Error. %1$d message not successfully forwarded</item>
        <item context="Error message if any of the forwarded messages fails, message items" quantity="other">Error. %1$d messages not successfully forwarded</item>
    </plurals>
    <plurals name="messages_forwarded_error_not_available" formatted="false">
        <item context="Error non existing resource after forwarding one or several messages to several chats, message item" quantity="one">Error. The resource is no longer available</item>
        <item context="Error non existing resource after forwarding one or several messages to several chats, message items" quantity="other">Error. The resources are no longer available</item>
    </plurals>

    <string name="turn_on_notifications_title" context="The title of fragment Turn on Notifications">Turn on Notifications</string>
    <string name="turn_on_notifications_subtitle" context="The subtitle of fragment Turn on Notifications">This way, you will see new messages\non your Android phone instantly.</string>
    <string name="turn_on_notifications_first_step" context="First step to turn on notifications">Open Android device [A]Settings[/A]</string>
    <string name="turn_on_notifications_second_step" context="Second step to turn on notifications">Open [A]Apps &amp; notifications[/A]</string>
    <string name="turn_on_notifications_third_step" context="Third step to turn on notifications">Select [A]MEGA[/A]</string>
    <string name="turn_on_notifications_fourth_step" context="Fourth step to turn on notifications">Open [A]App notifications[/A]</string>
    <string name="turn_on_notifications_fifth_step" context="Fifth step to turn on notifications">Switch to On and select your preferences</string>

    <plurals name="files_send_to_chat_success">
        <item context="Alert message after sending to chat one or several messages to several chats, version item" quantity="one">File sent</item>
        <item context="Alert message after sending to chat one or several messages to several chats, version items" quantity="other">Files sent</item>
    </plurals>
    <string name="files_send_to_chat_error" context="Error message after sending to chat one or several messages to several chats">Error. Not correctly sent</string>

    <string name="context_send_file_to_chat" context="menu option to send a file to a chat">Send to chat</string>

    <string name="remember_pwd_dialog_title" context="Title of the dialog ‘Do you remember your password?’">Do you remember your password?</string>
    <string name="remember_pwd_dialog_text_logout" context="Text of the dialog ‘Recovery Key exported’ when the user wants logout">You are about to logout, please test your password to ensure you remember it.\nIf you lose your password, you will lose access to your MEGA data.</string>
    <string name="remember_pwd_dialog_text" context="Text of the dialog ‘Do you remember your password?’">Please test your password to ensure you remember it. If you lose your password, you will lose access to your MEGA data.</string>
    <string name="general_do_not_show" context="Dialog option that permits user do not show it again">Don’t show me again</string>
    <string name="remember_pwd_dialog_button_test" context="Button of the dialog ‘Do you remember your password?’ that permits user test his password">Test password</string>
    <string name="test_pwd_title" context="Title of the activity that permits user test his password">Test your password</string>
    <string name="test_pwd_accepted" context="Message shown to the user when is testing her password and it is correct">Password accepted</string>
    <string name="test_pwd_wrong" context="Message shown to the user when is testing her password and it is wrong">Wrong password.\nBackup your Recovery Key as soon as possible!</string>
    <string name="recovery_key_exported_dialog_text_logout" context="Text of the dialog ‘Recovery Key exported’ when the user wants logout">You are about to logout, please test your password to ensure you remember it.\nIf you lose your password, you will lose access to your MEGA data.</string>
    <string name="option_copy_to_clipboard" context="Option that permits user copy to clipboard">Copy to clipboard</string>
    <string name="option_export_recovery_key" context="Option that permits user export his recovery key">Export Recovery Key</string>
    <string name="proceed_to_logout" context="Option that permits user logout">Proceed to logout</string>
    <string name="recovery_key_bottom_sheet" context="Title of the preference Recovery key on Settings section">Recovery Key</string>
    <string name="option_save_on_filesystem" context="Option that permits user save on File System">Save on File System</string>
    <string name="message_copied_to_clipboard" context="Message shown when something has been copied to clipboard">Copied to clipboard</string>

    <string name="message_jump_latest" context="text of the label to show that you have messages unread in the chat conversation">Jump to latest</string>
    <string name="message_new_messages" context="text of the label to show that you have new messages in the chat conversation">New messages</string>

    <string name="notification_subtitle_incoming" context="Title of the notification shown on the action bar when there is a incoming call">Incoming call</string>
    <string name="notification_incoming_action" context="Text for the notification action to launch the incoming call page">Go to the call</string>
    <string name="notification_enable_display" context="Text asking to go to system setting to enable allow display over other apps (needed for calls in Android 10)">MEGA background pop-ups are disabled.\nTap to change the settings.</string>

    <plurals name="number_unread_messages">
        <item context="Subtitle to show the number of unread messages on a chat, unread message" quantity="one">%1$s unread message</item>
        <item context="Subtitle to show the number of unread messages on a chat, unread messages" quantity="other">%1$s unread messages</item>
    </plurals>

    <plurals name="plural_number_messages_chat_notification">
        <item context="Notification title to show the number of unread chats, unread message" quantity="one">%1$d unread chat</item>
        <item context="Notification title to show the number of unread chats, unread messages" quantity="other">%1$d unread chats</item>
    </plurals>

    <string name="chat_loading_messages" context="Message shown when a chat is opened and the messages are being recovered">[A]Loading[/A] [B]Messages&#8230;[/B]</string>

    <string name="general_error_internal_node_not_found" context="Error message shown when opening a file link which doesn’t exist">File or folder not found. Are you logged in with a different account in your browser? You can only access files or folders from the account you are currently logged in with in the app</string>


    <string name="context_loop_video" context="menu option to loop video or audio file">Loop</string>

    <string name="settings_security_options_title" context="Title of the category Security options on Settings section">Security options</string>
    <string name="settings_recovery_key_title" context="Title of the preference Recovery key on Settings section">Recovery Key</string>
    <string name="settings_recovery_key_summary" context="Summary of the preference Recovery key on Settings section">Exporting the Recovery Key and keeping it in a secure location enables you to set a new password without data loss.</string>

    <string name="login_connectivity_issues" context="message when a temporary error on logging in is due to connectivity issues">Unable to reach MEGA. Please check your connectivity or try again later.</string>
    <string name="login_servers_busy" context="message when a temporary error on logging in is due to servers busy">Servers are too busy. Please wait.</string>
    <string name="login_API_lock" context="message when a temporary error on logging in is due to SDK is waiting for the server to complete a request due to an API lock">This process is taking longer than expected. Please wait.</string>
    <string name="login_API_rate" context="message when a temporary error on logging in is due to SDK is waiting for the server to complete a request due to a rate limit">Too many requests. Please wait.</string>
    <string name="login_in_progress" context="message when previous login is being canceled">Canceling login process. Please wait&#8230;</string>

    <string name="corrupt_video_dialog_text" context="when open audio video player, the file that it try to open is damaged or does not exist">Error. The file is corrupted or does not exist.</string>


    <string name="section_playlist" context="Title of the screen Playlist">Playlist</string>
    <string name="playlist_state_playing" context="Text shown in playlist subtitle item when a file is reproducing">Now playing&#8230;</string>
    <string name="playlist_state_paused" context="Text shown in playlist subtitle item when a file is reproducing but it is paused">Paused</string>

    <string name="context_option_print" context="Menu option to print the recovery key from Offline section">Print</string>

    <string name="save_MK_confirmation" context="Message when the recovery key has been successfully saved on the filesystem">The Recovery Key has been successfully saved</string>

    <string name="pending_outshare_indicator" context="label to indicate that a share is still pending on outgoing shares of a node">(Pending)</string>

    <string name="option_enable_chat_rich_preview" context="Title of the dialog to disable the rich links previews on chat">Rich URL Previews</string>

    <string name="button_always_rich_links" context="Button to allow the rich links previews on chat">Always Allow</string>
    <string name="button_not_now_rich_links" context="Button do not allow now the rich links previews on chat">Not Now</string>
    <string name="button_never_rich_links" context="Button do not allow the rich links previews on chat">Never</string>

    <string name="title_enable_rich_links" context="Title of the dialog to enable the rich links previews on chat">Enable rich URL previews</string>

    <string name="text_enable_rich_links" context="Text of the dialog to enable the rich links previews on chat">Enhance the MEGAchat experience. URL content will be retrieved without end-to-end encryption.</string>

    <string name="subtitle_mega_rich_link_no_key" context="Subtitle of a MEGA rich link without the decryption key">Tap to enter the Decryption Key</string>

    <string name="error_password" context="when the user tries to creates a MEGA account or tries to change his password and the password strength is very weak">Please enter a stronger password</string>

    <string name="title_acceptance_contact_request_notification" context="title of the notification for an acceptance of a contact request">New contact</string>
    <string name="title_storage_usage" context="title of usage storage section in Storage">Storage Usage</string>

    <plurals name="plural_number_contact_request_notification">
        <item context="Notification title to show the number of incoming contact request, contact request" quantity="one">%1$d pending contact request</item>
        <item context="Notification title to show the number of incoming contact request, contact requests" quantity="other">%1$d pending contact requests</item>
    </plurals>

    <string name="title_new_contact_request_notification" context="title of the notification for a new incoming contact request">New contact request</string>

    <string name="type_message_hint_with_title" context="Hint shown in the field to write a message in the chat screen (chat with customized title)">Write message to “%s”&#8230;</string>
    <string name="transfers_empty_new" context="message shown in the screen when there are not any active transfer">[B]No active[/B][A] Transfers[/A][B].[/B]</string>
    <string name="completed_transfers_empty_new" context="message shown in the screen when there are not any active transfer">[B]No completed[/B][A] Transfers[/A][B].[/B]</string>
    <string name="file_browser_empty_folder_new" context="Text that indicates that a folder is currently empty">[B]Empty[/B][A] Folder[/A][B].[/B]</string>

    <string name="type_message_hint_with_customized_title" context="Hint shown in the field to write a message in the chat screen (chat with customized title)">Write message to “%s”&#8230;</string>
    <string name="type_message_hint_with_default_title" context="Hint shown in the field to write a message in the chat screen (chat with default title)">Write message to %s&#8230;</string>

    <string name="settings_2fa" context="Title of setting Two-Factor Authentication">Two-Factor Authentication</string>
    <string name="setting_subtitle_2fa" context="Subtitle of setting Two-Factor Authentication when the preference is disabled">Two-Factor Authentication is a second layer of security for your account.</string>
    <string name="title_2fa" context="Title of the screen Two-Factor Authentication">Why do you need two-factor authentication?</string>
    <string name="two_factor_authentication_explain">Two-factor authentication is a second layer of security for your account. Which means that even if someone knows your password they cannot access it, without also having access to the six digit code only you have access to.</string>
    <string name="button_setup_2fa" context="Button that permits user begin with the process of enable Two-Factor Authentication">Begin Setup</string>
    <string name="explain_qr_seed_2fa_1" context="Text that explain how to do with Two-Factor Authentication QR">Scan or copy the seed to your Authenticator App.</string>
    <string name="explain_qr_seed_2fa_2" context="Text that explain how to do with Two-Factor Authentication seed">Be sure to backup this seed to a safe place in case you lose your device.</string>
    <string name="explain_confirm_2fa" context="Text that explain how to confirm Two-Factor Authentication">Please enter the 6-digit code generated by your Authenticator App.</string>
    <string name="general_verify" context="Text button">Verify</string>
    <string name="general_next" context="Text button">Next</string>
    <string name="qr_seed_text_error" context="Text of the alert dialog to inform the user when an error occurs when try to enable seed or QR of Two-Factor Authentication">An error occurred generating the seed or QR code, please try again.</string>
    <string name="title_2fa_enabled" context="Title of the screen shown when the user enabled correctly Two-Factor Authentication">Two-Factor Authentication Enabled</string>
    <string name="description_2fa_enabled" context="Description of the screen shown when the user enabled correctly Two-Factor Authentication">Next time you login to your account you will be asked to enter a 6-digit code provided by your Authenticator App.</string>
    <string name="recommendation_2fa_enabled">If you lose access to your account after enabling 2FA and you have not backed up your Recovery Key, MEGA can\'t help you gain access to it again.\n<b>Backup your Recovery Key</b></string>
    <string name="pin_error_2fa" context="Error shown when a user tries to enable Two-Factor Authentication and introduce an invalid code">Invalid code</string>
    <string name="lost_your_authenticator_device" context="Title of screen Lost authenticator decive">Lost your Authenticator device?</string>
    <string name="login_verification" context="Title of screen Login verification with Two-Factor Authentication">Login Verification</string>
    <string name="change_password_verification" context="Title of screen Change password verification with Two-Factor Authentication">Two-Factor Authentication\nChange password</string>
    <string name="cancel_account_verification" context="Title of screen Cancel account verification with Two-Factor Authentication">Two-Factor Authentication\nCancel account</string>
    <string name="change_mail_verification" context="Title of screen Change mail verification with Two-Factor Authentication">Two-Factor Authentication\nChange email</string>
    <string name="disable_2fa_verification" context="Title of screen Disable Two-Factor Authentication">Disable Two-Factor Authentication</string>
    <string name="title_lost_authenticator_device" context="Title of screen Lost authenticator decive">Lost your Authenticator device?</string>
    <string name="error_disable_2fa" context="When the user tries to disable Two-Factor Authentication and some error ocurr in the process">An error occurred trying to disable Two-Factor Authentication. Please try again.</string>
    <string name="error_enable_2fa" context="When the user tries to enable Two-Factor Authentication and some error ocurr in the process">An error occurred trying to enable Two-Factor Authentication. Please try again.</string>
    <string name="title_enable_2fa" context="Title of the dialog shown when a new account is created to suggest user enable Two-Factor Authentication">Enable Two-Factor Authentication</string>
    <string name="label_2fa_disabled" context="Label shown when it disables the Two-Factor Authentication">Two-Factor Authentication Disabled</string>
    <string name="open_app_button" context="Text of the button which action is to show the authentication apps">Open in</string>
    <string name="intent_not_available_2fa" context="message when trying to open a link that contains the seed to enable Two-Factor Authentication but there isn’t any app that open it">There isn’t any available app to enable Two-Factor Authentication on your device</string>
    <string name="general_close" context="Text button">Close</string>

    <string name="backup_rk_2fa_end" context="Label shown when Two-Factor Authentication has been enabled to alert user that has to back up his Recovery Key before finish the process">Export your Recovery Key to finish</string>
    <string name="no_authentication_apps_title" context="Title of dialog shown when it tries to open an authentication app and there is no installed">Authenticator App</string>
    <string name="open_play_store_2fa" context="Message shown to ask user if wants to open Google Play to install some authenticator app">Would you want to open Google Play to install an Authenticator App?</string>
    <string name="play_store_label" context="Label Play Store">Play Store</string>
    <string name="text_2fa_help" context="Text shown in an alert explaining how to continue to enable Two-Factor Authentication">You need an authenticator app to enable 2FA on MEGA. You can download and install the Google Authenticator, Duo Mobile, Authy or Microsoft Authenticator app for your phone or tablet.</string>


    <string name="number_correctly_imported_from_chat" context="success message when importing multiple files from">%d files shared successfully</string>
    <string name="number_no_imported_from_chat" context="error message when importing multiple files from chat">%d files were not shared</string>
    <string name="preview_content" context="button’s text to open a full screen image">Preview Content</string>

    <string name="no_network_connection_on_play_file" context="message shown when the user clicks on media file chat message, there is no network connection and the file is not been downloaded">The streaming can not be executed and the file has not been downloaded</string>
    <string name="file_already_exists" context="message when trying to save for offline a file that already exists">File already exists in Saved for Offline</string>

    <plurals name="error_forwarding_messages">
        <item context="Error message if forwarding a message failed, one message" quantity="one">Message not forwarded</item>
        <item context="Error message if forwarding a message failed, many messages" quantity="other">Messages not forwarded</item>
    </plurals>

    <string name="title_confirmation_disable_rich_links" context="Title of the dialog to disable the rich links previews on chat">Rich URL Previews</string>
    <string name="text_confirmation_disable_rich_links" context="Text of the dialog to disable the rich links previews on chat">You are disabling rich URL previews permanently. You can re-enable rich URL previews in your settings. Do you want to proceed?</string>

    <string name="call_missed_messages" context="Message shown when a call ends.">[A]Missed call[/A]</string>
    <string name="call_rejected_messages" context="Message shown when a call ends.">[A]Call was rejected[/A]</string>
    <string name="call_cancelled_messages" context="Message shown when a call ends.">[A]Call was cancelled[/A]</string>
    <string name="call_failed_messages" context="Message shown when a call ends.">[A]Call failed[/A]</string>
    <string name="call_not_answered_messages" context="Message shown when a call ends.">[A]Call was not answered[/A]</string>

    <string name="contact_email" context="Indicates that can type a contact email">Contact’s email</string>
    <string name="contact_not_added" context="When it tries to add a contact in a list an is already added">You have already added this contact.</string>

    <string name="error_message_invalid_format" context="Content of a normal message that cannot be recognized">Invalid message format</string>
    <string name="error_message_invalid_signature" context="Content of a normal message that cannot be recognized">Invalid message signature</string>

    <string name="error_streaming" context="When the user tries to reproduce a file through streaming and ocurred an error creating it">An error occurred trying to create the stream</string>

    <string name="context_restore" context="Menu option to restore an item from the Rubbish bin">Restore</string>

    <string name="context_correctly_node_restored" context="success message when a node was restore from Rubbish bin">Restored to %s</string>
    <string name="context_no_restored" context="error message when a node was restore from Rubbish bin">Error. Not restored</string>

    <string name="context_send_message" context="menu item from contact section to send a message to a contact">Send Message</string>

    <plurals name="plural_contact_sent_to_chats">
        <item context="Message shown when a contact is successfully sent to several chats, one contact" quantity="one">Contact sent to chats successfully</item>
        <item context="Message shown when a contact is successfully sent to several chats, more contacts" quantity="other">Contacts sent to chats successfully</item>
    </plurals>

    <string name="error_MEGAdrop_not_supported" context="Error message on opening a MEGAdrop folder link">MEGAdrop folders are not supported yet</string>

    <string name="pre_overquota_alert_text" context="Pre overquota error dialog when trying to copy or import a file">This action cannot be completed as it would take you over your current storage limit. Would you like to upgrade your account?</string>

    <string name="archived_chats_title_section" context="Title of the section Archived chats">Archived chats</string>

    <string name="archived_chats_show_option" context="Text of the option to show the arhived chat, it shows the number of archived chats">Archived chats (%d)</string>

    <string name="archive_chat_option" context="Title of the option on the chat list to archive a chat">Archive Chat</string>
    <string name="unarchive_chat_option" context="Title of the option on the chat list to unarchive a chat">Unarchive Chat</string>

    <string name="general_archive" context="Confirmation button of the dialog to archive a chat">Archive</string>
    <string name="general_unarchive" context="Confirmation button of the dialog to unarchive a chat">Unarchive</string>

    <string name="success_archive_chat" context="Message shown when a chat is successfully archived, it shows the name of the chat">%s chat was archived.</string>
    <string name="error_archive_chat" context="Error message shown when a chat has not be archived, it shows the name of the chat">Error. %s chat was not archived.</string>

    <string name="success_unarchive_chat" context="Message shown when a chat is successfully unarchived, it shows the name of the chat">%s chat was unarchived.</string>
    <string name="error_unarchive_chat" context="Error message shown when a chat has not be unarchived, it shows the name of the chat">Error. %s chat was not able to be unarchived.</string>

    <string name="archived_chats_empty" context="Message shown when the user has no archived chats">[A]No[/A] [B]Archived Chats[/B]</string>

    <string name="inactive_chat" context="Subtitle of chat screen when the chat is inactive">Inactive chat</string>
    <string name="archived_chat" context="Subtitle of chat screen when the chat is archived">Archived chat</string>

    <string name="number_incorrectly_restored_from_rubbish" context="error message when restoring several nodes from rubbish">%d items were not restored successfully</string>
    <string name="number_correctly_restored_from_rubbish" context="success message when restoring several nodes from rubbish">%d items restored successfully</string>

    <string name="join_call_layout" context="Title of the layout to join a group call from the chat screen">Tap to join the call</string>

    <string name="invite_contacts" context="Label shown when the user wants to add contacts into his MEGA account">Invite contacts</string>
    <string name="share_with" cotext="Label shown when the user wants to share something with other contacts">Share with</string>
    <string name="contacts_list_empty_text_loading_share" context="Message shown while the contact list from the device and from MEGA is being read and then shown to the user">Loading contacts&#8230;</string>
    <string name="title_new_group" context="Title of the screen New Group">New Group</string>
    <string name="subtitle_new_group" context="Subtitle of the screen New Group">Type group name</string>
    <string name="hint_type_group" context="Hint of edittext shown when it is creating a new group to guide user to type the name of the group">Name your group</string>
    <string name="confirmation_delete_contact" context="Text of the confirm dialog shown when it wants to remove a contact from a chat">Remove %s from this chat?</string>

    <string name="settings_file_management_file_versions_title" context="Settings preference title to show file versions info of the account">File versions</string>
    <string name="settings_file_management_file_versions_subtitle" context="Settings preference subtitle to show file versions info of the account">%1$d file versions, taking a total of %2$s</string>

    <string name="settings_file_management_category" context="Title of the section File management on Settings section">File Management</string>

    <string name="settings_file_management_delete_versions" context="Option in Settings to delete all the versions of the account">Delete all older versions of my files</string>
    <string name="settings_file_management_subtitle_delete_versions" context="subtitle of the option in Settings to delete all the versions of the account">All current files will remain. Only historic versions of your files will be deleted.</string>

    <string name="text_confirmation_dialog_delete_versions" context="Text of the dialog to delete all the file versions of the account">You are about to delete the version histories of all files. Any file version shared to you from a contact will need to be deleted by them.\n\nPlease note that the current files will not be deleted.</string>

    <string name="success_delete_versions" context="success message when deleting all the versions of the account">File versions deleted successfully</string>
    <string name="error_delete_versions" context="error message when deleting all the versions of the account">An error occurred while trying to delete all previous versions of your files, please try again later.</string>

    <string name="settings_enable_file_versioning_title" context="Title of the option to enable or disable file versioning on Settings section">File Versioning</string>
    <string name="settings_enable_file_versioning_subtitle" context="Subtitle of the option to enable or disable file versioning on Settings section">Enable or disable file versioning for your entire account.\nDisabling file versioning does not prevent your contacts from creating new versions in shared folders.</string>
    <string name="choose_chat" context="section title to select a chat to send a file">Choose chat</string>

    <string name="type_mail" context="Hint shown to guide user on activity add contacts">Tap, enter name or email</string>

    <string name="confirmation_invite_contact" context="Text of the confirm dialog shown when it wants to add a contact from a QR scaned">Add %s to your contacts?</string>
    <string name="confirmation_not_invite_contact" context="Text of the confirm dialog shown when it wants to add a contact from a QR scaned and is already added before">You have already added the contact %s.</string>
    <string name="confirmation_invite_contact_already_added" context="Text of the confirm dialog shown when it wants to add a contact from a QR scaned and is already added before">You have already added the contact %s.</string>
    <string name="confirmation_share_contact" context="Text of the confirm dialog shown when it wants to add a contact from a QR scaned">Share with %s?</string>
    <string name="new_group_chat_label" context="Text button for init a group chat">New group chat</string>
    <string name="add_contacts" context="Label shown when the user wants to add contacts into a chat conversation">Add contacts</string>

    <string name="title_alert_logged_out" context="Title of the alert when the account have been logged out from another client">Logged out</string>
    <string name="account_confirmed" context="Text shown to indicate user that his account has already been confirmed">Your account has been activated. Please log in.</string>
    <string name="confirm_account" context="Text shown to indicate user that his account should be confirmed typing his password">Please enter your password to confirm your account</string>

    <string name="error_own_email_as_contact" context="Error shown if a user tries to add their own email address as a contact">There’s no need to add your own email address</string>

    <string name="invalid_code" context="Error shown when a user tries to enable Two-Factor Authentication and introduce an invalid code">Invalid code</string>

    <string name="text_almost_full_warning" context="Text of the dialog shown when the storage of a FREE account is almost full">Cloud Drive is almost full. Upgrade to PRO and get up to %1$s of storage and %2$s of transfer quota.</string>
    <string name="text_almost_full_warning_pro_account" context="Text of the dialog shown when the storage of a PRO I or II account is almost full">Cloud Drive is almost full. Upgrade now and get up to %1$s of storage and %2$s of transfer quota.</string>
    <string name="text_almost_full_warning_pro3_account" context="Text of the dialog shown when the storage of a PRO III account is almost full">Cloud Drive is almost full. If you need more storage please contact MEGA support to get a custom plan.</string>
    <string name="text_storage_full_warning" context="Text of the dialog shown when the storage of a FREE account is full">Cloud Drive is full. Upgrade to PRO and get up to %1$s of storage and %2$s of transfer quota.</string>
    <string name="text_storage_full_warning_pro_account" context="Text of the dialog shown when the storage of a PRO I or II account is full">Cloud Drive is full. Upgrade now and get up to %1$s of storage and %2$s of transfer quota.</string>
    <string name="text_storage_full_warning_pro3_account" context="Text of the dialog shown when the storage of a PRO III account is full">Cloud Drive is full. If you need more storage please contact MEGA support to get a custom plan.</string>
    <string name="button_plans_almost_full_warning" context="Button of the dialog shown when the storage is almost full to see the available PRO plans">See plans</string>
    <string name="button_custom_almost_full_warning" context="Button of the dialog shown when the storage is almost full to custom a plan">Custom plan</string>
    <string name="button_bonus_almost_full_warning" context="Button of the dialog shown when the storage is almost full to get bonus">Get Bonus</string>

    <string name="title_mail_upgrade_plan" context="Mail title to upgrade to a custom plan">Upgrade to a custom plan</string>
    <string name="subject_mail_upgrade_plan" context="Mail subject to upgrade to a custom plan">Ask us how you can upgrade to a custom plan:</string>

    <string name="word_me" context="Used in chat list screen to indicate in a chat list item that the message was sent by me, followed by the message">Me:</string>

    <string name="call_button" context="Title of the button in the contact info screen to start an audio call">Call</string>
    <string name="message_button" context="Title of the button in the contact info screen to send a message">Message</string>
    <string name="video_button" context="Title of the button in the contact info screen to start a video call">Video</string>

    <string name="title_chat_explorer" context="Title of chat explorer to send a link or file to a chat">Send to&#8230;</string>
    <string name="title_cloud_explorer" context="Title of cloud explorer to upload a link or file">Upload to&#8230;</string>

    <string name="contact_info_button_more" context="More button in contact info page">More</string>

    <plurals name="plural_select_file">
        <item context="one file" quantity="one">Choose File</item>
        <item context="Section title to select a file to perform an action, more files" quantity="other">Choose Files</item>
    </plurals>

    <string name="title_confirm_send_invitation" context="Title of confirmation dialog of sending invitation to a contact">Invite %1$s?</string>

    <string name="title_share_folder_explorer" context="Title of shared folder explorer to choose a folder to perform an action">Choose folder</string>

    <string name="login_warning_abort_transfers" context="Popup message shown if an user try to login while there is still living transfer">All transfers will be cancelled, do you want to login?</string>
    <string name="logout_warning_abort_transfers" context="Popup message shown if an user try to login while there is still living transfer">All transfers will be cancelled, do you want to logout?</string>

    <string name="subtitle_read_only_permissions" context="Label to explain the read only participant permission in the options panel of the group info screen">Read only</string>

    <string name="used_space" context="Label shown the total space and the used space in an account">[A]%1$s [/A][B]of %2$s used[/B]</string>

    <string name="staging_api_url_title" context="title of the alert dialog when the user is changing the API URL to staging">Change to a test server?</string>
    <string name="staging_api_url_text" context="text of the alert dialog when the user is changing the API URL to staging">Are you sure you want to change to a test server? Your account may suffer irrecoverable problems</string>

    <string name="title_confirmation_open_camera_on_chat" context="Title of the confirmation dialog to open the camera app and lose the relay of the local camera on the in progress call">Open camera?</string>
    <string name="confirmation_open_camera_on_chat" context="Text of the confirmation dialog to open the camera app and lose the relay of the local camera on the in progress call">If you open the camera, your video transmission will be paused in the current call.</string>

    <string name="notification_chat_undefined_title" context="Title of the notification when there is unknown activity on the Chat">Chat activity</string>
    <string name="notification_chat_undefined_content" context="Content of the notification when there is unknown activity on the Chat">You may have new messages</string>
    <string name="retrieving_message_title" context="When app is retrieving push message">Retrieving message</string>

    <string name="settings_rb_scheduler_enable_title" context="Title of Rubbish bin scheduler option in settings to enable or disable the functionality">Rubbish Bin Clearing Scheduler</string>
    <string name="settings_rb_scheduler_enable_subtitle" context="Subtitle of Rubbish bin scheduler option in settings to enable or disable the functionality in free accounts">The Rubbish Bin is cleared for you automatically.</string>

    <string name="settings_rb_scheduler_enable_period_PRO" context="Title of Rubbish bin scheduler option in settings to enable or disable the functionality in PRO accounts">The minimum period is 7 days.</string>
    <string name="settings_rb_scheduler_enable_period_FREE" context="Title of Rubbish bin scheduler option in settings to enable or disable the functionality in PRO accounts">The minimum period is 7 days and your maximum period is 30 days.</string>
	<string name="settings_compression_queue_subtitle" context="Sub title of compression queue notification option in settings indicating the size limits. Please keep the placeholders because are to show the size limits including units in runtime. For example: The minimum size is 100MB and the maximum size is 1000MB.">The minimum size is %1$s and the maximum size is %2$s.</string>

    <string name="settings_rb_scheduler_select_days_title" context="Title of Rubbish bin scheduler option in settings to set up the number of days of the rubbish bin scheduler">Remove files older than</string>
    <string name="settings_rb_scheduler_select_days_subtitle" context="Subtitle of Rubbish bin scheduler option in settings to show the number of days set up to the rubbish bin scheduler">%d days</string>
	<string name="settings_video_compression_queue_size_popup_title" context="Title of popup that userd to set compression queue size (in MB) in settings">Notify me when size is larger than</string>

	<string name="settings_video_compression_queue_size_title" context="Title of compression queue size option in settings">If videos to compress are larger than</string>

    <string name="settings_rb_scheduler_alert_disabling" context="Text of the alert when a FREE user tries to disable the RB scheduler">To disable the Rubbish Bin Clearing Scheduler or set a longer retention period, you need to subscribe to a PRO plan.</string>

    <string name="hint_days" context="Hint of the field to write the days of the rubbish bin scheduler">days</string>
    <string name="get_chat_link_option" context="Title of the option to generate a public chat link">Get chat link</string>
    <string name="manage_chat_link_option" context="Title of the option to manage a public chat link">Manage chat link</string>

    <string name="make_chat_private_option" context="Title of the option to make a public chat private">Enable Encrypted Key Rotation</string>
    <string name="make_chat_private_option_text" context="Text of the dialog to change a public chat to private (enable encrypted key rotation)">Key rotation is slightly more secure, but does not allow you to create a chat link and new participants will not see past messages.</string>

    <string name="message_created_chat_link" context="Text shown when a moderator of a chat create a chat link. Please keep the placeholder because is to show the moderator’s name in runtime.">[A]%1$s[/A][B] created a chat link.[/B]</string>
    <string name="message_deleted_chat_link" context="Text shown when a moderator of a chat delete a chat link. Please keep the placeholder because is to show the moderator’s name in runtime.">[A]%1$s[/A][B] deleted the chat link.[/B]</string>

    <string name="action_delete_link" context="Title of the option to delete a chat link">Delete chat link</string>

    <string name="title_alert_chat_link_error" context="Title of the alert when a chat link is invalid">Chat link</string>
    <string name="confirmation_close_sessions_text" context="Text of the dialog to confirm after closing all other sessions">This will log you out on all other active sessions except the current one.</string>
    <string name="confirmation_close_sessions_title" context="Title of the dialog to confirm after closing all other sessions">Do you want to close all other sessions?</string>

    <string name="number_of_participants" context="Subtitle chat screen for groups with permissions and not archived, Plural of participant. 2 participants">%d participants</string>

    <string name="action_join" context="Label of the button to join a chat by a chat link">Join</string>

    <string name="observers_chat_label" context="Label for observers of a group chat">Observers</string>

    <string name="error_chat_link" context="Message on the title of the chat screen if there were any error loading the chat link">Error loading the chat link.</string>

    <string name="error_chat_link_init_error" context="Message on the title of the chat screen if there were any error loading the chat link without logging">Error initialising chat when loading the chat link.</string>

    <string name="confirmation_rejoin_chat_link" context="Message on the alert to join a group chat that the user previously was part of">You are trying to preview a chat that you were previously a member of. Do you want to join the chat again?</string>
    <string name="alert_already_participant_chat_link" context="Message on the alert to preview a chat link if the user is already a participant">You are already participating in this chat.</string>

    <string name="alert_invalid_preview" context="Message on the alert to close a chat preview if the link is invalid">This chat preview is no longer available. If you leave the preview, you won’t be able to reopen it.</string>

    <string name="message_set_chat_private" context="Text shown when a moderator changes the chat to private. Please keep the placeholder because is to show the moderator’s name in runtime.">[A]%1$s[/A][B] enabled encrypted key rotation.[/B]</string>

    <string name="invalid_chat_link" context="error message shown when a chat link is invalid">This conversation is no longer available</string>
    <string name="invalid_chat_link_args" context="error message shown when a chat link is not well formed">Invalid chat link</string>

    <string name="ekr_label" context="When it is creating a new group chat, this option permits to establish it private or public">Encrypted Key Rotation</string>
    <string name="ekr_explanation" context="Text of the dialog to change a public chat to private (enable encrypted key rotation)">Key rotation is slightly more secure, but does not allow you to create a chat link and new participants will not see past messages.</string>

    <string name="subtitle_chat_message_enabled_ERK" context="Text of the dialog to change a public chat to private (enable encrypted key rotation)">Key rotation is slightly more secure, but does not allow you to create a chat link and new participants will not see past messages.</string>
    <string name="action_open_chat_link" context="Menu item">Open chat link</string>

    <string name="invite_not_sent_already_sent" context="Message shown when a contact request has not been sent because the invitation has been sent before">The invitation to contact %s has been sent before and can be consulted in the Sent Requests tab.</string>

    <string name="save_qr_cloud_drive" context="Label shown to indicate the QR is saving in Cloud Drive">Saving %s in Cloud Drive&#8230;</string>

    <string name="general_folders" context="General label for folders">Folders</string>
    <string name="general_files" context="General label for files">Files</string>
    <string name="general_save_to_device" context="Item menu option upon right click on one or multiple files">Save to device</string>

    <string name="title_upload_explorer" context="Title of cloud explorer to upload a file">Upload to MEGA</string>
    <string name="choose_destionation" context="Label choose destination">Choose destination</string>
    <string name="general_show_more" context="Label that indicates show more items">Show More</string>
    <string name="general_show_less" context="Label that indicates show less items">Show Less</string>

    <string name="notification_new_contact_request" context="Subtitle of the historic notification for a new contact request">[A]%s [/A][B]sent you a contact request.[/B]</string>
    <string name="notification_new_contact" context="Subtitle of the historic notification for a new contact">[A]%s [/A][B]is now a contact.[/B]</string>
    <string name="notification_new_shared_folder" context="Subtitle of the historic notification for a new shared folder">[B]New shared folder from [/B][A]%s.[/A]</string>

    <string name="notification_reminder_contact_request" context="Subtitle of the historic notification for a reminder new contact request">[A]Reminder: [/A][B]%s [/B][C]sent you a contact request.[/C]</string>

    <string name="title_contact_request_notification_cancelled" context="Title of the historic notification for a contact request cancelled">Contact request cancelled</string>
    <string name="subtitle_contact_request_notification_cancelled" context="Subtitle of the historic notification for contact request cancelled">[A]%s [/A][B]cancelled the contact request.[/B]</string>

    <string name="title_contact_notification_deleted" context="Title of the historic notification when an user deletes you as contact">Contact deleted</string>
    <string name="subtitle_contact_notification_deleted" context="Subtitle of the historic notification when an user deletes you as contact">[A]%s [/A][B]deleted you as a contact.[/B]</string>

    <string name="title_contact_notification_blocked" context="Title of the historic notification when an user blocks you as contact">Contact blocked</string>
    <string name="subtitle_contact_notification_blocked" context="Subtitle of the historic notification when an user blocks you as contact">[A]%s [/A][B]blocked you as a contact.[/B]</string>

    <string name="section_notification_with_unread" context="Item of the navigation title for the notification section when there is any unread">Notifications [A](%1$d)[/A]</string>

    <string name="title_account_notification_deleted" context="Title of the historic notification for an account deleted">Account deleted</string>
    <string name="subtitle_account_notification_deleted" context="Subtitle of the historic notification for an account deleted">[B]The account [/B][A]%s[/A][B] has been deleted.[/B]</string>

    <string name="subtitle_file_takedown_notification" context="Subtitle of file takedown historic notification">[A]Your publicly shared file [/A][B]%s[/B][C] has been taken down.[/C]</string>
    <string name="subtitle_folder_takedown_notification" context="Subtitle of folder takedown historic notification">[A]Your publicly shared folder [/A][B]%s[/B][C] has been taken down.[/C]</string>

    <string name="message_file_takedown_pop_out_notification" context="Popup notification text on mouse-over of taken down file.">This file has been the subject of a takedown notice.</string>
    <string name="message_folder_takedown_pop_out_notification" context="Popup notification text on mouse-over taken down folder.">This folder has been the subject of a takedown notice.</string>
    <string name="dispute_takendown_file" context="option to dispute taken down file or folder">Dispute Takedown</string>
    <string name="error_download_takendown_node" context="Error shown when download a file that has violated ToS/AUP.">Not accessible due to ToS/AUP violation</string>
    <plurals name="alert_taken_down_files">
        <item context="Alert shown when one file was not downloaded due to ToS/AUP violation, Singular of taken down file. 1 file" quantity="one">%d file was not downloaded due to ToS/AUP violation.</item>
        <item context="Alert shown when some files were not downloaded due to ToS/AUP violation, Plural of taken down files. 2 files" quantity="other">%d files were not downloaded due to ToS/AUP violation.</item>
    </plurals>

    <string name="subtitle_file_takedown_reinstated_notification" context="Subtitle of a file takedown reinstated historic notification">[A]Your publicly shared file [/A][B]%s[/B][C] has been reinstated.[/C]</string>
    <string name="subtitle_folder_takedown_reinstated_notification" context="Subtitle of a folder takedown reinstated historic notification">[A]Your publicly shared folder [/A][B]%s[/B][C] has been reinstated.[/C]</string>

    <string name="title_outgoing_contact_request" context="Title of the historic notification for outgoing contact requests">Sent request</string>
    <string name="title_incoming_contact_request" context="Title of the historic notification for incoming contact requests">Received request</string>

    <string name="subtitle_outgoing_contact_request_denied" context="Subtitle of the historic notification for contact request denied">[A]%s [/A][B]denied your contact request.[/B]</string>
    <string name="subtitle_outgoing_contact_request_accepted" context="Subtitle of the historic notification for contact request accepted">[A]%s [/A][B]accepted your contact request.[/B]</string>

    <string name="notification_deleted_shared_folder" context="Subtitle of the historic notification for deleted shared folders (one or many)">[B]Access to folders shared by [/B][A]%s[/A][B] were removed.[/B]</string>
    <string name="notification_left_shared_folder" context="Subtitle of the historic notification when a contact leaves a shared folder">[A]%s[/A][B] has left a shared folder.[/B]</string>
    <string name="notification_left_shared_folder_with_name" context="Subtitle of the historic notification when a contact leaves a shared folder and the name of the folder is known">[A]%1$s[/A][B] has left the shared folder [/B][A]%2$s.[/A]</string>

    <string name="subtitle_incoming_contact_request_ignored" context="Subtitle of the historic notification for incoming contact request ignored">[B]Contact request from [/B][A]%s [/A][B]was ignored[/B]</string>
    <string name="subtitle_incoming_contact_request_accepted" context="Subtitle of the historic notification for incoming contact request accepted">[B]Contact request from [/B][A]%s [/A][B]was accepted[/B]</string>
    <string name="subtitle_incoming_contact_request_denied" context="Subtitle of the historic notification for incoming contact request declined">[B]Contact request from [/B][A]%s [/A][B]was declined[/B]</string>

    <string name="type_of_my_account" context="Subtitle of the Upgrade account section">Your current account is [A]%s[/A]</string>
    <string name="footnote_achievements" context="Footnote to clarify the storage space is subject to the achievement program">Subject to your participation in our achievements program.</string>
    <string name="select_payment_method" context="after choosing one PRO plan, the user have to choose the payment method: credit card, fortumo, etc">Select payment method</string>

    <string name="billing_period_title" context="title of billing period">Billing period</string>
    <string name="billed_one_off_month" context="Option of one-off (month) billing. Placeholder: purchase price.">[A]One-off (month)[/A] %s</string>
    <string name="billed_one_off_year" context="Option of one-off (year) billing. Placeholder: purchase price.">[A]One-off (year)[/A] %s</string>
    <string name="billed_monthly_text" context="Option of monthly billing period. Placeholder: purchase price">[A]Monthly[/A] %s /month</string>
    <string name="billed_yearly_text" context="Option of yearly billing period. Placeholder: purchase price">[A]Yearly[/A] %s /year</string>
    <string name="button_cancel" context="dialog option cancel in alert dialog">Cancel</string>
    <string name="button_continue" context="dialog option continue in alert dialog">Continue</string>

    <string name="payment_method_google_wallet" context="one of the payment methods">[A]Google Pay[/A] (subscription)</string>
    <string name="payment_method_credit_card" context="one of the payment methods">[A]Credit Card[/A] (subscription)</string>
    <string name="payment_method_fortumo" context="one of the payment methods">[A]Mobile Carrier[/A] (one-off)</string>
    <string name="payment_method_centili" context="one of the payment methods">[A]Mobile Carrier[/A] (one-off)</string>

    <string name="new_label_notification_item" context="Capital letters. Text of the label of a new historic notifications">NEW</string>
    <string name="label_custom_plan" context="When user is on PRO 3 plan, we will display an extra label to notify user that they can still contact support to have a customised plan.">To upgrade from you current subscription, please contact support for a [A]custom plan[/A].</string>

    <string name="context_new_file_name_hint" context="Input field description in the create file dialog.">file name</string>
    <string name="option_enable_last_green_chat" context="Option in Settings section to enable the last active connection in chat">Show Last seen&#8230;</string>
    <string name="subtitle_option_enable_last_green_chat" context="Subtitle of the option in Settings section to enable the last active connection in chat">Allow your contacts to see the last time you were active on MEGA.</string>

	<string name="title_out_of_space" context="title of notification when device is out of storage during camera upload">Not enough storage space</string>
	<string name="message_out_of_space" context="message will be shown when there is not enough space to perform camera upload.">Not enough storage space to perform video compression.</string>
	<string name="title_compression_size_over_limit" context="the title of the notification that displays when compression larger than setting">Video compression size is too large</string>
	<string name="message_compression_size_over_limit" context="the content message of the notification that displays when compression larger than setting, placeholder: size in MB">The total size of the videos to compress exceeds %s, please put your device on charge to continue.</string>
	<string name="message_keep_device_name" context="Message displayed when the user changes the ‘Keep file names as in the device’ setting">This setting will take effect the next time Camera Uploads runs</string>
	<string name="message_compress_video" context="Notification message when compressing video to show the compressed percentage. Please, keep the placeholder because it is for adding the percentage value at runtime.">%s has been compressed</string>
	<string name="title_compress_video" context="notification title when compressing video">Compressing Videos %1$d/%2$d</string>
	<string name="error_invalid_folder_selected" context="error message pops up when user selected an invalid folder for camera upload">Invalid folder selected</string>

    <plurals name="num_files_with_parameter">
        <item context="on the section notifications indicates the number of files added to a shared folder, Singular of file. 1 file" quantity="one">%d file</item>
        <item context="on the section notifications indicates the number of files added to a shared folder, Plural of file. 2 files" quantity="other">%d files</item>
    </plurals>

    <plurals name="num_folders_with_parameter">
        <item context="on the section notifications indicates the number of folder added to a shared folder, Singular of folder/directory. 1 folder" quantity="one">%d folder</item>
        <item context="on the section notifications indicates the number of folder added to a shared folder, Plural of folder/directory. 2 folders" quantity="other">%d folders</item>
    </plurals>

    <string name="subtitle_notification_added_folders_and_files" context="Subtitle of the historic notification for new additions inside an existing shared folder. Placeholders are: email who added the folders or files, number of folders added, number of files added">[A]%1$s[/A][B] added %2$s and %3$s[/B]</string>

    <plurals name="subtitle_notification_added_files">
        <item context="Subtitle of the historic notification for new additions inside an existing shared folder, Singular of file. 1 file" quantity="one">[A]%1$s [/A][B]added %2$d file.[/B]</item>
        <item context="Subtitle of the historic notification for new additions inside an existing shared folder, Plural of file. 2 files" quantity="other">[A]%1$s [/A][B]added %2$d files.[/B]</item>
    </plurals>

    <plurals name="subtitle_notification_deleted_items">
        <item context="Subtitle of the historic notification for deletions inside an existing shared folder, Singular of item. 1 item" quantity="one">[A]%1$s [/A][B]deleted %2$d item.[/B]</item>
        <item context="Subtitle of the historic notification for deletions inside an existing shared folder, Plural of item. 2 items" quantity="other">[A]%1$s [/A][B]deleted %2$d items.[/B]</item>
    </plurals>

    <plurals name="subtitle_notification_added_folders">
        <item context="Subtitle of the historic notification for new additions inside an existing shared folder, Singular of folder. 1 folder" quantity="one">[A]%1$s [/A][B]added %2$d folder.[/B]</item>
        <item context="Subtitle of the historic notification for new additions inside an existing shared folder, Plural of folder. 2 folders" quantity="other">[A]%1$s [/A][B]added %2$d folders.[/B]</item>
    </plurals>

    <plurals name="subtitle_of_group_chat">
        <item context="Subtitle chat screen for groups with permissions and not archived, Singular of participant. 1 participant" quantity="one">%d participant</item>
        <item context="Subtitle chat screen for groups with permissions and not archived, Plural of participant. 2 participants" quantity="other">%d participants</item>
    </plurals>

    <string name="message_error_set_title_get_link" context="Error when the user tries to get a public chat link for a chat with the default title">Before you can generate a link for this chat, you need to set a description:</string>

    <string name="chat_link_copied_clipboard" context="success alert when the user copy a chat link to the clipboard">Chat link copied to the clipboard</string>

    <string name="type_month" context="Label to show the price of each plan in the upgrade account section">[A]From[/A] %s / [A]month[/A] *</string>
    <string name="type_business_month" context="Label to show the price of business plan in the upgrade account section">[A]From[/A] %s per user / [A]month[/A] *</string>
    <string name="upgrade_comment" context="the meaning of the asterisk in monthly* and annually* payment">* Recurring subscription can be cancelled any time before the renewal date.</string>
    <string name="call_started_messages" context="Message shown when a call starts.">Call Started</string>

    <string name="ssl_error_dialog_title" context="Title of the dialog to inform about a SSL error">SSL key error</string>
    <string name="ssl_error_dialog_text" context="Text of the dialog to inform about a SSL error">MEGA is unable to connect securely through SSL. You might be on public Wi-Fi with additional requirements.</string>

    <string name="context_empty_notifications" context="Text of the empty screen for the notifications section">[B]No [/B][A]Notifications[/A][B].[/B]</string>

    <string name="general_setup_mega" context="Permissions screen title">Setup MEGA</string>
    <string name="setup_mega_explanation" context="Permissions screen explanation">MEGA needs access to your photos, media and files so you are able to share them with friends, exchange encrypted messages and make secure calls.</string>
    <string name="allow_acces_media_title" cotext="Title of the screen asking permissions for files">Allow access to photos, media and files.</string>
    <string name="allow_acces_media_subtitle" context="Subtitle of the screen asking permissions for files">To share photos, media and files MEGA needs your permission.</string>
    <string name="allow_acces_camera_title" cotext="Title of the screen asking permissions for camera">Enable camera</string>
    <string name="allow_acces_camera_subtitle" context="Subtitle of the screen asking permissions for camera">Allow access to your camera to scan documents, take pictures and make video calls.</string>
    <string name="allow_acces_calls_title" cotext="Title of the screen asking permissions for microphone and write in log calls">Enable calls</string>
    <string name="allow_acces_contact_title" cotext="Title of the screen asking permissions for contacts">Enable access to contacts</string>
    <string name="allow_acces_contact_subtitle" context="Subtitle of the screen asking permissions for contacts">MEGA needs access to your contacts to help you connect with other people on MEGA.</string>
    <string name="allow_acces_calls_subtitle_microphone" context="Subtitle of the screen asking permissions for microphone">Allow access to your microphone to make encrypted calls.</string>
    <string name="general_enable_access" context="General enable access">Enable access</string>
    <string name="title_chat_shared_files_info" context="Title of the option on chat info screen to list all the files sent to the chat">Shared Files</string>

    <string name="error_message_already_sent" context="Error mesage when trying to remove an uploading attachment that has already finished">Attachment already sent</string>

    <string name="group_call_ended_message" context="Message shown when a group call ends.">[A]Group call ended[/A][C]. Duration: [/C]</string>
    <string name="call_ended_message" context="Message to indicate a call has ended and indicate the call duration.">[A]Call ended[/A][C]. Duration: [/C]</string>
    <plurals name="plural_call_ended_messages_hours">
        <item context="Message that shows the hours of a call when it ends, one hour" quantity="one">[B]%1$s hour[/B]</item>
        <item context="Message that shows the hours of a call when it ends, more hours" quantity="other">[B]%1$s hours[/B]</item>
    </plurals>
    <plurals name="plural_call_ended_messages_minutes">
        <item context="Message that shows the minutes of a call when it ends, one minute" quantity="one">[B]%1$s minute[/B]</item>
        <item context="Message that shows the minutes of a call when it ends, more minutes" quantity="other">[B]%1$s minutes[/B]</item>
    </plurals>
    <plurals name="plural_call_ended_messages_seconds">
        <item context="Message that shows the seconds of a call when it ends, one second" quantity="one">[B]%1$d second[/B]</item>
        <item context="Message that shows the seconds of a call when it ends, more seconds" quantity="other">[B]%1$d seconds[/B]</item>
    </plurals>
    <string name="call_ended_no_duration_message" context="Message to indicate a call has ended without indicate the call duration.">[A]Call ended[/A]</string>
    <string name="group_call_ended_no_duration_message" context="Message to indicate a group call has ended without indicate the call duration.">[A]Group call ended[/A]</string>

    <string name="last_seen_today" context="String that appears when we show the last activity of a contact, when the last activity was today. For example: Last seen today 11:34a.m.">[A]Last seen [/A]today %1$s</string>
    <string name="last_seen_long_time_ago" context="String that appears when we show the last activity of a contact, but it’s been a long time ago that we don’t see any activity from that user">[A]Last seen [/A]a long time ago</string>
    <string name="last_seen_general" context="String that appears when we show the last activity of a contact, when the last activity was before today. For example: Last seen March 14th,2018 11:34a.m.">[A]Last seen [/A]%1$s %2$s</string>

    <string name="label_today" context="label today">Today</string>
    <string name="label_yesterday" context="label yesterday">Yesterday</string>

    <string name="context_empty_shared_files" context="Text of the empty screen for the chat shared files">[B]No [/B][A]Shared Files[/A][B].[/B]</string>

    <string name="contact_joined_the_call" context="Text to indicate that a contact has joined a group call">%1$s joined the call</string>
    <string name="contact_left_the_call" context="Text to indicate that a contact has left a group call">%1$s left the call</string>

    <string name="call_error_too_many_participants" context="Message show when a call cannot be established because there are too many participants in the group call">You are not allowed to join this call as it has reached the maximum number of participants.</string>
    <string name="call_error_too_many_video" context="Message show when a user cannot activate the video in a group call because the max number of videos has been reached">You are not allowed to enable video as this call has reached the maximum number of participants using video.</string>

    <string name="error_open_file_with" context="Error message shown when a file cannot be opened by other app using the open with option menu">Error. The file cannot be opened.</string>
    <string name="incoming_call_starting" context="Subtitle of the call screen when a incoming call is just starting">Incoming call&#8230;</string>
    <string name="outgoing_call_starting" context="Subtitle of the call screen when a outgoing call is just starting">Calling&#8230;</string>

    <string name="error_meta_message_invalid" context="Content of a invalid meta message">Message contains invalid metadata</string>

    <string name="title_activity_maps" context="Title of the activity that sends a location">Send Location</string>
    <string name="current_location_label" context="Label layout on maps activity that permits send current location">Send your current location</string>
    <string name="current_location_landscape_label" context="Label layout on maps activity that permits send current location. Placeholder is the current location">Send your current location: [A]%1$s[/A]</string>
    <string name="nearby_places_label" context="Label layout on maps activity indicating nearby places">Nearby places</string>
    <string name="explanation_send_location" context="Message shown in a dialog explaining the consequences of accesing the location">This location will be opened using a third party maps provider outside the end-to-end encrypted MEGA platform.</string>
    <string name="title_marker_maps" context="Title of the location marker set by the user">Send This Location</string>
    <string name="no_places_found" context="Label shown when after a maps search and no places were found">No places were found</string>
    <string name="gps_disabled" context="Title of the dialog shown when the location is disabled">The GPS is disabled</string>
    <string name="open_location_settings" context="Text of the dialog shown when the location is disabled for open location settings">Would you like to open the location settings?</string>

    <string name="second_row_info_item_shared_file_chat" context="Info shown in the subtitle of each row of the shared files to chat: sender name . date">%1$s . %2$s</string>

    <string name="on_permanently_denied" context="After the user ticketed \'Don\'t ask again' on permission request dialog and denied, tell the user, he/she can still grant MEGA the permission in system settings.">You still can grant MEGA permissions on your device\’s settings</string>
    <string name="explanation_for_contacts_permission" context="Explain why MEGA needs the reading contacts permission when users deny to grant MEGA the permission.">If you allow MEGA to access your contacts, you will be able to see which of them have MEGA accounts. MEGA won\'t contact them.</string>

    <plurals name="messages_forwarded_success_plural" formatted="false">
        <item context="Confirmation message after forwarding one or several messages, version item" quantity="one">Message forwarded</item>
        <item context="Confirmation message after forwarding one or several messages, version items" quantity="other">Messages forwarded</item>
    </plurals>

    <string name="title_geolocation_message" context="Title of a chat message that contains geolocation info">Pinned Location</string>
    <string name="attachment_upload_panel_from_device" context="Text of the button to indicate an attachment upload from file system">From File System</string>

    <plurals name="num_files_not_send">
        <item context="Alert shown when a num of files have not been sent because of any error occurs, Singular of file. 1 file" quantity="one">%d file was not sent to %d chats</item>
        <item context="Alert shown when a num of files have not been sent because of any error occurs, Plural of file. 2 files" quantity="other">%d files were not sent to %d chats</item>
    </plurals>

    <plurals name="num_contacts_not_send">
        <item context="Alert shown when a num of contacts have not been sent because of any error occurs, Singular of file. 1 file" quantity="one">%d contact was not sent to %d chats</item>
        <item context="Alert shown when a num of contacts have not been sent because of any error occurs, Plural of file. 2 files" quantity="other">%d contacts were not sent to %d chats</item>
    </plurals>

    <plurals name="num_messages_not_send">
        <item context="Alert shown when a num of messages have not been sent because of any error occurs, Singular of file. 1 file" quantity="one">%d message was not sent to %d chats</item>
        <item context="Alert shown when a num of messages have not been sent because of any error occurs, Plural of file. 2 files" quantity="other">%d messages were not sent to %d chats</item>
    </plurals>

    <plurals name="quantity_of_local_contact">
        <item context="How many local contacts have been on MEGA, Singular of local contact. 1 contact" quantity="one">%d contact found on MEGA</item>
        <item context="How many local contacts have been on MEGA, Plural of local contact. 2 contacts" quantity="other">%d contacts found on MEGA</item>
    </plurals>
    <string name="no_local_contacts_on_mega" context="Label displayed on the top of the chat list if none of user&#039;s phone contacts have a MEGA account. In other case here would appear all the user&#039;s phone contacts that have a MEGA account.">Invite contact now?</string>
    <string name="see_local_contacts_on_mega" context="To see whom in your local contacts has been on MEGA">See who is already on MEGA</string>
    <string name="get_registered_contacts" context="Getting registered contacts">Loading contacts on MEGA&#8230;</string>


    <string name="content_not_send" context="Alert shown when some content have not been sent because of any error occurs">The content was not sent to %d chats</string>

    <string name="new_group_chat_created" context="Label shown when a new group chat has been created correctly">New group chat created successfully</string>
    <string name="preparing_chats" context="Alert shown when some content is sharing with chats and they are processing">Preparing files</string>
    <string name="sent_as_message" context="Label indicating some content has been sent as message">Sent as a message.</string>
    <string name="error_sent_as_message" context="Error message when the attachment cannot be sent to any of the selected chats">Error. The file has not been sent to any of the selected chats</string>
    <string name="chat_explorer_empty" context="Message shown when the user has no items to show in chat explorer">[A]No[/A] [B]Items[/B]</string>

    <string name="delete_versions" context="Action delete all file versions">Delete previous versions</string>
    <string name="title_delete_version_history" context="Title of the dialog shown when it wants to delete the version history of a file">Delete previous versions?</string>
    <string name="text_delete_version_history" context="Text of the dialog shown when it wants to delete the version history of a file">Please note that the current file will not be deleted.</string>
    <string name="version_history_deleted" context="Alert shown when the version history was deleted correctly">Previous versions deleted.</string>
    <string name="version_history_deleted_erroneously" context="Alert shown when the version history was deleted erroneously">Previous versions not deleted.</string>

    <plurals name="versions_deleted_succesfully" formatted="false">
        <item context="Confirmation message after deleted file versions, version item" quantity="one">%d version deleted successfully</item>
        <item context="Confirmation message after deleted file versions, version items" quantity="other">%d versions deleted successfully</item>
    </plurals>

    <plurals name="versions_not_deleted" formatted="false">
        <item context="Alert shown when some versions are not deleted successfully, version item" quantity="one">%d version not deleted</item>
        <item context="Alert shown when some versions are not deleted successfully, version items" quantity="other">%d versions not deleted</item>
    </plurals>

    <string name="no_contacts_invite" context="Alert shown when the user tries to realize some action in chat and has not contacts">You have no MEGA contacts. Please invite friends from the Contacts section.</string>
    <string name="invite_more" context="Invite button for chat top cell">Invite more&#8230;</string>

    <string name="title_tour_one" context="Title of first tour screen">You hold the keys</string>
    <string name="content_tour_one" cotext="Content of first tour screen">Security is why we exist, your files are safe with us behind a well oiled encryption machine where only you can access your files.</string>
    <string name="title_tour_two" cotext="Title of second tour screen">Encrypted chat</string>
    <string name="content_tour_two" cotext="Content of second tour screen">Fully encrypted chat with voice and video calls, group messaging and file sharing integration with your Cloud Drive.</string>
    <string name="title_tour_three" cotext="Title of third tour screen">Create your Network</string>
    <string name="content_tour_three" cotext="Content of third tour screen">Add contacts, create a network, collaborate, and make voice and video calls without ever leaving MEGA</string>
    <string name="title_tour_four" cotext="Title of fourth tour screen">Your Photos in the Cloud</string>
    <string name="content_tour_four" cotext="Content of fourth tour screen">Camera Uploads is an essential feature for any mobile device and we have got you covered. Create your account now.</string>

    <string name="title_pdf_password" context="Title of the dialog shown when a pdf required password">Enter your password</string>
    <string name="text_pdf_password" context="Text of the dialog shown when a pdf required password">%s is a password protected PDF document. Please enter the password to open the PDF.</string>
    <string name="error_pdf_password" context="Error of the dialog shown wen a pdf required password and the user types a wrong password">You have entered the wrong password, please try again.</string>
    <string name="error_max_pdf_password" context="Error of the dialog shown wen a pdf required password and the user has been typed three times a wrong password">The password you have entered is not valid.</string>

    <string name="unknownn_file" context="Alert shown when a user tries to open a file from a zip and the file is unknown or has not been possible to unzip correctly">It is not possible to open the file. It is an unknown file type or it has not been possible to unzip the file successfully.</string>

    <string name="not_allow_play_alert" context="Alert shown when exists some call and the user tries to play an audio or video">It is not possible to play media files while there is a call in progress.</string>
    <string name="ongoing_call_messages" context="Text shown in the list of chats when there is a call in progress but I am not on it">Ongoing Call</string>
    <string name="join_call_layout_in_group_call" context="Title of the layout to join a group call from the chat screen. The placeholder indicates the user who initiated the call">%s started a group call. Tap to join.</string>
    <string name="call_in_progress_layout" context="Title of the layout to return to a call">Tap to return to call</string>

    <string name="message_joined_public_chat_autoinvitation" formatted="false" context="chat message when a participant invites himself to a public chat using a chat link. Please keep the placeholder because is to show the participant’s name in runtime.">[A]%1$s[/A][B] joined the group chat.[/B]</string>

    <string name="context_remove_chat_link_warning_text" context="Warning that appears prior to remove a chat link on the group info screen.">This conversation will no longer be accessible through the chat link once it has been removed.</string>
    <string name="context_create_chat_link_warning_text" context="Description text of the dialog to generate a public chat link">Encrypted Key Rotation does not allow you to get a chat link without creating a new group chat.</string>
    <string name="context_create_chat_link_question_text" context="Question of the dialog to generate a public chat link">Do you want to create a new group chat and get a chat link?</string>

    <string name="context_make_private_chat_warning_text" context="Text of the dialog to change a public chat to private (enable encrypted key rotation)">Key rotation is slightly more secure, but does not allow you to create a chat link and new participants will not see past messages.</string>

    <string name="message_joined_successfully" context="Message shown when a user has joined to a public chat successfully">You have joined the chat successfully.</string>

    <string name="wizard_steps_indicator" context="Label that indicates the steps of a wizard">%1$d of %2$d</string>

    <string name="hint_action_search" context="Hint of the Search view">Search&#8230;</string>
    <string name="answer_call_incoming" context="The text of the notification button that is displayed when there is a call in progress, another call is received and answered.">Answer</string>
    <string name="ignore_call_incoming" context="The text of the notification button that is displayed when there is a call in progress, another call is received and ignored.">Ignore</string>
    <string name="muted_contact_micro" context="Subtitle of the call screen when a user muted the current individual call. The placeholder indicates the user who muted the call">%s muted this call</string>
    <string name="muted_own_micro" context="Subtitle of the call screen when I muted the current individual call">Muted</string>

    <string name="copy_already_downloaded" context="when trying to download a file that is already downloaded in the device and has to copy in another path">File already downloaded. Copied to the selected path.</string>

    <string name="title_join_call" context="Title of the dialog shown when you want to join a group call">Join call</string>
    <string name="text_join_call" context="Text of the dialog shown when you want to join a group call">To join this call you have to end your current call.</string>

    <string name="hint_enter_chat_link" context="Hint shown in the open chat link alert dialog">Enter chat link</string>

    <string name="hint_paste_link" context="Hint shown in the open link alert dialog">Paste link</string>
    <string name="invalid_file_folder_link" context="Error shown when it tries to open an invalid file or folder link">Invalid file or folder link</string>
    <string name="invalid_file_folder_link_empty" context="Error shown when it tries to open an invalid file or folder link and the text view is empty">Please enter a valid file or folder link</string>
    <string name="invalid_chat_link_empty" context="Error shown when it tries to open an invalid chat link and the text view is empty">Please enter a valid chat link</string>
    <string name="valid_chat_link" context="Error shown when it tries to open a chat link from the Cloud Drive section">You have pasted a chat link.</string>
    <string name="valid_contact_link" context="Error shown when it tries to open a contact link from the Cloud Drive section">You have pasted a contact link.</string>
    <string name="action_open_contact_link" context="Menu item">Open contact link</string>

    <string name="copy_link_explanation" context="Explanation of the dialog shown to share a chat link">People can join your group by using this link.</string>
    <string name="new_chat_link_label" context="Label that indicates the creation of a chat link">New chat link</string>
    <string name="enter_group_name" context="Title of the dialog shown when the user it is creating a chat link and the chat has not title">Enter group name</string>
    <string name="alert_enter_group_name" context="Alert shown when the user it is creating a chat link and the chat has not title">To create a chat link you must name the group.</string>
    <string name="invite_contacts_to_start_chat" context="Text shown when an account doesn’t have any contact added and it’s trying to start a new chat conversation">Invite contacts and start chatting securely with MEGA’s encrypted chat.</string>
    <string name="recent_chat_empty_text" context="Text of the empty screen when there are not chat conversations">Start chatting securely with your contacts using end-to-end encryption</string>

    <string name="invite_contacts_to_start_chat_text_message" context="Text sent to recipients to invite to be contact. Placeholder: contact link url.">Hi! Have secure conversations on MEGA with me and get up to 50 GB free storage. %1$s</string>

    <string name="no_chat_link_available" context="In some cases, a user may try to get the link for a chat room, but if such is not set by an operator - it would say ‘not link available’ and not auto create it.">No chat link available.</string>
    <string name="chat_link_deleted" context="Alert shown when it has been deleted successfully a chat link">Chat link deleted successfully.</string>

    <string name="contact_request_status_accepted" context="The status of pending contact request (ACCEPTED), placeholder is contact request creation time">%1$s (ACCEPTED)</string>
    <string name="contact_request_status_deleted" context="The status of pending contact request (DELETED), placeholder is contact request creation time">%1$s (DELETED)</string>
    <string name="contact_request_status_denied" context="The status of pending contact request (DENIED), placeholder is contact request creation time">%1$s (DENIED)</string>
    <string name="contact_request_status_ignored" context="The status of pending contact request (IGNORED), placeholder is contact request creation time">%1$s (IGNORED)</string>
    <string name="contact_request_status_reminded" context="The status of pending contact request (REMINDED), placeholder is contact request creation time">%1$s (REMINDED)</string>
    <string name="contact_request_status_pending" context="The status of pending contact request (PENDING), placeholder is contact request creation time">%1$s (PENDING)</string>

    <string name="version_restored" context="Message shown when it restored successfully a file version">Version restored successfully.</string>

    <string name="recording_less_than_second" context="Text to inform that to make a recording you have to keep pressed the record button more than one second">Tap and hold to record, release to send.</string>
    <string name="slide_to_cancel" context="label shown when slide to cancel a voice messages">Slide to cancel</string>
    <string name="error_message_voice_clip" context="Error message when trying to play a voice message that it is not available">This voice message is not available</string>

    <string name="invite_contact_chooser_title" context="Title of popup when user click ‘Share’ button on invite contact page">Invite a friend via</string>
    <string name="invite_contact_action_button" context="Action button label">Invite a friend via&#8230;</string>
	<plurals name="file_already_downloaded">
		<item context="When a multiple download is started, some of the files could have already been downloaded before. This message shows the number of files that has already been downloaded in singular. placeholder: number of files" quantity="one">%d file already downloaded.&#160;</item>
		<item context="When a multiple download is started, some of the files could have already been downloaded before. This message shows the number of files that has already been downloaded in plural. placeholder: number of files" quantity="other">%d files already downloaded.&#160;</item>
	</plurals>

	<plurals name="file_pending_download">
		<item context="When a multiple download is started, some of the files could have already been downloaded before. This message shows the number of files that are pending in singular. placeholder: number of files" quantity="one">%d file pending.</item>
		<item context="When a multiple download is started, some of the files could have already been downloaded before. This message shows the number of files that are pending in plural. placeholder: number of files" quantity="other">%d files pending.</item>
	</plurals>

    <string name="login_to_mega" context="Title of the login screen">Login to MEGA</string>
    <string name="create_account_title" context="Title of the create account screen">Create your MEGA account</string>

    <string name="recents_label" context="Label to reference a recents section">Recents</string>
    <string name="chats_label" context="Label to reference a chats section">Chats</string>

    <string name="context_empty_recents" context="Text of the empty screen when there are not elements in Recents">[B]No file activity to show in [/B][A]Recents[/A][B].[/B]</string>
    <string name="title_bucket" cotext="Title of a recents bucket">%1$s and %2$d more</string>
    <string name="title_media_bucket_only_images" cotext="Title of a media recents bucket that only contains some images">%d Images</string>
    <string name="title_media_bucket_only_videos" cotext="Title of a media recents bucket that only contains some videos">%d Videos</string>
    <string name="title_media_bucket_images_and_videos" cotext="Title of a media recents bucket that contains some images and some videos">%1$d Images and %2$d Videos</string>
    <string name="title_media_bucket_images_and_video" cotext="Title of a media recents bucket that contains some images and a video">%d Images and 1 Video</string>
    <string name="title_media_bucket_image_and_videos" cotext="Title of a media recents bucket that contains an image and some videos">1 Image and %d Videos</string>
    <string name="title_media_bucket_image_and_video" cotext="Title of a media recents bucket that contains an image and a video">1 Image and 1 Video</string>
    <string name="create_action_bucket" context="Label that indicates who uploaded a file into a recents bucket">[A]created by [/A]%s</string>
    <string name="update_action_bucket" context="Label that indicates who updated a file into a recents bucket">[A]updated by [/A]%s</string>
    <string name="bucket_word_me" context="Used in recents list screen to indicate an action done by me">Me</string>

    <string name="sms_add_phone_number_dialog_msg_achievement_user" context="Text to explain the benefits of adding phone number to achievement enabled users. Placeholder 1: bonus storage space e.g. 20GB">Get %1$s free when you add your phone number. This makes it easier for your contacts to find you on MEGA.</string>
    <string name="sms_add_phone_number_dialog_msg_non_achievement_user" context="Text to explain the benefits of adding phone number to non achievement users">Add your phone number to MEGA. This makes it easier for your contacts to find you on MEGA.</string>
    <string name="not_allowed_recording_voice_clip" context="Error message when trying to record a voice message while on a call in progress">It is not possible to record voice messages while there is a call in progress.</string>
    <string name="error_upload_voice_clip" context="Text shown when it tries to upload a voice message and occurs an error to process the action">An error occurred while trying to upload the voice message.</string>

    <string name="title_notification_incoming_call" context="Title of the notification shown on the action bar when there is a incoming call">Incoming call</string>

    <string name="embed_web_browser_loading_title" context="The title of progress dialog when loading web content">Loading</string>
    <string name="embed_web_browser_loading_message" context="The message of progress dialog when loading web content">Please wait&#8230;</string>

    <string name="account_label" context="Head label to show the business account type">Account type</string>
    <string name="business_label" context="Label in My Account section to show user account type">Business</string>
    <string name="admin_label" context="Business user role">Admin</string>
    <string name="user_label" context="Business user role">User</string>
    <string name="status_label" context="General label to show the status of something or someone">Status</string>
    <string name="active_label" context="State to indicate something is active (business status account for instance)">Active</string>
    <string name="grace_label" context="State to indicate a business account is in grace period">Grace</string>
    <string name="business_management_alert" context="Alert shown to an admin user of a business account in My Account section">User management is only available in a desktop web browser.</string>
    <string name="tab_my_account_usage" context="Title of the usage tab in My Account Section">Usage</string>
    <string name="usage_storage_details_label" context="Title of usage storage details section in Storage">Usage storage details</string>
    <string name="overall_usage_label" context="Title of overall usage section in Storage">Overall usage</string>
    <string name="transfer_label" context="Title of transfer section in Storage">Transfer</string>

    <string name="error_remove_business_contact" context="Error shown when a Business account user (sub-user or admin) tries to remove a contact which is part of the same Business account. Please, keep the placeholder, it will be replaced with the name or email of the account, for example: Jane Appleseed or ja@mega.nz">You cannot remove %1$s as a contact as they are part of your Business account.</string>
    <string name="grace_period_admin_alert" context="When logging in during the grace period, the administrator of the Business account will be notified that their payment is overdue, indicating that they need to access MEGA using a desktop browser for more information">There has been a problem with your last payment. Please access MEGA in a desktop browser for more information.</string>
    <string name="expired_business_title" context="A dialog title shown to users when their business account is expired.">Your business account is expired</string>
    <string name="expired_admin_business_text" context="Details shown when a Business account is expired. Details for the administrator of the Business account">There has been a problem processing your payment. MEGA is limited to view only until this issue has been fixed in a desktop web browser.</string>
    <string name="expired_user_business_text" context="A message which is shown to sub-users of expired business accounts.">Your account is currently [B]suspended[/B]. You can only browse your data.</string>
    <string name="camera_uploads_business_alert" context="Message shown when users with a business account (no administrators of a business account) try to enable the Camera Uploads, to advise them that the administrator do have the ability to view their data.">While MEGA does not have access to your data, your organization administrators do have the ability to control and view your Camera Uploads in your user account</string>
    <string name="general_something_went_wrong_error" context="General label to alert user that somehting went wrong">Something went wrong</string>
    <string name="expired_user_business_text_2" context="A dialog message which is shown to sub-users of expired business accounts.">Contact your business account administrator to resolve the issue and activate your account.</string>
    <string name="business_account_clarification" context="">** For genuine business purposes.</string>
    <string name="unlimited_space" context="Label to indicate an unlimited space. Please, keep the placeholder is to indicate if the space is refered to storage or transfer quota. Please, keep [A] and [/A] is to format the string giving it a style, for instance bold style.">UNLIMITED [A]%1$s[/A] **</string>
    <string name="logout_warning_offline" context="Warning message to alert user about logout in My Account section if has offline files.">When you logout, files from your Offline section will be deleted from your device.</string>
    <string name="logout_warning_transfers" context="Warning message to alert user about logout in My Account section if has transfers in progress.">When you logout, ongoing transfers will be cancelled.</string>
    <string name="logout_warning_offline_and_transfers" context="Warning message to alert user about logout in My Account section if has offline files and transfers in progress.">When you logout, files from your Offline section will be deleted from your device and ongoing transfers will be cancelled.</string>

    <string name="unknown_name_label" context="Label to indicate that a name has not been possible to obtain for some reason">Unknown name</string>

    <string name="title_long" context="Error when renaming a chat title and it is too long">Title too long</string>
    <string name="error_creating_group_and_attaching_file" context="Alert shown to the user when they is trying to create an empty group for attach a file">Please select one or more contacts.</string>

    <string name="contacts_sent" context="Label showing the number of contacts attached in a chat conversation, placeholder is the number of contacts">Sent %s Contacts.</string>

    <string name="my_chat_files_folder" context="Name by default of the folder where the files sent to the chat are stored in the cloud">My chat files</string>
    <string name="error_creating_folder" context="Error shown when it was not possible to create a folder for any reason">Error. The folder %1$s was not created</string>

    <string name="verify_email_label" context="Title of an alert screen indicating the user has to verify their email">Verify your email address</string>
    <string name="account_temporarily_suspended" context="Text informing user that their account has been suspended">Your account has been temporarily locked for your safety.</string>
    <string name="verify_email_and_follow_steps" context="Text informing user has to follow the steps of an email to unlock their account">[A]Please verify your email address[/A] and follow the steps in MEGA’s email to unlock your account.</string>
    <string name="why_am_i_seeing_this" context="Question which takes the user to a help screen">Why am I seeing this?</string>
    <string name="resend_email_label" cotext="Label of a button which action is resend an email">Resend email</string>
    <string name="locked_accounts_label" context="Title of a helping view about locked accounts">Locked Accounts</string>
    <string name="locked_accounts_text_1" cotext="Locked accounts description text by an external data breach. This text is 1 of 2 paragraph of a description">It is possible that you are using the same password for your MEGA account as for other services, and that at least one of these other services has suffered a data breach.</string>
    <string name="locked_accounts_text_2" cotext="Locked accounts description text by bad use of user password. This text is 2 of 2 paragraph of a description">Your password leaked and is now being used by bad actors to log into your accounts, including, but not limited to, your MEGA account.</string>

    <string name="reconnecting_message" context="Text shown in a call when it is trying to reconnect after lose the internet connection">Reconnecting</string>
    <string name="recording_layout" context="Text is displayed while a voice clip is being recorded">Recording&#8230;</string>
    <string name="create_new_file_action" context="Text shown for the action create new file">Create new file</string>
    <string name="permissions_error_label" context="Error title shown when you are trying to do an action with a file or folder and you don’t have the necessary permissions">Permissions error</string>
    <string name="alert_not_enough_permissions_revert" context="Confirmation dialog shown to user when they try to revert a node in an incoming ReadWrite share.">You do not have the permissions required to revert this file. In order to continue, we can create a new file with the reverted data. Would you like to proceed?</string>
    <string name="version_as_new_file_created" context="Text shown when the creation of a version as a new file was successful">Version created as a new file successfully.</string>

<<<<<<< HEAD
    <string name="general_date_label" context="Label indicating a date. Keep the placeholder, is to set the date.">on %1$s</string>

    <string name="alert_remove_several_shares" context="Confirmation before removing the outgoing shares of several folders. Please keep the placeholder is to set the number of folders">Are you sure you want to remove all shares from %1$d folders?</string>
=======
    <string name="download_location" context="Download location label">Download location</string>
    <string name="confirmation_download_location" context="Text asking confirmation for download location">Always save to this location?</string>

    <string name="connected_message" context="Text shown when the Internet connection is retrieved and there is a call is in progress">You are back.</string>

>>>>>>> 7547b44d
</resources><|MERGE_RESOLUTION|>--- conflicted
+++ resolved
@@ -2741,15 +2741,12 @@
     <string name="alert_not_enough_permissions_revert" context="Confirmation dialog shown to user when they try to revert a node in an incoming ReadWrite share.">You do not have the permissions required to revert this file. In order to continue, we can create a new file with the reverted data. Would you like to proceed?</string>
     <string name="version_as_new_file_created" context="Text shown when the creation of a version as a new file was successful">Version created as a new file successfully.</string>
 
-<<<<<<< HEAD
     <string name="general_date_label" context="Label indicating a date. Keep the placeholder, is to set the date.">on %1$s</string>
 
     <string name="alert_remove_several_shares" context="Confirmation before removing the outgoing shares of several folders. Please keep the placeholder is to set the number of folders">Are you sure you want to remove all shares from %1$d folders?</string>
-=======
+
     <string name="download_location" context="Download location label">Download location</string>
     <string name="confirmation_download_location" context="Text asking confirmation for download location">Always save to this location?</string>
 
     <string name="connected_message" context="Text shown when the Internet connection is retrieved and there is a call is in progress">You are back.</string>
-
->>>>>>> 7547b44d
 </resources>