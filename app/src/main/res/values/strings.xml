<?xml version="1.0" encoding="utf-8"?>
<resources>
    <!-- Full description text of the app in the Google Play page of the app (character limit 4000) -->
    <string name="full_description_text">MEGA provides user controlled encrypted cloud storage and chat through standard web browsers, together with dedicated apps for mobile devices. Unlike other cloud storage providers, your data is encrypted and decrypted by your client devices only and never by us.\n\nUpload your files from your smartphone or tablet then search, store, download, stream, view, share, rename or delete your files any time, from any device, anywhere. Share folders with your contacts and see their updates in real time. The encryption process means we cannot access or reset your password so you MUST remember it (unless you have your Recovery Key backed up) or you will lose access to your stored files.\n\nEnd-to-end user encrypted MEGA video chat allows for total privacy, and has been available through the browser since 2016. It has been extended to our mobile app, with chat history accessible across multiple devices. Users can also easily add files to a chat from their MEGA Cloud Drive.\n\nMEGA offers a generous 50 GB free storage for all registered users with bonus achievements, and offers paid plans with much higher limits:\n\n\nPro Lite subscription: 4.99 € per month or 49.99 € per year gives you 400 GB of storage space and 1 TB of transfer quota per month.\nPro I subscription: 9.99 € per month or 99.99 € per year gives you 2 TB of storage space and 2 TB of transfer quota per month.\nPro II subscription: 19.99 € per month or 199.99 € per year gives you 8 TB of storage space and 8 TB of transfer quota per month.\nPro III subscription: 29.99 € per month or 299.99 € per year gives you 16 TB of storage space and 16 TB of transfer quota per month.\n\nSubscriptions are renewed automatically for successive subscription periods of the same duration and at the same price as the initial period chosen. To manage your subscriptions, simply click on the Play Store icon on your mobile device, sign in with your Google ID (if you haven’t already done so) and then click on the MEGA app. You’ll be able to manage your subscription there.\n\nApp Permissions:\nWRITE_EXTERNAL_STORAGE -&gt; Download your files from MEGA to your device and upload files from your device to MEGA\nCAMERA -&gt; Take a picture and upload your photos to MEGA\nREAD_CONTACTS -&gt; Easily add contacts from your device as MEGA contacts\nRECORD_AUDIO and CAPTURE_VIDEO_OUTPUT (mic and camera) -&gt; MEGA provides for end-to-end encrypted audio/video calls\n\n\nTo enhance users’ confidence in the MEGA system, all of the client-side code is published, so interested security researchers can evaluate the encryption process. The code of our mobile app is located on: https://github.com/meganz/android \n\nFor more info, please check our website:\nSee https://mega.nz/terms \n\n\nDesktop - https://mega.nz/</string>
    <!-- Short description text of the app in the Google Play page of the app (character limit 80) -->
    <string name="short_description_text">MEGA is Cloud Storage with Powerful Always-On Privacy.</string>
    <!-- PRO Lite account -->
    <string name="prolite_account">Pro Lite</string>
    <!-- Name of the MEGA PDF Viewer. Keep uppercase. -->
    <string name="pdf_app_name">MEGA PDF Viewer</string>
    <!-- Showing progress of elements. Example: 2 of 10. -->
    <string name="general_x_of_x">of</string>
    <!-- Answer for confirmation dialog. -->
    <string name="general_yes">Yes</string>
    <!-- Answer for confirmation dialog. -->
    <string name="general_no">No</string>
    <!-- dialog option cancel in alert dialog -->
    <string name="general_cancel">Cancel</string>
    <!-- When moving a file to a location in MEGA. This is the text of the button after selection the destination -->
    <string name="general_move_to">Move to</string>
    <!-- When copying a file to a location in MEGA. This is the text of the button after selection the destination -->
    <string name="general_copy_to">Copy to</string>
    <!-- Selecting a specific location in MEGA. This is the text of the button -->
    <string name="general_select">Select</string>
    <!-- Selecting a specific location in MEGA. This is the text of the button -->
    <string name="general_select_to_upload">Select files</string>
    <!-- Selecting a specific location in MEGA. This is the text of the button -->
    <string name="general_select_to_download">Select folder</string>
    <!-- This is the final button when creating a folder in the dialog where the user inserts the folder name -->
    <string name="general_create">Create</string>
    <!-- Item menu option upon right click on one or multiple files. -->
    <string name="general_download">Download</string>
    <!-- button -->
    <string name="general_add">Add</string>
    <!-- Item menu option upon right click on one or multiple files. -->
    <string name="general_move">Move</string>
    <!-- Menu option to delete one or multiple selected items. -->
    <string name="general_remove">Remove</string>
    <!-- button -->
    <string name="general_share">Share</string>
    <!-- Item menu option upon right click on one or multiple files. -->
    <string name="general_leave">Leave</string>
    <!-- button -->
    <string name="general_decryp">Decrypt</string>
    <!-- button -->
    <string name="general_export">Export</string>
    <!-- Answer for confirmation dialog. -->
    <string name="general_ok">OK</string>
    <!-- Skip a step of a configuration process. -->
    <string name="general_skip">Skip</string>
    <!-- Label for a button to stop some process. For example stop the Camera Uploads -->
    <string name="general_stop">Stop</string>
    <!-- option shown when a message could not be sent -->
    <string name="general_retry">Retry</string>
    <!-- Button to open the default web browser -->
    <string name="general_open_browser">Open browser</string>
    <!-- The title of progress dialog when loading web content -->
    <string name="general_loading">Loading</string>
    <!-- state while importing the file -->
    <string name="general_importing">Importing</string>
    <!-- state while importing the file -->
    <string name="general_forwarding">Forwarding</string>
    <!-- Menu option to choose to add file or folders to Cloud Drive -->
    <string name="general_import">Import</string>
    <!-- label of storage in upgrade/choose account page, it is being used with a variable, e.g. for LITE user it will show ‘200GB Storage’. -->
    <string name="general_storage">Storage</string>
    <!-- Text listed before the amount of bandwidth a user gets with a certain package. For example: “8TB Bandwidth”. Can also be translated as data transfer. -->
    <string name="general_bandwidth">Transfer Quota</string>
    <!-- Text placed inside the button the user clicks when upgrading to PRO. Meaning: subscribe to this plan -->
    <string name="general_subscribe">Subscribe</string>
    <!-- It will be followed by the error message -->
    <string name="general_error_word">Error</string>
    <!-- when clicking into a menu whose functionality is not yet implemented -->
    <string name="general_not_yet_implemented">Not yet implemented</string>
    <!-- when any file or folder is selected -->
    <string name="error_no_selection">No file or folder selected</string>
    <!-- when trying to download a file that is already downloaded in the device -->
    <string name="general_already_downloaded">Already downloaded</string>
    <!-- when trying to upload a file that is already uploaded in the folder -->
    <string name="general_already_uploaded">already uploaded</string>
    <!-- Label of the option menu. When clicking this button, the app shows the info of the file -->
    <string name="general_file_info">File info</string>
    <!-- Label of the option menu. When clicking this button, the app shows the info of the folder -->
    <string name="general_folder_info">Folder info</string>
    <!-- Hint how to cancel the download -->
    <string name="general_show_info">Show info</string>
    <!-- Error getting the root node -->
    <string name="error_general_nodes">Error. Please try again.</string>
    <!-- File name (without extension) of file exported with the recovery key -->
    <string name="general_rk">MEGA-RECOVERYKEY</string>
    <!-- Local folder error in Sync Service. There are two syncs for images and videos. This error appears when the secondary media local folder doesn’t exist -->
    <string name="secondary_media_service_error_local_folder">The secondary media folder does not exist, please choose a new folder</string>
    <!-- when no external card exists -->
    <string name="no_external_SD_card_detected">No external storage detected</string>
    <!-- On clicking menu item upload in a incoming shared folder read only -->
    <string name="no_permissions_upload">This folder is read-only. You do not have permission to upload</string>
    <!-- confirmation message before removing the previously downloaded MasterKey file -->
    <string name="remove_key_confirmation">You are removing the previously exported Recovery Key file</string>
    <!-- confirmation message before sending an invitation to a contact -->
    <string name="confirmation_add_contact">Do you want to send an invitation to %s?</string>
    <!-- Button where the user can sign off or logout -->
    <string name="action_logout">Logout</string>
    <!-- Item menu option upon right click on one or multiple files. -->
    <string name="action_add">Upload</string>
    <!-- Menu item -->
    <string name="action_create_folder">Create new folder</string>
    <!-- Option which allows create a new text file -->
    <string name="action_create_txt">Create new text file</string>
    <!-- Menu option to open a link. Also title of the dialog to open a link. -->
    <string name="action_open_link">Open link</string>
    <!-- Menu item -->
    <string name="action_settings">Settings</string>
    <!-- Search button -->
    <string name="action_search">Search</string>
    <!-- Select country page title -->
    <string name="action_search_country">Choose your region</string>
    <!-- Alternative text or description text for the “Play” button -->
    <string name="action_play">Play</string>
    <!-- Search button -->
    <string name="action_pause">Pause</string>
    <!-- Menu item -->
    <string name="action_refresh">Refresh</string>
    <!-- Menu item -->
    <string name="action_sort_by">Sort by</string>
    <!-- Menu item -->
    <string name="action_help">Help</string>
    <!-- Change from a free account to paying MEGA -->
    <string name="action_upgrade_account">Upgrade account</string>
    <!-- Message while proceeding to upgrade the account -->
    <string name="upgrading_account_message">Upgrading account</string>
    <!-- Menu item to select all the elements of a list -->
    <string name="action_select_all">Select all</string>
    <!-- Menu item to unselect all the elements of a list -->
    <string name="action_unselect_all">Clear selection</string>
    <!-- Menu item to change from list view to grid view -->
    <string name="action_grid">Thumbnail view</string>
    <!-- Menu item to change from grid view to list view -->
    <string name="action_list">List view</string>
    <!-- Title of the preference Recovery key on Settings section -->
    <string name="action_export_master_key">Backup Recovery Key</string>
    <!-- Menu item to let the user cancel subscriptions -->
    <string name="action_cancel_subscriptions">Cancel subscription</string>
    <!-- success message when the subscription has been canceled correctly -->
    <string name="cancel_subscription_ok">The subscription has been cancelled</string>
    <!-- error message when the subscription has not been canceled successfully -->
    <string name="cancel_subscription_error">We were unable to cancel your subscription. Please contact support&#64;mega.nz for assistance</string>
    <!-- Menu item to kill all opened sessions -->
    <string name="action_kill_all_sessions">Close other sessions</string>
    <!-- Message after kill all opened sessions -->
    <string name="success_kill_all_sessions">The remaining sessions have been closed</string>
    <!-- Message after kill all opened sessions -->
    <string name="error_kill_all_sessions">Error when closing the opened sessions</string>
    <!-- General label for files -->
    <plurals name="general_num_files">
        <item quantity="one">File</item>
        <item quantity="other">Files</item>
    </plurals>
    <!-- Indicates how many contacts a folder is shared with. Plural. e.g. Shared with 7 contacts -->
    <plurals name="general_num_shared_with">
        <item quantity="one">Shared with %1$s</item>
        <item quantity="other">Shared with %1$d contacts</item>
    </plurals>
    <!-- Alert text before download. Please do not modify the %s placeholder as it will be replaced by the size to be donwloaded -->
    <string name="alert_larger_file">%s will be downloaded.</string>
    <!-- Alert text before download -->
    <string name="alert_no_app">There is no app to open the file %s. Do you want to continue with the download?</string>
    <!-- Dialog option that permits user do not show it again -->
    <string name="checkbox_not_show_again">Do not show again</string>
    <!-- Press back while login to cancel current login process. -->
    <string name="confirm_cancel_login">Are you sure that you want to cancel the current login process?</string>
    <!-- Login button -->
    <string name="login_text">Login</string>
    <!-- email label -->
    <string name="email_text">Email</string>
    <!-- password label -->
    <string name="password_text">Password</string>
    <!-- Hint of the confirmation dialog to get link with password -->
    <string name="confirm_password_text">Confirm password</string>
    <!-- in the password edittext the user can see the password or asterisks. ABC shows the letters of the password -->
    <string name="abc">ABC</string>
    <!-- This question applies to users that do not have an account on MEGA yet -->
    <string name="new_to_mega">New to MEGA?</string>
    <!-- button that allows the user to create an account -->
    <string name="create_account">Create account</string>
    <!-- when the user tries to log in MEGA without typing the email -->
    <string name="error_enter_email">Please enter your email address</string>
    <!-- Title of the alert dialog when the user tries to recover the pass of a non existing account -->
    <string name="error_invalid_email">Invalid email address</string>
    <!-- when the user tries to log in MEGA without typing the password -->
    <string name="error_enter_password">Please enter your password</string>
    <!-- when the user tries to log in to MEGA without a network connection -->
    <string name="error_server_connection_problem">No network connection</string>
    <!-- when the user tries to log in to MEGA without a valid session -->
    <string name="error_server_expired_session">You have been logged out on this device from another location</string>
    <!-- the first step when logging in is calculate the private and public encryption keys -->
    <string name="login_generating_key">Calculating encryption keys</string>
    <!-- Message displayed while the app is connecting to a MEGA server -->
    <string name="login_connecting_to_server">Connecting to the server</string>
    <!-- Status text when updating the file manager -->
    <string name="download_updating_filelist">Updating file list</string>
    <!-- title of the screen after creating an account when the user has to confirm the password to confirm the account -->
    <string name="login_confirm_account">Confirm account</string>
    <!-- when the user clicks on the link sent by MEGA after creating the account, this message is shown -->
    <string name="login_querying_signup_link">Checking validation link</string>
    <!-- Attempting to activate a MEGA account for a user. -->
    <string name="login_confirming_account">Activating account</string>
    <!-- After login, updating the file list, the file list should be processed before showing it to the user -->
    <string name="login_preparing_filelist">Preparing file list</string>
    <!-- when the user tries to share something to MEGA without being logged -->
    <string name="login_before_share">Please log in to share with MEGA</string>
    <!-- This toast message is shown on the login page when an email confirm link is no longer valid. -->
    <string name="reg_link_expired">Your confirmation link is no longer valid. Your account may already be activated or you may have cancelled your registration.</string>
    <!--  -->
    <string name="tour_space_title">MEGA Space</string>
    <!--  -->
    <string name="tour_speed_title">MEGA Speed</string>
    <!--  -->
    <string name="tour_privacy_title">MEGA Privacy</string>
    <!--  -->
    <string name="tour_access_title">MEGA Access</string>
    <!-- Full description text of the app in the Google Play page of the app (character limit 4000) -->
    <string name="tour_space_text">Register now and get 20 GB+ of free space</string>
    <!--  -->
    <string name="tour_speed_text">Uploads are fast. Quickly share files with everyone</string>
    <!--  -->
    <string name="tour_privacy_text">Keep all your files safe with MEGA’s end-to-end encryption</string>
    <!--  -->
    <string name="tour_access_text">Get fully encrypted access anywhere, anytime</string>
    <!-- button that allows the user to create an account -->
    <string name="create_account_text">Create account</string>
    <!-- category in sort by action -->
    <string name="name_text">Name</string>
    <!-- First Name of the user -->
    <string name="first_name_text">First Name</string>
    <!-- Last name of the user -->
    <string name="lastname_text">Last Name</string>
    <!-- text placed on the checkbox of acceptation of the Terms of Service -->
    <string name="tos">I agree with MEGA’s [A]Terms of Service[/A]</string>
    <!-- Text placed on the checkbox to make sure user agree that understand the danger of losing password -->
    <string name="top">I understand that [B]if I lose my password, I may lose my data[/B]. Read more about [A]MEGA’s end-to-end encryption[/A].</string>
    <!-- Does the user already have a MEGA account -->
    <string name="already_account">Already have an account?</string>
    <!-- warning dialog -->
    <string name="create_account_no_terms">You have to accept our Terms of Service</string>
    <!-- warning dialog, for user do not tick checkbox of understanding the danger of losing password -->
    <string name="create_account_no_top">You need to agree that you understand the danger of losing your password</string>
    <!-- Warning message when the first name is a required field to submit a form. For example during the create account process. -->
    <string name="error_enter_username">Please enter your first name</string>
    <!-- Warning dialog -->
    <string name="error_enter_userlastname">Please enter your last name.</string>
    <!-- when creating the account -->
    <string name="error_short_password">Password is too short</string>
    <!-- when creating the account -->
    <string name="error_passwords_dont_match">Passwords do not match</string>
    <!-- when creating the account -->
    <string name="error_email_registered">This email address has already registered an account with MEGA</string>
    <!--  -->
    <string name="create_account_creating_account">Connecting to the server: Creating account</string>
    <!--  -->
    <string name="cancel_transfer_confirmation">Cancel this transfer?</string>
    <!--  -->
    <string name="cancel_all_transfer_confirmation">Cancel all transfers?</string>
    <!-- Label for any ‘Cancel all’ button to cancel transfers - (String as short as possible). -->
    <string name="cancel_all_action">Cancel all</string>
    <!-- Warning to confirm remove selected transfers. Plural more than 1 transfer -->
    <plurals name="cancel_selected_transfers">
        <item quantity="one">The selected transfer will be cancelled.</item>
        <item quantity="other">The selected transfers will be cancelled.</item>
    </plurals>
    <!-- The name of every users root drive in the cloud of MEGA. -->
    <string name="section_cloud_drive">Cloud Drive</string>
    <!-- Label to reference a recents section -->
    <string name="section_recents">Recents</string>
    <!-- title of the screen where the secondary media images are uploaded, and name of the folder where the secondary media images are uploaded -->
    <string name="section_secondary_media_uploads">Media Uploads</string>
    <!-- Section name for the “Messages” section.Preferably one word. There is little space for this word. -->
    <string name="section_inbox">Inbox</string>
    <!-- title of the screen that shows the files saved for offline in the device -->
    <string name="section_saved_for_offline">Saved for Offline</string>
    <!-- the options of what to upload in an array. Needed for the settings, the options of what to upload. -->
    <string name="section_saved_for_offline_new">Offline</string>
    <!-- Label showing the location of a node which is not in root navigation level. The first placeholder is the name of the parent folder. The second placeholder is the name of the section in which the file is. e.g. PR reviews and tickets (Cloud Drive) -->
    <string name="location_label">%1$s (%2$s)</string>
    <!-- title of the screen that shows all the shared items -->
    <string name="title_shared_items">Shared items</string>
    <!-- title of the screen that shows all the shared items -->
    <string name="section_shared_items">Shared folders</string>
    <!-- The title of the trash bin in the tree of the file manager. -->
    <string name="section_rubbish_bin">Rubbish Bin</string>
    <!-- Section name for the “Contacts” section.Preferably one word. There is little space for this word. -->
    <string name="section_contacts">Contacts</string>
    <!-- Item of the navigation title for the contacts section when there is any pending incoming request -->
    <string name="section_contacts_with_notification">Contacts [A](%1$d)[/A]</string>
    <!-- Section name for the “Recently Added Contacts” section.Preferably one word. There is little space for this word. -->
    <string name="section_recently_added">Recently Added</string>
    <!-- Empty state when the user has not sent any contact request to other users -->
    <string name="sent_requests_empty">[B]No [/B][A]sent requests[/A]</string>
    <!-- Empty state when the user has not received any contact request from other users -->
    <string name="received_requests_empty">[B]No [/B][A]received requests[/A]</string>
    <!-- Title for the file transfer screen (with the up & download) -->
    <string name="section_transfers">Transfers</string>
    <!-- Section name for the “My Account” section.Preferably one or two words. There is little space for this. -->
    <string name="section_account">My Account</string>
    <!-- title of the screen where the camera images are uploaded, and name of the folder where camera images are uploaded -->
    <string name="section_photo_sync">Camera Uploads</string>
    <!-- Capital letters. Incoming shared folders. The title of a tab -->
    <string name="tab_incoming_shares">Incoming</string>
    <!-- Capital letters. Outgoing shared folders. The title of a tab -->
    <string name="tab_outgoing_shares">Outgoing</string>
    <!-- Capital letters. Files with link. The title of a tab -->
    <string name="tab_links_shares">Links</string>
    <!-- Label for any ‘Incoming shares’ button, link, text, title, etc. - (String as short as possible). -->
    <string name="title_incoming_shares_explorer">Incoming Shares</string>
    <!-- Title of the share with file explorer -->
    <string name="title_incoming_shares_with_explorer">Incoming shares with</string>
    <!-- message when there are no files in the Cloud drive -->
    <string name="file_browser_empty_cloud_drive">No files in your Cloud Drive</string>
    <!-- Text that indicates that a folder is currently empty -->
    <string name="file_browser_empty_folder">Empty Folder</string>
    <!-- Title of the fragment Choose Account -->
    <string name="choose_account_fragment">CHOOSE ACCOUNT</string>
    <!-- The file are available “offline” (without a network Wi-Fi mobile data connection) -->
    <string name="file_properties_available_offline">Available offline</string>
    <!-- category in sort by action -->
    <string name="file_properties_info_size_file">Size</string>
    <!-- When the file/folder was last modified -->
    <string name="file_properties_info_last_modified">Last modified</string>
    <!-- Label to display the date and time when a file/folder has been added (uploaded) to MEGA. -->
    <string name="file_properties_info_added">Added</string>
    <!-- the label when a folder can be accesed by public users -->
    <string name="file_properties_shared_folder_public_link">Public link</string>
    <!-- Item menu option upon clicking on a file folder. Refers to the permissions of a file folder in the file manager. -->
    <string name="file_properties_shared_folder_permissions">Permissions</string>
    <!-- Title of the dialog to choose permissions when sharing. -->
    <string name="dialog_select_permissions">Share Permissions</string>
    <!-- menu item -->
    <string name="file_properties_shared_folder_change_permissions">Change permissions</string>
    <!-- when listing all the contacts that shares a folder -->
    <string name="file_properties_shared_folder_select_contact">Shared with</string>
    <!-- send a file to a MEGA user -->
    <string name="file_properties_send_file_select_contact">Send to</string>
    <!-- shows the owner of an incoming shared folder -->
    <string name="file_properties_owner">Owner</string>
    <!-- positive button on dialog to invite a contact -->
    <string name="contact_invite">Invite</string>
    <!-- option to reinvite a contact -->
    <string name="contact_reinvite">Reinvite</string>
    <!-- The text of the notification button that is displayed when there is a call in progress, another call is received and ignored. -->
    <string name="contact_ignore">Ignore</string>
    <!-- option to decline a contact invitation -->
    <string name="contact_decline">Decline</string>
    <!-- option to accept a contact invitation -->
    <string name="contact_accept">Accept</string>
    <!-- Label for the option of the sliding panel to show the contact info -->
    <string name="contact_properties_activity">Contact info</string>
    <!-- Adding new relationships (contacts) using the actions. -->
    <string name="contacts_list_empty_text">Add new contacts using the button below</string>
    <!-- Add new contacts before sharing. -->
    <string name="contacts_explorer_list_empty_text">Add a new contact to share</string>
    <!-- Error message -->
    <string name="error_not_enough_free_space">Not enough free space on your device</string>
    <!-- This is button text on the Get Link dialog. This lets the user get a public file/folder link without the decryption key e.g. https://mega.nz/#!Qo12lSpT. -->
    <string name="option_link_without_key">Link without key</string>
    <!-- Alert Dialog to get link -->
    <string name="option_decryption_key">Decryption key</string>
    <!-- Alert shown when some content is sharing with chats and they are processing -->
    <string name="download_preparing_files">Preparing files</string>
    <!-- Message when many downloads start. Plural more than 1 file. Placeholder is for include the number of downloads in runtime. -->
    <plurals name="download_began">
        <item quantity="one">Download has started</item>
        <item quantity="other">%1$d downloads have started</item>
    </plurals>
    <!-- Message when many downloads finish. Plural more than 1 file. Placeholder is for include the number of downloads in runtime. -->
    <plurals name="download_finish">
        <item quantity="one">Download has finished</item>
        <item quantity="other">%1$d downloads have finished</item>
    </plurals>
    <!-- Message when many uploads start. Plural more than 1 file. Placeholder is for include the number of uploads in runtime. -->
    <plurals name="upload_began">
        <item quantity="one">Upload has started</item>
        <item quantity="other">%1$d uploads have started</item>
    </plurals>
    <!-- Message when many downloads finish. Plural more than 1 file. Placeholder is for include the number of uploads in runtime. -->
    <plurals name="upload_finish">
        <item quantity="one">Upload has finished</item>
        <item quantity="other">%1$d uploads have finished</item>
    </plurals>
    <!-- Warning shown when it tries to download some empty folders. Plural -->
    <plurals name="empty_folders">
        <item quantity="one">Folder is empty.</item>
        <item quantity="other">Folders are empty.</item>
    </plurals>
    <!-- Hint how to cancel the download -->
    <string name="download_touch_to_cancel">Touch to cancel</string>
    <!-- Hint how to cancel the download -->
    <string name="download_touch_to_show">View transfers</string>
    <!-- Warning message -->
    <string name="error_file_size_greater_than_4gb">Most devices can’t download files greater than 4GB. Your download will probably fail</string>
    <!-- message when trying to open a downloaded file but there isn’t any app that open that file. Example: a user downloads a pdf but doesn’t have any app to read a pdf -->
    <string name="intent_not_available">There isn’t any available app to execute this file on your device</string>
    <!-- Message when trying to open a location message but there isn’t any app that open that location. -->
    <string name="intent_not_available_location">There are no apps available on your device to open this location</string>
    <!-- message when trying to open file but there isn’t any app that open that file. Example: a user try to open a txt but doesn’t have any app to open txt -->
    <string name="intent_not_available_file">You may not have any apps installed which support this file type</string>
    <!-- to share an image using Facebook, Whatsapp, etc -->
    <string name="context_share_image">Share image using</string>
    <!-- create a link of a file and send it using an app from the device -->
    <string name="context_get_link">Share link</string>
    <!-- Delete a link label -->
    <string name="context_delete_link">Delete link</string>
    <!-- Item menu option upon right click on one or multiple files. -->
    <string name="context_get_link_menu">Get Link</string>
    <!-- Item menu option upon right click on one or multiple files. -->
    <string name="context_leave_menu">Leave</string>
    <!-- Title alert before leaving a share. -->
    <string name="alert_leave_share">Leave share</string>
    <!-- Item menu option upon right click on one or multiple files. -->
    <string name="context_clean_shares_menu">Remove share</string>
    <!-- Item menu option upon right click on one or multiple files. -->
    <string name="context_remove_link_menu">Remove link</string>
    <!-- Warning that appears prior to remove a link of a file. Singular. -->
    <string name="context_remove_link_warning_text">This link will not be publicly available anymore.</string>
    <!-- Warning that appears prior to remove links of files. Plural. -->
    <plurals name="remove_links_warning_text">
        <item quantity="one">This link will not be publicly available anymore.</item>
        <item quantity="other">These links will not be publicly available anymore.</item>
    </plurals>
    <!-- Item menu option upon right click on one or multiple files. -->
    <string name="context_rename">Rename</string>
    <!-- Title of a dialog to rename a node. The place holder is to set the current name of the node. -->
    <string name="rename_dialog_title">Rename %1$s</string>
    <!-- Menu option to open a link. Also title of the dialog to open a link. -->
    <string name="context_open_link_title">Open link</string>
    <!-- Item menu option upon right click on one or multiple files. -->
    <string name="context_open_link">Open</string>
    <!-- while renaming a file or folder -->
    <string name="context_renaming">Renaming</string>
    <!-- while file provider is downloading a file -->
    <string name="context_preparing_provider">Preparing file</string>
    <!-- Item menu option upon right click on one or multiple files. -->
    <string name="context_download">Download</string>
    <!-- Item menu option upon right click on one or multiple files. -->
    <string name="context_move">Move</string>
    <!-- while moving a file or folder -->
    <string name="context_moving">Moving</string>
    <!-- Item menu option upon right click on one or multiple files. -->
    <string name="context_copy">Copy</string>
    <!-- Item menu option upon right click on one or multiple files. -->
    <string name="context_upload">Upload</string>
    <!-- while copying a file or folder -->
    <string name="context_copying">Copying</string>
    <!-- menu item -->
    <string name="context_move_to_trash">Move to Rubbish Bin</string>
    <!-- menu item -->
    <string name="context_delete_from_mega">Remove from MEGA</string>
    <!-- Input field description in the create folder dialog. -->
    <string name="context_new_folder_name">Folder Name</string>
    <!-- when adding a new contact. in the dialog -->
    <string name="context_new_contact_name">Contact email</string>
    <!-- status dialog when performing the action -->
    <string name="context_creating_folder">Creating folder</string>
    <!-- Menu item -->
    <string name="context_download_to">Save to</string>
    <!-- Menu option title -->
    <string name="context_clear_rubbish">Clear Rubbish Bin</string>
    <!-- Ask for confirmation before removing all the elements of the rubbish bin -->
    <string name="clear_rubbish_confirmation">You are about to permanently remove all items from your Rubbish Bin.</string>
    <!-- send cancel subscriptions dialog -->
    <string name="context_send">Send</string>
    <!-- send the file to inbox -->
    <string name="context_send_file_inbox">Send to contact</string>
    <!-- Menu option to delete one or multiple selected items. -->
    <string name="context_remove">Remove</string>
    <!-- Menu option to delete selected items of the offline state -->
    <string name="context_delete_offline">Remove from Offline</string>
    <!-- menu item -->
    <string name="context_share_folder">Share folder</string>
    <!-- menu item -->
    <string name="context_send_file">Send file to chat</string>
    <!-- menu item -->
    <string name="context_send_contact">Share contact to chat</string>
    <!-- open a shared folder -->
    <string name="context_view_shared_folders">View shared folders</string>
    <!-- Item menu option upon clicking on one or multiple files. -->
    <string name="context_sharing_folder">Sharing</string>
    <!-- Menu option to manage a shared folder. -->
    <string name="manage_share">Manage share</string>
    <!-- menu item -->
    <string name="context_delete">Delete</string>
    <!-- success message when removing a contact request -->
    <string name="context_contact_invitation_deleted">Request deleted</string>
    <!-- success message when reinvite a contact -->
    <string name="context_contact_invitation_resent">Request resent</string>
    <!-- success message when sending a contact request -->
    <string name="context_contact_request_sent">Request successfully sent to %s. The status can be consulted in the Sent Requests tab.</string>
    <!-- success message when removing a contact -->
    <string name="context_contact_removed">Contact removed</string>
    <!-- error message -->
    <string name="context_contact_not_removed">Error. Contact not removed</string>
    <!-- success message when chaning the permissionss -->
    <string name="context_permissions_changed">Permissions changed</string>
    <!-- error message -->
    <string name="context_permissions_not_changed">Error. Permissions not changed</string>
    <!-- message when trying to create a folder that already exists -->
    <string name="context_folder_already_exists">Folder already exists</string>
    <!-- message when trying to create a invite a contact already that is already added -->
    <string name="context_contact_already_exists">%s is already a contact</string>
    <!-- message when trying to send a file without full access -->
    <string name="context_send_no_permission">You do not have permission to send this file</string>
    <!-- success message when creating a folder -->
    <string name="context_folder_created">Folder created</string>
    <!-- error message when creating a folder -->
    <string name="context_folder_no_created">Error. Folder not created</string>
    <!-- success message when renaming a node -->
    <string name="context_correctly_renamed">Renamed successfully</string>
    <!-- error message -->
    <string name="context_no_renamed">Error. Not renamed</string>
    <!-- success message when copying a node -->
    <string name="context_correctly_copied">Copied successfully</string>
    <!-- success message when sending a node to Inbox -->
    <string name="context_correctly_sent_node">Sent to Inbox</string>
    <!-- error message when sending a node to Inbox -->
    <string name="context_no_sent_node">Error. Not sent to Inbox</string>
    <!-- error message -->
    <string name="context_no_copied">Error. Not copied</string>
    <!-- message that appears when a user tries to move/copy/upload a file but doesn’t choose a destination folder -->
    <string name="context_no_destination_folder">Please choose a destination folder</string>
    <!-- success message when moving a node -->
    <string name="context_correctly_moved">Moved successfully</string>
    <!-- success message when moving a node -->
    <string name="number_correctly_moved">%d items moved successfully.</string>
    <!-- success message when moving a node -->
    <string name="number_incorrectly_moved">%d items were not moved successfully</string>
    <!-- success message when moving a node -->
    <string name="context_correctly_moved_to_rubbish">Moved to the Rubbish Bin successfully</string>
    <!-- success message when moving a node -->
    <string name="number_correctly_moved_to_rubbish">%d items moved to the Rubbish Bin successfully</string>
    <!-- success message when moving a node -->
    <string name="number_incorrectly_moved_to_rubbish">&#160;and %d items were not sent successfully</string>
    <!-- error message -->
    <string name="context_no_moved">Error. Not moved</string>
    <!-- success message when sharing a folder -->
    <string name="context_correctly_shared">Shared successfully</string>
    <!-- error message when sharing a folder -->
    <string name="context_no_shared_number">Error. %d shares were not completed</string>
    <!-- success message when sharing a folder -->
    <string name="context_correctly_shared_removed">Remove shares successfully</string>
    <!-- error message when sharing a folder -->
    <string name="context_no_shared_number_removed">Error. %d process of removing shares is not completed</string>
    <!-- error message -->
    <string name="context_no_shared">Error. Not shared</string>
    <!-- error message -->
    <string name="context_no_removed_shared">Error. Share failed to remove</string>
    <!-- success message when removing a sharing -->
    <string name="context_remove_sharing">Folder sharing removed</string>
    <!-- error message -->
    <string name="context_no_link">Link creation failed</string>
    <!-- success message when removing a node from MEGA -->
    <string name="context_correctly_removed">Deleted successfully</string>
    <!-- error message -->
    <string name="context_no_removed">Error. Deletion failed</string>
    <!-- success message when moving a node -->
    <string name="number_correctly_removed">%d items removed successfully from MEGA</string>
    <!-- error message when moving a node -->
    <string name="number_no_removed">%d items are not removed successfully</string>
    <!-- Success message when left shared folders -->
    <string name="number_correctly_leaved">%d folders left successfully.</string>
    <!-- Message shown when a share has been left -->
    <string name="share_left">Share left</string>
    <!-- error message when moving a node -->
    <string name="number_no_leaved">%d folders were not left successfully</string>
    <!-- success message when sending multiple files -->
    <string name="number_correctly_sent">File sent to %d contacts successfully</string>
    <!-- error message when sending multiple files -->
    <string name="number_no_sent">File was not sent to %d contacts</string>
    <!-- success message when sending multiple files -->
    <string name="number_correctly_sent_multifile">%d files sent successfully</string>
    <!-- error message when sending multiple files -->
    <string name="number_no_sent_multifile">%d files failed to send</string>
    <!-- success message when sending multiple files -->
    <string name="number_correctly_copied">%d items copied successfully</string>
    <!-- error message when sending multiple files -->
    <string name="number_no_copied">%d items were not copied</string>
    <!-- success message when removing several contacts -->
    <string name="number_contact_removed">%d contacts removed successfully</string>
    <!-- error message when removing several contacts -->
    <string name="number_contact_not_removed">%d contacts were not removed</string>
    <!-- success message when sharing a file with multiple contacts -->
    <string name="number_contact_file_shared_correctly">Folder shared with %d contacts successfully</string>
    <!-- error message when sharing a file with multiple contacts -->
    <string name="number_contact_file_not_shared_">File can not be shared with %d contacts</string>
    <!-- success message when sharing multiple files -->
    <string name="number_correctly_shared">%d folders shared successfully</string>
    <!-- error message when sharing multiple files -->
    <string name="number_no_shared">%d folders were not shared</string>
    <!-- success message when sending a file to a contact -->
    <string name="context_correctly_copied_contact">Successfully sent to:</string>
    <!-- success message when removing all the contacts of a shared folder -->
    <string name="context_correctly_removed_sharing_contacts">The folder is no longer shared</string>
    <!-- error message when removing all the contacts of a shared folder -->
    <string name="context_no_removed_sharing_contacts">Error, the folder is still shared with another contact</string>
    <!-- option available for just one file -->
    <string name="context_select_one_file">Select just one file</string>
    <!-- success message when emptying the RB -->
    <string name="rubbish_bin_emptied">Rubbish Bin emptied successfully</string>
    <!-- error message when emptying the RB -->
    <string name="rubbish_bin_no_emptied">Error. The Rubbish Bin has not been emptied</string>
    <!-- dialog cancel subscriptions -->
    <string name="dialog_cancel_subscriptions">You are about to cancel your MEGA subscription. Please let us know if there is anything we can do to help change your mind.</string>
    <!-- hint cancel subscriptions dialog -->
    <string name="hint_cancel_subscriptions">Type feedback here</string>
    <!-- send cancel subscriptions dialog -->
    <string name="send_cancel_subscriptions">Send</string>
    <!-- confirmation cancel subscriptions dialog -->
    <string name="confirmation_cancel_subscriptions">Thank you for your feedback! Are you sure you want to cancel your MEGA subscription?</string>
    <!-- provide a reason to cancel subscriptions dialog -->
    <string name="reason_cancel_subscriptions">Your subscription has not been cancelled. Please provide a reason for your cancellation</string>
    <!-- welcome message after user brought subscription. placeholder 1: subscription type (Lite/Pro1 etc), placeholder 2: renewal interval (monthly/yearly) -->
    <string name="message_user_purchased_subscription">Thank you for subscribing to %1$s %2$s!</string>
    <!-- Pop up message shows when user purchased a lower level of subscription -->
    <string name="message_user_purchased_subscription_down_grade">Your new subscription will take effect once the current one expires, the new price will be charged at that time.</string>
    <!-- Pop up message shows when user purchased a subscription with a payment method that can not be processed in real time, e.g. voucher -->
    <string name="message_user_payment_pending">Your subscription will take effect once the payment is processed by Google.</string>
    <!--  -->
    <string name="subscription_type_monthly">Monthly</string>
    <!--  -->
    <string name="subscription_type_yearly">Yearly</string>
    <!-- success message after removing the public link of a folder -->
    <string name="context_node_private">The folder is now private</string>
    <!-- success message after removing a share of a folder. a contact has no access to the folder now -->
    <string name="context_share_correctly_removed">Share removed</string>
    <!-- Menu option to create a new folder in the file manager. -->
    <string name="menu_new_folder">New folder</string>
    <!-- Menu option to add a contact to your contact list. -->
    <string name="menu_add_contact">Add contact</string>
    <!-- Menu option to add a contact to your contact list. -->
    <string name="menu_add_contact_and_share">Add contact and share</string>
    <!-- Title of the alert to introduce the decryption key -->
    <string name="alert_decryption_key">Decryption Key</string>
    <!-- Message of the alert to introduce the decryption key -->
    <string name="message_decryption_key">Please enter the decryption key for the link</string>
    <!-- error message shown on the decryption key dialog if the key typed in was wrong -->
    <string name="invalid_decryption_key">Invalid decryption key</string>
    <!-- upload to. Then choose an Image file -->
    <string name="upload_to_image">Image</string>
    <!-- upload to. Then choose an Audio file -->
    <string name="upload_to_audio">Audio</string>
    <!-- Title of the button in the contact info screen to start a video call -->
    <string name="upload_to_video">Video</string>
    <!-- upload to. Then choose to browse the file system to choose a file -->
    <string name="upload_to_filesystem">Pick from File System</string>
    <!-- upload to. Then choose to browse the file system to choose a file -->
    <string name="upload_to_filesystem_from">Pick from</string>
    <!-- Label for the current uploaded size of a file. For example, 3 files, 50KB uploaded -->
    <string name="upload_uploaded">uploaded</string>
    <!-- Status text at the beginning of an upload, Status text at the beginning of an upload for 2 or more files -->
    <plurals name="upload_prepare">
        <item quantity="one">Processing file</item>
        <item quantity="other">Processing files</item>
    </plurals>
    <!-- error message when downloading a file -->
    <string name="error_temporary_unavaible">Resource temporarily not available, please try again later</string>
    <!-- Error message when the selected file cannot be opened -->
    <string name="upload_can_not_open">Cannot open selected file</string>
    <!-- when a zip file is downloaded and clicked, the app unzips the file. This is the status text while unzipping the file -->
    <string name="unzipping_process">Unzipping file</string>
    <!-- error message while browsing the local filesystem -->
    <string name="error_io_problem">File system problem</string>
    <!-- error message while browsing the local filesystem -->
    <string name="general_error">Error happened when executing the action</string>
    <!-- title of the image gallery -->
    <string name="full_screen_image_viewer_label">Image viewer</string>
    <!-- Headline for the amount of storage space is used -->
    <string name="my_account_used_space">Used Space</string>
    <!-- menu item -->
    <string name="my_account_change_password">Change password</string>
    <!-- Dialog text overquota error -->
    <string name="overquota_alert_text">You have exceeded your storage limit. Would you like to upgrade your account?</string>
    <!-- when did the last session happen -->
    <string name="my_account_last_session">Last session</string>
    <!-- header for the social connections, showing the number of contacts the user has -->
    <string name="my_account_connections">Connections</string>
    <!-- message displayed while the app is changing the password -->
    <string name="my_account_changing_password">Changing password</string>
    <!-- when changing the password, the first edittext is to enter the current password -->
    <string name="my_account_change_password_oldPassword">Current password</string>
    <!-- when changing the password -->
    <string name="my_account_change_password_newPassword1">New password</string>
    <!-- when changing the password -->
    <string name="my_account_change_password_newPassword2">Confirm new password</string>
    <!-- when changing the password or creating the account, the password is required twice and check that both times are the same -->
    <string name="my_account_change_password_dont_match">Password doesn’t match</string>
    <!-- title of the selection of the pro account wanted -->
    <string name="upgrade_select_pricing">Select membership</string>
    <!-- the user has to decide the way of payment -->
    <string name="select_membership_1">Monthly or annually recurring</string>
    <!-- choose the payment method option when no method is available -->
    <string name="no_available_payment_method">At this moment, no method of payment is available for this plan</string>
    <!-- button to decide monthly payment. The asterisk is needed -->
    <string name="upgrade_per_month">Monthly*</string>
    <!-- button to decide annually payment. The asterisk is needed -->
    <string name="upgrade_per_year">Annually*</string>
    <!-- the user can get the link and it’s copied to the clipboard -->
    <string name="file_properties_get_link">The link has been copied to the clipboard</string>
    <!-- before sharing an image, the preview has to be downloaded -->
    <string name="full_image_viewer_not_preview">The preview has not been downloaded yet. Please wait</string>
    <!-- due to device is low on memory, cannot load an image preview temporarily -->
    <string name="not_load_preview_low_memory">The preview is not able to load due to insufficient memory available. Please try again later.</string>
    <!-- alert when clicking a newsignup link being logged -->
    <string name="log_out_warning">Please log out before creating the account</string>
    <!-- message shown in the screen when there are not any active transfer -->
    <string name="transfers_empty">No active transfers</string>
    <!-- menu item -->
    <string name="menu_pause_transfers">Pause transfers</string>
    <!-- menu item -->
    <string name="menu_cancel_all_transfers">Cancel all transfers</string>
    <!-- Option of the sliding panel to capture a new picture to upload to Cloud Drive or to set as user avatar -->
    <string name="menu_take_picture">Capture</string>
    <!-- Dialog title, to explain why MEGA needs the ’display over other apps’ permission (Android 10) -->
    <string name="ask_for_display_over_title">Allow notifications for incoming MEGA calls</string>
    <!-- Dialog message, to explain why MEGA needs the ’display over other apps’ permission (Android 10) -->
    <string name="ask_for_display_over_msg">MEGA needs your authorization to allow the call interface to pop up from the background.</string>
    <!-- Prompt text shows when the user doesn’t want to make MEGA grant the ’display over other apps’ permission for now (Android 10) -->
    <string name="ask_for_display_over_explain">Don’t worry, you can still manually grant permissions from your device’s settings.</string>
    <!-- the options of how to upload, but in an array. needed for the settings, how to upload the camera images. only when Wi-Fi connected -->
    <string name="cam_sync_wifi">Wi-Fi only</string>
    <!-- the options of how to upload, but in an array. needed for the settings, how to upload the camera images. when Wi-Fi connected and using data plan -->
    <string name="cam_sync_data">Wi-Fi or mobile data</string>
    <!-- The upload of the user’s photos orvideos from their specified album is in progress. -->
    <string name="cam_sync_syncing">Camera Uploads in progress</string>
    <!-- confirmation question for cancelling the camera uploads -->
    <string name="cam_sync_cancel_sync">Do you want to stop Camera Uploads?</string>
    <!-- title of the notification when camera upload is enabled -->
    <string name="settings_camera_notif_title">Uploading files of media folders</string>
    <!-- title of the notification when camera upload is checking files -->
    <string name="settings_camera_notif_checking_title">Checking for files to be uploaded</string>
    <!-- title of the notification when camera upload is initializing -->
    <string name="settings_camera_notif_initializing_title">Initializing Camera Uploads</string>
    <!-- title of the notification when camera upload’s primary local folder is unavailable. -->
    <string name="camera_notif_primary_local_unavailable">Camera Uploads have been disabled. Your local folder is unavailable.</string>
    <!-- title of the notification when camera upload’s secondary local folder is unavailable. -->
    <string name="camera_notif_secondary_local_unavailable">Media Uploads have been disabled. Your local folder is unavailable.</string>
    <!-- notification camera uploads complete -->
    <string name="settings_camera_notif_complete">Camera uploads complete</string>
    <!-- settings of the Appearance section -->
    <string name="settings_appearance">Appearance</string>
    <!-- settings of the Features section -->
    <string name="settings_features">Features</string>
    <!-- label of storage in upgrade/choose account page, it is being used with a variable, e.g. for LITE user it will show ‘200GB Storage’. -->
    <string name="settings_storage">Storage</string>
    <!-- Settings of the Passcode -->
    <string name="settings_passcode_lock">Passcode lock</string>
    <!-- Setting to allow the user to select the preferred passcode type -->
    <string name="settings_passcode_option">Passcode options</string>
    <!-- Helper text to explain why we have this `Require me to plug in` setting, placeholder - 100 to 1000 in MB -->
    <string name="settings_camera_upload_charging_helper_label">Video compression consumes a lot of power; MEGA will require you to be actively charging your device if the videos to be compressed are larger than %s.</string>
    <!-- Helper text to explain the things to note if enable the feature of including GPS info -->
    <string name="settings_camera_upload_include_gps_helper_label">If enabled, you will upload information about where your pictures were taken, so be careful when sharing them.</string>
    <!-- Settings category title for cache and offline files -->
    <string name="settings_advanced_features">Advanced</string>
    <!-- Settings preference title for cache -->
    <string name="settings_advanced_features_cache">Clear Cache</string>
    <!-- Settings preference title for offline files -->
    <string name="settings_advanced_features_offline">Clear Offline Files</string>
    <!-- description of switch ‘Open file when download is completed’ -->
    <string name="settings_auto_play_label">Open file when downloaded</string>
    <!-- Settings preference title for delete account -->
    <string name="settings_delete_account">Delete account</string>
    <!-- Size of files in offline or cache folders -->
    <string name="settings_advanced_features_size">Currently using %s</string>
    <!-- Calculating Size of files in offline or cache folders -->
    <string name="settings_advanced_features_calculating">Calculating</string>
    <!-- title of the setting to set the default download location -->
    <string name="settings_storage_download_location">Default download location</string>
    <!-- Whether to always ask the user each time. -->
    <string name="settings_storage_ask_me_always">Always ask for download location</string>
    <!-- Whether to enable the storage in advanced devices -->
    <string name="settings_storage_advanced_devices">Display advanced devices (external SD)</string>
    <!-- Label of button on account page that ask user to add their phone number -->
    <string name="add_phone_number_label">Add a phone number</string>
    <!-- enter verification code page title -->
    <string name="verify_account_title">Verify your account</string>
    <!-- Text to explain to user why to verify phone number (account suspended use case) -->
    <string name="verify_account_helper_locked">Your account has been locked temporarily due to potential abuse. Please verify your phone number to unlock your account.</string>
    <!-- Hint text of the country edittext for billing purposes -->
    <string name="general_country_label">Country</string>
    <!-- Hint text of the region edittext for choosing dial code. -->
    <string name="sms_region_label">Region</string>
    <!-- place holder for enter mobile number field -->
    <string name="verify_account_phone_number_placeholder">Your phone number</string>
    <!-- Button label - go to previous page -->
    <string name="general_back_button">Back</string>
    <!-- button label - quite sms verification use case -->
    <string name="verify_account_not_now_button">Not now</string>
    <!-- Button label - confirm some action -->
    <string name="general_confirm_button">Confirm</string>
    <!-- On “add phone number” page, an error message will be shown if user click next button without select country code. -->
    <string name="verify_account_invalid_country_code">Please select a region code</string>
    <!-- On “Add phone number” page, a toast error message will be shown if the country code cannot be fetched from back end. -->
    <string name="verify_account_not_loading_country_code">Region codes could not be fetched.</string>
    <!-- error message if user click next button without enter a valid phone number -->
    <string name="verify_account_invalid_phone_number">Please supply a valid phone number.</string>
    <!-- Label tell user to enter received txt to below input boxes -->
    <string name="verify_account_enter_txt_label">Please enter the verification code sent to</string>
    <!-- enter verification code page title -->
    <string name="verify_account_enter_code_title">Verify your account</string>
    <!-- error message that will show to user when user entered invalid verification code -->
    <string name="verify_account_incorrect_code">Wrong code. Please try again or resend.</string>
    <!-- text message to remind user to resend verification code -->
    <string name="verify_account_resend_label">You didn’t receive a code?</string>
    <!-- Button to resend the create account email to a new email address in case the previous email address was misspelled -->
    <string name="general_resend_button">Resend</string>
    <!-- error message that will show to user when host detected that the mobile number has been registered already -->
    <string name="verify_account_error_phone_number_register">This number is already associated with a MEGA account.</string>
    <!-- error message that will show to user when user reached the sms verification daily limit -->
    <string name="verify_account_error_reach_limit">You have reached the daily limit</string>
    <!-- error message that will show to user when user reached the sms verification daily limit -->
    <string name="verify_account_error_wrong_code">The verification code doesn’t match.</string>
    <!-- error message that will show to user when code has been verified -->
    <string name="verify_account_error_code_verified">The code has been verified</string>
    <!-- error message that will show to user when user entered invalid verification code -->
    <string name="verify_account_error_invalid_code">Wrong code. Please try again or resend.</string>
    <!-- verify phone number successfully -->
    <string name="verify_account_successfully">Your phone number has been verified successfully</string>
    <!-- If the user has an internal storage and an external SD card, it has to be set on the settings screen, external storage option -->
    <string-array name="settings_storage_download_location_array">
        <item>Internal storage</item>
        <item>External storage</item>
    </string-array>
    <!-- If the user has an internal storage and an external SD card, it has to be set on the settings screen, internal storage option -->
    <string name="internal_storage_label">Internal storage</string>
    <!-- If the user has an internal storage and an external SD card, it has to be set on the settings screen, external storage option -->
    <string name="external_storage_label">External storage</string>
    <!-- choose the way the new user’s email is inserted, import from phone option -->
    <string-array name="add_contact_array">
        <item>Write the user’s email</item>
        <item>Import from device</item>
    </string-array>
    <!-- settings option -->
    <string name="settings_camera_upload_on">Enable Camera Uploads</string>
    <!-- settings option -->
    <string name="settings_camera_upload_turn_on">Turn on Camera Uploads</string>
    <!-- settings option -->
    <string name="settings_camera_upload_off">Disable Camera Uploads</string>
    <!-- settings option. How to upload the camera images: via Wi-Fi only or via Wi-Fi and data plan -->
    <string name="settings_camera_upload_how_to_upload">How to upload</string>
    <!-- The Secondary Media uploads allows to create a second Camera Folder synchronization. Enabling it would imply to choose a new local folder and then, a new destination folder in MEGA. This is the text that appears in the settings option to enable the second synchronization. -->
    <string name="settings_secondary_upload_on">Enable Secondary Media uploads</string>
    <!-- The Secondary Media uploads allows to create a second Camera Folder synchronization. Disabling it would imply that the current second sync won’t be running anymore. This is the text that appears in the settings option to disable the second synchronization. -->
    <string name="settings_secondary_upload_off">Disable Secondary Media uploads</string>
    <!-- Title of shared folder explorer to choose a folder to perform an action -->
    <string name="settings_empty_folder">Choose folder</string>
    <!-- the options of how to upload, but in an array. needed for the settings, how to upload the camera images. only when Wi-Fi connected -->
    <string-array name="settings_camera_upload_how_to_entries">
        <item>Wi-Fi or mobile data</item>
        <item>Wi-Fi only</item>
    </string-array>
    <!-- What kind of files are going to be uploaded: images, videos or both -->
    <string name="settings_camera_upload_what_to_upload">File Upload</string>
    <!-- what kind of file are going to be uploaded. Needed for the settings summary -->
    <string-array name="settings_camera_upload_file_upload_entries">
        <item>Photos only</item>
        <item>Videos only</item>
        <item>Photos and videos</item>
    </string-array>
    <!-- Option to choose that the camera sync will only be enable when the device is charging -->
    <string name="settings_camera_upload_charging">Only when charging</string>
    <!-- Title of ‘Include location tags’ setting option. Once enabled, Camera Uploads will include the location info from pictures those are being uploaded -->
    <string name="settings_camera_upload_include_gps">Include location tags</string>
    <!-- Option to choose that the video compression will only be enable when the device is charging -->
    <string name="settings_camera_upload_require_plug_in">Require me to actively charge my device</string>
    <!-- Option to choose that the camera sync will maintain the local file names when uploading -->
    <string name="settings_keep_file_names">Keep file names as in the device</string>
    <!-- The location of where the user photos or videos are stored in the device. -->
    <string name="settings_local_camera_upload_folder">Local Camera folder</string>
    <!-- The location of where the user photos or videos are stored in MEGA. -->
    <string name="settings_mega_camera_upload_folder">MEGA Camera Uploads folder</string>
    <!-- The location of where the user photos or videos of the secondary sync are stored in the device. -->
    <string name="settings_local_secondary_folder">Local Secondary folder</string>
    <!-- The location of where the user photos or videos of the secondary sync are stored in MEGA. -->
    <string name="settings_mega_secondary_folder">MEGA Secondary folder</string>
    <!-- what kind of file are going to be uploaded. Needed for the settings summary -->
    <string name="settings_camera_upload_only_photos">Photos only</string>
    <!-- what kind of file are going to be uploaded. Needed for the settings summary -->
    <string name="settings_camera_upload_only_videos">Videos only</string>
    <!-- what kind of file are going to be uploaded. Needed for the settings summary -->
    <string name="settings_camera_upload_photos_and_videos">Photos and videos</string>
    <!-- status text when no custom photo sync folder has been set -->
    <string name="settings_pin_lock_code_not_set">Not set</string>
    <!-- Settings of the Passcode -->
    <string name="settings_passcode_lock_switch">Passcode Lock</string>
    <!-- Settings option to change Passcode. -->
    <string name="settings_change_passcode">Change passcode</string>
    <!-- Settings option screen to change Passcode. -->
    <string name="title_change_passcode">Change passcode lock</string>
    <!-- Settings option to set the timer to ask for passcode. -->
    <string name="settings_require_passcode">Require passcode</string>
    <!-- Option available to choose in some context to make an action immediately. -->
    <string name="action_immediately">Immediately</string>
    <!-- Button after the Passcode code input field -->
    <string name="pin_lock_enter">Enter</string>
    <!-- Error message when not typing the Passcode code correctly. Plural. The placeholder indicates the number of failed attempts. E.g. 7 failed passcode attempts -->
    <plurals name="passcode_lock_alert_attempts">
        <item quantity="one">1 failed passcode attempt</item>
        <item quantity="other">%1$d failed passcode attempts</item>
    </plurals>
    <!-- Error message when not typing the Passcode code correctly -->
    <string name="pin_lock_alert">You will be logged out and your offline files will be deleted after 10 failed attempts</string>
    <!-- error message when not typing the Passcode code correctly -->
    <string name="pin_lock_incorrect">Incorrect code</string>
    <!-- Error message when not typing the Passcode correctly and have several attempts left. The placeholder is to display the number of attempts left in runtime. -->
    <plurals name="pin_lock_incorrect_alert">
        <item quantity="one">Wrong Passcode, please try again. You have 1 attempt left</item>
        <item quantity="other">Wrong Passcode, please try again. You have %2d attempts left</item>
    </plurals>
    <!-- Error message when not typing the Passcode correctly (two times) -->
    <string name="pin_lock_not_match">Passcodes did not match. Try again.</string>
    <!-- Title of the screen to unlock screen with Passcode -->
    <string name="unlock_pin_title">Enter your passcode</string>
    <!-- Title of the screen to unlock screen with Passcode in second round -->
    <string name="unlock_pin_title_2">Re-enter your passcode</string>
    <!-- Title of the screen to unlock screen with Passcode -->
    <string name="reset_pin_title">Enter your new passcode</string>
    <!-- Title of the screen to unlock screen with Passcode in second round -->
    <string name="reset_pin_title_2">Re-enter your new passcode</string>
    <!-- Text of the screen after 10 attemps with a wrong Passcode -->
    <string name="incorrect_pin_activity">All your local data will be deleted and you will be logged out in %1d seconds</string>
    <!-- Caption of a title, in the context of “About MEGA” or “About us” -->
    <string name="settings_about">About</string>
    <!-- Preference screen item action button -->
    <string name="settings_about_privacy_policy">Privacy Policy</string>
    <!--  -->
    <string name="settings_about_terms_of_service">Terms of Service</string>
    <!-- App means “Application” -->
    <string name="settings_about_app_version">App version</string>
    <!-- Title of the label where the SDK version is shown -->
    <string name="settings_about_sdk_version">MEGA SDK Version</string>
    <!-- Title of the label where the MEGAchat SDK version is shown -->
    <string name="settings_about_karere_version">MEGAchat SDK Version</string>
    <!-- Link to the public code of the app -->
    <string name="settings_about_code_link_title">View source code</string>
    <!--  -->
    <string name="january">January</string>
    <!--  -->
    <string name="february">February</string>
    <!--  -->
    <string name="march">March</string>
    <!--  -->
    <string name="april">April</string>
    <!--  -->
    <string name="may">May</string>
    <!--  -->
    <string name="june">June</string>
    <!--  -->
    <string name="july">July</string>
    <!--  -->
    <string name="august">August</string>
    <!--  -->
    <string name="september">September</string>
    <!--  -->
    <string name="october">October</string>
    <!--  -->
    <string name="november">November</string>
    <!--  -->
    <string name="december">December</string>
    <!-- title of the screen that shows the ZIP files -->
    <string name="zip_browser_activity">ZIP Browser</string>
    <!-- title of the My Account screen -->
    <string name="my_account_title">Account Type</string>
    <!-- title of the Expiration Date -->
    <string name="renews_on">Renews on&#160;</string>
    <!-- title of the Expiration Date -->
    <string name="expires_on">Expires on&#160;</string>
    <!--  -->
    <string name="free_account">Free</string>
    <!-- info message shown to the user when the Camera Uploads folder has been created -->
    <string name="camera_uploads_created">Camera Uploads folder created</string>
    <!-- category in sort by action -->
    <string name="sortby_name">Name</string>
    <!-- sort files alphabetically ascending -->
    <string name="sortby_name_ascending">Ascending</string>
    <!-- sort files alphabetically descending -->
    <string name="sortby_name_descending">Descending</string>
    <!-- category in sort by action -->
    <string name="sortby_date">Date</string>
    <!-- category in sort by action -->
    <string name="sortby_creation_date">Creation Date</string>
    <!-- category in sort by action -->
    <string name="sortby_modification_date">Modification Date</string>
    <!-- category in sort by action -->
    <string name="sortby_link_creation_date">Link creation date</string>
    <!-- sort files by date newest first -->
    <string name="sortby_date_newest">Newest</string>
    <!-- sort files by date oldest first -->
    <string name="sortby_date_oldest">Oldest</string>
    <!-- category in sort by action -->
    <string name="sortby_size">Size</string>
    <!-- sort files by size largest first -->
    <string name="sortby_size_largest_first">Largest</string>
    <!-- sort files by size smallest first -->
    <string name="sortby_size_smallest_first">Smallest</string>
    <!-- Title of sort by media type options -->
    <string name="sortby_type">Media type</string>
    <!-- sort option, sort media files by photos first -->
    <string name="sortby_type_photo_first">Photos</string>
    <!-- sort option, sort media files by videos first -->
    <string name="sortby_type_video_first">Videos</string>
    <!-- sort files by date newest first -->
    <string name="sort_by_newest_date">Newest date</string>
    <!-- sort files by date oldest first -->
    <string name="sort_by_oldest_date">Oldest date</string>
    <!-- sort files by largest size -->
    <string name="sort_by_largest_size">Largest size</string>
    <!-- sort files by smallest size -->
    <string name="sort_by_smallest_size">Smallest size</string>
    <!-- Title to choose the type of Passcode -->
    <string name="pin_lock_type">Passcode Type</string>
    <!-- Passcode with 4 digits -->
    <string name="four_pin_lock">4 digits</string>
    <!-- Passcode with 6 digits -->
    <string name="six_pin_lock">6 digits</string>
    <!-- Passcode alphanumeric -->
    <string name="AN_pin_lock">Alphanumeric</string>
    <!-- Confirmation message when enabling logs in the app -->
    <string name="settings_enable_logs">Logs are now enabled</string>
    <!-- Confirmation message when disabling logs in the app -->
    <string name="settings_disable_logs">Logs are now disabled</string>
    <!-- Snackbar error message triggered by host error when user is trying to setup MEGA Camera Uploads folder in settings page -->
    <string name="error_unable_to_setup_cloud_folder">Unable to setup MEGA Camera Uploads folder</string>
    <!-- Message displayed when the user denies the required permissions during the logs activation -->
    <string name="logs_not_enabled_permissions">Logs have not been enabled because you denied the required permissions</string>
    <!-- Option in the sliding panel to open the folder which contains the file selected after performing a search -->
    <string name="search_open_location">Open location</string>
    <!-- message when a temporary error on logging in is due to SDK is waiting for the server to complete a request due to an API lock -->
    <string name="servers_busy">This process is taking longer than expected. Please wait.</string>
    <!-- Label in My Account section to show user account type -->
    <string name="my_account_free">Free Account</string>
    <!-- Type of account info added to the feedback email sent to support -->
    <string name="my_account_prolite">Pro Lite Account</string>
    <!-- Label in My Account section to show user account type -->
    <string name="my_account_pro1">Pro I Account</string>
    <!-- Label in My Account section to show user account type -->
    <string name="my_account_pro2">Pro II Account</string>
    <!-- Label in My Account section to show user account type -->
    <string name="my_account_pro3">Pro III Account</string>
    <!-- Type of account info added to the feedback email sent to support -->
    <string name="my_account_prolite_feedback_email">Pro Lite Account</string>
    <!--  -->
    <string name="backup_title">Backup your Recovery Key</string>
    <!-- Subtitle of the screen to backup the master key -->
    <string name="backup_subtitle">Your password unlocks your Recovery Key</string>
    <!-- First paragraph of the screen to backup the master key -->
    <string name="backup_first_paragraph">Your data is only readable through a chain of decryption operations that begins with your master encryption key, which we store encrypted with your password. This means that if you lose your password, your Recovery Key can no longer be decrypted, and you can no longer decrypt your data.</string>
    <!-- Summary of the preference Recovery key on Settings section -->
    <string name="backup_second_paragraph">Exporting the Recovery Key and keeping it in a secure location enables you to set a new password without data loss.</string>
    <!-- Third paragraph of the screen to backup the master key -->
    <string name="backup_third_paragraph">An external attacker cannot gain access to your account with just your key. A password reset requires both the key and access to your email.</string>
    <!-- Sentence to inform the user the available actions in the screen to backup the master key -->
    <string name="backup_action">Copy the Recovery Key to clipboard or save it as text file</string>
    <!-- Action of a button to save something -->
    <string name="save_action">Save</string>
    <!-- Alert message when the master key has been successfully copied to the ClipBoard -->
    <string name="copy_MK_confirmation">The Recovery Key has been successfully copied</string>
    <!-- Button to change the password -->
    <string name="change_pass">Change</string>
    <!-- Positive button to perform a general action -->
    <string name="general_positive_button">YES</string>
    <!-- Negative button to perform a general action -->
    <string name="general_negative_button">NO</string>
    <!-- Option of the overflow menu to show the screen info to reset the password -->
    <string name="forgot_pass_menu">Forgot password?</string>
    <!-- Button in the Login screen to reset the password -->
    <string name="forgot_pass">Forgot your password?</string>
    <!-- First paragraph of the screen when the password has been forgotten -->
    <string name="forgot_pass_first_paragraph">If you have a backup of your Recovery Key, you can reset your password by selecting YES. No data will be lost.</string>
    <!-- Second paragraph of the screen when the password has been forgotten -->
    <string name="forgot_pass_second_paragraph">You can still export your Recovery Key now if you have an active MEGA session in another browser on this or any other computer. If you don’t, you can no longer decrypt your existing account, but you can start a new one under the same email address by selecting NO.</string>
    <!-- Sentence to ask to the user if he has the master key in the screen when the password has been forgotten -->
    <string name="forgot_pass_action">Do you have a backup of your Recovery Key?</string>
    <!-- Title of the alert message to ask for the link to reset the pass with the MK -->
    <string name="title_alert_reset_with_MK">Great!</string>
    <!-- Hint of the text where the user can write his e-mail -->
    <string name="edit_text_insert_mail">email goes here</string>
    <!-- Text of the alert message to ask for the link to reset the pass with the MK -->
    <string name="text_alert_reset_with_MK">Please enter your email address below. You will receive a recovery link that will allow you to submit your Recovery Key and reset your password.</string>
    <!-- Hint of the text when the user can write his master key -->
    <string name="edit_text_insert_mk">Your Recovery Key goes here</string>
    <!-- Hint of the text where the user can write his password -->
    <string name="edit_text_insert_pass">password goes here</string>
    <!-- Text shown in the last alert dialog to confirm delete user account -->
    <string name="delete_account_text_last_step">This is the last step to delete your account. You will permanently lose all the data stored in the cloud. Please enter your password below.</string>
    <!-- Title of the alert dialog to inform the user that have to check the email -->
    <string name="email_verification_title">Email verification</string>
    <!-- Text of the alert dialog to inform the user that have to check the email -->
    <string name="email_verification_text">Please check your email to proceed.</string>
    <!-- Text to inform the user when an error occurs -->
    <string name="general_text_error">An error occurred, please try again.</string>
    <!-- Alert to inform the user that have to be logged in to perform the action -->
    <string name="alert_not_logged_in">You must be logged in to perform this action.</string>
    <!-- Error message when a user attempts to change their email without an active login session. -->
    <string name="change_email_not_logged_in">You need to be logged in to complete your email change. Please log in again with your current email address and then click on your confirmation link again.</string>
    <!-- Text displayed to inform that the email was successfully changed. Please keep the placeholder, it will be replaced with the new email address. -->
    <string name="email_changed">Congratulations, your new email address for this MEGA account is: %1$s</string>
    <!-- Error when the user leaves empty the password field -->
    <string name="invalid_string">Incorrect</string>
    <!-- Text of the toast when the user enters invalid text which is neither a valid phone number nor a valid email -->
    <string name="invalid_input">Invalid input</string>
    <!-- Title of the alert dialog when the user tries to recover the pass of a non existing account -->
    <string name="invalid_email_title">Invalid email address</string>
    <!-- Title of the alert dialog when the user tries to recover the pass of a non existing account -->
    <string name="invalid_email_text">Please check the email address and try again.</string>
    <!-- Title of the dialog to write the Recovery Key after opening the recovery link -->
    <string name="title_dialog_insert_MK">Password reset</string>
    <!-- Text of the dialog to write the Recovery Key after opening the recovery link -->
    <string name="text_dialog_insert_MK">Please enter your Recovery Key below</string>
    <!-- Text of the alert when the pass has been correctly changed -->
    <string name="pass_changed_alert">Your password has been changed.</string>
    <!-- Title of the dialog to park an account -->
    <string name="park_account_dialog_title">Park account</string>
    <!-- Button to park an account -->
    <string name="park_account_button">Park</string>
    <!-- Title of the screen to park an account -->
    <string name="park_account_title">Oops!</string>
    <!-- First paragraph of the screen to park an account -->
    <string name="park_account_first_paragraph">Due to our end-to-end encryption paradigm, you will not be able to access your data without either your password or a backup of your Recovery Key.</string>
    <!-- Second paragraph of the screen to park an account -->
    <string name="park_account_second_paragraph">You can park your existing account and start a fresh one under the same email address. Your data will be retained for at least 60 days. In case that you recall your parked account’s password, please contact support&#64;mega.nz</string>
    <!-- Text of the dialog message to ask for the link to park the account -->
    <string name="dialog_park_account">Please enter your email address below. You will receive a recovery link that will allow you to park your account.</string>
    <!-- Text shown in the last alert dialog to park an account -->
    <string name="park_account_text_last_step">This is the last step to park your account, please enter your new password. Your data will be retained for at least 60 days. If you recall your parked account’s password, please contact support&#64;mega.nz</string>
    <!-- Title of the screen to write the new password after opening the recovery link -->
    <string name="title_enter_new_password">Enter new password</string>
    <!-- Message when the user tries to open a recovery pass link and it has expired -->
    <string name="recovery_link_expired">This recovery link has expired, please try again.</string>
    <!-- Text of the alert after opening the recovery link to reset pass being logged. -->
    <string name="text_reset_pass_logged_in">Your Recovery Key will be used to reset your password. Please enter your new password.</string>
    <!-- Text of the alert dialog to inform the user that have to check the email after clicking the option forgot pass -->
    <string name="email_verification_text_change_pass">You will receive a recovery link that will allow you to reset your password.</string>
    <!-- Button to upgrade the account to PRO account in My Account Section -->
    <string name="my_account_upgrade_pro">Upgrade</string>
    <!-- Button to upgrade the account to PRO account in the panel that appears randomly -->
    <string name="my_account_upgrade_pro_panel">Upgrade now</string>
    <!-- Message to promote PRO accounts -->
    <string name="get_pro_account">Improve your cloud capacity![A]Get more space and transfer quota with a Pro account!</string>
    <!-- success message when the MasterKey file has been downloaded -->
    <string name="toast_master_key">The Recovery Key has been backed up into: %1s.[A]While the file remains in this path, you will find it at the Saved for Offline Section.[A]Note: It will be deleted if you log out, please store it in a safe place.</string>
    <!-- Error shown when the user tries to change his mail to one that is already used -->
    <string name="mail_already_used">Error. This email address is already in use.</string>
    <!-- Error shown when the user tries to change his mail while the user has already requested a confirmation link for that email address -->
    <string name="mail_changed_confirm_requested">You have already requested a confirmation link for that email address.</string>
    <!-- Error shown when the user tries to change his mail while the email is the same as the old -->
    <string name="mail_same_as_old">The new and the old email must not match</string>
    <!-- Text shown in the last alert dialog to change the email associated to an account -->
    <string name="change_mail_text_last_step">This is the last step to change your email. Please enter your password below.</string>
    <!-- Title of the alert dialog to change the email associated to an account -->
    <string name="change_mail_title_last_step">Change email</string>
    <!-- Iitle of the warning when the user is running out of space -->
    <string name="title_new_warning_out_space">You’re running out of space!</string>
    <!-- Text of the warning when the user is running out of space -->
    <string name="new_warning_out_space">Take full advantage of your MEGA account by upgrading to Pro.</string>
    <!-- Iitle of sliding panel to choose the option to edit the profile picture -->
    <string name="title_options_avatar_panel">Edit profile picture</string>
    <!-- Option of the sliding panel to capture a new picture to upload to Cloud Drive or to set as user avatar -->
    <string name="take_photo_avatar_panel">Capture</string>
    <!-- Option of the sliding panel to change the avatar by choosing an existing picture -->
    <string name="choose_photo_avatar_panel">Choose picture</string>
    <!-- Option of the sliding panel to delete the existing avatar -->
    <string name="delete_avatar_panel">Delete picture</string>
    <!-- Alert when the user introduces his MK to reset pass incorrectly -->
    <string name="incorrect_MK">The key you supplied does not match this account. Please make sure you use the correct Recovery Key and try again.</string>
    <!-- Title of the alert when the user introduces his MK to reset pass incorrectly -->
    <string name="incorrect_MK_title">Invalid Recovery Key</string>
    <!-- Alert Dialog to get link -->
    <string name="option_full_link">Link with key</string>
    <!-- Message shown meanwhile the app is waiting for a request -->
    <string name="recovering_info">Getting info&#8230;</string>
    <!-- Text of the alert dialog to inform the user that have to check the email to validate his new email -->
    <string name="email_verification_text_change_mail">Your new email address needs to be validated. Please check your email to proceed.</string>
    <!-- Confirmation before deleting the avatar of the user’s profile -->
    <string name="confirmation_delete_avatar">Delete your profile picture?</string>
    <!-- Title of the Dialog to edit the profile attributes of the user’s account -->
    <string name="title_edit_profile_info">Edit</string>
    <!-- Alert Dialog to get link -->
    <string name="title_set_expiry_date">Set expiry date</string>
    <!-- Title of the dialog to get link with password -->
    <string name="title_set_password_protection">Set password protection</string>
    <!-- Subtitle of the dialog to get link -->
    <string name="subtitle_set_expiry_date">(PRO ONLY)</string>
    <!-- Alert Dialog to get link with password -->
    <string name="set_password_protection_dialog">Set password</string>
    <!-- Hint of the dialog to get link with password -->
    <string name="hint_set_password_protection_dialog">Enter password</string>
    <!-- Hint of the confirmation dialog to get link with password -->
    <string name="hint_confirm_password_protection_dialog">Confirm password</string>
    <!-- Status text at the beginning of getting a link -->
    <string name="link_request_status">Processing&#8230;</string>
    <!-- Option of the sliding panel to edit the link of a node -->
    <string name="edit_link_option">Manage link</string>
    <!-- Error alert dialog shown when changing the password the user provides an incorrect password -->
    <string name="old_password_provided_incorrect">The current password you have provided is incorrect.</string>
    <!-- success message when reinviting multiple contacts -->
    <string name="number_correctly_reinvite_contact_request">%d reinvite requests sent successfully.</string>
    <!-- success message when reinviting multiple contacts -->
    <string name="number_correctly_delete_contact_request">%d requests deleted successfully.</string>
    <!-- error message when reinviting multiple contacts -->
    <string name="number_no_delete_contact_request">%1$d requests successfully deleted but %2$d requests were not deleted.</string>
    <!-- confirmation message before removing a contact request. -->
    <string name="confirmation_delete_contact_request">Do you want to remove the invitation request to %s?</string>
    <!-- confirmation message before removing mutiple contact request -->
    <string name="confirmation_remove_multiple_contact_request">Do you want to remove these %d invitation requests?</string>
    <!-- success message when replying to multiple received request -->
    <string name="number_correctly_invitation_reply_sent">%d request replies sent.</string>
    <!-- error message when replying to multiple received request -->
    <string name="number_incorrectly_invitation_reply_sent">%1$d request replies successfully sent but %2$d were not sent.</string>
    <!-- Referring to a invitation request in the Contacts section. Plural. e.g. 5 requests -->
    <plurals name="general_num_request">
        <item quantity="one">1 request</item>
        <item quantity="other">%1$d requests</item>
    </plurals>
    <!-- Confirmation before removing the outgoing shares of a folder -->
    <plurals name="confirmation_remove_outgoing_shares">
        <item quantity="one">The folder is shared with %1$d contact. Remove share?</item>
        <item quantity="other">The folder is shared with %1$d contacts. Remove all shares?</item>
    </plurals>
    <!-- Error message when the credentials to login are incorrect. -->
    <string name="error_incorrect_email_or_password">Invalid email and/or password. Please try again.</string>
    <!-- Error message when trying to login and the account is suspended. -->
    <string name="error_account_suspended">Your account has been suspended due to Terms of Service violations. Please contact support&#64;mega.nz</string>
    <!-- Error message when to many attempts to login. -->
    <string name="too_many_attempts_login">Too many failed attempts to log in, please wait for an hour.</string>
    <!-- Error message when trying to login to an account not validated. -->
    <string name="account_not_validated_login">This account has not been validated yet. Please check your email.</string>
    <!-- Error message shown when opening a folder link which doesn’t exist -->
    <string name="general_error_folder_not_found">Folder link unavailable</string>
    <!-- Error message shown when opening a folder link which has been removed due to ToS/AUP violation -->
    <string name="folder_link_unavaible_ToS_violation">The folder link has been removed because of a ToS/AUP violation.</string>
    <!-- Error message shown when opening a file link which doesn’t exist -->
    <string name="general_error_file_not_found">File link unavailable</string>
    <!-- Error message shown when opening a file link which has been removed due to ToS/AUP violation -->
    <string name="file_link_unavaible_ToS_violation">The file link has been removed because of a ToS/AUP violation.</string>
    <!-- Error message shown when opening a folder link or file link which has been corrupt or deformed -->
    <string name="link_broken">This URL is corrupt or deformed. The link you are trying to access does not exist.</string>
    <!-- Title of the screen after creating the account. That screen asks the user to confirm the account by checking the email -->
    <string name="confirm_email_text">Awaiting email confirmation</string>
    <!-- Text below the title that explains the user should check the email and click the link to confirm the account -->
    <string name="confirm_email_explanation">Please check your email and click the link to confirm your account.</string>
    <!-- Plural of items which contains a folder. 2 items -->
    <plurals name="general_num_items">
        <item quantity="one">1 item</item>
        <item quantity="other">%1$d items</item>
    </plurals>
    <!-- Error message shown when opening a file or folder link which account has been removed due to ToS/AUP violation -->
    <string name="file_link_unavaible_delete_account">The associated user account has been terminated due to multiple violations of our Terms of Service.</string>
    <!-- Error message shown after login into a folder link with an invalid decryption key -->
    <string name="general_error_invalid_decryption_key">The provided decryption key for the folder link is invalid.</string>
    <!-- Title of the label in the my account section. It shows the credentials of the current user so it can be used to be verified by other contacts -->
    <string name="my_account_my_credentials">My credentials</string>
    <!-- Word to indicate the limited bandwidth of the free accounts -->
    <string name="limited_bandwith">Limited</string>
    <!-- Item of the navigation title for the chat section -->
    <string name="section_chat">Chat</string>
    <!-- Item of the navigation title for the chat section when there is any unread message -->
    <string name="section_chat_with_notification">Chat [A](%1$d)[/A]</string>
    <!-- Confirmation button of the dialog to archive a chat -->
    <string name="tab_archive_chat">Archive</string>
    <!-- Message shown when the user has no recent chats -->
    <string name="recent_chat_empty_invite">Invite your friends to join you on Chat and enjoy our encrypted platform with privacy and security.</string>
    <!-- Initial of the word hour to show the duration of a video or audio call -->
    <string name="initial_hour">h</string>
    <!-- Initial of the word minute to show the duration of a video or audio call -->
    <string name="initial_minute">m</string>
    <!-- Initial of the word second to show the duration of a video or audio call -->
    <string name="initial_second">s</string>
    <!-- Title shown when multiselection is enable in chat tabs -->
    <string name="selected_items">%d selected</string>
    <!-- Message to confirm if the user wants to delete a contact from a shared folder -->
    <string name="remove_contact_shared_folder">The contact %s will be removed from the shared folder.</string>
    <!-- Message to confirm if the user wants to delete a multiple contacts from a shared folder -->
    <string name="remove_multiple_contacts_shared_folder">%d contacts will be removed from the shared folder.</string>
    <!-- success message when removing a contact from a shared folder -->
    <string name="number_correctly_removed_from_shared">%d contacts removed successfully from the shared folder</string>
    <!-- success message when removing a contact from a shared folder -->
    <string name="number_incorrectly_removed_from_shared">%d contacts were not successfully removed</string>
    <!-- success message when changing permissions of contacts for a shared folder, place holder: number of contacts effected -->
    <string name="number_permission_correctly_changed_from_shared">Successfully updated permissions for %d contacts</string>
    <!-- success message when changing permissions of contacts for a shared folder, place holder: number of contacts effected -->
    <string name="number_permission_incorrectly_changed_from_shared">Failed to update permissions for %d contacts</string>
    <!-- Message shown while the contact list from the device is being read and then shown to the user -->
    <string name="contacts_list_empty_text_loading">Loading contacts from the phone&#8230;</string>
    <!-- Warning message when reinviting multiple contacts -->
    <string name="number_existing_invite_contact_request">%d requests already sent.</string>
    <!-- success message when reinviting multiple contacts -->
    <string name="number_correctly_invite_contact_request">%d invite requests sent successfully.</string>
    <!-- error message when reinviting multiple contacts -->
    <string name="number_no_invite_contact_request">%1$d invite requests successfully sent but %2$d requests were not sent.</string>
    <!-- Word next to own user’s message in chat screen -->
    <string name="chat_me_text_bracket">%1s (Me)</string>
    <!-- Hint shown in the field to write a message in the chat screen -->
    <string name="type_message_hint">Type a message</string>
    <!-- button -->
    <string name="general_mute">Mute</string>
    <!-- button -->
    <string name="general_unmute">Unmute</string>
    <!-- Title of the dialogue to mute the general chat notifications. -->
    <string name="title_dialog_mute_chat_notifications">Do not disturb</string>
    <!-- Subtitle of the dialogue to mute the general chat notifications. -->
    <string name="subtitle_dialog_mute_chat_notifications">Mute chat notifications for</string>
    <!-- Title of the dialogue to mute the notifications of a specific chat. -->
    <string name="title_dialog_mute_chatroom_notifications">Mute notifications</string>
    <!-- Label for the setting option that indicates the general notifications are enabled. -->
    <string name="mute_chat_notification_option_on">On</string>
    <!-- Label for the dialog box option to mute a chat. This option will indicate that notifications for that chat are enabled. -->
    <string name="mute_chatroom_notification_option_off">Off</string>
    <!-- Label for the dialog box option to mute a chat. This option will indicate that chat notifications will be disabled until tomorrow at 8 a.m. -->
    <string name="mute_chatroom_notification_option_until_tomorrow_morning">Until tomorrow morning</string>
    <!-- Label for the dialog box option to mute a chat. This option will indicate that chat notifications will be disabled until today at 8 a.m. -->
    <string name="mute_chatroom_notification_option_until_this_morning">Until this morning</string>
    <!-- Label for the dialog box option to mute a chat. This option will indicate that chat notifications will be disabled until turn it off again. -->
    <string name="mute_chatroom_notification_option_forever">Until I turn them back on</string>
    <!-- Message when a chat has been silenced, for a specific time, successfully. For example: Chat notifications will be muted for 1 hour -->
    <string name="success_muting_a_chat_for_specific_time">Chat notifications will be muted for %s</string>
    <!-- Message to indicate the chat has been muted, until a specific time (24 hours format). Plural, used for any format different to 01:XX, e.g. 14:15 -->
    <plurals name="success_muting_chat_until_specific_time">
        <item quantity="one">Chat notifications will be muted until %1$s</item>
        <item quantity="other">Chat notifications will be muted until %1$s</item>
    </plurals>
    <!-- Message to indicate the chat has been muted, until a specific day and time (24 hours format). Plural, used for any format different to 01:XX, e.g. Chat notifications will be muted until tomorrow at 08:00 -->
    <plurals name="success_muting_chat_until_specific_date_and_time">
        <item quantity="one">Chat notifications will be muted until %1$s at %2$s</item>
        <item quantity="other">Chat notifications will be muted until %1$s at %2$s</item>
    </plurals>
    <!-- Message when select the option Do not disturb but the notifications are already muted -->
    <string name="notifications_are_already_muted">Chat notifications are muted</string>
    <!-- Message when a chat has been unmuted successfully. -->
    <string name="success_unmuting_a_chat">Chat notifications enabled</string>
    <!-- String to indicate the time in 24h format until which a specific chat is muted. Plural, used for any format different to 1:XX, e.g. 14:15 -->
    <plurals name="chat_notifications_muted_until_specific_time">
        <item quantity="one">Muted until %1$s</item>
        <item quantity="other">Muted until %1$s</item>
    </plurals>
    <!-- Title of the section to enable notifications in the Contact Properties screen -->
    <string name="title_properties_chat_contact_notifications">Notifications</string>
    <!-- Title of the section to choose the sound of incoming messages in the Contact Properties screen -->
    <string name="title_properties_chat_contact_message_sound">Message sound</string>
    <!-- Title of the section to clear the chat content in the Contact Properties screen -->
    <string name="title_properties_chat_clear_chat">Clear chat</string>
    <!-- Title of the section to share the contact in the Contact Properties screen -->
    <string name="title_properties_chat_share_contact">Share contact</string>
    <!-- Title of the screen to select the ringtone of the calls -->
    <string name="call_ringtone_title">Call ringtone</string>
    <!-- Title of the screen to select the sound of the notifications -->
    <string name="notification_sound_title">Notification sound</string>
    <!-- Button to clear the chat history -->
    <string name="general_clear">Clear</string>
    <!-- Message show when the history of a chat has been successfully deleted -->
    <string name="clear_history_success">Chat history has been cleared</string>
    <!-- Message show when the history of a chat hasn’t been successfully deleted -->
    <string name="clear_history_error">An error has occurred. The chat history has not been successfully cleared</string>
    <!-- Menu item to add participants to a chat -->
    <string name="add_participants_menu_item">Add participants</string>
    <!-- Menu item to remove a participants from a chat -->
    <string name="remove_participant_menu_item">Remove participant</string>
    <!-- Message about MEGA when there are no message in the chat screen -->
    <string name="mega_info_empty_screen">Protects your chat with end-to-end (user controlled) encryption, providing essential safety assurances:</string>
    <!-- Message about MEGA when there are no message in the chat screen -->
    <string name="mega_authenticity_empty_screen">The system ensures that the data received is truly from the specified sender, and its content has not been manipulated during transit.</string>
    <!-- Message about MEGA when there are no message in the chat screen -->
    <string name="mega_confidentiality_empty_screen">Only the author and intended recipients are able to decipher and read the content.</string>
    <!-- Message about MEGA when there are no message in the chat screen -->
    <string name="title_mega_info_empty_screen">MEGA</string>
    <!-- Message about MEGA when there are no message in the chat screen -->
    <string name="title_mega_authenticity_empty_screen">Authenticity</string>
    <!-- Message about MEGA when there are no message in the chat screen -->
    <string name="title_mega_confidentiality_empty_screen">Confidentiality</string>
    <!-- Error message shown when opening a cancel link with an account that not corresponds to the link -->
    <string name="error_not_logged_with_correct_account">This link is not related to this account. Please log in with the correct account.</string>
    <!-- Message when the user tries to open a cancel link and it has expired -->
    <string name="cancel_link_expired">This cancel link has expired, please try again.</string>
    <!-- Text shown after searching and no results found -->
    <string name="no_results_found">No results were found</string>
    <!-- the options of what to upload in an array. Needed for the settings, the options of what to upload. -->
    <string name="offline_status">Offline</string>
    <!-- the options of what to upload in an array. Needed for the settings, the options of what to upload. -->
    <string name="online_status">Online</string>
    <!-- the options of what to upload in an array. Needed for the settings, the options of what to upload. -->
    <string name="away_status">Away</string>
    <!-- the options of what to upload in an array. Needed for the settings, the options of what to upload. -->
    <string name="busy_status">Busy</string>
    <!-- Info label about the status of the user -->
    <string name="invalid_status">No connection</string>
    <!-- Text shown when a message has been deleted in the chat -->
    <string name="text_deleted_message">This message has been deleted</string>
    <!-- Text shown when a message has been deleted in the chat -->
    <string name="text_deleted_message_by">[A]This message has been deleted by [/A][B]%1$s[/B]</string>
    <!-- Confirmation before deleting messages -->
    <string name="confirmation_delete_several_messages">Remove messages?</string>
    <!-- Confirmation before deleting one message -->
    <string name="confirmation_delete_one_message">Remove message?</string>
    <!-- Label for the sliding panel of a group chat -->
    <string name="group_chat_label">Group chat</string>
    <!-- Label for the option of the sliding panel to show the info of a chat group -->
    <string name="group_chat_info_label">Group info</string>
    <!-- Label for the option of the sliding panel to start a one to one chat -->
    <string name="group_chat_start_conversation_label">Start conversation</string>
    <!-- Label for the option of the sliding panel to edit the profile -->
    <string name="group_chat_edit_profile_label">Edit profile</string>
    <!-- Title of the section to leave a group content in the Contact Properties screen -->
    <string name="title_properties_chat_leave_chat">Leave Group</string>
    <!-- Label for participants of a group chat -->
    <string name="participants_chat_label">Participants</string>
    <!-- Text of the confirm dialog shown when it wants to remove a contact from a chat -->
    <string name="confirmation_remove_chat_contact">Remove %s from this chat?</string>
    <!-- Label to explain the read only participant permission in the options panel of the group info screen -->
    <string name="observer_permission_label_participants_panel">Read-only</string>
    <!-- Label to show the participant permission in the options panel of the group info screen -->
    <string name="standard_permission_label_participants_panel">Standard</string>
    <!-- Label to show the participant permission in the options panel of the group info screen -->
    <string name="administrator_permission_label_participants_panel">Moderator</string>
    <!-- Text appended to a edited message. -->
    <string name="edited_message_text">(edited)</string>
    <!-- Option in menu to change title of a chat group. -->
    <string name="change_title_option">Change title</string>
    <!-- confirmation message before leaving a group chat -->
    <string name="confirmation_leave_group_chat">If you leave, you will no longer have access to read or send messages.</string>
    <!-- title confirmation message before leaving a group chat -->
    <string name="title_confirmation_leave_group_chat">Leave group chat?</string>
    <!-- Message show when a participant hasn’t been successfully invited to a group chat -->
    <string name="add_participant_error_already_exists">The participant is already included in this group chat</string>
    <!-- success message when inviting multiple contacts to a group chat -->
    <string name="number_correctly_add_participant">%d participants were successfully invited</string>
    <!-- error message when inviting multiple contacts to a group chat -->
    <string name="number_no_add_participant_request">%1$d participants were successfully invited but %2$d participants were not invited.</string>
    <!-- chat message when the permissions for a user has been changed -->
    <string name="message_permissions_changed">[A]%1$s[/A][B] was changed to [/B][C]%2$s[/C][D] by [/D][E]%3$s[/E]</string>
    <!-- chat message when a participant was added to a group chat -->
    <string name="message_add_participant">[A]%1$s[/A][B] joined the group chat by invitation from [/B][C]%2$s[/C]</string>
    <!-- chat message when a participant was removed from a group chat -->
    <string name="message_remove_participant">[A]%1$s[/A][B] was removed from group chat by [/B][C]%2$s[/C]</string>
    <!-- Message shown when a participant change the title of a group chat. -->
    <string name="change_title_messages">[A]%1$s[/A][B] changed the group chat name to [/B][C]“%2$s”[/C]</string>
    <!-- chat message when a participant left a group chat -->
    <string name="message_participant_left_group_chat">[A]%1$s[/A][B] left the group chat[/B]</string>
    <!-- chat message alert when the message have to been manually -->
    <string name="manual_retry_alert">Message not sent. Tap for options</string>
    <!-- Chat alert of an attachment message when the upload is in progress but the queue of transfers is paused. -->
    <string name="manual_resume_alert">Transfers paused. Tap to resume.</string>
    <!-- message shown when the status of the user coudn’t be changed -->
    <string name="changing_status_error">Error. Your status has not been changed</string>
    <!-- message shown when a user couldn’t leave chat -->
    <string name="leave_chat_error">An error occurred when leaving the chat</string>
    <!-- message shown when a chat has not been created -->
    <string name="create_chat_error">An error occurred when creating the chat</string>
    <!-- settings of the chat to choose the status -->
    <string name="settings_chat_vibration">Vibration</string>
    <!-- Button text shown on SMS verification page, if the user wants to logout current suspended account and login with another account, user can press this button to logout -->
    <string name="sms_logout">[A]Logout[/A] to use MEGA with another account</string>
    <!-- On SMS verification page, if the user presses the logout button, a dialog with this text will show to ask for user’s confirmation. -->
    <string name="confirm_logout_from_sms_verification">Are you sure that you want to log out of the current account?</string>
    <!-- Text shown when a message has been deleted in the chat -->
    <string name="non_format_text_deleted_message_by">This message has been deleted by %1$s</string>
    <!-- Text shown when the chat history has been successfully deleted. -->
    <string name="history_cleared_message">Chat history has been cleared</string>
    <!-- Text shown when the chat history was cleared by someone -->
    <string name="non_format_history_cleared_by">Chat history cleared by %1$s</string>
    <!-- chat message when the permissions for a user has been changed -->
    <string name="non_format_message_permissions_changed">%1$s was changed to %2$s by %3$s</string>
    <!-- chat message when a participant was added to a group chat -->
    <string name="non_format_message_add_participant">%1$s was added to this group chat by invitation from %2$s</string>
    <!-- chat message when a participant was removed from a group chat -->
    <string name="non_format_message_remove_participant">%1$s was removed from group chat by %2$s</string>
    <!-- Message shown when a participant change the title of a group chat. -->
    <string name="non_format_change_title_messages">%1$s changed the group chat name to “%2$s”</string>
    <!-- chat message when a participant left a group chat -->
    <string name="non_format_message_participant_left_group_chat">%1$s left the group chat</string>
    <!-- success alert when the user copy some messages to the clipboard -->
    <string name="messages_copied_clipboard">Copied to the clipboard</string>
    <!-- Title of the error dialog when opening a chat -->
    <string name="chat_error_open_title">Chat Error!</string>
    <!-- Message of the error dialog when opening a chat -->
    <string name="chat_error_open_message">The chat could not be opened successfully</string>
    <!-- Menu option to add a contact to your contact list. -->
    <string name="menu_choose_contact">Choose contact</string>
    <!-- Title of the contact list -->
    <plurals name="general_selection_num_contacts">
        <item quantity="one">%1$d contact</item>
        <item quantity="other">%1$d contacts</item>
    </plurals>
    <!-- Message shown when the folder sharing process fails -->
    <string name="error_sharing_folder">Error sharing the folder. Please try again.</string>
    <!-- confirmation message before removing a contact, Plural -->
    <plurals name="confirmation_remove_contact">
        <item quantity="one">All data associated with the selected contact will be permanently lost.</item>
        <item quantity="other">All data associated with the selected contacts will be permanently lost.</item>
    </plurals>
    <!-- title of confirmation alert before removing a contact, Plural -->
    <plurals name="title_confirmation_remove_contact">
        <item quantity="one">Remove contact?</item>
        <item quantity="other">Remove contacts?</item>
    </plurals>
    <!-- option shown when a message could not be sent -->
    <string name="message_option_retry">Retry</string>
    <!-- title of the menu for a non sent message -->
    <string name="title_message_not_sent_options">Message not sent</string>
    <!-- title of the menu for an uploading message with attachment -->
    <string name="title_message_uploading_options">Uploading attachment</string>
    <!-- message shown when a chat has no messages -->
    <string name="no_conversation_history">No conversation history</string>
    <!-- title of confirmation alert before removing a contact, Plural -->
    <plurals name="user_typing">
        <item quantity="one">%1$s [A]is typing&#8230;[/A]</item>
        <item quantity="other">%1$s [A]are typing&#8230;[/A]</item>
    </plurals>
    <!-- text that appear when there are more than 2 people writing at that time in a chat. For example User1, user2 and more are typing… -->
    <string name="more_users_typing">%1$s [A]and more are typing&#8230;[/A]</string>
    <!-- More button in contact info page -->
    <string name="label_more">More</string>
    <!-- Text button -->
    <string name="label_close">Close</string>
    <!-- Title of the general tab in My Account Section -->
    <string name="tab_my_account_general">General</string>
    <!-- label of storage in upgrade/choose account page, it is being used with a variable, e.g. for LITE user it will show ‘200GB Storage’. -->
    <string name="tab_my_account_storage">Storage</string>
    <!-- label of storage in upgrade/choose account page, it is being used with a variable, e.g. for LITE user it will show ‘200GB Storage’. -->
    <string name="label_storage_upgrade_account">Storage</string>
    <!-- Title of the section about the transfer quota in the storage tab in My Account Section -->
    <string name="label_transfer_quota_upgrade_account">Transfer quota</string>
    <!-- Title of the section about the transfer quota in the storage tab in My Account Section -->
    <string name="label_transfer_quota_achievements">Transfer quota</string>
    <!-- Title of the section about the plan in the storage tab in My Account Section -->
    <string name="account_plan">Plan</string>
    <!-- Title of the section about the storage space in the storage tab in My Account Section -->
    <string name="storage_space">Storage space</string>
    <!-- Title of the section about the transfer quota in the storage tab in My Account Section -->
    <string name="transfer_quota">Transfer quota</string>
    <!-- Label in section the storage tab in My Account Section -->
    <string name="available_space">Available</string>
    <!-- Label in section the storage tab in My Account Section when no info info is received -->
    <string name="not_available">not available</string>
    <!-- Label in section the storage tab when the account is Free -->
    <string name="no_bylling_cycle">No billing cycle</string>
    <!-- String to show the transfer quota and the used space in My Account section -->
    <string name="my_account_of_string">%1$s [A]of %2$s[/A]</string>
    <!-- Confirmation message before removing something from the Offline section. -->
    <string name="confirmation_delete_from_save_for_offline">Remove from Offline?</string>
    <!-- Label for the option of action menu to change the chat status -->
    <string name="set_status_option_label">Set status</string>
    <!-- Label for the option of setting to change the colour theme -->
    <string name="set_color_theme_label">Colour theme</string>
    <!-- Answer for confirmation dialog. -->
    <string name="general_dismiss">Dismiss</string>
    <!-- Label for any ‘Not available’ button, link, text, title, etc. - (String as short as possible). -->
    <string name="general_not_available">Not available</string>
    <!-- Accepted request invitacion alert -->
    <string name="context_invitacion_reply_accepted">Invitation accepted</string>
    <!-- Declined request invitacion alert -->
    <string name="context_invitacion_reply_declined">Invitation declined</string>
    <!-- Ignored request invitacion alert -->
    <string name="context_invitacion_reply_ignored">Invitation ignored</string>
    <!-- Content of a normal message that cannot be recognized -->
    <string name="error_message_unrecognizable">Message unrecognizable</string>
    <!-- Title of the settings section to configure the autoaway of chat presence -->
    <string name="settings_autoaway_title">Auto-away</string>
    <!-- Subtitle of the settings section to configure the autoaway of chat presence -->
    <string name="settings_autoaway_subtitle">Show me away after an inactivity of</string>
    <!-- Value in the settings section of the autoaway chat presence -->
    <string name="settings_autoaway_value">%1d minutes</string>
    <!-- Title of the settings section to configure the status persistence of chat presence -->
    <string name="settings_persistence_title">Status persistence</string>
    <!-- Subtitle of the settings section to configure the status persistence of chat presence -->
    <string name="settings_persistence_subtitle">Maintain my chosen status appearance even when I have no connected devices</string>
    <!-- Title of the dialog to set the value of the auto away preference -->
    <string name="title_dialog_set_autoaway_value">Set time limit</string>
    <!-- Button to set a value -->
    <string name="button_set">Set</string>
    <!-- Button to set a value -->
    <string name="hint_minutes">minutes</string>
    <!-- the options of what to upload in an array. Needed for the settings, the options of what to upload. -->
    <string-array name="settings_status_entries">
        <item>Online</item>
        <item>Away</item>
        <item>Busy</item>
        <item>Offline</item>
    </string-array>
    <!-- Text that indicates that a the offline section is currently empty -->
    <string name="offline_empty_folder">No files Saved for Offline</string>
    <!-- Positive confirmation to enable logs -->
    <string name="general_enable">Enable</string>
    <!-- Positive confirmation to allow MEGA to read contacts book. -->
    <string name="general_allow">Allow</string>
    <!-- Dialog to confirm the action of enabling logs -->
    <string name="enable_log_text_dialog">Logs can contain information related to your account</string>
    <!-- Dialog to confirm the reconnect action -->
    <string name="confirmation_to_reconnect">Network connection recovered. Connect to MEGA?</string>
    <!-- Message shown meanwhile the app is waiting for a the chat status -->
    <string name="loading_status">Loading status&#8230;</string>
    <!-- Error when a message cannot be edited -->
    <string name="error_editing_message">This message cannot be edited</string>
    <!-- Label to show the number of transfers in progress, Plural -->
    <plurals name="text_number_transfers">
        <item quantity="one">%1$d of %2$d file</item>
        <item quantity="other">%1$d of %2$d files</item>
    </plurals>
    <!-- Progress text shown when user stop upload/download and the app is waiting for async response -->
    <string name="label_process_finishing">Process is finishing&#8230;</string>
    <!-- positive button on dialog to view a contact -->
    <string name="option_to_transfer_manager">View</string>
    <!-- Label of the modal bottom sheet to pause all transfers -->
    <string name="option_to_pause_transfers">Pause all transfers</string>
    <!-- Label of the modal bottom sheet to resume all transfers -->
    <string name="option_to_resume_transfers">Resume all transfers</string>
    <!-- Label of the modal bottom sheet to clear completed transfers -->
    <string name="option_to_clear_transfers">Clear all transfers</string>
    <!-- Label indicating action to retry failed or cancelled transfers -->
    <string name="option_to_retry_transfers">Retry all transfers</string>
    <!-- Dialog to confirm the action of pausing one transfer -->
    <string name="menu_pause_individual_transfer">Pause transfer?</string>
    <!-- Dialog to confirm the action of restarting one transfer -->
    <string name="menu_resume_individual_transfer">Resume transfer?</string>
    <!-- Button to confirm the action of restarting one transfer -->
    <string name="button_resume_individual_transfer">Resume</string>
    <!-- Dialog to confirm before removing completed transfers -->
    <string name="confirmation_to_clear_completed_transfers">Clear all transfers?</string>
    <!-- Title of the tab section for transfers in progress -->
    <string name="title_tab_in_progress_transfers">In progress</string>
    <!-- Title of the tab section for completed transfers -->
    <string name="title_tab_completed_transfers">Completed</string>
    <!-- Text shown in playlist subtitle item when a file is reproducing but it is paused -->
    <string name="transfer_paused">Paused</string>
    <!-- Possible state of a transfer -->
    <string name="transfer_queued">Queued</string>
    <!-- Possible state of a transfer. When the transfer is finishing -->
    <string name="transfer_completing">Completing</string>
    <!-- Possible state of a transfer. When the transfer is retrying -->
    <string name="transfer_retrying">Retrying</string>
    <!-- Possible state of a transfer. When the transfer was cancelled -->
    <string name="transfer_cancelled">Cancelled</string>
    <!-- Possible state of a transfer -->
    <string name="transfer_unknown">Unknown</string>
    <!-- Title of the panel where the progress of the transfers is shown -->
    <string name="paused_transfers_title">Paused transfers</string>
    <!-- message shown in the screen when there are not any active transfer -->
    <string name="completed_transfers_empty">No completed transfers</string>
    <!-- Text of the notification shown when the upload service is running, Plural -->
    <plurals name="upload_service_notification">
        <item quantity="one">Uploading %1$d of %2$d file</item>
        <item quantity="other">Uploading %1$d of %2$d files</item>
    </plurals>
    <!-- Text of the notification shown when the upload service is running, Plural -->
    <plurals name="upload_service_paused_notification">
        <item quantity="one">Uploading %1$d of %2$d file (paused)</item>
        <item quantity="other">Uploading %1$d of %2$d files (paused)</item>
    </plurals>
    <!-- Text of the notification shown when the folder upload service is running, Text of the notification shown when the folder upload service is running - plural e.g. Uploading 1 of 2 folders -->
    <plurals name="folder_upload_service_notification">
        <item quantity="one">Uploading %1$d of %2$d folder</item>
        <item quantity="other">Uploading %1$d of %2$d folders</item>
    </plurals>
    <!-- Text of the notification shown when the folder upload service is running, Text of the notification shown when the folder upload service is running - plural e.g. Uploading 1 of 2 folders -->
    <plurals name="folder_upload_service_paused_notification">
        <item quantity="one">Uploading %1$d of %2$d folder (paused)</item>
        <item quantity="other">Uploading %1$d of %2$d folders (paused)</item>
    </plurals>
    <!-- Text of the notification shown when the upload service has finished, Plural -->
    <plurals name="upload_service_final_notification">
        <item quantity="one">Uploaded %1$d file</item>
        <item quantity="other">Uploaded %1$d files</item>
    </plurals>
    <!-- Text of the notification shown when the upload service has finished, Plural -->
    <plurals name="upload_service_notification_already_uploaded">
        <item quantity="one">1 file already uploaded</item>
        <item quantity="other">%1$d files already uploaded</item>
    </plurals>
    <!-- Text of the notification shown when the folder upload service has finished, Text of the notification shown when the folder upload service has finished - plural  e.g. Uploaded 2 folders -->
    <plurals name="folder_upload_service_final_notification">
        <item quantity="one">Uploaded %1$d folder</item>
        <item quantity="other">Uploaded %1$d folders</item>
    </plurals>
    <!-- label for the total file size of multiple files and/or folders (no need to put the colon punctuation in the translation) -->
    <string name="general_total_size">Total size: %1$s</string>
    <!-- Text of the notification shown when the upload service has finished with any transfer error, Plural -->
    <plurals name="upload_service_failed">
        <item quantity="one">%1$d file not uploaded</item>
        <item quantity="other">%1$d files not uploaded</item>
    </plurals>
    <!-- Text of the notification shown when the upload service has finished with any copied file instead uploaded, Plural -->
    <plurals name="copied_service_upload">
        <item quantity="one">%1$d file copied</item>
        <item quantity="other">%1$d files copied</item>
    </plurals>
    <!-- Text of the notification shown when the download service do not download because the file is already on the device, Plural -->
    <plurals name="already_downloaded_service">
        <item quantity="one">%1$d file previously downloaded</item>
        <item quantity="other">%1$d files previously downloaded</item>
    </plurals>
    <!-- Text of the notification shown when the download service has finished, Plural -->
    <plurals name="download_service_final_notification">
        <item quantity="one">Downloaded %1$d file</item>
        <item quantity="other">Downloaded %1$d files</item>
    </plurals>
    <!-- Text of the notification shown when the download service has finished with any error, Plural -->
    <plurals name="download_service_final_notification_with_details">
        <item quantity="one">Downloaded %1$d of %2$d file</item>
        <item quantity="other">Downloaded %1$d of %2$d files</item>
    </plurals>
    <!-- Text of the notification shown when the download service has finished with any transfer error, Plural -->
    <plurals name="download_service_failed">
        <item quantity="one">%1$d file not downloaded</item>
        <item quantity="other">%1$d files not downloaded</item>
    </plurals>
    <!-- Text of the notification shown when the download service is running, Plural -->
    <plurals name="download_service_notification">
        <item quantity="one">Downloading %1$d of %2$d file</item>
        <item quantity="other">Downloading %1$d of %2$d files</item>
    </plurals>
    <!-- Text of the notification shown when the download service is paused, Plural -->
    <plurals name="download_service_paused_notification">
        <item quantity="one">Downloading %1$d of %2$d file (paused)</item>
        <item quantity="other">Downloading %1$d of %2$d files (paused)</item>
    </plurals>
    <!-- Title of the alert when the transfer quota is exceeded. -->
    <string name="title_depleted_transfer_overquota">Insufficient transfer quota</string>
    <!-- Text of the alert when the transfer quota is depleted. The placeholder indicates the time left for the transfer quota to be reset. For instance: 30m 45s -->
    <string name="current_text_depleted_transfer_overquota">Your queued download exceeds the current transfer quota available for your IP address and has therefore been interrupted. Upgrade your account or wait %s to continue.</string>
    <!-- Text of the alert when the transfer quota is depleted. The placeholder indicates the time left for the transfer quota to be reset. For instance: 30m 45s -->
    <string name="text_depleted_transfer_overquota">The transfer quota for this IP address has been exceeded. Upgrade your account or wait %s to continue your download.</string>
    <!-- Button to show plans in the alert when the transfer quota is depleted -->
    <string name="plans_depleted_transfer_overquota">See our plans</string>
    <!-- Button option of the alert when the transfer quota is depleted -->
    <string name="continue_without_account_transfer_overquota">Continue without account</string>
    <!-- this is used for example when downloading 1 file or 2 files, Plural of file. 2 files -->
    <plurals name="new_general_num_files">
        <item quantity="one">%1$d file</item>
        <item quantity="other">%1$d files</item>
    </plurals>
    <!-- Menu option -->
    <string name="general_view">View files</string>
    <!-- Menu option to choose to add file or folders to Cloud Drive -->
    <string name="add_to_cloud">Import</string>
    <!-- Menu option to choose save to Offline section -->
    <string name="save_for_offline">Save for offline</string>
    <!-- Menu option to choose to add file to Cloud Drive in the chat -->
    <string name="add_to_cloud_node_chat">Add to Cloud Drive</string>
    <!-- Menu option -->
    <string name="general_view_contacts">View contacts</string>
    <!-- Message displayed when a file has been successfully imported to Cloud Drive -->
    <string name="import_success_message">Successfully added to Cloud Drive</string>
    <!-- Menu option -->
    <string name="import_success_error">Error. Not added to Cloud Drive</string>
    <!-- Label in login screen to inform about the chat initialization proccess -->
    <string name="chat_connecting">Connecting&#8230;</string>
    <!-- message when trying to invite a contact with a pending request -->
    <string name="context_contact_already_invited">%s was already invited. Consult your pending requests.</string>
    <!-- Hint text explaining that you can change the email and resend the create account link to the new email address -->
    <string name="confirm_email_misspelled">If you have misspelt your email address, correct it and click [A]Resend[A].</string>
    <!-- Button to resend the create account email to a new email address in case the previous email address was misspelled -->
    <string name="confirm_email_misspelled_resend">Resend</string>
    <!-- Text shown after the confirmation email has been sent to the new email address -->
    <string name="confirm_email_misspelled_email_sent">Email sent</string>
    <!-- text_copyright_alert_title -->
    <string name="copyright_alert_title">Copyright warning to all users</string>
    <!-- text_copyright_alert_first_paragraph -->
    <string name="copyright_alert_first_paragraph">MEGA respects the copyrights of others and requires that users of the MEGA cloud service comply with the laws of copyright.</string>
    <!-- text_copyright_alert_second_paragraph -->
    <string name="copyright_alert_second_paragraph">You are strictly prohibited from using the MEGA cloud service to infringe copyrights. You may not upload, download, store, share, display, stream, distribute, email, link to, transmit or otherwise make available any files, data or content that infringes any copyright or other proprietary rights of any person or entity.</string>
    <!-- text of the Agree button -->
    <string name="copyright_alert_agree_button">Agree</string>
    <!-- text of the Disagree button -->
    <string name="copyright_alert_disagree_button">Disagree</string>
    <!-- Hint how to cancel the download -->
    <string name="download_show_info">Show info</string>
    <!-- Error message when removing public links of nodes. Plural. -->
    <plurals name="context_link_removal_error">
        <item quantity="one">Link removal failed. Please try again later.</item>
        <item quantity="other">Failed to remove some links. Please try again later.</item>
    </plurals>
    <!-- Error message when creating public links of nodes. Plural. -->
    <plurals name="context_link_export_error">
        <item quantity="one">Link creation failed. Please try again later.</item>
        <item quantity="other">Failed to create some links. Please try again later.</item>
    </plurals>
    <!-- Message when some public links were removed successfully. Plural. -->
    <plurals name="context_link_removal_success">
        <item quantity="one">Link removed successfully.</item>
        <item quantity="other">Links removed successfully.</item>
    </plurals>
    <!-- error message -->
    <string name="context_link_action_error">Link action failed. Please try again later.</string>
    <!-- title of the dialog shown when sending or sharing a folder -->
    <string name="title_write_user_email">Write the user’s email</string>
    <!-- title of the screen to see the details of several node attachments -->
    <string name="activity_title_files_attached">Files attached</string>
    <!-- title of the screen to see the details of several contact attachments -->
    <string name="activity_title_contacts_attached">Contacts attached</string>
    <!--  -->
    <string name="alert_user_is_not_contact">The user is not a contact</string>
    <!--  -->
    <string name="camera_uploads_cellular_connection">Use cellular connection</string>
    <!--  -->
    <string name="camera_uploads_upload_videos">Upload Videos</string>
    <!-- Message when an user avatar has been changed successfully -->
    <string name="success_changing_user_avatar">Profile picture updated</string>
    <!-- Message when an error ocurred when changing an user avatar -->
    <string name="error_changing_user_avatar_image_not_available">Error. Selected image does not exist</string>
    <!-- Message when an error ocurred when changing an user avatar -->
    <string name="error_changing_user_avatar">Error when changing the profile picture</string>
    <!-- Message when an user avatar has been deleted successfully -->
    <string name="success_deleting_user_avatar">Profile picture deleted</string>
    <!-- Message when an error ocurred when deleting an user avatar -->
    <string name="error_deleting_user_avatar">Error when deleting the profile picture</string>
    <!-- Message when an error ocurred when changing an user attribute -->
    <string name="error_changing_user_attributes">An error occurred when changing the name</string>
    <!-- Message when an user attribute has been changed successfully -->
    <string name="success_changing_user_attributes">Your name has been successfully updated</string>
    <!-- Message show when a participant has been successfully invited to a group chat -->
    <string name="add_participant_success">Participant added</string>
    <!-- Message show when a participant hasn’t been successfully invited to a group chat -->
    <string name="add_participant_error">Error. Participant not added</string>
    <!-- Message show when a participant has been successfully removed from a group chat -->
    <string name="remove_participant_success">Participant removed</string>
    <!-- Message show when a participant hasn’t been successfully removed from a group chat -->
    <string name="remove_participant_error">Error. Participant not removed</string>
    <!--  -->
    <string name="no_files_selected_warning">No files selected</string>
    <!--  -->
    <string name="attachment_upload_panel_from_cloud">From Cloud Drive</string>
    <!--  -->
    <string name="attachment_upload_panel_contact">Contact</string>
    <!--  -->
    <string name="attachment_upload_panel_photo">From device</string>
    <!-- Button and title of dialog shown when the user wants to delete permanently their account. -->
    <string name="delete_account">Delete account</string>
    <!-- Text shown in the alert dialog to confirm the deletion of an account -->
    <string name="delete_account_text">If you delete your account you will not be able to access your account data, your MEGA contacts or conversations.\nYou will not be able to undo this action.</string>
    <!-- menu item -->
    <string name="delete_button">Delete</string>
    <!--  -->
    <string name="file_properties_info_info_file">Info</string>
    <!-- Refers to the size of a file. -->
    <string name="file_properties_info_size">Total size</string>
    <!-- header of a status field for what content a user has shared to you -->
    <string name="file_properties_info_content">Contains</string>
    <!--  -->
    <string name="file_properties_shared_folder_public_link_name">Link</string>
    <!-- Refers to access rights for a file folder. -->
    <string name="file_properties_shared_folder_full_access">Full access</string>
    <!-- Label to explain the read only participant permission in the options panel of the group info screen -->
    <string name="file_properties_shared_folder_read_only">Read-only</string>
    <!-- Refers to access rights for a file folder. (with the & needed. Don’t use the symbol itself. Use &) -->
    <string name="file_properties_shared_folder_read_write">Read and write</string>
    <!-- State of an attachment message when the upload is in progress but the queue of transfers is paused. -->
    <string name="attachment_uploading_state_paused">Transfers paused</string>
    <!-- label to indicate the state of an upload in chat -->
    <string name="attachment_uploading_state_uploading">Uploading&#8230;</string>
    <!--  -->
    <string name="attachment_uploading_state_compressing">Compressing&#8230;</string>
    <!--  -->
    <string name="attachment_uploading_state_error">Error. Not sent.</string>
    <!-- When a multiple download is started, some of the files could have already been downloaded before. This message shows the number of files that has already been downloaded and the number of files pending -->
    <string name="already_downloaded_multiple">%d files already downloaded.</string>
    <!-- When a multiple download is started, some of the files could have already been downloaded before. This message shows the number of files that are pending in plural. placeholder: number of files -->
    <string name="pending_multiple">%d files pending.</string>
    <!--  -->
    <string name="contact_is_me">No options available, you have selected yourself</string>
    <!-- Confirmation before deleting one attachment -->
    <string name="confirmation_delete_one_attachment">Remove attachment?</string>
    <!-- Menu option -->
    <string name="general_view_with_revoke">View files (%1$d deleted)</string>
    <!-- Success message when the attachment has been sent to a chat -->
    <string name="success_attaching_node_from_cloud">File sent to %1$s</string>
    <!-- Success message when the attachment has been sent to a many chats -->
    <string name="success_attaching_node_from_cloud_chats">File sent to %1$d chats</string>
    <!-- Error message when the attachment cannot be sent -->
    <string name="error_attaching_node_from_cloud">Error. The file has not been sent</string>
    <!-- Error message when the attachment cannot be sent to any of the selected chats -->
    <string name="error_attaching_node_from_cloud_chats">Error. The file has not been sent to any of the selected chats</string>
    <!-- Error message when the attachment cannot be revoked -->
    <string name="error_revoking_node">Error. The attachment has not been removed</string>
    <!-- settings option -->
    <string name="settings_set_up_automatic_uploads">Set up automatic uploads</string>
    <!-- Message sound option when no sound has been selected for chat notifications -->
    <string name="settings_chat_silent_sound_not">Silent</string>
    <!-- messages string in chat notification -->
    <string name="messages_chat_notification">messages</string>
    <!-- part of the string in incoming shared folder notification -->
    <string name="incoming_folder_notification">from</string>
    <!-- title of incoming shared folder notification -->
    <string name="title_incoming_folder_notification">New shared folder</string>
    <!-- title of the notification for a new incoming contact request -->
    <string name="title_contact_request_notification">New contact request</string>
    <!-- Title of the section to clear the chat content in the Manage chat history screen -->
    <string name="title_properties_chat_clear">Clear chat history</string>
    <!-- Title of the section to remove contact in the Contact Properties screen -->
    <string name="title_properties_remove_contact">Remove contact</string>
    <!-- Title of the section to enable notifications in the Contact Properties screen -->
    <string name="title_properties_chat_notifications_contact">Chat notifications</string>
    <!-- Text shown when the chat history was cleared by someone -->
    <string name="history_cleared_by">[A]%1$s[/A][B] cleared the chat history[/B]</string>
    <!-- Notification title to show the number of unread chats, unread messages -->
    <string name="number_messages_chat_notification">%1$d unread chats</string>
    <!-- Item menu option upon clicking on one or multiple files. -->
    <string name="context_permissions_changing_folder">Changing permissions</string>
    <!-- Item menu option upon clicking on one or multiple files. -->
    <string name="context_removing_contact_folder">Removing contact from shared folder</string>
    <!-- confirmation message before removing a file -->
    <string name="confirmation_move_to_rubbish">Move to Rubbish Bin?</string>
    <!-- confirmation message before removing CU folder -->
    <string name="confirmation_move_cu_folder_to_rubbish">Are you sure you want to move this folder to the Rubbish Bin? This will disable Camera Uploads.</string>
    <!-- Confirmation message before removing MU folder -->
    <string name="confirmation_move_mu_folder_to_rubbish">Are you sure you want to move this folder to the Rubbish Bin? This will disable Secondary Media Uploads.</string>
    <!-- confirmation message before removing a file -->
    <string name="confirmation_move_to_rubbish_plural">Move to Rubbish Bin?</string>
    <!-- confirmation message before removing a file -->
    <string name="confirmation_delete_from_mega">Delete from MEGA?</string>
    <!-- label to indicate the state of an upload in chat -->
    <string name="attachment_uploading_state">Uploading&#8230;</string>
    <!-- Title of the section to enable notifications in the Contact Properties screen -->
    <string name="title_properties_contact_notifications_for_chat">Chat notifications</string>
    <!-- title of the section for achievements -->
    <string name="achievements_title">Achievements</string>
    <!-- subtitle of the section for achievements -->
    <string name="achievements_subtitle">Invite friends and get rewards</string>
    <!-- title of the introduction for the achievements screen -->
    <string name="figures_achievements_text_referrals">%1$s of storage for each referral. Valid for 365 days.</string>
    <!-- sentence to detail the figures of storage and transfer quota related to each achievement -->
    <string name="figures_achievements_text">%1$s of storage. Valid for 365 days.</string>
    <!-- title of the section for unlocked rewards -->
    <string name="unlocked_rewards_title">Unlocked rewards</string>
    <!-- title of the section for unlocked storage quota -->
    <string name="unlocked_storage_title">Storage Quota</string>
    <!-- title of the section for referral bonuses in achivements section (maximum 24 chars) -->
    <string name="title_referral_bonuses">Referral Bonuses</string>
    <!-- title of the section for install a mobile app in achivements section (maximum 24 chars) -->
    <string name="title_install_app">Install a mobile app</string>
    <!-- Title of the section for add phone number in achivements section (maximum 24 chars) -->
    <string name="title_add_phone">Add a mobile phone</string>
    <!-- title of the section for install megasync in achivements section (maximum 24 chars) -->
    <string name="title_regitration">Registration bonus</string>
    <!-- title of the section for install a mobile app bonuses in achivements section (maximum 24 chars) -->
    <string name="title_install_desktop">Install MEGA desktop app</string>
    <!-- title of the section for base quota in achivements section -->
    <string name="title_base_quota">Account Base Quota</string>
    <!-- Text that indicates that no pictures have been uploaded to the Camera Uploads section -->
    <string name="camera_uploads_empty">No files in Camera Uploads</string>
    <!-- indicates the number of days left related to a achievement -->
    <string name="general_num_days_left">%1$d d left</string>
    <!-- State to indicate something has expired (achivements of business status account for instance) -->
    <string name="expired_label">Expired</string>
    <!-- title of the advanced setting to choose the use of https -->
    <string name="setting_title_use_https_only">Don’t use HTTP</string>
    <!-- subtitle of the advanced setting to choose the use of https -->
    <string name="setting_subtitle_use_https_only">Enable this option only if your transfers don’t start. In normal circumstances HTTP is satisfactory as all transfers are already encrypted.</string>
    <!-- title of screen to invite friends and get an achievement -->
    <string name="title_achievement_invite_friends">How it works</string>
    <!-- first paragraph of screen to invite friends and get an achievement -->
    <string name="first_paragraph_achievement_invite_friends">Invite your friends to create a free MEGA account and install our mobile app. For every successful signup and app install you receive bonus storage.</string>
    <!-- second paragraph of screen to invite friends and get an achievement -->
    <string name="second_paragraph_achievement_invite_friends">You will not receive credit for inviting someone who has used MEGA previously and you will not be notified about such a rejection. Invited contacts must install the MEGA mobile app or MEGA desktop app on their devices.</string>
    <!-- explanation of screen to invite friends and get an achievement -->
    <string name="card_title_invite_friends">Select contacts from your phone contact list or enter multiple email addresses.</string>
    <!-- title of the dialog to confirm the contact request -->
    <string name="title_confirmation_invite_friends">Invite friends to MEGA</string>
    <!-- Text shown when the user sends a contact invitation -->
    <string name="subtitle_confirmation_invite_friends">Invite Sent</string>
    <!-- paragraph of the dialog to confirm the contact request -->
    <string name="paragraph_confirmation_invite_friends">Encourage your friends to register and install a MEGA app. As long as your friend uses the same email address as you’ve entered, you will receive your transfer quota reward.</string>
    <!-- Error shown when the user writes a email with an incorrect format -->
    <string name="invalid_email_to_invite">Email is malformed</string>
    <!-- info paragraph about the achievement install megasync -->
    <string name="paragraph_info_achievement_install_desktop">When you install MEGA desktop app you get %1$s of complimentary storage space, valid for 365 days. MEGA desktop app is available for Windows, macOS and most Linux distros.</string>
    <!-- info paragraph about the achievement install mobile app -->
    <string name="paragraph_info_achievement_install_mobile_app">When you install our mobile app you get %1$s of complimentary storage space, valid for 365 days. We provide mobile apps for iOS, Android and Windows Phone.</string>
    <!-- info paragraph about the achievement ‘add phone number’. Placeholder 1: bonus storage space e.g. 20GB. Placeholder 2: bonus transfer quota e.g. 50GB -->
    <string name="paragraph_info_achievement_add_phone">When you verify your phone number you get %1$s of complimentary storage space, valid for 365 days.</string>
    <!-- info paragraph about the completed achievement install megasync -->
    <string name="result_paragraph_info_achievement_install_desktop">You have received %1$s storage space for installing our MEGA desktop app.</string>
    <!-- info paragraph about the completed achievement install mobile app -->
    <string name="result_paragraph_info_achievement_install_mobile_app">You have received %1$s storage space for installing our mobile app.</string>
    <!-- info paragraph about the completed achievement of ‘add phone number’. Placeholder 1: bonus storage space e.g. 20GB. Placeholder 2: bonus transfer quota e.g. 50GB -->
    <string name="result_paragraph_info_achievement_add_phone">You have received %1$s storage space for verifying your phone number.</string>
    <!-- info paragraph about the completed achievement registration -->
    <string name="result_paragraph_info_achievement_registration">You have received %1$s storage space as your free registration bonus.</string>
    <!-- info paragraph about the completed achievement registration -->
    <string name="expiration_date_for_achievements">Bonus expires in %1$d days</string>
    <!-- menu items -->
    <plurals name="context_share_folders">
        <item quantity="one">Share folder</item>
        <item quantity="other">Share folders</item>
    </plurals>
    <!-- confirmation message before leaving some incoming shared folders -->
    <plurals name="confirmation_leave_share_folder">
        <item quantity="one">If you leave the folder, you will not be able to see it again.</item>
        <item quantity="other">If you leave these folders, you will not be able to see them again.</item>
    </plurals>
    <!-- Info of a contact if there is no folders shared with him -->
    <string name="no_folders_shared">No folders shared</string>
    <!-- Menu item -->
    <string name="settings_help">Help</string>
    <!-- Settings preference title for help centre -->
    <string name="settings_help_centre">Help Centre</string>
    <!-- Settings preference title for send feedback -->
    <string name="settings_help_preference">Send Feedback</string>
    <!-- mail subject -->
    <string name="setting_feedback_subject">Android feedback</string>
    <!-- mail body -->
    <string name="setting_feedback_body">Please write your feedback here:</string>
    <!-- mail body -->
    <string name="settings_feedback_body_device_model">Device model</string>
    <!-- mail body -->
    <string name="settings_feedback_body_android_version">Android version</string>
    <!-- Title of the dialog to create a new text file by inserting the name -->
    <string name="dialog_title_new_text_file">New text file</string>
    <!-- Title of the dialog to create a new file by inserting the name -->
    <string name="dialog_title_new_file">New file</string>
    <!-- Input field description in the create file dialog. -->
    <string name="context_new_file_name">File Name</string>
    <!-- Title of the dialog to create a new link by inserting the name, e.g. when try to share a web link to your Cloud Drive or incoming shares. -->
    <string name="dialog_title_new_link">Link name</string>
    <!-- Input field description in the create link dialog, e.g. when try to share a web link to your Cloud Drive or incoming shares. -->
    <string name="context_new_link_name">Link URL</string>
    <!-- Title of the field subject when a new file is created to upload -->
    <string name="new_file_subject_when_uploading">SUBJECT</string>
    <!-- Title of the field content when a new file is created to upload -->
    <string name="new_file_content_when_uploading">CONTENT</string>
    <!-- Title of the field email when a new contact is created to upload -->
    <string name="new_file_email_when_uploading">EMAIL</string>
    <!-- Item of a menu to forward a message chat to another chatroom -->
    <string name="forward_menu_item">Forward</string>
    <!-- name of the button to attach file from MEGA to another app -->
    <string name="general_attach">Attach</string>
    <!-- when add or share a file with a new contact, it can type by name or mail -->
    <string name="type_contact">Contact’s name or email</string>
    <!-- when add or share a file with a new contact, message displayed to warn that the maximum number has been reached -->
    <string name="max_add_contact">No more contacts can be added at this time</string>
    <!-- when changing the password , the old password and new password are equals -->
    <string name="old_and_new_passwords_equals">The new password cannot be the same as the old password</string>
    <!-- Menu item -->
    <string name="action_search_by_date">Search by date</string>
    <!-- title of a button to apply search by date -->
    <string name="general_apply">Apply</string>
    <!-- title of a button to apply search by month -->
    <string name="general_search_month">Last month</string>
    <!-- title of a button to apply search by year -->
    <string name="general_search_year">Last year</string>
    <!-- title of a Search by date tag -->
    <string name="label_set_day">Set day</string>
    <!-- the user can’t choose this date -->
    <string name="snackbar_search_by_date">Date required is not valid</string>
    <!-- Error shown when the user left a name empty -->
    <string name="empty_name">Invalid name</string>
    <!-- Error shown when the user left names empty and names typed with not allowed characters -->
    <string name="general_incorrect_names">Please correct your filenames before proceeding</string>
    <!-- Error text for invalid characters -->
    <string name="invalid_characters">Invalid characters</string>
    <!-- Error shown when the user writes a character not allowed -->
    <string name="invalid_characters_defined">The following characters are not allowed: ” * / : &lt; &gt; ? \ |</string>
    <!-- Warning show to the user after try to import files to MEGA with empty names. Plural. When more than one file name have this error. -->
    <plurals name="empty_names">
        <item quantity="one">Please name your file before proceeding</item>
        <item quantity="other">Please name your files before proceeding</item>
    </plurals>
    <!-- Label shown when audio file is playing -->
    <string name="audio_play">Audio File</string>
    <!-- when open PDF Viewer, the pdf that it try to open is damaged or does not exist -->
    <string name="corrupt_pdf_dialog_text">Error. The pdf file is corrupted or does not exist.</string>
    <!-- Label to include info of the user email in the feedback form -->
    <string name="user_account_feedback">User account</string>
    <!-- Label shown in MEGA pdf-viewer when it open a PDF save in smartphone storage -->
    <string name="save_to_mega">Save to my \nCloud Drive</string>
    <!-- Error message when creating a chat one to one with a contact that already has a chat -->
    <string name="chat_already_exists">The chat already exists</string>
    <!-- before sharing a file, has to be downloaded -->
    <string name="not_download">The file has not been downloaded yet</string>
    <!-- Error shown when a user is starting a chat or adding new participants in a group chat and writes a contact mail that has not added -->
    <string name="not_permited_add_email_to_invite">Only MEGA contacts can be added</string>
    <!-- Info label about the connectivity state of the chat -->
    <string name="invalid_connection_state">Reconnecting to chat</string>
    <!-- Message show when a call cannot be established -->
    <string name="call_error">Error. The call cannot be established</string>
    <!-- Title of dialog to evaluate the app -->
    <string name="title_evaluate_the_app_panel">Are you happy with this app?</string>
    <!-- Label to show rate the app -->
    <string name="rate_the_app_panel">Yes, rate the app</string>
    <!-- Label to show send feedback -->
    <string name="send_feedback_panel">No, send feedback</string>
    <!-- title of the section advanced options on the get link screen -->
    <string name="link_advanced_options">Advanced options</string>
    <!-- Message to show when users deny to permit the permissions to read and write on external storage on setting default download location -->
    <string name="download_requires_permission">MEGA needs your permission to download files</string>
    <!-- Default download location is on old sd card, but currently the user installed a new SD card, need user to reset download location. -->
    <string name="old_sdcard_unavailable">The old SD card is not available, please set a new download location.</string>
    <!-- Dialog title to ask download to internal storage or external storage. -->
    <string name="title_select_download_location">Choose download location</string>
    <!-- Title of the section to invite contacts if the user has denied the contacts permmissions -->
    <string name="no_contacts_permissions">No contact permissions granted</string>
    <!-- Option of the sliding panel to go to QR code section -->
    <string name="choose_qr_option_panel">My QR code</string>
    <!-- Title of the screen that shows the options to the QR code -->
    <string name="section_qr_code">QR Code</string>
    <!-- Option in menu of section  My QR code to reset the QR code -->
    <string name="action_reset_qr">Reset QR code</string>
    <!-- Option in menu of section  My QR code to delete the QR code -->
    <string name="action_delete_qr">Delete QR code</string>
    <!-- Option shown in QR code bottom sheet dialog to save QR code in Cloud Drive -->
    <string name="save_cloud_drive">To Cloud Drive</string>
    <!-- Option shown in QR code bottom sheet dialog to save QR code in File System -->
    <string name="save_file_system">To File System</string>
    <!-- Title of QR code section -->
    <string name="section_my_code">My Code</string>
    <!-- Title of QR code scan section -->
    <string name="section_scan_code">Scan Code</string>
    <!-- Title of QR code settings that permits or not contacts that scan my QR code will be automatically added to my contact list -->
    <string name="settings_qrcode_autoaccept">Auto-Accept</string>
    <!-- Subtitle of QR code settings auto-accept -->
    <string name="setting_subtitle_qrcode_autoccept">MEGA users who scan your QR code will be automatically added to your contact list.</string>
    <!-- Subtitle of QR code settings that reset the code -->
    <string name="setting_subtitle_qrcode_reset">Previous QR code will no longer be valid</string>
    <!-- Text shown when it has been copied the QR code link -->
    <string name="qrcode_link_copied">Link copied to the clipboard</string>
    <!-- Text shown when it has been reseted the QR code successfully -->
    <string name="qrcode_reset_successfully">QR code successfully reset</string>
    <!-- Text shown when it has been deleted the QR code successfully -->
    <string name="qrcode_delete_successfully">QR code successfully deleted</string>
    <!-- Text shown when it has not been reseted the QR code successfully -->
    <string name="qrcode_reset_not_successfully">QR code not reset due to an error. Please try again.</string>
    <!-- Text shown when it has not been delete the QR code successfully -->
    <string name="qrcode_delete_not_successfully">QR code not deleted due to an error. Please try again.</string>
    <!-- Title of dialog shown when a contact request has been sent with QR code -->
    <string name="invite_sent">Invite sent</string>
    <!-- Text of dialog shown when a contact request has been sent. -->
    <string name="invite_sent_text">The user has been invited and will appear in your contact list once accepted.</string>
    <!-- Text of dialog shown when multiple contacts request has been sent -->
    <string name="invite_sent_text_multi">The users have been invited and will appear in your contact list once accepted.</string>
    <!-- Text shown when it tries to share the QR and occurs an error to process the action -->
    <string name="error_share_qr">An error occurred while trying to share the QR file. Perhaps the file does not exist. Please try again later.</string>
    <!-- Text shown when it tries to upload to Cloud Drive the QR and occurs an error to process the action -->
    <string name="error_upload_qr">An error occurred while trying to upload the QR file. Perhaps the file does not exist. Please try again later.</string>
    <!-- Text shown when it tries to download to File System the QR and occurs an error to process the action -->
    <string name="error_download_qr">An error occurred while trying to download the QR file. Perhaps the file does not exist. Please try again later.</string>
    <!-- Text shown when it tries to download to File System the QR and the action has success -->
    <string name="success_download_qr">The QR Code has been downloaded successfully to %s</string>
    <!-- Title of dialog shown when a contact request has not been sent with QR code -->
    <string name="invite_not_sent">Invite not sent</string>
    <!-- Text of dialog shown when a contact request has not been sent with QR code -->
    <string name="invite_not_sent_text">The QR code or contact link is invalid. Please try to scan a valid code or to open a valid link.</string>
    <!-- Text of dialog shown when a contact request has not been sent with QR code because of is already a contact -->
    <string name="invite_not_sent_text_already_contact">The invitation has not been sent. %s is already in your contacts list.</string>
    <!-- Text of dialog shown when a contact request has not been sent with QR code because of some error -->
    <string name="invite_not_sent_text_error">The invitation has not been sent. An error occurred processing it.</string>
    <!-- Text of alert dialog informing that the qr is generating -->
    <string name="generatin_qr">Generating QR Code&#8230;</string>
    <!-- Title of QR code scan menu item -->
    <string name="menu_item_scan_code">Scan QR code</string>
    <!-- get the contact link and copy it -->
    <string name="button_copy_link">Copy link</string>
    <!-- Create QR code -->
    <string name="button_create_qr">Create QR code</string>
    <!-- Text shown when it has been created the QR code successfully -->
    <string name="qrcode_create_successfully">QR code successfully created</string>
    <!-- Text shown in QR code scan fragment to help and guide the user in the action -->
    <string name="qrcode_scan_help">Line up the QR code to scan it with your device’s camera</string>
    <!-- positive button on dialog to view a contact -->
    <string name="contact_view">View</string>
    <!-- Item menu option to reproduce audio or video in external reproductors -->
    <string name="external_play">Open with</string>
    <!-- to share a file using Facebook, Whatsapp, etc -->
    <string name="context_share">Share using</string>
    <!-- Message shown if the user choose enable button and he is not logged in -->
    <string name="error_enable_chat_before_login">Please log in before enabling the chat</string>
    <!-- title of a tag to search for a specific period within the search by date option in Camera upload -->
    <string name="label_set_period">Set period</string>
    <!-- Text of the empty screen when there are not chat conversations -->
    <string name="context_empty_chat_recent">[B]Invite friends to [/B][A]Chat[/A][B] and enjoy our encrypted platform with privacy and security[/B]</string>
    <!-- Text of the empty screen when there are not elements in the Rubbish Bin -->
    <string name="context_empty_rubbish_bin">[B]Empty [/B][A]Rubbish Bin[/A]</string>
    <!-- Text of the empty screen when there are not elements in  Inbox -->
    <string name="context_empty_inbox">[B]No files in your [/B][A]Inbox[/A]</string>
    <!-- Text of the empty screen when there are not elements in Cloud Drive -->
    <string name="context_empty_cloud_drive">[B]No files in your [/B][A]Cloud Drive[/A]</string>
    <!-- Text of the empty screen when there are not elements in Saved for Offline -->
    <string name="context_empty_offline">[B]No files [/B][A]Saved for Offline[/A]</string>
    <!-- Text of the empty screen when there are not contacts. No dot at the end because is for an empty state. The format placeholders are to showing it in different colors. -->
    <string name="context_empty_contacts">[B]No [/B][A]Contacts[/A]</string>
    <!-- Text of the empty screen when there are not groups. No dot at the end because is for an empty state. The format placeholders are to showing it in different colors. -->
    <string name="context_empty_groups">[B]No [/B][A]Groups[/A]</string>
    <!-- Message shown when the user has no chats -->
    <string name="recent_chat_empty">[A]No[/A] [B]Conversations[/B]</string>
    <!-- Message shown when the chat is section is loading the conversations -->
    <string name="recent_chat_loading_conversations">[A]Loading[/A] [B]Conversations&#8230;[/B]</string>
    <!-- Text of the empty screen when there are not elements in Incoming -->
    <string name="context_empty_incoming">[B]No [/B][A]Incoming Shared folders[/A]</string>
    <!-- Text of the empty screen when there are not elements in Outgoing -->
    <string name="context_empty_outgoing">[B]No [/B][A]Outgoing Shared folders[/A]</string>
    <!-- Text of the empty screen when there are not elements in Links. Please, keep the place holders to format the string -->
    <string name="context_empty_links">[B]No [/B][A]Public Links[/A][B][/B]</string>
    <!-- Title of the sent requests tab. Capital letters -->
    <string name="tab_sent_requests">Sent requests</string>
    <!-- Title of the received requests tab. Capital letters -->
    <string name="tab_received_requests">Received requests</string>
    <!-- Title dialog overquota error -->
    <string name="overquota_alert_title">Storage quota exceeded</string>
    <!-- error message shown when an account confirmation link or reset password link is invalid for unknown reasons -->
    <string name="invalid_link">Invalid link, please ask for a new valid link</string>
    <!-- error message shown on the link password dialog if the password typed in was wrong -->
    <string name="invalid_link_password">Invalid link password</string>
    <!-- Error message shown when user tries to open a not valid MEGA link -->
    <string name="open_link_not_valid_link">The link you are trying to open is not a valid MEGA link.</string>
    <!-- Message shown when a link is being processing -->
    <string name="processing_link">Processing link&#8230;</string>
    <!-- Message shown when it is creating an acount and it is been introduced a very weak or weak password -->
    <string name="passwd_weak">Your password is easily guessed. Try making your password longer. Combine uppercase and lowercase letters. Add special characters. Do not use names or dictionary words.</string>
    <!-- Message shown when it is creating an acount and it is been introduced a medium password -->
    <string name="passwd_medium">Your password is good enough to proceed, but it is recommended to strengthen your password further.</string>
    <!-- Message shown when it is creating an acount and it is been introduced a good password -->
    <string name="passwd_good">This password will withstand most typical brute-force attacks. Please ensure that you will remember it.</string>
    <!-- Message shown when it is creating an acount and it is been introduced a strong password -->
    <string name="passwd_strong">This password will withstand most sophisticated brute-force attacks. Please ensure that you will remember it.</string>
    <!-- Password very weak -->
    <string name="pass_very_weak">Very weak</string>
    <!-- Password weak -->
    <string name="pass_weak">Weak</string>
    <!-- Password medium -->
    <string name="pass_medium">Medium</string>
    <!-- Password good -->
    <string name="pass_good">Good</string>
    <!-- Password strong -->
    <string name="pass_strong">Strong</string>
    <!-- Text displayed in several parts when there is a call in progress (notification, recent chats list, etc). -->
    <string name="title_notification_call_in_progress">Call in progress</string>
    <!-- Subtitle of the notification shown on the action bar when there is a call in progress -->
    <string name="action_notification_call_in_progress">Click to go back to the call</string>
    <!-- Button in the notification shown on the action bar when there is a call in progress -->
    <string name="button_notification_call_in_progress">Return to the call</string>
    <!-- When it lists contacts of MEGA, the title of list’s header -->
    <string name="contacts_mega">On MEGA</string>
    <!-- When it lists contacts of phone, the title of list’s header -->
    <string name="contacts_phone">Phone contacts</string>
    <!-- Message error shown when trying to log in on an account has been suspended due to multiple breaches of Terms of Service -->
    <string name="account_suspended_multiple_breaches_ToS">Your account has been suspended due to multiple breaches of MEGA’s Terms of Service. Please check your email inbox.</string>
    <!-- Message error shown when trying to log in on an account has been suspended due to breach of Terms of Service -->
    <string name="account_suspended_breache_ToS">Your account was terminated due to a breach of MEGA’s Terms of Service, such as abuse of rights of others; sharing and/or importing illegal data; or system abuse.</string>
    <!-- In a chat conversation when you try to send device’s images but images are still loading -->
    <string name="file_storage_loading">Loading files</string>
    <!-- In a chat conversation when you try to send device’s images but there aren’t available images -->
    <string name="file_storage_empty_folder">No files</string>
    <!-- Size in bytes. The placeholder is for the size value, please adjust the position based on linguistics -->
    <string name="label_file_size_byte">%s B</string>
    <!-- Size in kilobytes. The placeholder is for the size value, please adjust the position based on linguistics -->
    <string name="label_file_size_kilo_byte">%s KB</string>
    <!-- Size in megabytes. The placeholder is for the size value, please adjust the position based on linguistics -->
    <string name="label_file_size_mega_byte">%s MB</string>
    <!-- Size in gigabytes. The placeholder is for the size value, please adjust the position based on linguistics -->
    <string name="label_file_size_giga_byte">%s GB</string>
    <!-- Size in terabytes. The placeholder is for the size value, please adjust the position based on linguistics -->
    <string name="label_file_size_tera_byte">%s TB</string>
    <!-- Speed in bytes. The placeholder is for the speed value, please adjust the position based on linguistics -->
    <string name="label_file_speed_byte">%s B/s</string>
    <!-- Speed in kilobytes. The placeholder is for the speed value, please adjust the position based on linguistics -->
    <string name="label_file_speed_kilo_byte">%s KB/s</string>
    <!-- Speed in megabytes. The placeholder is for the speed value, please adjust the position based on linguistics -->
    <string name="label_file_speed_mega_byte">%s MB/s</string>
    <!-- Speed in gigabytes. The placeholder is for the speed value, please adjust the position based on linguistics -->
    <string name="label_file_speed_giga_byte">%s GB/s</string>
    <!-- Speed in terabytes. The placeholder is for the speed value, please adjust the position based on linguistics -->
    <string name="label_file_speed_tera_byte">%s TB/s</string>
    <!-- Size in megabytes. -->
    <string name="label_mega_byte">MB</string>
    <!-- Number of versions of a file shown on the screen info of the file, version items -->
    <plurals name="number_of_versions">
        <item quantity="one">%1$d version</item>
        <item quantity="other">%1$d versions</item>
    </plurals>
    <!-- Title of the section Versions for files -->
    <string name="title_section_versions">Versions</string>
    <!-- Header of the item to show the current version of a file in a list -->
    <string name="header_current_section_item">Current version</string>
    <!--  -->
    <plurals name="header_previous_section_item">
        <item quantity="one">Previous version</item>
        <item quantity="other">Previous versions</item>
    </plurals>
    <!-- option menu to revert a file version -->
    <string name="general_revert">Revert</string>
    <!-- option menu to clear all the previous versions -->
    <string name="menu_item_clear_versions">Clear previous versions</string>
    <!-- Title of the dialog to confirm that a version os going to be deleted, version items -->
    <plurals name="title_dialog_delete_version">
        <item quantity="one">Delete version?</item>
        <item quantity="other">Delete versions?</item>
    </plurals>
    <!-- Content of the dialog to confirm that a version is going to be deleted -->
    <string name="content_dialog_delete_version">This version will be permanently removed.</string>
    <!-- Content of the dialog to confirm that several versions are going to be deleted -->
    <string name="content_dialog_delete_multiple_version">These %d versions will be permanently removed.</string>
    <!-- Title of the notification shown when a file is uploading to a chat -->
    <string name="chat_upload_title_notification">Chat uploading</string>
    <!-- Label for the option on setting to set up the quality of multimedia files uploaded to the chat -->
    <string name="settings_chat_upload_quality">Video quality</string>
    <!-- Label for the option on setting to set up the quality of video files to be uploaded -->
    <string name="settings_video_upload_quality">Video Quality</string>
    <!-- Text shown when the user refuses to permit the storage permission when enable camera upload -->
    <string name="on_refuse_storage_permission">Camera Uploads needs to access your photos and other media on your device. Please go to the settings page and grant permission.</string>
    <!-- the options for the option on setting to set up the quality of multimedia files uploaded to the chat, the options of medium quality multimedia file to  upload. -->
    <string-array name="settings_chat_upload_quality_entries">
        <item>Original quality</item>
        <item>Medium quality</item>
    </string-array>
    <!-- Title of the notification for a missed call -->
    <string name="missed_call_notification_title">Missed call</string>
    <!-- Refers to a location of file -->
    <string name="file_properties_info_location">Location</string>
    <!-- Title of the label to show the size of the current files inside a folder -->
    <string name="file_properties_folder_current_versions">Current versions</string>
    <!-- Title of the label to show the size of the versioned files inside a folder -->
    <string name="file_properties_folder_previous_versions">Previous versions</string>
    <!-- Number of versioned files inside a folder shown on the screen info of the folder, version items -->
    <plurals name="number_of_versions_inside_folder">
        <item quantity="one">%1$d versioned file</item>
        <item quantity="other">%1$d versioned files</item>
    </plurals>
    <!-- Confirmation message after forwarding one or several messages, version items -->
    <string name="messages_forwarded_success">Messages forwarded</string>
    <!-- Error message after forwarding one or several messages to several chats -->
    <string name="messages_forwarded_error">Error. Not correctly forwarded</string>
    <!-- Error message if any of the forwarded messages fails, message items -->
    <plurals name="messages_forwarded_partial_error">
        <item quantity="one">Error. %1$d message not successfully forwarded</item>
        <item quantity="other">Error. %1$d messages not successfully forwarded</item>
    </plurals>
    <!-- Error non existing resource after forwarding one or several messages to several chats, message items -->
    <plurals name="messages_forwarded_error_not_available">
        <item quantity="one">Error. The resource is no longer available</item>
        <item quantity="other">Error. The resources are no longer available</item>
    </plurals>
    <!-- The title of fragment Turn on Notifications -->
    <string name="turn_on_notifications_title">Turn on Notifications</string>
    <!-- The subtitle of fragment Turn on Notifications -->
    <string name="turn_on_notifications_subtitle">This way, you will see new messages\non your Android phone instantly.</string>
    <!-- First step to turn on notifications -->
    <string name="turn_on_notifications_first_step">Open Android device [A]Settings[/A]</string>
    <!-- Second step to turn on notifications -->
    <string name="turn_on_notifications_second_step">Open [A]Apps &amp; notifications[/A]</string>
    <!-- Third step to turn on notifications -->
    <string name="turn_on_notifications_third_step">Select [A]MEGA[/A]</string>
    <!-- Fourth step to turn on notifications -->
    <string name="turn_on_notifications_fourth_step">Open [A]App notifications[/A]</string>
    <!-- Fifth step to turn on notifications -->
    <string name="turn_on_notifications_fifth_step">Switch to On and select your preferences</string>
    <!-- Alert message after sending to chat one or several messages to several chats, version items -->
    <plurals name="files_send_to_chat_success">
        <item quantity="one">File sent</item>
        <item quantity="other">Files sent</item>
    </plurals>
    <!-- Error message after sending to chat one or several messages to several chats -->
    <string name="files_send_to_chat_error">Error. Not correctly sent</string>
    <!-- menu option to send a file to a chat -->
    <string name="context_send_file_to_chat">Send to chat</string>
    <!-- Title of the dialog ‘Do you remember your password?’ -->
    <string name="remember_pwd_dialog_title">Do you remember your password?</string>
    <!-- Text of the dialog ‘Recovery Key exported’ when the user wants logout -->
    <string name="remember_pwd_dialog_text_logout">You are about to log out, please test your password to ensure you remember it.\nIf you lose your password, you will lose access to your MEGA data.</string>
    <!-- Text of the dialog ‘Do you remember your password?’ -->
    <string name="remember_pwd_dialog_text">Please test your password to ensure you remember it. If you lose your password, you will lose access to your MEGA data.</string>
    <!-- Dialog option that permits user do not show it again -->
    <string name="general_do_not_show">Do not show again</string>
    <!-- Button of the dialog ‘Do you remember your password?’ that permits user test his password -->
    <string name="remember_pwd_dialog_button_test">Test password</string>
    <!-- Title of the activity that permits user test his password -->
    <string name="test_pwd_title">Test your password</string>
    <!-- Message shown to the user when is testing her password and it is correct -->
    <string name="test_pwd_accepted">Password accepted</string>
    <!-- Message shown to the user when is testing her password and it is wrong -->
    <string name="test_pwd_wrong">Wrong password.\nBackup your Recovery Key as soon as possible!</string>
    <!-- Text of the dialog ‘Recovery Key exported’ when the user wants logout -->
    <string name="recovery_key_exported_dialog_text_logout">You are about to log out, please test your password to ensure you remember it.\nIf you lose your password, you will lose access to your MEGA data.</string>
    <!-- Option that permits user copy to clipboard -->
    <string name="option_copy_to_clipboard">Copy to clipboard</string>
    <!-- Option that permits user export his recovery key -->
    <string name="option_export_recovery_key">Export Recovery Key</string>
    <!-- Option that permits user logout -->
    <string name="proceed_to_logout">Proceed to logout</string>
    <!-- Title of the preference Recovery key on Settings section -->
    <string name="recovery_key_bottom_sheet">Recovery Key</string>
    <!-- Option that permits user save on File System -->
    <string name="option_save_on_filesystem">Save on File System</string>
    <!-- Message shown when something has been copied to clipboard -->
    <string name="message_copied_to_clipboard">Copied to clipboard</string>
    <!-- text of the label to show that you have messages unread in the chat conversation -->
    <string name="message_jump_latest">Jump to latest</string>
    <!-- text of the label to show that you have new messages in the chat conversation -->
    <string name="message_new_messages">New messages</string>
    <!-- Title of the notification shown on the action bar when there is a incoming call -->
    <string name="notification_subtitle_incoming">Incoming call</string>
    <!-- Text for the notification action to launch the incoming call page -->
    <string name="notification_incoming_action">Go to the call</string>
    <!-- Text asking to go to system setting to enable allow display over other apps (needed for calls in Android 10) -->
    <string name="notification_enable_display">MEGA background pop-ups are disabled.\nTap to change the settings.</string>
    <!-- Subtitle to show the number of unread messages on a chat, unread messages -->
    <plurals name="number_unread_messages">
        <item quantity="one">%1$s unread message</item>
        <item quantity="other">%1$s unread messages</item>
    </plurals>
    <!-- Notification title to show the number of unread chats, unread messages -->
    <plurals name="plural_number_messages_chat_notification">
        <item quantity="one">%1$d unread chat</item>
        <item quantity="other">%1$d unread chats</item>
    </plurals>
    <!-- Message shown when a chat is opened and the messages are being recovered -->
    <string name="chat_loading_messages">[A]Loading[/A] [B]Messages&#8230;[/B]</string>
    <!-- Error message shown when opening a file link which doesn’t exist -->
    <string name="general_error_internal_node_not_found">File or folder not found. Are you logged in with a different account in your browser? You can only access files or folders from the account you are currently logged in with in the app</string>
    <!-- menu option to loop video or audio file -->
    <string name="context_loop_video">Loop</string>
    <!-- Title of the category Security options on Settings section -->
    <string name="settings_security_options_title">Security</string>
    <!-- Title of the preference Recovery key on Settings section -->
    <string name="settings_recovery_key_title">Backup Recovery Key</string>
    <!-- Summary of the preference Recovery key on Settings section -->
    <string name="settings_recovery_key_summary">Exporting the Recovery Key and keeping it in a secure location enables you to set a new password without data loss.</string>
    <!-- message when a temporary error on logging in is due to connectivity issues -->
    <string name="login_connectivity_issues">Unable to reach MEGA. Please check your connectivity or try again later.</string>
    <!-- message when a temporary error on logging in is due to servers busy -->
    <string name="login_servers_busy">Servers are too busy. Please wait.</string>
    <!-- message when a temporary error on logging in is due to SDK is waiting for the server to complete a request due to an API lock -->
    <string name="login_API_lock">This process is taking longer than expected. Please wait.</string>
    <!-- message when a temporary error on logging in is due to SDK is waiting for the server to complete a request due to a rate limit -->
    <string name="login_API_rate">Too many requests. Please wait.</string>
    <!-- Message when previous login is being cancelled -->
    <string name="login_in_progress">Cancelling login process. Please wait&#8230;</string>
    <!-- when open audio video player, the file that it try to open is not supported -->
    <string name="unsupported_file_type">Unsupported file type.</string>
    <!-- when open audio video player, the file that it try to open is damaged or does not exist -->
    <string name="corrupt_video_dialog_text">Error. The file is corrupted or does not exist.</string>
    <!-- Title of the screen Playlist -->
    <string name="section_playlist">Playlist</string>
    <!-- Text shown in playlist subtitle item when a file is reproducing -->
    <string name="playlist_state_playing">Now playing&#8230;</string>
    <!-- Text shown in playlist subtitle item when a file is reproducing but it is paused -->
    <string name="playlist_state_paused">Paused</string>
    <!-- Menu option to print the recovery key from Offline section -->
    <string name="context_option_print">Print</string>
    <!-- Message when the recovery key has been successfully saved on the filesystem -->
    <string name="save_MK_confirmation">The Recovery Key has been successfully saved</string>
    <!-- label to indicate that a share is still pending on outgoing shares of a node -->
    <string name="pending_outshare_indicator">(Pending)</string>
    <!-- Title of the dialog to disable the rich links previews on chat -->
    <string name="option_enable_chat_rich_preview">Rich URL Previews</string>
    <!-- Button to allow the rich links previews on chat -->
    <string name="button_always_rich_links">Always Allow</string>
    <!-- Button do not allow now the rich links previews on chat -->
    <string name="button_not_now_rich_links">Not Now</string>
    <!-- Button do not allow the rich links previews on chat -->
    <string name="button_never_rich_links">Never</string>
    <!-- Title of the dialog to enable the rich links previews on chat -->
    <string name="title_enable_rich_links">Enable rich URL previews</string>
    <!-- Text of the dialog to enable the rich links previews on chat -->
    <string name="text_enable_rich_links">Enhance the MEGAchat experience. URL content will be retrieved without end-to-end encryption.</string>
    <!-- Subtitle of a MEGA rich link without the decryption key -->
    <string name="subtitle_mega_rich_link_no_key">Tap to enter the Decryption Key</string>
    <!-- when the user tries to creates a MEGA account or tries to change his password and the password strength is very weak -->
    <string name="error_password">Please enter a stronger password</string>
    <!-- title of the notification for an acceptance of a contact request -->
    <string name="title_acceptance_contact_request_notification">New contact</string>
    <!-- Notification title to show the number of incoming contact request, contact requests -->
    <plurals name="plural_number_contact_request_notification">
        <item quantity="one">%1$d pending contact request</item>
        <item quantity="other">%1$d pending contact requests</item>
    </plurals>
    <!-- title of the notification for a new incoming contact request -->
    <string name="title_new_contact_request_notification">New contact request</string>
    <!-- Hint shown in the field to write a message in the chat screen (chat with customized title) -->
    <string name="type_message_hint_with_title">Write message to “%s”&#8230;</string>
    <!-- Empty state message shown in the screen when there are not any active transfer -->
    <string name="transfers_empty_new">[B]No active[/B][A] Transfers[/A]</string>
    <!-- Empty state message shown in the screen when there are not any active transfer -->
    <string name="completed_transfers_empty_new">[B]No completed[/B][A] Transfers[/A]</string>
    <!-- Empty state text that indicates that a folder is currently empty -->
    <string name="file_browser_empty_folder_new">[B]Empty[/B][A] Folder[/A]</string>
    <!-- Hint shown in the field to write a message in the chat screen (chat with customized title) -->
    <string name="type_message_hint_with_customized_title">Write message to “%s”&#8230;</string>
    <!-- Hint shown in the field to write a message in the chat screen (chat with default title) -->
    <string name="type_message_hint_with_default_title">Write message to %s&#8230;</string>
    <!-- Title of setting Two-Factor Authentication -->
    <string name="settings_2fa">Two-Factor Authentication</string>
    <!-- Subtitle of setting Two-Factor Authentication when the preference is disabled -->
    <string name="setting_subtitle_2fa">Two-Factor Authentication is a second layer of security for your account.</string>
    <!-- Title of the screen Two-Factor Authentication -->
    <string name="title_2fa">Why do you need two-factor authentication?</string>
    <!--  -->
    <string name="two_factor_authentication_explain">Two-factor authentication is a second layer of security for your account. Which means that even if someone knows your password they cannot access it, without also having access to the six digit code only you have access to.</string>
    <!-- Button that permits user begin with the process of enable Two-Factor Authentication -->
    <string name="button_setup_2fa">Begin Setup</string>
    <!-- Text that explain how to do with Two-Factor Authentication QR -->
    <string name="explain_qr_seed_2fa_1">Scan or copy the seed to your Authenticator App.</string>
    <!-- Text that explain how to do with Two-Factor Authentication seed -->
    <string name="explain_qr_seed_2fa_2">Be sure to backup this seed to a safe place in case you lose your device.</string>
    <!-- Text that explain how to confirm Two-Factor Authentication -->
    <string name="explain_confirm_2fa">Please enter the 6-digit code generated by your Authenticator App.</string>
    <!-- Text button -->
    <string name="general_verify">Verify</string>
    <!-- Text button -->
    <string name="general_next">Next</string>
    <!-- Text button -->
    <string name="general_previous">Previous</string>
    <!-- Text of the alert dialog to inform the user when an error occurs when try to enable seed or QR of Two-Factor Authentication -->
    <string name="qr_seed_text_error">An error occurred generating the seed or QR code, please try again.</string>
    <!-- Title of the screen shown when the user enabled correctly Two-Factor Authentication -->
    <string name="title_2fa_enabled">Two-Factor Authentication Enabled</string>
    <!-- Description of the screen shown when the user enabled correctly Two-Factor Authentication -->
    <string name="description_2fa_enabled">Next time you login to your account you will be asked to enter a 6-digit code provided by your Authenticator App.</string>
    <!-- Recommendation displayed after enable Two-Factor Authentication -->
    <string name="recommendation_2fa_enabled">Consider exporting your <b>Recovery Key</b> in case you lose access to your app or want to disable Two-Factor Authentication in the future.</string>
    <!-- Error shown when a user tries to enable Two-Factor Authentication and introduce an invalid code -->
    <string name="pin_error_2fa">Invalid code</string>
    <!-- Title of screen Lost authenticator decive -->
    <string name="lost_your_authenticator_device">Lost your Authenticator device?</string>
    <!-- Title of screen Login verification with Two-Factor Authentication -->
    <string name="login_verification">Login Verification</string>
    <!-- Subtitle of screen verify Two-Factor Authentication for changing password -->
    <string name="verify_2fa_subtitle_change_password">Change password</string>
    <!-- Subtitle of screen verify Two-Factor Authentication for changing email -->
    <string name="verify_2fa_subtitle_change_email">Change email</string>
    <!-- Subtitle of screen verify Two-Factor Authentication for cancelling account -->
    <string name="verify_2fa_subtitle_delete_account">Delete account</string>
    <!-- Subtitle of screen verify Two-Factor Authentication for disabling Two-Factor Authentication -->
    <string name="verify_2fa_subtitle_diable_2fa">Disable</string>
    <!-- Title of screen Lost authenticator decive -->
    <string name="title_lost_authenticator_device">Lost your Authenticator device?</string>
    <!-- When the user tries to disable Two-Factor Authentication and some error ocurr in the process -->
    <string name="error_disable_2fa">An error occurred trying to disable Two-Factor Authentication. Please try again.</string>
    <!-- When the user tries to enable Two-Factor Authentication and some error ocurr in the process -->
    <string name="error_enable_2fa">An error occurred trying to enable Two-Factor Authentication. Please try again.</string>
    <!-- Title of the dialog shown when a new account is created to suggest user enable Two-Factor Authentication -->
    <string name="title_enable_2fa">Enable Two-Factor Authentication</string>
    <!-- Label shown when it disables the Two-Factor Authentication -->
    <string name="label_2fa_disabled">Two-Factor Authentication Disabled</string>
    <!-- Text of the button which action is to show the authentication apps -->
    <string name="open_app_button">Open in</string>
    <!-- message when trying to open a link that contains the seed to enable Two-Factor Authentication but there isn’t any app that open it -->
    <string name="intent_not_available_2fa">There isn’t any available app to enable Two-Factor Authentication on your device</string>
    <!-- Text button -->
    <string name="general_close">Close</string>
    <!-- Label shown when Two-Factor Authentication has been enabled to alert user that has to back up his Recovery Key before finish the process -->
    <string name="backup_rk_2fa_end">Export your Recovery Key to finish</string>
    <!-- Title of dialog shown when it tries to open an authentication app and there is no installed -->
    <string name="no_authentication_apps_title">Two-Factor Authentication App</string>
    <!-- Message shown to ask user if wants to open Google Play to install some authenticator app -->
    <string name="open_play_store_2fa">Would you like to open Google Play so you can install an Authenticator App?</string>
    <!-- Label Play Store -->
    <string name="play_store_label">Play Store</string>
    <!-- Text shown in an alert explaining how to continue to enable Two-Factor Authentication -->
    <string name="text_2fa_help">You need an authenticator app to enable 2FA on MEGA. You can download and install the Google Authenticator, Duo Mobile, Authy or Microsoft Authenticator app for your phone or tablet.</string>
    <!-- success message when importing multiple files from -->
    <string name="number_correctly_imported_from_chat">%d files shared successfully</string>
    <!-- error message when importing multiple files from chat -->
    <string name="number_no_imported_from_chat">%d files were not shared</string>
    <!-- button’s text to open a full screen image -->
    <string name="preview_content">Preview Content</string>
    <!-- message shown when the user clicks on media file chat message, there is no network connection and the file is not been downloaded -->
    <string name="no_network_connection_on_play_file">The streaming can not be executed and the file has not been downloaded</string>
    <!-- message shown when the user open a file, the file is not been opened due to unknown reason -->
    <string name="error_fail_to_open_file_general">Unable to open file.</string>
    <!-- message shown when the user open a file, there is no network connection and the file is not been downloaded -->
    <string name="error_fail_to_open_file_no_network">We were not able to open the file due to no network connection.</string>
    <!-- message when trying to save for offline a file that already exists -->
    <string name="file_already_exists">File already exists in Saved for Offline</string>
    <!-- Error message if forwarding a message failed, many messages -->
    <plurals name="error_forwarding_messages">
        <item quantity="one">Message not forwarded</item>
        <item quantity="other">Messages not forwarded</item>
    </plurals>
    <!-- Title of the dialog to disable the rich links previews on chat -->
    <string name="title_confirmation_disable_rich_links">Rich URL Previews</string>
    <!-- Text of the dialog to disable the rich links previews on chat -->
    <string name="text_confirmation_disable_rich_links">You are disabling rich URL previews permanently. You can re-enable rich URL previews in your settings. Do you want to proceed?</string>
    <!-- Message shown when a call ends. -->
    <string name="call_missed_messages">[A]Missed call[/A]</string>
    <!-- Message shown when a call ends. -->
    <string name="call_rejected_messages">[A]Call was rejected[/A]</string>
    <!-- Message shown when a call ends. -->
    <string name="call_cancelled_messages">[A]Call was cancelled[/A]</string>
    <!-- Message shown when a call ends. -->
    <string name="call_failed_messages">[A]Call failed[/A]</string>
    <!-- Message shown when a call ends. -->
    <string name="call_not_answered_messages">[A]Call was not answered[/A]</string>
    <!-- Indicates that can type a contact email -->
    <string name="contact_email">Contact’s email</string>
    <!-- When it tries to add a contact in a list an is already added -->
    <string name="contact_not_added">You have already added this contact.</string>
    <!-- Content of a normal message that cannot be recognized -->
    <string name="error_message_invalid_format">Invalid message format</string>
    <!-- Content of a normal message that cannot be recognized -->
    <string name="error_message_invalid_signature">Invalid message signature</string>
    <!-- When the user tries to reproduce a file through streaming and ocurred an error creating it -->
    <string name="error_streaming">An error occurred trying to create the stream</string>
    <!-- Menu option to restore an item from the Rubbish bin -->
    <string name="context_restore">Restore</string>
    <!-- success message when a node was restore from Rubbish bin -->
    <string name="context_correctly_node_restored">Restored to %s</string>
    <!-- error message when a node was restore from Rubbish bin -->
    <string name="context_no_restored">Error. Not restored</string>
    <!-- menu item from contact section to send a message to a contact -->
    <string name="context_send_message">Send Message</string>
    <!-- Message shown when a contact is successfully sent to several chats, more contacts -->
    <plurals name="plural_contact_sent_to_chats">
        <item quantity="one">Contact sent to chats successfully</item>
        <item quantity="other">Contacts sent to chats successfully</item>
    </plurals>
    <!-- Error message on opening a MEGAdrop folder link -->
    <string name="error_MEGAdrop_not_supported">MEGAdrop folders are not supported yet</string>
    <!-- Pre overquota error dialog when trying to copy or import a file -->
    <string name="pre_overquota_alert_text">This action cannot be completed as it would take you over your current storage limit. Would you like to upgrade your account?</string>
    <!-- Title of the section Archived chats -->
    <string name="archived_chats_title_section">Archived chats</string>
    <!-- Text of the option to show the arhived chat, it shows the number of archived chats -->
    <string name="archived_chats_show_option">Archived chats (%d)</string>
    <!-- Title of the option on the chat list to archive a chat -->
    <string name="archive_chat_option">Archive Chat</string>
    <!-- Title of the option on the chat list to unarchive a chat -->
    <string name="unarchive_chat_option">Unarchive Chat</string>
    <!-- Confirmation button of the dialog to archive a chat -->
    <string name="general_archive">Archive</string>
    <!-- Confirmation button of the dialog to unarchive a chat -->
    <string name="general_unarchive">Unarchive</string>
    <!-- Message shown when a chat is successfully archived, it shows the name of the chat -->
    <string name="success_archive_chat">%s chat was archived.</string>
    <!-- Error message shown when a chat has not be archived, it shows the name of the chat -->
    <string name="error_archive_chat">Error. %s chat was not archived.</string>
    <!-- Message shown when a chat is successfully unarchived, it shows the name of the chat -->
    <string name="success_unarchive_chat">%s chat was unarchived.</string>
    <!-- Error message shown when a chat has not be unarchived, it shows the name of the chat -->
    <string name="error_unarchive_chat">Error. %s chat was not able to be unarchived.</string>
    <!-- Message shown when the user has no archived chats -->
    <string name="archived_chats_empty">[A]No[/A] [B]Archived Chats[/B]</string>
    <!-- Subtitle of chat screen when the chat is inactive -->
    <string name="inactive_chat">Inactive chat</string>
    <!-- Subtitle of chat screen when the chat is archived -->
    <string name="archived_chat">Archived chat</string>
    <!-- error message when restoring several nodes from rubbish -->
    <string name="number_incorrectly_restored_from_rubbish">%d items were not restored successfully</string>
    <!-- success message when restoring several nodes from rubbish -->
    <string name="number_correctly_restored_from_rubbish">%d items restored successfully</string>
    <!-- Title of the layout to join a group call from the chat screen -->
    <string name="join_call_layout">Tap to join the call</string>
    <!-- Label shown when the user wants to add contacts into his MEGA account -->
    <string name="invite_contacts">Invite contacts</string>
    <!-- Label shown when the user wants to share something with other contacts -->
    <string name="share_with">Share with</string>
    <!-- Message shown while the contact list from the device and from MEGA is being read and then shown to the user -->
    <string name="contacts_list_empty_text_loading_share">Loading contacts&#8230;</string>
    <!-- Title of the screen New Group -->
    <string name="title_new_group">New Group</string>
    <!-- Subtitle of the screen New Group -->
    <string name="subtitle_new_group">Type group name</string>
    <!-- Hint of edittext shown when it is creating a new group to guide user to type the name of the group -->
    <string name="hint_type_group">Name your group</string>
    <!-- Text of the confirm dialog shown when it wants to remove a contact from a chat -->
    <string name="confirmation_delete_contact">Remove %s from this chat?</string>
    <!-- Settings preference title to show file versions info of the account -->
    <string name="settings_file_management_file_versions_title">File versions</string>
    <!-- Settings preference subtitle to show file versions info of the account -->
    <string name="settings_file_management_file_versions_subtitle">%1$d file versions, taking a total of %2$s</string>
    <!-- Title of the section File management on Settings section -->
    <string name="settings_file_management_category">File Management</string>
    <!-- Option in Settings to delete all the versions of the account -->
    <string name="settings_file_management_delete_versions">Delete all older versions of my files</string>
    <!-- subtitle of the option in Settings to delete all the versions of the account -->
    <string name="settings_file_management_subtitle_delete_versions">All current files will remain. Only historic versions of your files will be deleted.</string>
    <!-- Text of the dialog to delete all the file versions of the account -->
    <string name="text_confirmation_dialog_delete_versions">You are about to delete the version histories of all files. Any file version shared to you from a contact will need to be deleted by them.\n\nPlease note that the current files will not be deleted.</string>
    <!-- success message when deleting all the versions of the account -->
    <string name="success_delete_versions">File versions deleted successfully</string>
    <!-- error message when deleting all the versions of the account -->
    <string name="error_delete_versions">An error occurred while trying to delete all previous versions of your files, please try again later.</string>
    <!-- Title of the option to enable or disable file versioning on Settings section -->
    <string name="settings_enable_file_versioning_title">File Versioning</string>
    <!-- Subtitle of the option to enable or disable file versioning on Settings section -->
    <string name="settings_enable_file_versioning_subtitle">Enable or disable file versioning for your entire account.\nDisabling file versioning does not prevent your contacts from creating new versions in shared folders.</string>
    <!-- section title to select a chat to send a file -->
    <string name="choose_chat">Choose chat</string>
    <!-- Hint shown to guide user on activity add contacts -->
    <string name="type_mail">Tap, enter name or email</string>
    <!-- Text of the confirm dialog shown when it wants to add a contact from a QR scaned -->
    <string name="confirmation_invite_contact">Add %s to your contacts?</string>
    <!-- Text of the confirm dialog shown when it wants to add a contact from a QR scaned and is already added before -->
    <string name="confirmation_not_invite_contact">You have already added the contact %s.</string>
    <!-- Text of the confirm dialog shown when it wants to add a contact from a QR scaned and is already added before -->
    <string name="confirmation_invite_contact_already_added">You have already added the contact %s.</string>
    <!-- Text of the confirm dialog shown when it wants to add a contact from a QR scaned -->
    <string name="confirmation_share_contact">Share with %s?</string>
    <!-- Text button for init a group chat -->
    <string name="new_group_chat_label">New group chat</string>
    <!-- Label shown when the user wants to add contacts into a chat conversation -->
    <string name="send_contacts">Send contacts</string>
    <!-- Title of the alert when the account have been logged out from another client -->
    <string name="title_alert_logged_out">Logged out</string>
    <!-- Text shown to indicate user that his account has already been confirmed -->
    <string name="account_confirmed">Your account has been activated. Please log in.</string>
    <!-- Text shown to indicate user that his account should be confirmed typing his password -->
    <string name="confirm_account">Please enter your password to confirm your account</string>
    <!-- Error shown if a user tries to add their own email address as a contact -->
    <string name="error_own_email_as_contact">There’s no need to add your own email address</string>
    <!-- Error shown when a user tries to enable Two-Factor Authentication and introduce an invalid code -->
    <string name="invalid_code">Invalid code</string>
    <!-- Text of the dialog shown when the storage of a FREE account is almost full -->
    <string name="text_almost_full_warning">Cloud Drive is almost full. Upgrade to Pro and get up to %1$s of storage and %2$s of transfer quota.</string>
    <!-- Text of the dialog shown when the storage of a PRO I or II account is almost full -->
    <string name="text_almost_full_warning_pro_account">Cloud Drive is almost full. Upgrade now and get up to %1$s of storage and %2$s of transfer quota.</string>
    <!-- Text of the dialog shown when the storage of a PRO III account is almost full -->
    <string name="text_almost_full_warning_pro3_account">Cloud Drive is almost full. If you need more storage please contact MEGA support to get a custom plan.</string>
    <!-- Text of the dialog shown when the storage of a FREE account is full -->
    <string name="text_storage_full_warning">Cloud Drive is full. Upgrade to Pro and get up to %1$s of storage and %2$s of transfer quota.</string>
    <!-- Text of the dialog shown when the storage of a PRO I or II account is full -->
    <string name="text_storage_full_warning_pro_account">Cloud Drive is full. Upgrade now and get up to %1$s of storage and %2$s of transfer quota.</string>
    <!-- Text of the dialog shown when the storage of a PRO III account is full -->
    <string name="text_storage_full_warning_pro3_account">Cloud Drive is full. If you need more storage please contact MEGA support to get a custom plan.</string>
    <!-- Button of the dialog shown when the storage is almost full to see the available PRO plans -->
    <string name="button_plans_almost_full_warning">See plans</string>
    <!-- Button of the dialog shown when the storage is almost full to custom a plan -->
    <string name="button_custom_almost_full_warning">Custom plan</string>
    <!-- Button of the dialog shown when the storage is almost full to get bonus -->
    <string name="button_bonus_almost_full_warning">Get Bonus</string>
    <!-- Mail title to upgrade to a custom plan -->
    <string name="title_mail_upgrade_plan">Upgrade to a custom plan</string>
    <!-- Mail subject to upgrade to a custom plan -->
    <string name="subject_mail_upgrade_plan">Ask us how you can upgrade to a custom plan:</string>
    <!-- Used in chat list screen to indicate in a chat list item that the message was sent by me, followed by the message -->
    <string name="word_me">Me:</string>
    <!-- Title of the button in the contact info screen to start an audio call -->
    <string name="call_button">Call</string>
    <!-- Title of the button in the contact info screen to send a message -->
    <string name="message_button">Message</string>
    <!-- Title of the button in the contact info screen to start a video call -->
    <string name="video_button">Video</string>
    <!-- Title of file explorer to send a link -->
    <string name="title_file_explorer_send_link">Send link to&#8230;</string>
    <!-- Title of chat explorer to send a link or file to a chat -->
    <string name="title_chat_explorer">Send to&#8230;</string>
    <!-- Title of cloud explorer to upload a link or file -->
    <string name="title_cloud_explorer">Upload to&#8230;</string>
    <!-- More button in contact info page -->
    <string name="contact_info_button_more">More</string>
    <!-- Section title to select a file to perform an action, more files -->
    <plurals name="plural_select_file">
        <item quantity="one">Choose File</item>
        <item quantity="other">Choose Files</item>
    </plurals>
    <!-- Title of confirmation dialog of sending invitation to a contact -->
    <string name="title_confirm_send_invitation">Invite %1$s?</string>
    <!-- Title of shared folder explorer to choose a folder to perform an action -->
    <string name="title_share_folder_explorer">Choose folder</string>
    <!-- Popup message shown if an user try to login while there is still living transfer -->
    <string name="login_warning_abort_transfers">All transfers will be cancelled, do you want to log in?</string>
    <!-- Popup message shown if an user try to login while there is still living transfer -->
    <string name="logout_warning_abort_transfers">All transfers will be cancelled, do you want to log out?</string>
    <!-- Label to explain the read only participant permission in the options panel of the group info screen -->
    <string name="subtitle_read_only_permissions">Read-only</string>
    <!-- Label shown the total space and the used space in an account -->
    <string name="used_space">[A]%1$s [/A][B]of %2$s used[/B]</string>
    <!-- title of the alert dialog when the user is changing the API URL to staging -->
    <string name="staging_api_url_title">Change to a test server?</string>
    <!-- Text of the alert dialog when the user is changing the API URL to staging -->
    <string name="staging_api_url_text">Are you sure you want to change to a test server? Your account may suffer irrecoverable problems.</string>
    <!-- Title of the confirmation dialog to open the camera app and lose the relay of the local camera on the in progress call -->
    <string name="title_confirmation_open_camera_on_chat">Open camera?</string>
    <!-- Text of the confirmation dialog to open the camera app and lose the relay of the local camera on the in progress call -->
    <string name="confirmation_open_camera_on_chat">If you open the camera, your video transmission will be paused in the current call.</string>
    <!-- Title of the notification when there is unknown activity on the Chat -->
    <string name="notification_chat_undefined_title">Chat activity</string>
    <!-- Content of the notification when there is unknown activity on the Chat -->
    <string name="notification_chat_undefined_content">You may have new messages</string>
    <!-- When app is retrieving push message -->
    <string name="retrieving_message_title">Retrieving message</string>
    <!-- Title of Rubbish bin scheduler option in settings to enable or disable the functionality -->
    <string name="settings_rb_scheduler_enable_title">Rubbish Bin Clearing Scheduler</string>
    <!-- Subtitle of Rubbish bin scheduler option in settings to enable or disable the functionality in free accounts -->
    <string name="settings_rb_scheduler_enable_subtitle">The Rubbish Bin is cleared for you automatically.</string>
    <!-- Title of Rubbish bin scheduler option in settings to enable or disable the functionality in PRO accounts -->
    <string name="settings_rb_scheduler_enable_period_PRO">The minimum period is 7 days.</string>
    <!-- Title of Rubbish bin scheduler option in settings to enable or disable the functionality in PRO accounts -->
    <string name="settings_rb_scheduler_enable_period_FREE">The minimum period is 7 days and your maximum period is 30 days.</string>
    <!-- Sub title of compression queue notification option in settings indicating the size limits. Please keep the placeholders because are to show the size limits including units in runtime. For example: The minimum size is 100MB and the maximum size is 1000MB. -->
    <string name="settings_compression_queue_subtitle">The minimum size is %1$s and the maximum size is %2$s.</string>
    <!-- Title of Rubbish bin scheduler option in settings to set up the number of days of the rubbish bin scheduler -->
    <string name="settings_rb_scheduler_select_days_title">Remove files older than</string>
    <!-- Time in days (plural). The placeholder is for the time value, please adjust the position based on linguistics -->
    <string name="settings_rb_scheduler_select_days_subtitle">%d days</string>
    <!-- Title of popup that userd to set compression queue size (in MB) in settings -->
    <string name="settings_video_compression_queue_size_popup_title">Notify me when size is larger than</string>
    <!-- Title of compression queue size option in settings -->
    <string name="settings_video_compression_queue_size_title">If videos to compress are larger than</string>
    <!-- Text of the alert when a FREE user tries to disable the RB scheduler -->
    <string name="settings_rb_scheduler_alert_disabling">To disable the Rubbish Bin Clearing Scheduler or set a longer retention period, you need to subscribe to a PRO plan.</string>
    <!-- Picker text to choose custom retention time. This option indicates several days -->
    <string name="hint_days">days</string>
    <!-- Title of the option to generate a public chat link -->
    <string name="get_chat_link_option">Get chat link</string>
    <!-- Title of the option to manage a public chat link -->
    <string name="manage_chat_link_option">Manage chat link</string>
    <!-- Title of the option to make a public chat private -->
    <string name="make_chat_private_option">Enable Encryption Key Rotation</string>
    <!-- Title of the view to inform that a chat is private -->
    <string name="private_chat">Encryption key rotation enabled</string>
    <!-- Text of the dialog to change a public chat to private (enable encryption key rotation) -->
    <string name="make_chat_private_option_text">Encryption key rotation is slightly more secure, but does not allow you to create a chat link and new participants will not see past messages.</string>
    <!-- Text of the option to change a public chat to private (enable encrypted key rotation) -->
    <string name="make_chat_private_not_available_text">Encryption key rotation is disabled for conversations with more than 100 participants.</string>
    <!-- Warning show to the user when tries to make private a public chat and the chat has more than 100 participants -->
    <string name="warning_make_chat_private">Unable to convert this chat to private because the participants limit has been exceeded.</string>
    <!-- Text shown when a moderator of a chat create a chat link. Please keep the placeholder because is to show the moderator’s name in runtime. -->
    <string name="message_created_chat_link">[A]%1$s[/A][B] created a chat link.[/B]</string>
    <!-- Text shown when a moderator of a chat delete a chat link. Please keep the placeholder because is to show the moderator’s name in runtime. -->
    <string name="message_deleted_chat_link">[A]%1$s[/A][B] removed the chat link.[/B]</string>
    <!-- Title of the option to delete a chat link -->
    <string name="action_delete_link">Delete chat link</string>
    <!-- Title of the alert when a chat link is invalid -->
    <string name="title_alert_chat_link_error">Chat link</string>
    <!-- Text of the dialog to confirm after closing all other sessions -->
    <string name="confirmation_close_sessions_text">This will log you out on all other active sessions except the current one.</string>
    <!-- Title of the dialog to confirm after closing all other sessions -->
    <string name="confirmation_close_sessions_title">Do you want to close all other sessions?</string>
    <!-- Subtitle chat screen for groups with permissions and not archived, Plural of participant. 2 participants -->
    <string name="number_of_participants">%d participants</string>
    <!-- Label of the button to join a chat by a chat link -->
    <string name="action_join">Join</string>
    <!-- Label for observers of a group chat -->
    <string name="observers_chat_label">Observers</string>
    <!-- Message on the title of the chat screen if there were any error loading the chat link -->
    <string name="error_chat_link">Error loading the chat link.</string>
    <!-- Message on the title of the chat screen if there were any error loading the chat link without logging -->
    <string name="error_chat_link_init_error">Error initialising chat when loading the chat link.</string>
    <!-- Message on the alert to preview a chat link if the user is already a participant -->
    <string name="alert_already_participant_chat_link">You are already participating in this chat.</string>
    <!-- Message on the alert to close a chat preview if the link is invalid -->
    <string name="alert_invalid_preview">This chat preview is no longer available. If you leave the preview, you won’t be able to reopen it.</string>
    <!-- Text shown when a moderator changes the chat to private. Please keep the placeholder because is to show the moderator’s name in runtime. -->
    <string name="message_set_chat_private">[A]%1$s[/A][B] enabled encryption key rotation.[/B]</string>
    <!-- error message shown when a chat link is invalid -->
    <string name="invalid_chat_link">This conversation is no longer available</string>
    <!-- error message shown when a chat link is not well formed -->
    <string name="invalid_chat_link_args">Invalid chat link</string>
    <!-- When it is creating a new group chat, this option permits to establish it private or public -->
    <string name="ekr_label">Encryption Key Rotation</string>
    <!-- Text of the dialog to change a public chat to private (enable encryption key rotation) -->
    <string name="ekr_explanation">Encryption key rotation is slightly more secure, but does not allow you to create a chat link and new participants will not see past messages.</string>
    <!-- Text of the dialog to change a public chat to private (enable encryption key rotation) -->
    <string name="subtitle_chat_message_enabled_ERK">Encryption key rotation is slightly more secure, but does not allow you to create a chat link and new participants will not see past messages.</string>
    <!-- Menu item -->
    <string name="action_open_chat_link">Open chat link</string>
    <!-- Message shown when a contact request has not been sent because the invitation has been sent before -->
    <string name="invite_not_sent_already_sent">The invitation to contact %s has been sent before and can be consulted in the Sent Requests tab.</string>
    <!-- Label shown to indicate the QR is saving in Cloud Drive -->
    <string name="save_qr_cloud_drive">Saving %s in Cloud Drive&#8230;</string>
    <!-- General label for folders -->
    <string name="general_folders">Folders</string>
    <!-- General label for files -->
    <string name="general_files">Files</string>
    <!-- Item menu option upon right click on one or multiple files -->
    <string name="general_save_to_device">Save to device</string>
    <!-- Title of cloud explorer to upload a file -->
    <string name="title_upload_explorer">Upload to MEGA</string>
    <!-- Label choose destination -->
    <string name="choose_destionation">Choose destination</string>
    <!-- Label that indicates show more items -->
    <string name="general_show_more">Show More</string>
    <!-- Label that indicates show less items -->
    <string name="general_show_less">Show Less</string>
    <!-- Subtitle of the historic notification for a new contact request -->
    <string name="notification_new_contact_request">[A]%s [/A][B]sent you a contact request.[/B]</string>
    <!-- Subtitle of the historic notification for a new contact -->
    <string name="notification_new_contact">[A]%s [/A][B]is now a contact.[/B]</string>
    <!-- Subtitle of the historic notification for a new shared folder -->
    <string name="notification_new_shared_folder">[B]New shared folder from [/B][A]%s.[/A]</string>
    <!-- Subtitle of the historic notification for a reminder new contact request -->
    <string name="notification_reminder_contact_request">[A]Reminder: [/A][B]%s [/B][C]sent you a contact request.[/C]</string>
    <!-- Title of the historic notification for a contact request cancelled -->
    <string name="title_contact_request_notification_cancelled">Contact request cancelled</string>
    <!-- Subtitle of the historic notification for contact request cancelled -->
    <string name="subtitle_contact_request_notification_cancelled">[A]%s [/A][B]cancelled the contact request.[/B]</string>
    <!-- Title of the historic notification when an user deletes you as contact -->
    <string name="title_contact_notification_deleted">Contact deleted</string>
    <!-- Subtitle of the historic notification when an user deletes you as contact -->
    <string name="subtitle_contact_notification_deleted">[A]%s [/A][B]deleted you as a contact.[/B]</string>
    <!-- Title of the historic notification when an user blocks you as contact -->
    <string name="title_contact_notification_blocked">Contact blocked</string>
    <!-- Subtitle of the historic notification when an user blocks you as contact -->
    <string name="subtitle_contact_notification_blocked">[A]%s [/A][B]blocked you as a contact.[/B]</string>
    <!-- Item of the navigation title for the notification section when there is any unread -->
    <string name="section_notification_with_unread">Notifications [A](%1$d)[/A]</string>
    <!-- Text shown in the notifications section. When a contact has nickname, nickname (email) will be shown -->
    <string name="section_notification_user_with_nickname">[A]%1$s (%2$s)[/A]</string>
    <!-- Title of the historic notification for an account deleted -->
    <string name="title_account_notification_deleted">Account deleted</string>
    <!-- Subtitle of the historic notification for an account deleted -->
    <string name="subtitle_account_notification_deleted">[B]The account [/B][A]%s[/A][B] has been deleted.[/B]</string>
    <!-- Subtitle of file takedown historic notification -->
    <string name="subtitle_file_takedown_notification">[A]Your publicly shared file [/A][B]%s[/B][C] has been taken down.[/C]</string>
    <!-- Subtitle of folder takedown historic notification -->
    <string name="subtitle_folder_takedown_notification">[A]Your publicly shared folder [/A][B]%s[/B][C] has been taken down.[/C]</string>
    <!-- Popup notification text on mouse-over of taken down file. -->
    <string name="message_file_takedown_pop_out_notification">This file has been the subject of a takedown notice.</string>
    <!-- Popup notification text on mouse-over taken down folder. -->
    <string name="message_folder_takedown_pop_out_notification">This folder has been the subject of a takedown notice.</string>
    <!-- option to dispute taken down file or folder -->
    <string name="dispute_takendown_file">Dispute Takedown</string>
    <!-- Error shown when download a file that has violated ToS/AUP. -->
    <string name="error_download_takendown_node">Not accessible due to ToS/AUP violation</string>
    <!-- Alert shown when some files were not downloaded due to ToS/AUP violation, Plural of taken down files. 2 files -->
    <plurals name="alert_taken_down_files">
        <item quantity="one">%d file was not downloaded due to ToS/AUP violation.</item>
        <item quantity="other">%d files were not downloaded due to ToS/AUP violation.</item>
    </plurals>
    <!-- Subtitle of a file takedown reinstated historic notification -->
    <string name="subtitle_file_takedown_reinstated_notification">[A]Your publicly shared file [/A][B]%s[/B][C] has been reinstated.[/C]</string>
    <!-- Subtitle of a folder takedown reinstated historic notification -->
    <string name="subtitle_folder_takedown_reinstated_notification">[A]Your publicly shared folder [/A][B]%s[/B][C] has been reinstated.[/C]</string>
    <!-- Title of the historic notification for outgoing contact requests -->
    <string name="title_outgoing_contact_request">Sent request</string>
    <!-- Title of the historic notification for incoming contact requests -->
    <string name="title_incoming_contact_request">Received request</string>
    <!-- Subtitle of the historic notification for contact request denied -->
    <string name="subtitle_outgoing_contact_request_denied">[A]%s [/A][B]denied your contact request.[/B]</string>
    <!-- Subtitle of the historic notification for contact request accepted -->
    <string name="subtitle_outgoing_contact_request_accepted">[A]%s [/A][B]accepted your contact request.[/B]</string>
    <!-- Subtitle of the historic notification for deleted shared folders (one or many) -->
    <string name="notification_deleted_shared_folder">[B]Access to folders shared by [/B][A]%s[/A][B] were removed.[/B]</string>
    <!-- Subtitle of the historic notification when a contact leaves a shared folder -->
    <string name="notification_left_shared_folder">[A]%s[/A][B] has left a shared folder.[/B]</string>
    <!-- Subtitle of the historic notification when a contact leaves a shared folder and the name of the folder is known -->
    <string name="notification_left_shared_folder_with_name">[A]%1$s[/A][B] has left the shared folder [/B][A]%2$s.[/A]</string>
    <!-- Subtitle of the historic notification for incoming contact request ignored -->
    <string name="subtitle_incoming_contact_request_ignored">[B]Contact request from [/B][A]%s [/A][B]was ignored[/B]</string>
    <!-- Subtitle of the historic notification for incoming contact request accepted -->
    <string name="subtitle_incoming_contact_request_accepted">[B]Contact request from [/B][A]%s [/A][B]was accepted[/B]</string>
    <!-- Subtitle of the historic notification for incoming contact request declined -->
    <string name="subtitle_incoming_contact_request_denied">[B]Contact request from [/B][A]%s [/A][B]was declined[/B]</string>
    <!-- Subtitle of the Upgrade account section -->
    <string name="type_of_my_account">Your current account is [A]%s[/A]</string>
    <!-- Footnote to clarify the storage space is subject to the achievement program -->
    <string name="footnote_achievements">Subject to your participation in our achievements program.</string>
    <!-- Title label for the current payment method during account upgrading -->
    <string name="payment_method">Payment method</string>
    <!-- title of billing period -->
    <string name="billing_period_title">Billing period</string>
    <!-- Option of one-off (month) billing. Placeholder: purchase price. -->
    <string name="billed_one_off_month">[A]One-off (month)[/A] %s</string>
    <!-- Option of one-off (year) billing. Placeholder: purchase price. -->
    <string name="billed_one_off_year">[A]One-off (year)[/A] %s</string>
    <!-- Option of monthly billing period. Placeholder: purchase price -->
    <string name="billed_monthly_text">[A]Monthly[/A] %s/month</string>
    <!-- Option of yearly billing period. Placeholder: purchase price -->
    <string name="billed_yearly_text">[A]Yearly[/A] %s/year</string>
    <!-- dialog option cancel in alert dialog -->
    <string name="button_cancel">Cancel</string>
    <!-- dialog option continue in alert dialog -->
    <string name="button_continue">Continue</string>
    <!-- one of the payment methods -->
    <string name="payment_method_google_wallet">[A]Google Pay[/A] (subscription)</string>
    <!-- one of the payment methods -->
    <string name="payment_method_huawei_wallet">[A]HUAWEI Pay[/A] (subscription)</string>
    <!-- Capital letters. Text of the label of a new historic notifications -->
    <string name="new_label_notification_item">NEW</string>
    <!-- When user is on PRO 3 plan, we will display an extra label to notify user that they can still contact support to have a customised plan. -->
    <string name="label_custom_plan">To upgrade your current subscription, please contact our support team for a [A]custom plan[/A].</string>
    <!-- Input field description in the create file dialog. -->
    <string name="context_new_file_name_hint">file name</string>
    <!-- Option in Settings section to enable the last active connection in chat -->
    <string name="option_enable_last_green_chat">Show Last seen&#8230;</string>
    <!-- Subtitle of the option in Settings section to enable the last active connection in chat -->
    <string name="subtitle_option_enable_last_green_chat">Allow your contacts to see the last time you were active on MEGA.</string>
    <!-- title of notification when device is out of storage during camera upload -->
    <string name="title_out_of_space">Not enough storage space</string>
    <!-- message will be shown when there is not enough space to perform camera upload. -->
    <string name="message_out_of_space">Not enough storage space to perform video compression.</string>
    <!-- the title of the notification that displays when compression larger than setting -->
    <string name="title_compression_size_over_limit">Video compression size is too large</string>
    <!-- the content message of the notification that displays when compression larger than setting, placeholder: size in MB -->
    <string name="message_compression_size_over_limit">The total size of the videos to compress exceeds %s, please put your device on charge to continue.</string>
    <!-- Message displayed when the user changes the ‘Keep file names as in the device’ setting -->
    <string name="message_keep_device_name">This setting will take effect the next time Camera Uploads runs</string>
    <!-- Notification message when compressing video to show the compressed percentage. Please, keep the placeholder because it is for adding the percentage value at runtime. -->
    <string name="message_compress_video">%s has been compressed</string>
    <!-- notification title when compressing video -->
    <string name="title_compress_video">Compressing Videos %1$d/%2$d</string>
    <!-- error message pops up when user selected an invalid folder for camera upload -->
    <string name="error_invalid_folder_selected">Invalid folder selected</string>
    <!-- Indicates the content of a folder is 1 folder and 1 file. Middle height point is to separate two fragments of text and it was not to be considered a punctuation mark. -->
    <string name="one_folder_one_file">1 folder · 1 file</string>
    <!-- Indicates the content of a folder is 1 folder and some files. The placeholder is to set the number of files. e.g. 1 folder · 7 files. Middle height point is to separate two fragments of text and it was not to be considered a punctuation mark. -->
    <string name="one_folder_several_files">1 folder · %1$d files</string>
    <!-- on the section notifications indicates the number of files added to a shared folder, Plural of file. 2 files -->
    <plurals name="num_files_with_parameter">
        <item quantity="one">%d file</item>
        <item quantity="other">%d files</item>
    </plurals>
    <!-- on the section notifications indicates the number of folder added to a shared folder, Plural of folder/directory. 2 folders -->
    <plurals name="num_folders_with_parameter">
        <item quantity="one">%d folder</item>
        <item quantity="other">%d folders</item>
    </plurals>
    <!-- Indicates the content of a folder is some folders and some files. Plural of files. e.g. 7 folders · 2 files. Middle height point is to separate two fragments of text and it was not to be considered a punctuation mark. -->
    <plurals name="num_folders_num_files">
        <item quantity="one">%1$d folders · 1 file</item>
        <item quantity="other">%1$d folders · %2$d files</item>
    </plurals>
    <!-- Subtitle of the historic notification for new additions inside an existing shared folder. Placeholders are: email who added the folders or files, number of folders added, number of files added -->
    <string name="subtitle_notification_added_folders_and_files">[A]%1$s[/A][B] added %2$s and %3$s[/B]</string>
    <!-- Subtitle of the historic notification for new additions inside an existing shared folder, Plural of file. 2 files -->
    <plurals name="subtitle_notification_added_files">
        <item quantity="one">[A]%1$s [/A][B]added %2$d file.[/B]</item>
        <item quantity="other">[A]%1$s [/A][B]added %2$d files.[/B]</item>
    </plurals>
    <!-- Subtitle of the historic notification for deletions inside an existing shared folder, Plural of item. 2 items -->
    <plurals name="subtitle_notification_deleted_items">
        <item quantity="one">[A]%1$s [/A][B]deleted %2$d item.[/B]</item>
        <item quantity="other">[A]%1$s [/A][B]deleted %2$d items.[/B]</item>
    </plurals>
    <!-- Subtitle of the historic notification for new additions inside an existing shared folder, Plural of folder. 2 folders -->
    <plurals name="subtitle_notification_added_folders">
        <item quantity="one">[A]%1$s [/A][B]added %2$d folder.[/B]</item>
        <item quantity="other">[A]%1$s [/A][B]added %2$d folders.[/B]</item>
    </plurals>
    <!-- Subtitle chat screen for groups with permissions and not archived, Plural of participant. 2 participants -->
    <plurals name="subtitle_of_group_chat">
        <item quantity="one">%d participant</item>
        <item quantity="other">%d participants</item>
    </plurals>
    <!--  -->
    <string name="custom_subtitle_of_group_chat">%1$s and %2$d more</string>
    <!-- Error when the user tries to get a public chat link for a chat with the default title -->
    <string name="message_error_set_title_get_link">Before you can generate a link for this chat, you need to set a description:</string>
    <!-- success alert when the user copy a chat link to the clipboard -->
    <string name="chat_link_copied_clipboard">Chat link copied to the clipboard</string>
    <!-- Label to show the price of each plan in the upgrade account section -->
    <string name="type_month">[A]From[/A] %s / [A]month[/A] *</string>
    <!-- the meaning of the asterisk in monthly* and annually* payment -->
    <string name="upgrade_comment">* Recurring subscription can be cancelled any time before the renewal date.</string>
    <!-- Message shown when a call starts. -->
    <string name="call_started_messages">Call Started</string>
    <!-- Title of the dialog to inform about a SSL error -->
    <string name="ssl_error_dialog_title">SSL key error</string>
    <!-- Text of the dialog to inform about a SSL error -->
    <string name="ssl_error_dialog_text">MEGA is unable to connect securely through SSL. You might be on public Wi-Fi with additional requirements.</string>
    <!-- Text of the empty screen for the notifications section -->
    <string name="context_empty_notifications">[B]No [/B][A]Notifications[/A]</string>
    <!-- Permissions screen title -->
    <string name="general_setup_mega">Setup MEGA</string>
    <!-- Permissions screen explanation -->
    <string name="setup_mega_explanation">MEGA needs access to your photos, media and files so you are able to share them with friends, exchange encrypted messages and make secure calls.</string>
    <!-- Title of the screen asking permissions for files -->
    <string name="allow_acces_media_title">Allow access to photos, media and files.</string>
    <!-- Subtitle of the screen asking permissions for files -->
    <string name="allow_acces_media_subtitle">To share photos, media and files MEGA needs your permission.</string>
    <!-- Title of the screen asking permissions for camera -->
    <string name="allow_acces_camera_title">Enable camera</string>
    <!-- Subtitle of the screen asking permissions for camera -->
    <string name="allow_acces_camera_subtitle">Allow access to your camera to scan documents, take pictures and make video calls.</string>
    <!-- Title of the screen asking permissions for microphone and write in log calls -->
    <string name="allow_acces_calls_title">Enable calls</string>
    <!-- Title of the screen asking permissions for contacts -->
    <string name="allow_acces_contact_title">Enable Access to Your Address Book</string>
    <!-- Subtitle of the screen asking permissions for contacts -->
    <string name="allow_acces_contact_subtitle">Easily discover contacts from your address book on MEGA.</string>
    <!-- Explanation under the subtitle of asking permissions for contacts to explain that MEGA will never use the address book data for any other purpose -->
    <string name="allow_access_contact_explanation">MEGA will not use this data for any other purpose and will never interact with your contacts without your consent.</string>
    <!-- Subtitle of the screen asking permissions for microphone -->
    <string name="allow_acces_calls_subtitle_microphone">Allow access to your microphone to make encrypted calls.</string>
    <!-- General enable access -->
    <string name="general_enable_access">Allow Access</string>
    <!-- Title of the option on chat info screen to list all the files sent to the chat -->
    <string name="title_chat_shared_files_info">Shared Files</string>
    <!-- Error mesage when trying to remove an uploading attachment that has already finished -->
    <string name="error_message_already_sent">Attachment already sent</string>
    <!-- Message shown when a group call ends. -->
    <string name="group_call_ended_message">[A]Group call ended[/A][C]. Duration: [/C]</string>
    <!-- Message to indicate a call has ended and indicate the call duration. -->
    <string name="call_ended_message">[A]Call ended[/A][C]. Duration: [/C]</string>
    <!-- Message that shows the hours of a call when it ends, more hours -->
    <plurals name="plural_call_ended_messages_hours">
        <item quantity="one">[B]%1$s hour[/B]</item>
        <item quantity="other">[B]%1$s hours[/B]</item>
    </plurals>
    <!-- Message that shows the minutes of a call when it ends, more minutes -->
    <plurals name="plural_call_ended_messages_minutes">
        <item quantity="one">[B]%1$s minute[/B]</item>
        <item quantity="other">[B]%1$s minutes[/B]</item>
    </plurals>
    <!-- Message that shows the seconds of a call when it ends, more seconds -->
    <plurals name="plural_call_ended_messages_seconds">
        <item quantity="one">[B]%1$d second[/B]</item>
        <item quantity="other">[B]%1$d seconds[/B]</item>
    </plurals>
    <!-- Message to indicate a call has ended without indicate the call duration. -->
    <string name="call_ended_no_duration_message">[A]Call ended[/A]</string>
    <!-- Message to indicate a group call has ended without indicate the call duration. -->
    <string name="group_call_ended_no_duration_message">[A]Group call ended[/A]</string>
    <!-- String that appears when we show the last activity of a contact, when the last activity was today. For example: Last seen today 11:34a.m. -->
    <string name="last_seen_today">[A]Last seen [/A]today %1$s</string>
    <!-- String that appears when we show the last activity of a contact, but it’s been a long time ago that we don’t see any activity from that user -->
    <string name="last_seen_long_time_ago">[A]Last seen [/A]a long time ago</string>
    <!-- String that appears when we show the last activity of a contact, when the last activity was before today. For example: Last seen March 14th,2018 11:34a.m. -->
    <string name="last_seen_general">[A]Last seen [/A]%1$s %2$s</string>
    <!-- label today -->
    <string name="label_today">Today</string>
    <!-- label yesterday -->
    <string name="label_yesterday">Yesterday</string>
    <!-- label tomorrow -->
    <string name="label_tomorrow">Tomorrow</string>
    <!-- Text of the empty screen for the chat shared files -->
    <string name="context_empty_shared_files">[B]No [/B][A]Shared Files[/A]</string>
    <!-- Text to indicate that a contact has joined a group call -->
    <string name="contact_joined_the_call">%1$s joined the call</string>
    <!-- Text to indicate that a contact has left a group call -->
    <string name="contact_left_the_call">%1$s left the call</string>
    <!-- Warning show when a call cannot start because there are too many participants in the group chat -->
    <string name="call_error_too_many_participants_start">You are not allowed to start a call because the participants limit has been exceeded.</string>
    <!-- Message show when a call cannot be established because there are too many participants in the group call -->
    <string name="call_error_too_many_participants">You are not allowed to join this call as it has reached the maximum number of participants.</string>
    <!-- Message show when a call cannot be established because there are too many participants in the group -->
    <string name="call_error_too_many_participants_join">You are not allowed to join this call as the group has reached the maximum number of participants in the chat.</string>
    <!-- Message show when a user cannot activate the video in a group call because the max number of videos has been reached -->
    <string name="call_error_too_many_video">You are not allowed to enable video as this call has reached the maximum number of participants using video.</string>
    <!-- Message show when a user cannot put the call on hold -->
    <string name="call_error_call_on_hold">You are not allowed to put the call on hold.</string>
    <!-- Error message shown when a file cannot be opened by other app using the open with option menu -->
    <string name="error_open_file_with">Error. The file cannot be opened.</string>
    <!-- Subtitle of the call screen when a incoming call is just starting -->
    <string name="incoming_call_starting">Incoming call&#8230;</string>
    <!-- Subtitle of the call screen when a outgoing call is just starting -->
    <string name="outgoing_call_starting">Calling&#8230;</string>
    <!-- Content of a invalid meta message -->
    <string name="error_meta_message_invalid">Message contains invalid metadata</string>
    <!-- Title of the activity that sends a location -->
    <string name="title_activity_maps">Send Location</string>
    <!-- Label layout on maps activity that permits send current location -->
    <string name="current_location_label">Send your current location</string>
    <!-- Label layout on maps activity that permits send current location. Placeholder is the current location -->
    <string name="current_location_landscape_label">Send your current location: [A]%1$s[/A]</string>
    <!-- Label layout on maps activity indicating nearby places -->
    <string name="nearby_places_label">Nearby places</string>
    <!-- Message shown in a dialog explaining the consequences of accesing the location -->
    <string name="explanation_send_location">This location will be opened using a third party maps provider outside the end-to-end encrypted MEGA platform.</string>
    <!-- Title of the location marker set by the user -->
    <string name="title_marker_maps">Send This Location</string>
    <!-- Label shown when after a maps search and no places were found -->
    <string name="no_places_found">No places were found</string>
    <!-- Title of the dialog shown when the location is disabled -->
    <string name="gps_disabled">The GPS is disabled</string>
    <!-- Text of the dialog shown when the location is disabled for open location settings -->
    <string name="open_location_settings">Would you like to open the location settings?</string>
    <!-- Info shown in the subtitle of each row of the shared files to chat: sender name . date -->
    <string name="second_row_info_item_shared_file_chat">%1$s . %2$s</string>
    <!-- After the user ticketed ’Don’t ask again’ on permission request dialog and denied, tell the user, he/she can still grant MEGA the permission in system settings. -->
    <string name="on_permanently_denied">You still can grant MEGA permissions in your device’s settings</string>
    <!-- Explain why MEGA needs the reading contacts permission when users deny to grant MEGA the permission. -->
    <string name="explanation_for_contacts_permission">If you allow MEGA to access your address book, you will be able to discover your contacts more easily. MEGA will not use this data for any other purpose and will never interact with your contacts without your consent.</string>
    <!-- Confirmation message after forwarding one or several messages, version items -->
    <plurals name="messages_forwarded_success_plural">
        <item quantity="one">Message forwarded</item>
        <item quantity="other">Messages forwarded</item>
    </plurals>
    <!-- Title of a chat message that contains geolocation info -->
    <string name="title_geolocation_message">Pinned Location</string>
    <!-- Text of the button to indicate an attachment upload from file system -->
    <string name="attachment_upload_panel_from_device">From File System</string>
    <!-- Alert shown when a num of files have not been sent because of any error occurs, Plural of file. 2 files -->
    <plurals name="num_files_not_send">
        <item quantity="one">%d file was not sent to %d chats</item>
        <item quantity="other">%d files were not sent to %d chats</item>
    </plurals>
    <!-- Alert shown when a num of contacts have not been sent because of any error occurs, Plural of file. 2 files -->
    <plurals name="num_contacts_not_send">
        <item quantity="one">%d contact was not sent to %d chats</item>
        <item quantity="other">%d contacts were not sent to %d chats</item>
    </plurals>
    <!-- Alert shown when a num of messages have not been sent because of any error occurs, Plural of file. 2 files -->
    <plurals name="num_messages_not_send">
        <item quantity="one">%d message was not sent to %d chats</item>
        <item quantity="other">%d messages were not sent to %d chats</item>
    </plurals>
    <!-- How many local contacts have been on MEGA, Plural of local contact. 2 contacts -->
    <plurals name="quantity_of_local_contact">
        <item quantity="one">%d contact found on MEGA</item>
        <item quantity="other">%d contacts found on MEGA</item>
    </plurals>
    <!-- Label displayed on the top of the chat list if none of user’s phone contacts have a MEGA account. In other case here would appear all the user’s phone contacts that have a MEGA account. -->
    <string name="no_local_contacts_on_mega">Invite contact now?</string>
    <!-- To see whom in your local contacts has been on MEGA -->
    <string name="see_local_contacts_on_mega">Discover your contacts on MEGA</string>
    <!-- In APP, text used to ask for access to contacts -->
    <string name="grant_mega_access_contacts">Grant MEGA access to your address book to discover your contacts on MEGA.</string>
    <!-- Getting registered contacts -->
    <string name="get_registered_contacts">Loading contacts on MEGA&#8230;</string>
    <!-- Alert shown when some content have not been sent because of any error occurs -->
    <string name="content_not_send">The content was not sent to %d chats</string>
    <!-- Label shown when a new group chat has been created correctly -->
    <string name="new_group_chat_created">New group chat created successfully</string>
    <!-- Alert shown when some content is sharing with chats and they are processing -->
    <string name="preparing_chats">Preparing files</string>
    <!-- Label indicating some content has been sent as message -->
    <string name="sent_as_message">Sent as a message.</string>
    <!-- Error message when the attachment cannot be sent to any of the selected chats -->
    <string name="error_sent_as_message">Error. The file has not been sent to any of the selected chats</string>
    <!-- Action delete all file versions -->
    <string name="delete_versions">Delete previous versions</string>
    <!-- Title of the dialog shown when it wants to delete the version history of a file -->
    <string name="title_delete_version_history">Delete previous versions?</string>
    <!-- Text of the dialog shown when it wants to delete the version history of a file -->
    <string name="text_delete_version_history">Please note that the current file will not be deleted.</string>
    <!-- Alert shown when the version history was deleted correctly -->
    <string name="version_history_deleted">Previous versions deleted.</string>
    <!-- Alert shown when the version history was deleted erroneously -->
    <string name="version_history_deleted_erroneously">Previous versions not deleted.</string>
    <!-- Confirmation message after deleted file versions, version items -->
    <plurals name="versions_deleted_succesfully">
        <item quantity="one">%d version deleted successfully</item>
        <item quantity="other">%d versions deleted successfully</item>
    </plurals>
    <!-- Alert shown when several versions are not deleted successfully -->
    <plurals name="versions_not_deleted">
        <item quantity="one">%d version not deleted</item>
        <item quantity="other">%d versions not deleted</item>
    </plurals>
    <!-- Alert shown when the user tries to realize some action in chat and has not contacts -->
    <string name="no_contacts_invite">You have no MEGA contacts. Please invite friends from the Contacts section.</string>
    <!-- Invite button for chat top cell -->
    <string name="invite_more">Invite more</string>
    <!-- Title of first tour screen -->
    <string name="title_tour_one">You hold the keys</string>
    <!-- Content of first tour screen -->
    <string name="content_tour_one">Security is why we exist, your files are safe with us behind a well oiled encryption machine where only you can access your files.</string>
    <!-- Title of second tour screen -->
    <string name="title_tour_two">Encrypted chat</string>
    <!-- Content of second tour screen -->
    <string name="content_tour_two">Fully encrypted chat with voice and video calls, group messaging and file sharing integration with your Cloud Drive.</string>
    <!-- Title of third tour screen -->
    <string name="title_tour_three">Create your Network</string>
    <!-- Content of third tour screen -->
    <string name="content_tour_three">Add contacts, create a network, collaborate, and make voice and video calls without ever leaving MEGA</string>
    <!-- Title of fourth tour screen -->
    <string name="title_tour_four">Your Photos in the Cloud</string>
    <!-- Content of fourth tour screen -->
    <string name="content_tour_four">Camera Uploads is an essential feature for any mobile device and we have got you covered. Create your account now.</string>
    <!-- Title of the dialog shown when a pdf required password -->
    <string name="title_pdf_password">Enter your password</string>
    <!-- Text of the dialog shown when a pdf required password -->
    <string name="text_pdf_password">%s is a password protected PDF document. Please enter the password to open the PDF.</string>
    <!-- Error of the dialog shown wen a pdf required password and the user types a wrong password -->
    <string name="error_pdf_password">You have entered the wrong password, please try again.</string>
    <!-- Error of the dialog shown wen a pdf required password and the user has been typed three times a wrong password -->
    <string name="error_max_pdf_password">The password you have entered is not valid.</string>
    <!-- Alert shown when a user tries to open a file from a zip and the file is unknown or has not been possible to unzip correctly -->
    <string name="unknownn_file">It is not possible to open the file. It is an unknown file type or it has not been possible to unzip the file successfully.</string>
    <!-- Alert shown when exists some call and the user tries to play an audio or video -->
    <string name="not_allow_play_alert">It is not possible to play media files while there is a call in progress.</string>
    <!-- Text shown in the list of chats when there is a call in progress but I am not on it -->
    <string name="ongoing_call_messages">Ongoing Call</string>
    <!-- Title of the layout to join a group call from the chat screen. The placeholder indicates the user who initiated the call -->
    <string name="join_call_layout_in_group_call">%s started a group call. Tap to join.</string>
    <!-- Title of the layout to return to a call -->
    <string name="call_in_progress_layout">Tap to return to call</string>
    <!-- message displayed when you try to start a call but it is not possible because you are already on a call -->
    <string name="not_allowed_to_start_call">You are currently on a call</string>
    <!-- chat message when a participant invites himself to a public chat using a chat link. Please keep the placeholder because is to show the participant’s name in runtime. -->
    <string name="message_joined_public_chat_autoinvitation">[A]%1$s[/A][B] joined the group chat.[/B]</string>
    <!-- Warning that appears prior to remove a chat link on the group info screen. -->
    <string name="context_remove_chat_link_warning_text">This conversation will no longer be accessible through the chat link once it has been removed.</string>
    <!-- Description text of the dialog to generate a public chat link -->
    <string name="context_create_chat_link_warning_text">Encrypted Key Rotation does not allow you to get a chat link without creating a new group chat.</string>
    <!-- Question of the dialog to generate a public chat link -->
    <string name="context_create_chat_link_question_text">Do you want to create a new group chat and get a chat link?</string>
    <!-- Text of the dialog to change a public chat to private (enable encryption key rotation) -->
    <string name="context_make_private_chat_warning_text">Encryption key rotation is slightly more secure, but does not allow you to create a chat link and new participants will not see past messages.</string>
    <!-- Message shown when a user has joined to a public chat successfully -->
    <string name="message_joined_successfully">You have joined the chat successfully.</string>
    <!-- Label that indicates the steps of a wizard -->
    <string name="wizard_steps_indicator">%1$d of %2$d</string>
    <!-- Hint of the Search view -->
    <string name="hint_action_search">Search&#8230;</string>
    <!-- Notification button which is displayed to answer an incoming call if the call screen is not displayed for some reason. -->
    <string name="answer_call_incoming">Answer</string>
    <!-- The text of the notification button that is displayed when there is a call in progress, another call is received and ignored. -->
    <string name="ignore_call_incoming">Ignore</string>
    <!-- Subtitle of the call screen when a user muted the current individual call. The placeholder indicates the user who muted the call -->
    <string name="muted_contact_micro">%s muted this call</string>
    <!-- Subtitle of the call screen when I muted the current individual call -->
    <string name="muted_own_micro">Muted</string>
    <!-- Subtitle of the call screen when the call is on hold -->
    <string name="call_on_hold">Call on hold</string>
    <!-- Subtitle of the call screen when a participant puts the call on hold. The placeholder indicates the user who put the call on hold -->
    <string name="session_on_hold">%s is on hold</string>
    <!-- The text of the notification button that is displayed when I receive a individual call and put the current one on hold and answer the other. -->
    <string name="hold_and_answer_call_incoming">Hold and Answer</string>
    <!-- The text of the notification button that is displayed when I receive a group call and put the current one on hold and answer the other. -->
    <string name="hold_and_join_call_incoming">Hold and Join</string>
    <!-- The text of the notification button that is displayed when I receive a individual call and hang the current one and answer the other. -->
    <string name="end_and_answer_call_incoming">End and Answer</string>
    <!-- The text of the notification button that is displayed when I receive a group call and hand the current one and answer the other. -->
    <string name="end_and_join_call_incoming">End and Join</string>
    <!-- when trying to download a file that is already downloaded in the device and has to copy in another path -->
    <string name="copy_already_downloaded">File already downloaded. Copied to the selected path.</string>
    <!-- Title of the dialog shown when you want to join a group call -->
    <string name="title_join_call">Join call</string>
    <!-- Text of the dialog shown when you want to join a group call -->
    <string name="text_join_call">To join this call you have to end your current call.</string>
    <!-- Text of the dialog shown when you want to join a group call but you are in another active call -->
    <string name="text_join_another_call">To join this call you have to end or hold the current call.</string>
    <!-- Hint shown in the open chat link alert dialog -->
    <string name="hint_enter_chat_link">Enter chat link</string>
    <!-- Hint shown in the open link alert dialog -->
    <string name="hint_paste_link">Paste link</string>
    <!-- Error shown when it tries to open an invalid file or folder link -->
    <string name="invalid_file_folder_link">Invalid file or folder link</string>
    <!-- Error shown when it tries to open an invalid file or folder link and the text view is empty -->
    <string name="invalid_file_folder_link_empty">Please enter a valid file or folder link</string>
    <!-- Error shown when it tries to open an invalid chat link and the text view is empty -->
    <string name="invalid_chat_link_empty">Please enter a valid chat link</string>
    <!-- Error shown when it tries to open a chat link from the Cloud Drive section -->
    <string name="valid_chat_link">You have pasted a chat link.</string>
    <!-- Error shown when it tries to open a contact link from the Cloud Drive section -->
    <string name="valid_contact_link">You have pasted a contact link.</string>
    <!-- Menu item -->
    <string name="action_open_contact_link">Open contact link</string>
    <!-- Explanation of the dialog shown to share a chat link -->
    <string name="copy_link_explanation">People can join your group by using this link.</string>
    <!-- Label that indicates the creation of a chat link -->
    <string name="new_chat_link_label">New chat link</string>
    <!-- Title of the dialog shown when the user it is creating a chat link and the chat has not title -->
    <string name="enter_group_name">Enter group name</string>
    <!-- Alert shown when the user it is creating a chat link and the chat has not title -->
    <string name="alert_enter_group_name">To create a chat link you must name the group.</string>
    <!-- Text shown when an account doesn’t have any contact added and it’s trying to start a new chat conversation -->
    <string name="invite_contacts_to_start_chat">Invite contacts and start chatting securely with MEGA’s encrypted chat.</string>
    <!-- Text of the empty screen when there are not chat conversations -->
    <string name="recent_chat_empty_text">Start chatting securely with your contacts using end-to-end encryption</string>
    <!-- Text sent to recipients to invite to be contact. Placeholder: contact link url. -->
    <string name="invite_contacts_to_start_chat_text_message">Hi! Have secure conversations on MEGA with me and get up to 20 GB+ free storage. %1$s</string>
    <!-- In some cases, a user may try to get the link for a chat room, but if such is not set by an operator - it would say ‘not link available’ and not auto create it. -->
    <string name="no_chat_link_available">No chat link available.</string>
    <!-- Alert shown when it has been deleted successfully a chat link -->
    <string name="chat_link_deleted">Chat link deleted successfully.</string>
    <!-- The status of pending contact request (ACCEPTED), placeholder is contact request creation time -->
    <string name="contact_request_status_accepted">%1$s (ACCEPTED)</string>
    <!-- The status of pending contact request (DELETED), placeholder is contact request creation time -->
    <string name="contact_request_status_deleted">%1$s (DELETED)</string>
    <!-- The status of pending contact request (DENIED), placeholder is contact request creation time -->
    <string name="contact_request_status_denied">%1$s (DENIED)</string>
    <!-- The status of pending contact request (IGNORED), placeholder is contact request creation time -->
    <string name="contact_request_status_ignored">%1$s (IGNORED)</string>
    <!-- The status of pending contact request (REMINDED), placeholder is contact request creation time -->
    <string name="contact_request_status_reminded">%1$s (REMINDED)</string>
    <!-- The status of pending contact request (PENDING), placeholder is contact request creation time -->
    <string name="contact_request_status_pending">%1$s (PENDING)</string>
    <!-- Message shown when it restored successfully a file version -->
    <string name="version_restored">Version restored successfully.</string>
    <!-- Text to inform that to make a recording you have to keep pressed the record button more than one second -->
    <string name="recording_less_than_second">Tap and hold to record, release to send.</string>
    <!-- label shown when slide to cancel a voice messages -->
    <string name="slide_to_cancel">Slide to cancel</string>
    <!-- Error message when trying to play a voice message that it is not available -->
    <string name="error_message_voice_clip">This voice message is not available</string>
    <!-- Title of popup when user click ‘Share’ button on invite contact page -->
    <string name="invite_contact_chooser_title">Invite a friend via</string>
    <!-- Action button label -->
    <string name="invite_contact_action_button">Invite a friend via&#8230;</string>
    <!-- When a multiple download is started, some of the files could have already been downloaded before. This message shows the number of files that has already been downloaded in plural. placeholder: number of files -->
    <plurals name="file_already_downloaded">
        <item quantity="one">%d file already downloaded.&#160;</item>
        <item quantity="other">%d files already downloaded.&#160;</item>
    </plurals>
    <!-- When a multiple download is started, some of the files could have already been downloaded before. This message shows the number of files that are pending in plural. placeholder: number of files -->
    <plurals name="file_pending_download">
        <item quantity="one">%d file pending.</item>
        <item quantity="other">%d files pending.</item>
    </plurals>
    <!-- Title of the login screen -->
    <string name="login_to_mega">Log in to MEGA</string>
    <!-- Title of the create account screen -->
    <string name="create_account_title">Create your MEGA account</string>
    <!-- Label to reference a recents section -->
    <string name="recents_label">Recents</string>
    <!-- Label to reference a chats section -->
    <string name="chats_label">Chats</string>
    <!-- Text of the empty screen when there are not elements in Recents -->
    <string name="context_empty_recents">[B]No files in your [/B][A]Recents[/A]</string>
    <!-- Title of a recents bucket -->
    <string name="title_bucket">%1$s and %2$d more</string>
    <!-- Title of a media recents bucket that only contains some images -->
    <string name="title_media_bucket_only_images">%d Images</string>
    <!-- Title of a media recents bucket that only contains some videos -->
    <string name="title_media_bucket_only_videos">%d Videos</string>
    <!-- Title of a media recents bucket that contains some images and some videos -->
    <string name="title_media_bucket_images_and_videos">%1$d Images and %2$d Videos</string>
    <!-- Title of a media recents bucket that contains some images and a video -->
    <string name="title_media_bucket_images_and_video">%d Images and 1 Video</string>
    <!-- Title of a media recents bucket that contains an image and some videos -->
    <string name="title_media_bucket_image_and_videos">1 Image and %d Videos</string>
    <!-- Title of a media recents bucket that contains an image and a video -->
    <string name="title_media_bucket_image_and_video">1 Image and 1 Video</string>
    <!-- Label that indicates who uploaded a file into a recents bucket -->
    <string name="create_action_bucket">[A]created by [/A]%s</string>
    <!-- Label that indicates who updated a file into a recents bucket -->
    <string name="update_action_bucket">[A]updated by [/A]%s</string>
    <!-- Used in recents list screen to indicate an action done by me -->
    <string name="bucket_word_me">Me</string>
    <!-- Text to explain the benefits of adding phone number to achievement enabled users. Placeholder 1: bonus storage space e.g. 20GB -->
    <string name="sms_add_phone_number_dialog_msg_achievement_user">Get %1$s free when you add your phone number. This makes it easier for your contacts to find you on MEGA.</string>
    <!-- Text to explain the benefits of adding phone number to non achievement users -->
    <string name="sms_add_phone_number_dialog_msg_non_achievement_user">Add your phone number to MEGA. This makes it easier for your contacts to find you on MEGA.</string>
    <!-- Error message when trying to record a voice message while on a call in progress -->
    <string name="not_allowed_recording_voice_clip">It is not possible to record voice messages while there is a call in progress.</string>
    <!-- Text shown when it tries to upload a voice message and occurs an error to process the action -->
    <string name="error_upload_voice_clip">An error occurred while trying to upload the voice message.</string>
    <!-- Title of the notification shown on the action bar when there is a incoming call -->
    <string name="title_notification_incoming_call">Incoming call</string>
    <!-- Title of the notification shown on the action bar when there is a incoming group call -->
    <string name="title_notification_incoming_group_call">Incoming group call</string>
    <!-- Title of the notification shown on the action bar when there is an individual incoming video call -->
    <string name="title_notification_incoming_individual_video_call">Incoming video call</string>
    <!-- Title of the notification shown on the action bar when there is an individual incoming audio call -->
    <string name="title_notification_incoming_individual_audio_call">Incoming audio call</string>
    <!-- The title of progress dialog when loading web content -->
    <string name="embed_web_browser_loading_title">Loading</string>
    <!-- The message of progress dialog when loading web content -->
    <string name="embed_web_browser_loading_message">Please wait&#8230;</string>
    <!-- Head label to show the business account type -->
    <string name="account_label">Account type</string>
    <!-- Label in My Account section to show user account type -->
    <string name="business_label">Business</string>
    <!-- Business user role -->
    <string name="admin_label">Admin</string>
    <!-- Business user role -->
    <string name="user_label">User</string>
    <!-- General label to show the status of something or someone -->
    <string name="status_label">Status</string>
    <!-- State to indicate something is active (business status account for instance) -->
    <string name="active_label">Active</string>
    <!-- Business account status. Payment is overdue, but the account still active in grace period -->
    <string name="payment_required_label">Payment required</string>
    <!-- Business expired account Overdue payment page header. -->
    <string name="payment_overdue_label">Payment overdue</string>
    <!-- Alert shown to an admin user of a business account in My Account section -->
    <string name="business_management_alert">User management is only available from a desktop web browser.</string>
    <!-- Title of the usage tab in My Account Section -->
    <string name="tab_my_account_usage">Usage</string>
    <!-- Title of usage storage details section in Storage -->
    <string name="usage_storage_details_label">Storage usage details</string>
    <!-- Title of overall usage section in Storage -->
    <string name="overall_usage_label">Overall usage</string>
    <!-- Title of transfer section in Storage -->
    <string name="transfer_label">Transfer</string>
    <!-- Error shown when a Business account user (sub-user or admin) tries to remove a contact which is part of the same Business account. Please, keep the placeholder, it will be replaced with the name or email of the account, for example: Jane Appleseed or ja@mega.nz -->
    <string name="error_remove_business_contact">You cannot remove %1$s as a contact because they are part of your Business account.</string>
    <!-- When logging in during the grace period, the administrator of the Business account will be notified that their payment is overdue, indicating that they need to access MEGA using a desktop browser for more information -->
    <string name="grace_period_admin_alert">There has been a problem with your last payment. Please access MEGA using a desktop browser for more information.</string>
    <!-- A dialog title shown to users when their business account is expired. -->
    <string name="expired_business_title">Your Business account has expired</string>
    <!-- Details shown when a Business account is expired due a payment issue. The account is opened in a view-only mode. -->
    <string name="expired_admin_business_text">There has been a problem processing your payment. MEGA is limited to view only until this issue has been fixed in a desktop web browser.</string>
    <!-- A message which is shown to sub-users of expired business accounts. -->
    <string name="expired_user_business_text">Your account is currently [B]suspended[/B]. You can only browse your data.</string>
    <!-- Message shown when users with a business account (no administrators of a business account) try to enable the Camera Uploads, to advise them that the administrator do have the ability to view their data. -->
    <string name="camera_uploads_business_alert">While MEGA can not access to your data, your business account administrator does have the ability to control and view the Camera Uploads in your user account</string>
    <!-- General label to alert user that somehting went wrong -->
    <string name="general_something_went_wrong_error">Something went wrong</string>
    <!-- A dialog message which is shown to sub-users of expired business accounts. -->
    <string name="expired_user_business_text_2">Contact your business account administrator to resolve the issue and activate your account.</string>
    <!-- Warning message to alert user about logout in My Account section if has offline files. -->
    <string name="logout_warning_offline">When you log out, files from your Offline section will be deleted from your device.</string>
    <!-- Warning message to alert user about logout in My Account section if has transfers in progress. -->
    <string name="logout_warning_transfers">When you log out, ongoing transfers will be cancelled.</string>
    <!-- Warning message to alert user about logout in My Account section if has offline files and transfers in progress. -->
    <string name="logout_warning_offline_and_transfers">When you log out, files from your Offline section will be deleted from your device and ongoing transfers will be cancelled.</string>
    <!-- Label to indicate that a name has not been possible to obtain for some reason -->
    <string name="unknown_name_label">Unknown name</string>
    <!-- Error when renaming a chat title and it is too long -->
    <string name="title_long">Title too long</string>
    <!-- Alert shown to the user when they is trying to create an empty group for attach a file -->
    <string name="error_creating_group_and_attaching_file">Please select one or more contacts.</string>
    <!-- Label showing the number of contacts attached in a chat conversation, placeholder is the number of contacts -->
    <string name="contacts_sent">Sent %s Contacts.</string>
    <!-- Name by default of the folder where the files sent to the chat are stored in the cloud -->
    <string name="my_chat_files_folder">My chat files</string>
    <!-- Error shown when it was not possible to create a folder for any reason -->
    <string name="error_creating_folder">Error. The folder %1$s was not created</string>
    <!-- Title of an alert screen indicating the user has to verify their email -->
    <string name="verify_email_label">Verify your email address</string>
    <!-- Text informing user that their account has been suspended -->
    <string name="account_temporarily_suspended">Your account has been temporarily locked for your safety.</string>
    <!-- Text informing user has to follow the steps of an email to unlock their account -->
    <string name="verify_email_and_follow_steps">[A]Please verify your email address[/A] and follow the steps in MEGA’s email to unlock your account.</string>
    <!-- Question which takes the user to a help screen -->
    <string name="why_am_i_seeing_this">Why am I seeing this?</string>
    <!-- Label of a button which action is resend an email -->
    <string name="resend_email_label">Resend email</string>
    <!-- Error shown when the user tries to resend the email to unblock their account before the time needed to permit send it again -->
    <string name="resend_email_error">Email already sent. Please wait a few minutes before trying again.</string>
    <!-- Title of a helping view about locked accounts -->
    <string name="locked_accounts_label">Locked Accounts</string>
    <!-- Locked accounts description text by an external data breach. This text is 1 of 2 paragraph of a description -->
    <string name="locked_accounts_text_1">It is possible that you are using the same password for your MEGA account as for other services, and that at least one of these other services has suffered a data breach.</string>
    <!-- Locked accounts description text by bad use of user password. This text is 2 of 2 paragraph of a description -->
    <string name="locked_accounts_text_2">Your password leaked and is now being used by bad actors to log into your accounts, including, but not limited to, your MEGA account.</string>
    <!-- Button to add a nickname for a user -->
    <string name="add_nickname">Set Nickname</string>
    <!-- Button to update a nickname for a user -->
    <string name="edit_nickname">Edit Nickname</string>
    <!-- Label showing that a nickname has been added -->
    <string name="snackbar_nickname_added">Nickname added</string>
    <!-- Label showing that a nickname has been added -->
    <string name="snackbar_nickname_removed">Nickname removed</string>
    <!-- Label showing that a nickname has not been added -->
    <string name="error_snackbar_nickname_added">An error occurred while trying to add the nickname</string>
    <!-- title of a dialog to edit or remove the nickname -->
    <string name="nickname_title">Nickname</string>
    <!-- Text related to verified phone number. Used as title or cell description. -->
    <string name="phonenumber_title">Phone number</string>
    <!-- Text shown in a call when it is trying to reconnect after lose the internet connection -->
    <string name="reconnecting_message">Reconnecting</string>
    <!-- Text shown when the Internet connection is retrieved and there is a call is in progress -->
    <string name="connected_message">You are back.</string>
    <!-- Text shown in a call when the own internet connection is of low quality -->
    <string name="poor_internet_connection_message">Poor Internet connection</string>
    <!-- Text is displayed while a voice clip is being recorded -->
    <string name="recording_layout">Recording&#8230;</string>
    <!-- Text shown for the action create new file -->
    <string name="create_new_file_action">Create new file</string>
    <!-- Error title shown when you are trying to do an action with a file or folder and you don’t have the necessary permissions -->
    <string name="permissions_error_label">Permission error</string>
    <!-- Confirmation dialog shown to user when they try to revert a node in an incoming ReadWrite share. -->
    <string name="alert_not_enough_permissions_revert">You do not have the permissions required to revert this file. In order to continue, we can create a new file with the reverted data. Would you like to proceed?</string>
    <!-- Text shown when the creation of a version as a new file was successful -->
    <string name="version_as_new_file_created">Version was created as a new file successfully.</string>
    <!-- Label indicating a date. Keep the placeholder, is to set the date. -->
    <string name="general_date_label">on %1$s</string>
    <!-- Confirmation before removing the outgoing shares of several folders. Please keep the placeholder is to set the number of folders -->
    <string name="alert_remove_several_shares">Are you sure you want to stop sharing these %1$d folders?</string>
    <!-- Download location label -->
    <string name="download_location">Download location</string>
    <!-- Text asking confirmation for download location -->
    <string name="confirmation_download_location">Always save to this location?</string>
    <!-- Action to show any file in its location -->
    <string name="view_in_folder_label">View in folder</string>
    <!-- Title of a screen to browse files -->
    <string name="browse_files_label">Browse files</string>
    <!-- Title of the File Provider activity -->
    <string name="file_provider_title">Attach from&#8230;</string>
    <!-- Title of an inactive chat which was recently created (today or yesterday). Placeholder is to show the specific creation day. e.g. Chat created today -->
    <string name="inactive_chat_title_2">Chat created %s</string>
    <!-- Title of an inactive chat. Placeholder is to show the creation date and time -->
    <string name="inactive_chat_title">Chat created on %s</string>
    <!-- Title of the chat when multi-selection is activated -->
    <string name="select_message_title">Select messages</string>
    <!-- Storage root label -->
    <string name="storage_root_label">Storage root</string>
    <!-- The label that describes that a transfer failed. -->
    <string name="failed_label">Failed</string>
    <!-- Text warning of transfer over quota -->
    <string name="warning_transfer_over_quota">Your transfers have been interrupted. Upgrade your account or wait %s to continue.</string>
    <!-- Label indicating transfer over quota -->
    <string name="label_transfer_over_quota">Transfer over quota</string>
    <!-- Label indicating storage over quota -->
    <string name="label_storage_over_quota">Storage over quota</string>
    <!-- Label indicating the action ‘upgrate account’ to get more transfer quota -->
    <string name="label_get_more_transfer_quota">Get more transfer quota</string>
    <!-- Warning show to the user when a folder does not exist -->
    <string name="warning_folder_not_exists">The folder does not exist.</string>
    <!-- Warning show to the user when a node does not exist in cloud -->
    <string name="warning_node_not_exists_in_cloud">The file does not exist in the Cloud Drive.</string>
    <!-- Header text of the Over Disk Quota Paywall warning -->
    <string name="over_disk_quota_paywall_header">Storage Full</string>
    <!-- Title of the Over Disk Quota Paywall warning -->
    <string name="over_disk_quota_paywall_title">Your data is at risk!</string>
    <!-- Text of the Over Disk Quota Paywall warning with multiple email notification. Placeholders: 1 user email, 2 and 3 list of email notification dates, 4 number of files, 5 files size (including units) and 6 required PRO plan -->
    <plurals name="over_disk_quota_paywall_text">
        <item quantity="one">We have contacted you by email to %1$s on %2$s, but you still have %3$s files taking up %4$s in your MEGA account, which requires you to have %5$s.</item>
        <item quantity="other">We have contacted you by email to %1$s on %2$s and %3$s, but you still have %4$s files taking up %5$s in your MEGA account, which requires you to have %6$s.</item>
    </plurals>
    <!-- Text of the Over Disk Quota Paywall warning with no email notification info. Placeholders: 1 user email, 2 number of files, 3 files size (including units) and 4 required PRO plan -->
    <string name="over_disk_quota_paywall_text_no_warning_dates_info">We have contacted you by email to %1$s, but you still have %2$s files taking up %3$s in your MEGA account, which requires you to have %4$s.</string>
    <!-- Text of deletion alert of the Over Disk Quota Paywall warning. Placeholder is for include the time left (including units) in MEGA red color -->
    <string name="over_disk_quota_paywall_deletion_warning">[B]You have [M]%s[/M] left to upgrade[/B]. After that, your data is subject to deletion.</string>
    <!-- Text of deletion alert of the Over Disk Quota Paywall warning if no data available -->
    <string name="over_disk_quota_paywall_deletion_warning_no_data">[B]You have to upgrade[/B]. Your data is currently subject to deletion.</string>
    <!-- Text of deletion alert of the Over Disk Quota Paywall warning if no time left. “save” here means safeguard, protect, and not write to disk. -->
    <string name="over_disk_quota_paywall_deletion_warning_no_time_left">[B]You must act immediately to save your data.[/B]</string>
    <!-- Time in days (plural). The placeholder is for the time value, please adjust the position based on linguistics -->
    <plurals name="label_time_in_days_full">
        <item quantity="one">1 day</item>
        <item quantity="other">%d days</item>
    </plurals>
    <!-- Time in hours. The placeholder is for the time value, please adjust the position based on linguistics -->
    <string name="label_time_in_hours">%dh</string>
    <!-- Time in minutes. The placeholder is for the time value, please adjust the position based on linguistics -->
    <string name="label_time_in_minutes">%dm</string>
    <!-- Time in seconds. The placeholder is for the time value, please adjust the position based on linguistics -->
    <string name="label_time_in_seconds">%ds</string>
    <!-- Title for a section on the fingerprint warning dialog. Below it is a button which will allow the user to verify their contact’s fingerprint credentials. -->
    <string name="label_verify_credentials">Verify credentials</string>
    <!-- Label to indicate that contact’s credentials are not verified. -->
    <string name="label_not_verified">Not verified</string>
    <!-- Action indicating something was verified. -->
    <string name="label_verified">Verified</string>
    <!-- ”Verify user” dialog title -->
    <string name="authenticity_credentials_label">Authenticity Credentials</string>
    <!-- ”Verify user” dialog description -->
    <string name="authenticity_credentials_explanation">This is best done in real life by meeting face to face. If you have another already-verified channel such as verified OTR or PGP, you may also use that.</string>
    <!-- Label title above your fingerprint credentials.  A credential in this case is a stored piece of information representing your identity -->
    <string name="label_your_credentials">Your Credentials</string>
    <!-- Button to reset credentials -->
    <string name="action_reset">Reset</string>
    <!-- Warning shown to the user when tries to approve/reset contact credentials and another request of this type is already running. -->
    <string name="already_verifying_credentials">Updating credentials. Please try again later.</string>
    <!-- Info message displayed when the user is joining a chat conversation -->
    <string name="joining_label">Joining&#8230;</string>
    <!-- Info message displayed when the user is leaving a chat conversation -->
    <string name="leaving_label">Leaving&#8230;</string>
    <!-- Text in the confirmation dialog for removing the associated phone number of current account. -->
    <string name="remove_phone_number">Remove your phone number?</string>
    <!-- Text show in a snackbar when phone has successfully reset. -->
    <string name="remove_phone_number_success">Your phone number has been removed successfully.</string>
    <!-- Text show in a snackbar when reset phone number failed. -->
    <string name="remove_phone_number_fail">Your phone number removal failed.</string>
    <!-- Text hint shown in the global search box which sits on the top of the Homepage screen -->
    <string name="search_hint">Search in MEGA</string>
    <!-- Alert shown when a user tries to reset an account wich is bloqued. -->
    <string name="error_reset_account_blocked">The account you’re trying to reset is blocked.</string>
    <!-- Error message when trying to login and the account is blocked -->
    <string name="error_account_blocked">Your account has been blocked. Please contact support&#64;mega.nz</string>
    <!-- Error message appears to sub-users of a business account when they try to login and they are disabled. -->
    <string name="error_business_disabled">Your account has been deactivated by your administrator. Please contact your business account administrator for further details.</string>
    <!-- An error message which appears to sub-users of a business account when they try to login and they are deleted. -->
    <string name="error_business_removed">Your account has been removed by your administrator. Please contact your business account administrator for further details.</string>
    <!-- Option in bottom sheet dialog for modifying the associated phone number of current account. -->
    <string name="option_modify_phone_number">Modify</string>
    <!-- Option in bottom sheet dialog for modifying the associated phone number of current account. -->
    <string name="title_modify_phone_number">Modify phone number</string>
    <!-- Option in bottom sheet dialog for removing the associated phone number of current account. -->
    <string name="title_remove_phone_number">Remove phone number</string>
    <!-- Message showing to explain what will happen when the operation of -->
    <string name="modify_phone_number_message">This operation will remove your current phone number and start the process of associating a new phone number with your account.</string>
    <!-- Message for action to remove the registered phone number. -->
    <string name="remove_phone_number_message">This will remove your associated phone number from your account. If you later choose to add a phone number you will be required to verify it.</string>
    <!-- Text of an action button indicating something was successful and it can checks it by pressing it -->
    <string name="action_see">See</string>
    <!-- “Verify user” dialog description. Please, keep the placeholder, is to set the name of a contact: Joana’s credentials -->
    <string name="label_contact_credentials">%s’s credentials</string>
    <!-- The label under the button of opening all-documents screen. The space is reduced, so please translate this string as short as possible. -->
    <string name="category_documents">Docs</string>
    <!-- The label under the button of opening all-documents screen -->
    <string name="section_documents">Documents</string>
    <!-- Label of the floating action button of opening the new chat conversation -->
    <string name="fab_label_new_chat">New chat</string>
    <!-- Text that indicates that there’s no photo to show -->
    <string name="homepage_empty_hint_photos">No photos found</string>
    <!-- Text that indicates that there’s no document to show -->
    <string name="homepage_empty_hint_documents">No documents found</string>
    <!-- Text that indicates that there’s no audio to show -->
    <string name="homepage_empty_hint_audio">No audio files found</string>
    <!-- Text that indicates that there’s no video to show -->
    <string name="homepage_empty_hint_video">No videos found</string>
    <!-- Title of the screen to attach GIFs -->
    <string name="search_giphy_title">Search GIPHY</string>
    <!-- Label indicating an empty search of GIFs. The format placeholders are to showing it in different colors. -->
    <string name="empty_search_giphy">No [A]GIFs[/A] found</string>
    <!-- Label indicating there is not available GIFs due to down server -->
    <string name="server_down_giphy">No available GIFs. Please try again later</string>
    <!-- Label indicating the end of Giphy list. The format placeholders are to showing it in different colors. -->
    <string name="end_of_results_giphy">[A]End of[/A] results</string>
    <!-- Title of a dialog to confirm the action of resume all transfers -->
    <string name="warning_resume_transfers">Resume transfers?</string>
    <!-- Option to  resume all transfers -->
    <string name="option_resume_transfers">Resume transfers</string>
    <!-- Option to  cancel a transfer -->
    <string name="option_cancel_transfer">Cancel transfer</string>
    <!-- Message of a dialog to confirm the action of resume all transfers -->
    <string name="warning_message_resume_transfers">Unpause transfers to proceed with your upload.</string>
    <!-- Indicator of the progress in a download/upload. Please, don’t remove the place holders: the first one is to set the percentage, the second one is to set the size of the file. Example 33% of 33.3 MB -->
    <string name="progress_size_indicator">%1$d%% of %2$s</string>
    <!-- Message showing when enable the mode for showing the special information in the chat messages. This action is performed from the settings section, clicking 5 times on the App version option -->
    <string name="show_info_chat_msg_enabled">Enabled special info for chat messages</string>
    <!-- Message showing when disable the mode for showing the special information in the chat messages.. This action is performed from the settings section, clicking 5 times on the App version option -->
    <string name="show_info_chat_msg_disabled">Disabled special info for chat messages</string>
    <!-- Shows the error when the limit of reactions per user is reached and the user tries to add one more. Keep the placeholder because is to show limit number in runtime. -->
    <string name="limit_reaction_per_user">You have reached the maximum limit of %d reactions.</string>
    <!-- Shows the error when the limit of reactions per message is reached and a user tries to add one more. Keep the placeholder because is to show limit number in runtime. -->
    <string name="limit_reaction_per_message">This message has reached the maximum limit of %d reactions.</string>
    <!-- System message displayed to all chat participants when one of them enables retention history -->
    <string name="retention_history_changed_by">[A]%1$s[/A][B] changed the message clearing time to[/B][A] %2$s[/A][B].[/B]</string>
    <!-- Title of the section to clear the chat content in the Manage chat history screen -->
    <string name="title_properties_clear_chat_history">Clear chat history</string>
    <!-- System message that is shown to all chat participants upon disabling the Retention history -->
    <string name="retention_history_disabled">[A]%1$s[/A][B] disabled message clearing.[/B]</string>
    <!-- Subtitle of the section to clear the chat content in the Manage chat history screen -->
    <string name="subtitle_properties_chat_clear">Delete all messages and files shared in this conversation. This action is irreversible.</string>
    <!-- Title of the history retention option -->
    <string name="title_properties_history_retention">History clearing</string>
    <!-- Subtitle of the history retention option when history retention is disabled -->
    <string name="subtitle_properties_history_retention">Automatically delete messages older than a certain amount of time.</string>
    <!-- Label for the dialog box option to configure history retention. This option will indicate that history retention option is disabled -->
    <string name="history_retention_option_disabled">Disabled</string>
    <!-- Label for the dialog box option to configure history retention. This option will indicate that automatically deleted messages older than one day -->
    <string name="history_retention_option_one_day">One day</string>
    <!-- SLabel for the dialog box option to configure history retention. This option will indicate that automatically deleted messages older than one week -->
    <string name="history_retention_option_one_week">One week</string>
    <!-- Label for the dialog box option to configure history retention. This option will indicate that automatically deleted messages older than one month -->
    <string name="history_retention_option_one_month">One month</string>
    <!-- Label for the dialog box option to configure history retention. This option will indicate that messages older than a custom date will be deleted -->
    <string name="history_retention_option_custom">Custom</string>
    <!-- Title of the Manage chat history screen -->
    <string name="title_properties_manage_chat">Manage chat history</string>
    <!-- Subtitle of the dialogue to select a retention time -->
    <string name="subtitle_properties_manage_chat">Automatically delete messages older than:</string>
    <!-- Text of the confirmation dialog to clear the chat history from Manage chat history section -->
    <string name="confirmation_clear_chat_history">Clear the full message history for this conversation?</string>
    <!-- Text on the label indicating that the oldest messages of a year will be automatically deleted. -->
    <string name="subtitle_properties_manage_chat_label_year">1 year</string>
    <!-- Picker text to choose custom retention time. This option indicates several hours -->
    <plurals name="retention_time_picker_hours">
        <item quantity="one">hour</item>
        <item quantity="other">hours</item>
    </plurals>
    <!-- Picker text to choose custom retention time. This option indicates several days -->
    <plurals name="retention_time_picker_days">
        <item quantity="one">day</item>
        <item quantity="other">days</item>
    </plurals>
    <!-- Picker text to choose custom retention time. This option indicates several weeks -->
    <plurals name="retention_time_picker_weeks">
        <item quantity="one">week</item>
        <item quantity="other">weeks</item>
    </plurals>
    <!-- Picker text to choose custom retention time. This option indicates several months -->
    <plurals name="retention_time_picker_months">
        <item quantity="one">month</item>
        <item quantity="other">months</item>
    </plurals>
    <!-- Picker text to choose custom retention time. This option indicates a year -->
    <string name="retention_time_picker_year">year</string>
    <!-- Text on the label indicating that That the oldest messages of several hours will be automatically deleted. -->
    <plurals name="subtitle_properties_manage_chat_label_hours">
        <item quantity="one">1 hour</item>
        <item quantity="other">%1$d hours</item>
    </plurals>
    <!-- Text on the label indicating that That the oldest messages of several weeks will be automatically deleted. -->
    <plurals name="subtitle_properties_manage_chat_label_weeks">
        <item quantity="one">1 week</item>
        <item quantity="other">%1$d weeks</item>
    </plurals>
    <!-- Text on the label indicating that That the oldest messages of several months will be automatically deleted. -->
    <plurals name="subtitle_properties_manage_chat_label_months">
        <item quantity="one">1 month</item>
        <item quantity="other">%1$d months</item>
    </plurals>
    <!-- Title indicating the select mode is enabled and ready to select transfers on Transfers section, In progress tab -->
    <string name="title_select_transfers">Select transfers</string>
    <!-- Error shown to inform the priority change of a transfer failed. Please don’t remove the place holder, it’s to set the name of the transfer. Example: The priority change of the transfer “video.mp4” failed. -->
    <string name="change_of_transfer_priority_failed">The priority change of the transfer ”%1$s” failed.</string>
    <!-- Title option to send separated the link and decryption key -->
    <string name="option_send_decryption_key_separately">Send decryption key separately</string>
    <!-- Explanation option to send separated the link and decryption key -->
    <string name="explanation_send_decryption_key_separately">Export link and decryption key separately.</string>
    <!-- Label option indicating if it is pressed, an explanation will be shown with more details -->
    <string name="learn_more_option">Learn more</string>
    <!-- Label key referring to a link decryption key -->
    <string name="key_label">Key</string>
    <!-- Button which action is share the decryption key of a link -->
    <string name="button_share_key">Share key</string>
    <!-- Button which action is copy the decryption key of a link -->
    <string name="button_copy_key">Copy key</string>
    <!-- Button which action is copy the password of a link -->
    <string name="button_copy_password">Copy password</string>
    <!-- Confirmation shown informing a link it’s copied to the clipboard -->
    <string name="link_copied_clipboard">Link copied to the clipboard.</string>
    <!-- Confirmation shown informing a key link it’s copied to the clipboard -->
    <string name="key_copied_clipboard">Key copied to the clipboard.</string>
    <!-- Confirmation shown informing a password link it’s copied to the clipboard -->
    <string name="password_copied_clipboard">Password copied to the clipboard.</string>
    <!-- Confirmation shown informing a link it’s copied to the clipboard -->
    <string name="link_sent">Link successfully sent.</string>
    <!-- Confirmation shown informing a key link it’s copied to the clipboard -->
    <string name="link_and_key_sent">Link and key successfully sent.</string>
    <!-- Confirmation shown informing a key link it’s copied to the clipboard -->
    <string name="link_and_password_sent">Link and password successfully sent.</string>
    <!-- Title of a warning recommending upgrade to Pro -->
    <string name="upgrade_pro">Upgrade to Pro</string>
    <!-- Explanation of a warning recommending upgrade to Pro in relation to link available options -->
    <string name="link_upgrade_pro_explanation">MEGA Pro users have exclusive access to additional link safety features making your account even more secure.</string>
    <!-- Meaning of links decryption key -->
    <string name="decryption_key_explanation">Our end-to-end encryption system requires a unique key automatically generated for this file. A link with this key is created by default, but you can export the decryption key separately for an added layer of security.</string>
    <!-- Reset password label -->
    <string name="reset_password_label">Reset password</string>
    <!-- Warning show to the user when has enable to send the decryption key of a link separately and tries to share the link -->
    <string name="share_key_warning">Share the key for this link?</string>
    <!-- Warning show to the user when has set a password protection of a link and tries to share the link -->
    <string name="share_password_warning">Share the password for this link?</string>
    <!-- Button which action is share the password of a link -->
    <string name="button_share_password">Share password</string>
    <!-- String to share a link with its decryption key separately. Please keep the place holders, are to set the link and the key. Example: Link: https://mega.nz/file/kC42xRSK#Ud2QsvpIVYmCd1a9QUhk42wXv10jCSyPSWnXEwYX2VE Key: asfAFG3345g -->
    <string name="share_link_with_key">Link: %1$s\n\nKey: %2$s</string>
    <!-- String to share a link protected with password with its password.Please keep the place holders, are to set the link and the password. Example: Link: https://mega.nz/file/kC42xRSK#Ud2QsvpIVYmCd1a9QUhk42wXv10jCSyPSWnXEwYX2VE Password: asfAFG3345g -->
    <string name="share_link_with_password">Link: %1$s\n\nPassword: %2$s</string>
    <!-- Warning show to the user when the app needs permissions to share files and the user has denied them. -->
    <string name="files_required_permissions_warning">MEGA needs your permission in order to share files.</string>
    <!-- Context menu item. Allows user to add file/folder to favourites -->
    <string name="file_properties_favourite">Favourite</string>
    <!-- Context menu item. Allows user to delete file/folder from favourites -->
    <string name="file_properties_unfavourite">Remove favourite</string>
    <!-- Context menu item. Allows to mark file/folder with own color label -->
    <string name="file_properties_label">Label&#8230;</string>
    <!-- Information text to let’s the user know that they can remove a colour from a folder or file that was already marked. -->
    <string name="action_remove_label">Remove label</string>
    <!-- Title text to show label selector. -->
    <string name="title_label">Label</string>
    <!-- A user can mark a folder or file with red colour. -->
    <string name="label_red">Red</string>
    <!-- A user can mark a folder or file with orange colour. -->
    <string name="label_orange">Orange</string>
    <!-- A user can mark a folder or file with yellow colour. -->
    <string name="label_yellow">Yellow</string>
    <!-- A user can mark a folder or file with green colour. -->
    <string name="label_green">Green</string>
    <!-- A user can mark a folder or file with blue colour. -->
    <string name="label_blue">Blue</string>
    <!-- A user can mark a folder or file with purple colour. -->
    <string name="label_purple">Purple</string>
    <!-- A user can mark a folder or file with grey colour. -->
    <string name="label_grey">Grey</string>
    <!-- Text that indicates the song is now playing -->
    <string name="audio_player_now_playing">Now playing</string>
    <!-- Text that indicates the song is now playing, but paused -->
    <string name="audio_player_now_playing_paused">Now playing (paused)</string>
    <!-- Title of the song info screen -->
    <string name="audio_track_info">Track info</string>
    <!-- Action to get more information -->
    <string name="action_more_information">More Information</string>
    <!-- Preferences screen item title for Cookie Policy -->
    <string name="settings_about_cookie_policy">Cookie Policy</string>
    <!-- Preferences screen item title for cookie settings -->
    <string name="settings_about_cookie_settings">Cookie Settings</string>
    <!-- Cookie dialog title -->
    <string name="dialog_cookie_alert_title">Before you continue</string>
    <!-- Cookie dialog message. Please, keep the placeholders to format the string. -->
    <string name="dialog_cookie_alert_message">We use local storage and similar technologies (’Cookies’) to provide our services to you, enhance your experience with our services and customize the adverts you see, including through third parties. Accept our use of Cookies from the beginning of your visit or customise Cookies in Cookie Settings. Read more in our [A]Cookie Policy[/A].</string>
    <!-- Cookie dialog message showed when there are unsaved settings. -->
    <string name="dialog_cookie_alert_unsaved">Cookie Settings unsaved.</string>
    <!-- Snackbar message showed when there settings has been saved successfully. -->
    <string name="dialog_cookie_snackbar_saved">Cookie Settings changes have been saved</string>
    <!-- Cookie dialog third party title -->
    <string name="dialog_cookie_thirdparty_title">Third Party Cookies</string>
    <!-- Cookie dialog third party first subtitle -->
    <string name="dialog_cookie_thirdparty_subtitle1">Google Advertising Cookies</string>
    <!-- Cookie dialog third party second subtitle -->
    <string name="dialog_cookie_thirdparty_subtitle2">Category: Advertising Cookies</string>
    <!-- Cookie dialog third party message. Please, keep the placeholders to format the string. -->
    <string name="dialog_cookie_thirdparty_message">Used by Google to:\n• customise the adverts Google shows on ours and other services and websites, based on such things as your location and other websites you’ve previously visited;\n• monitor how often you are displayed certain adverts;\n• provide fraud prevention; and\n• determine when you click on a particular advert and then to track the following actions you take in response to that advert.\nhttps://policies.google.com/technologies/partner-sites</string>
    <!-- Preference screen item title -->
    <string name="preference_cookies_accept">Accept Cookies</string>
    <!-- Preference screen item title -->
    <string name="preference_cookies_essential_title">Essential Cookies</string>
    <!-- Preference screen item summary -->
    <string name="preference_cookies_essential_summary">Essential for providing you important functionality and secure access to our services. For this reason, they do not require consent.</string>
    <!-- Preference screen item title -->
    <string name="preference_cookies_preference_title">Preference Cookies</string>
    <!-- Preference screen item summary -->
    <string name="preference_cookies_preference_summary">Allow us to remember certain display and formatting settings you choose. Not accepting these Cookies will mean we won’t be able to remember some things for you such as your preferred screen layout.</string>
    <!-- Preference screen item title -->
    <string name="preference_cookies_performance_title">Performance and Analytics Cookies</string>
    <!-- Preference screen item summary -->
    <string name="preference_cookies_performance_summary">Help us to understand how you use our services and provide us data that we can use to make improvements. Not accepting these Cookies will mean we will have less data available to us to help design improvements.</string>
    <!-- Preference screen item title -->
    <string name="preference_cookies_advertising_title">Advertising Cookies</string>
    <!-- Preference screen item summary -->
    <string name="preference_cookies_advertising_summary">Used by us and our approved advertising partners to customise the adverts you see on our services and on other websites based on your browsing history. Not accepting these Cookies means we may show advertisements that are less relevant.</string>
    <!-- Preference screen item title -->
    <string name="preference_cookies_thirdparty_title">Third Party Cookies</string>
    <!-- Preference screen item summary. Please, keep the placeholders to format the string. -->
    <string name="preference_cookies_thirdparty_summary">These are Cookies which are controlled by someone other than us; we use these Cookies to provide the types of functionality described above. Not accepting these Cookies will have different implications depending on what type of Cookie each third party Cookie is. Click on “More Information” below for details on all the third party Cookies we use.</string>
    <!-- Preference screen item action button -->
    <string name="preference_cookies_policies_privacy">Privacy Policy</string>
    <!-- Preference screen item action button -->
    <string name="preference_cookies_policies_cookie">Cookie Policy</string>
    <!-- Preference screen item state description -->
    <string name="preference_cookies_always_on">Always On</string>
    <!-- Menu option that allows the user to scan document and upload it directly to MEGA. -->
    <string name="menu_scan_document">Scan document</string>
    <!-- Message displayed when clicking on a contact attached to the chat that is not my contact -->
    <string name="user_is_not_contact">%s is not in your contacts list</string>
    <!-- Option of color theme, light mode. -->
    <string name="theme_light">Light</string>
    <!-- Option of color theme, dark mode. -->
    <string name="theme_dark">Dark</string>
    <!-- Option of color theme, follow the system setting. -->
    <string name="theme_system_default">System default</string>
    <!-- Option of color theme, follow the system battery saver settings. -->
    <string name="theme_battery_saver">Set by Battery Saver</string>
    <!-- Prompt text shows when need to user select SD card root from SAF(Storage Access Framework, a system app). -->
    <string name="ask_for_select_sdcard_root">Please select SD card root.</string>
    <!-- Cloud Drive screen subtitle indicating a destination is required to be selected -->
    <string name="cloud_drive_select_destination">Select destination</string>
    <!-- Warning which alerts the user before discard changes -->
    <string name="discard_changes_warning">Discard changes and close the editor?</string>
    <!-- Action discard -->
    <string name="discard_close_action">Discard and close</string>
    <!-- Label indicating saving a file is in progress -->
    <string name="saving_file">Saving file&#8230;</string>
    <!-- Label indicating a file was created successfully -->
    <string name="file_created">File created</string>
    <!-- Warning indicating a file was not created successfully -->
    <string name="file_creation_failed">File creation failed. Try again.</string>
    <!-- Label indicating a file was saved to some folder. e.g.: File saved to Cloud Drive -->
    <string name="file_saved_to">File saved to %1$s</string>
    <!-- Warning indicating a file was not saved to some folder. e.g.: File not saved to Cloud Drive. Try again -->
    <string name="file_saved_to_failed">File not saved to %1$s. Try again.</string>
    <!-- Label indicating a file was updated successfully -->
    <string name="file_updated">File updated</string>
    <!-- Warning indicating a file was not updated successfully -->
    <string name="file_update_failed">File update failed. Try again.</string>
    <!-- Warning which alerts the user a file cannot be opened -->
    <string name="error_opening_file">File is too large and can’t be opened or previewed.</string>
    <!-- Error shown when the user writes a file name without extension. The placeholder shows the file extension. e. g. File without extension (.jpg)-->
    <string name="file_without_extension">File without extension (.%1$s)</string>
    <!-- Error shown when the user writes a file name without extension -->
    <string name="file_without_extension_warning">To proceed you need to type a file extension</string>
    <!-- Title of the warning dialog indicating the renamed name file extension is not the same -->
    <string name="file_extension_change_title">File extension change</string>
    <!-- Text of the warning dialog indicating the renamed name file extension is not the same. The placeholders show the file extensions. e.g. You may not be able to access this file if you change it from ".jpg" to ".txt" -->
    <string name="file_extension_change_warning">You may not be able to access this file if you change the extension from “.%1$s” to “.%2$s”</string>
    <!-- Text of the warning dialog indicating the renamed name file extension is not the same. The placeholder shows the file extension. e.g. You may not be able to access this file if you change it from empty to ".txt" -->
    <string name="file_extension_change_warning_old_empty">You may not be able to access this file if you add the “.%1$s” extension</string>
    <!-- Text of the warning dialog indicating the renamed name file extension is not the same. The placeholder shows the file extension. e.g. You may not be able to access this file if you change it from ".jpg" to empty -->
    <string name="file_extension_change_warning_new_empty">You may not be able to access this file if you remove the “.%1$s” extension</string>
    <!-- Button of the warning dialog indicating the renamed name file extension is not the same to use the new extension -->
    <string name="action_use_empty_new_extension">Remove extension</string>
    <!-- Button of the warning dialog indicating the renamed name file extension is not the same to use the new extension. The placeholder shows the file extension. e.g. Use .txt -->
    <string name="action_use_new_extension">Use .%1$s</string>
    <!-- Button of the warning dialog indicating the renamed name file extension is not the same to keep the old extension -->
    <string name="action_keep_empty_old_extension">No extension</string>
    <!-- Button of the warning dialog indicating the renamed name file extension is not the same to keep the old extension. The placeholder shows the file extension. e.g. Keep .jpg -->
    <string name="action_keep_old_extension">Keep .%1$s</string>
    <!-- Warning which alerts the user a file cannot be created because there is already one with the same name-->
    <string name="same_file_name_warning">There is already a file with the same name</string>
    <!-- Warning which alerts the user an item cannot be created because there is already one with the same name -->
    <string name="same_item_name_warning">There is already an item with the same name</string>
    <!-- Label of the option menu. When clicking this button, the app shows the info of the related item, e.g. file, folder, contact, chat, etc. -->
    <string name="general_info">Info</string>
    <!-- Item menu option upon right click on one image or video to save it to device gallery -->
    <string name="general_save_to_gallery">Save to gallery</string>
    <!-- settings of the Media section -->
    <string name="settings_media">Media</string>
    <!-- settings title of the Media section -->
    <string name="settings_media_audio_files">Audio files</string>
    <!-- Settings hint that indicates the audio will still be played in background if the app is backgrounded -->
    <string name="settings_background_play_hint">Playing on the background</string>
    <!-- Text of the empty screen when there are no elements in Photos -->
    <string name="photos_empty">[B]No[/B] [A]Photos[/A]</string>
    <!-- Text to show as subtitle of Enable camera uploads screen -->
    <string name="enable_cu_subtitle">Automatically backup your photos and videos to your Cloud Drive.</string>
    <!-- Text of a button on Camera Uploads section to show all the content of the section-->
    <string name="all_view_button">All</string>
    <!-- Text of a button on Camera Uploads section to show the content of the section organized by days-->
    <string name="days_view_button">Days</string>
    <!-- Text of a button on Camera Uploads section to show the content of the section organized by months-->
    <string name="months_view_button">Months</string>
    <!-- Text of a button on Camera Uploads section to show the content of the section organized by years-->
    <string name="years_view_button">Years</string>
    <!-- Text to show as a date on Camera Uploads section. Placeholders: [B][/B] are for formatting text; %1$s is for the month; %2$s is for the year. E.g.: "June 2020". -->
    <string name="cu_month_year_date">[B]%1$s[/B] %2$s</string>
    <!-- Text to show as a date on Camera Uploads section. Placeholders: [B][/B] are for formatting text; %1$s is for the day; %2$s is for the month; %3$s is for the year. E.g.: "30 December 2020". -->
    <string name="cu_day_month_year_date">[B]%1$s %2$s[/B] %3$s</string>
    <!-- Text to show on Camera Uploads section, indicating the upload progress. The placeholder %1$d is for set the number of pending uploads. E.g.: "Upload in progress, 300 files pending". -->
    <plurals name="cu_upload_progress">
        <item quantity="one">Upload in progress, 1 file pending</item>
        <item quantity="other">Upload in progress, %1$d files pending</item>
    </plurals>
<<<<<<< HEAD
    <!-- Section name for the “Requests” section.Preferably one word. There is little space for this word. -->
    <string name="section_requests">Requests</string>
    <!-- Section name for the “Groups” section.Preferably one word. There is little space for this word. -->
    <string name="section_groups">Groups</string>
=======
    <!-- Text to show as production api server option -->
    <string name="production_api_server">Production</string>
    <!-- Title to show in a dialog to change api server -->
    <string name="title_change_server">Change server</string>
>>>>>>> 48f2e80e
</resources><|MERGE_RESOLUTION|>--- conflicted
+++ resolved
@@ -3973,15 +3973,12 @@
         <item quantity="one">Upload in progress, 1 file pending</item>
         <item quantity="other">Upload in progress, %1$d files pending</item>
     </plurals>
-<<<<<<< HEAD
+    <!-- Text to show as production api server option -->
+    <string name="production_api_server">Production</string>
+    <!-- Title to show in a dialog to change api server -->
+    <string name="title_change_server">Change server</string>
     <!-- Section name for the “Requests” section.Preferably one word. There is little space for this word. -->
     <string name="section_requests">Requests</string>
     <!-- Section name for the “Groups” section.Preferably one word. There is little space for this word. -->
     <string name="section_groups">Groups</string>
-=======
-    <!-- Text to show as production api server option -->
-    <string name="production_api_server">Production</string>
-    <!-- Title to show in a dialog to change api server -->
-    <string name="title_change_server">Change server</string>
->>>>>>> 48f2e80e
 </resources>