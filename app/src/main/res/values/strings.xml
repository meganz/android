--- conflicted
+++ resolved
@@ -1625,7 +1625,6 @@
 
     <string name="old_and_new_passwords_equals" context="when changing the password , the old password and new password are equals">Passwords cannot be the same</string>
 
-<<<<<<< HEAD
     <string name="action_search_by_date" context="Menu item">Search by date</string>
     <string name="general_apply" context="title of a button to apply search by date">Apply</string>ç
     <string name="general_search_month" context="title of a button to apply search by month">Last month</string>
@@ -1635,10 +1634,8 @@
     <string name="label_set_period" context="title of a Search by period tag">Set period</string>
     <string name="snackbar_search_by_date" context="the user can't choose this date">Date required is not valid</string>
 
-=======
     <string name="user_account_feedback" context="Label to include info of the user email in the feedback form">User account</string>
 
     <string name="invalid_characters" context="Error when the user writes a character not allowed">Characters not allowed</string>
->>>>>>> 5ac88caf
 
 </resources>