--- conflicted
+++ resolved
@@ -2295,7 +2295,6 @@
     <string name="error_max_pdf_password" context="Error of the dialog shown wen a pdf required password and the user has been typed three times a wrong password">The password is not valid.</string>
     
     <string name="not_allow_play_alert" context="Alert shown when exists some call and the user tries to play an audio or video">It is not possible to play content while there is a call in progress.</string>
-<<<<<<< HEAD
     
     <plurals name="num_files_not_send" context="Alert shown when a num of files have not been sent because of any error occurs">
         <item context="Singular of file. 1 file" quantity="one">%d file was not sent to %d chats</item>
@@ -2335,7 +2334,7 @@
         <item context="version item" quantity="one">%d version not deleted</item>
         <item context="version items" quantity="other">%d versions not deleted</item>
     </plurals>
-=======
+
     <string name="ongoing_call_messages" context="Text shown in the list of chats when there is a call in progress but I am not on it">Ongoing call</string>
     <string name="join_call_layout_in_group_call" context="Title of the layout to join a group call from the chat screen">%s started a group call. Tap to join.</string>
     <string name="call_in_progress_layout" context="Title of the layout to return to a call from the chat screen">Tap to return to call %s</string>
@@ -2343,7 +2342,5 @@
     <string name="answer_call_incoming" context="The text of the notification button that is displayed when there is a call in progress, another call is received and answered.">ANSWER</string>
     <string name="ignore_call_incoming" context="The text of the notification button that is displayed when there is a call in progress, another call is received and ignored.">IGNORED</string>
 
->>>>>>> 4b098eef
-
     <string name="no_contacts_invite" context="Alert shown when the user tries to realize some action in chat and has not contacts">You have no MEGA contacts. Please, invite friends from the Contacts section.</string>
 </resources>