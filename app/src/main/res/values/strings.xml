--- conflicted
+++ resolved
@@ -3986,7 +3986,6 @@
     <string name="meeting_call_screen_title_of_bottom_panel_to_assign_another_host">Make host</string>
     <!-- Description of the dialog that indicates you are the only host of the meeting, displayed on meeting screen -->
     <string name="meeting_call_screen_description_of_bottom_panel_to_assign_another_host">You’re the only host on the call. Do you want to assign another one before leaving?</string>
-<<<<<<< HEAD
     <!-- Name of hots or hosts in the meeting info bottom panel -->
     <plurals name="meeting_call_screen_meeting_info_bottom_panel_name_of_moderators">
         <item quantity="one">Host: %s</item>
@@ -3996,7 +3995,6 @@
     <plurals name="meeting_call_screen_meeting_info_bottom_panel_num_of_participants">
         <item quantity="one">Participant: %s</item>
         <item quantity="other">Participants: %s</item>
-=======
     <!-- Yes button for the confirmation dialog before removing the outgoing shares of several folders. -->
     <string name="shared_items_outgoing_unshare_confirm_dialog_button_yes">Yes</string>
     <!-- No button for the confirmation dialog before removing the outgoing shares of several folders. -->
@@ -4010,6 +4008,5 @@
     <plurals name="num_folders_num_files_2">
         <item quantity="one">1 file</item>
         <item quantity="other">%1$d files</item>
->>>>>>> 13e5f5a0
     </plurals>
 </resources>