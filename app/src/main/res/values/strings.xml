<?xml version="1.0" encoding="utf-8"?>
<resources>
    <string name="full_description_text" context="Full description text of the app in the Google Play page of the app (character limit 4000)">MEGA provides user controlled encrypted cloud storage and chat through standard web browsers, together with dedicated apps for mobile devices. Unlike other cloud storage providers, your data is encrypted and decrypted by your client devices only and never by us.\n\nUpload your files from your smartphone or tablet then search, store, download, stream, view, share, rename or delete your files any time, from any device, anywhere. Share folders with your contacts and see their updates in real time. The encryption process means we cannot access or reset your password so you MUST remember it (unless you have your Recovery Key backed up) or you will lose access to your stored files.\n\nEnd-to-end user encrypted MEGA video chat allows for total privacy, and has been available through the browser since 2016. It has been extended to our mobile app, with chat history accessible across multiple devices. Users can also easily add files to a chat from their MEGA Cloud Drive.\n\nMEGA offers a generous 50 GB free storage for all registered users with bonus achievements, and offers paid plans with much higher limits:\n\n\nPro Lite subscription: 4.99 € per month or 49.99 € per year gives you 400 GB of storage space and 1 TB of transfer quota per month.\nPro I subscription: 9.99 € per month or 99.99 € per year gives you 2 TB of storage space and 2 TB of transfer quota per month.\nPro II subscription: 19.99 € per month or 199.99 € per year gives you 8 TB of storage space and 8 TB of transfer quota per month.\nPro III subscription: 29.99 € per month or 299.99 € per year gives you 16 TB of storage space and 16 TB of transfer quota per month.\n\nSubscriptions are renewed automatically for successive subscription periods of the same duration and at the same price as the initial period chosen. To manage your subscriptions, simply click on the Play Store icon on your mobile device, sign in with your Google ID (if you haven’t already done so) and then click on the MEGA app. You’ll be able to manage your subscription there.\n\nApp Permissions:\nWRITE_EXTERNAL_STORAGE -&gt; Download your files from MEGA to your device and upload files from your device to MEGA\nCAMERA -&gt; Take a picture and upload your photos to MEGA\nREAD_CONTACTS -&gt; Easily add contacts from your device as MEGA contacts\nRECORD_AUDIO and CAPTURE_VIDEO_OUTPUT (mic and camera) -&gt; MEGA provides for end-to-end encrypted audio/video calls\n\n\nTo enhance users” confidence in the MEGA system, all of the client-side code is published, so interested security researchers can evaluate the encryption process. The code of our mobile app is located on: https://github.com/meganz/android\n\nFor more info, please check our website:\nSee https://mega.nz/terms\n\n\nDesktop - https://mega.nz/</string>
    <string name="short_description_text" context="Short description text of the app in the Google Play page of the app (character limit 80)">MEGA is Cloud Storage with Powerful Always-On Privacy.</string>

    <string name="prolite_account" context="PRO Lite account" translatable="false">Pro Lite</string>

    <string name="pdf_app_name" context="Name of the MEGA PDF Viewer. Keep uppercase.">MEGA PDF Viewer</string>

    <string name="general_x_of_x" context="Showing progress of elements. Example: 2 of 10.">of</string>
    <string name="general_yes" context="Answer for confirmation dialog.">Yes</string>
    <string name="general_no" context="Answer for confirmation dialog.">No</string>
    <string name="general_cancel" context="dialog option cancel in alert dialog">Cancel</string>
    <string name="general_move_to" context="When moving a file to a location in MEGA. This is the text of the button after selection the destination">Move to</string>
    <string name="general_copy_to" context="When copying a file to a location in MEGA. This is the text of the button after selection the destination">Copy to</string>
    <!--
    <string name="general_import_to" context="When importing a file to a location in MEGA. This is the text of the button after selection the destination">Import to</string>
    -->
    <string name="general_select" context="Selecting a specific location in MEGA. This is the text of the button">Select</string>
    <string name="general_select_to_upload" context="Selecting a specific location in MEGA. This is the text of the button">Select files</string>
    <string name="general_select_to_download" context="Selecting a specific location in MEGA. This is the text of the button">Select folder</string>
    <string name="general_create" context="This is the final button when creating a folder in the dialog where the user inserts the folder name">Create</string>
    <!-- This string is commented in FileStorageActivityLollipop.java
    <string name="general_upload" context="Button text when uploading a file to a previously selected location in MEGA">Upload File</string>
    -->
    <string name="general_download" context="Item menu option upon right click on one or multiple files.">Download</string>
    <string name="general_add" context="button">Add</string>
    <string name="general_move" context="Item menu option upon right click on one or multiple files.">Move</string>
    <string name="general_remove" context="Menu option to delete one or multiple selected items.">Remove</string>
    <string name="general_share" context="button">Share</string>
    <!--
    <string name="general_confirm" context="button">Confirm</string>
    -->
    <string name="general_leave" context="Item menu option upon right click on one or multiple files.">Leave</string>
    <string name="general_decryp" context="button">Decrypt</string>

    <string name="general_export" context="button">Export</string>

    <string name="general_ok" context="Answer for confirmation dialog.">OK</string>
    <string name="general_skip" context="Skip a step of a configuration process.">Skip</string>
    <string name="general_stop" context="Label for a button to stop some process. For example stop the Camera Uploads">Stop</string>

    <string name="general_retry" context="option shown when a message could not be sent">Retry</string>
    <string name="general_open_browser" context="Button to open the default web browser">Open browser</string>
    <!--
    <string name="general_empty" context="Button to delete the contents of the trashbin. Can also be translated as &quot;clear&quot;">Empty</string>
    -->
    <string name="general_loading" context="The title of progress dialog when loading web content">Loading</string>
    <string name="general_importing" context="state while importing the file">Importing</string>
    <string name="general_forwarding" context="state while importing the file">Forwarding</string>
    <string name="general_import" context="Menu option to choose to add file or folders to Cloud Drive">Import</string>
    <string name="general_storage" context="label of storage in upgrade/choose account page, it is being used with a variable, e.g. for LITE user it will show ‘200GB Storage’.">Storage</string>
    <string name="general_bandwidth" context="Text listed before the amount of bandwidth a user gets with a certain package. For example: “8TB Bandwidth”. Can also be translated as data transfer.">Transfer Quota</string>
    <string name="general_subscribe" context="Text placed inside the button the user clicks when upgrading to PRO. Meaning: subscribe to this plan">Subscribe</string>
    <!--
    <string name="general_continue" context="Text placed inside the button the user clicks when clicking into the FREE account. Meaning: Continue to the main screen">Continue</string>
    -->
    <string name="general_error_word" context="It will be followed by the error message">Error</string>
    <string name="general_not_yet_implemented" context="when clicking into a menu whose functionality is not yet implemented">Not yet implemented</string>
    <string name="error_no_selection" context="when any file or folder is selected">No file or folder selected</string>
    <string name="general_already_downloaded" context="when trying to download a file that is already downloaded in the device">Already downloaded</string>
    <string name="general_already_uploaded" context="when trying to upload a file that is already uploaded in the folder">already uploaded</string>
    <string name="general_file_info" context="Label of the option menu. When clicking this button, the app shows the info of the file">File info</string>
    <string name="general_folder_info" context="Label of the option menu. When clicking this button, the app shows the info of the folder">Folder info</string>
    <!--
    <string name="general_menu" context="Title when the left menu is opened">Menu</string>
    -->
    <string name="general_show_info" context="Hint how to cancel the download">Show info</string>

    <string name="error_general_nodes" context="Error getting the root node">Error. Please try again.</string>

    <string name="general_rk" context="File name (without extension) of file exported with the recovery key">MEGA-RECOVERYKEY</string>

    <string name="secondary_media_service_error_local_folder" context="Local folder error in Sync Service. There are two syncs for images and videos. This error appears when the secondary media local folder doesn’t exist">The secondary media folder does not exist, please choose a new folder</string>
    <string name="no_external_SD_card_detected" context="when no external card exists">No external storage detected</string>
    <string name="no_permissions_upload" context="On clicking menu item upload in a incoming shared folder read only">This folder is read-only. You do not have permission to upload</string>

    <string name="remove_key_confirmation" context="confirmation message before removing the previously downloaded MasterKey file">You are removing the previously exported Recovery Key file</string>
    <!--
    <string name="export_key_confirmation" context="confirmation message before downloading to the device the MasterKey file">Security warning! This is a high risk operation. Do you want to continue?</string>
    -->

    <!--
    <string name="more_options_overflow" context="title of the menu for more options for each file (rename, share, copy, move, etc)">More options</string>
    -->
    <string name="confirmation_add_contact" context="confirmation message before sending an invitation to a contact">Do you want to send an invitation to %s?</string>
    <!--
    <string name="confirmation_remove_multiple_contacts" context="confirmation message before removing mutiple contacts">Remove these %d contacts?</string>

    <string name="confirmation_move_to_rubbish" context="confirmation message before removing a file">Move to rubbish bin?</string>
    <string name="confirmation_move_to_rubbish_plural" context="confirmation message before removing a file">Move to rubbish bin?</string>

    <string name="confirmation_delete_from_mega" context="confirmation message before removing a file">Delete from MEGA?</string>

    <string name="confirmation_alert" context="confirmation message before removing a file">Please confirm</string>
    -->

    <string name="action_logout" context="Button where the user can sign off or logout">Logout</string>
    <string name="action_add" context="Item menu option upon right click on one or multiple files.">Upload</string>
    <string name="action_create_folder" context="Menu item">Create new folder</string>
    <string name="action_open_link" context="Item menu option upon right click on one or multiple files.">Open link</string>
    <!--
    <string name="action_upload" context="Button text when choosing the destination location in MEGA">Upload to</string>
    -->

    <string name="action_settings" context="Menu item">Settings</string>
    <string name="action_search" context="Search button">Search</string>
    <string name="action_search_country" context="Select country page title">Choose your region</string>
    <string name="action_play" context="Search button">Play</string>
    <string name="action_pause" context="Search button">Pause</string>
    <string name="action_refresh" context="Menu item">Refresh</string>
    <string name="action_sort_by" context="Menu item">Sort by</string>
    <string name="action_help" context="Menu item">Help</string>
    <string name="action_upgrade_account" context="Change from a free account to paying MEGA">Upgrade account</string>
    <string name="upgrading_account_message" context="Message while proceeding to upgrade the account">Upgrading account</string>
    <string name="action_select_all" context="Menu item to select all the elements of a list">Select all</string>
    <string name="action_unselect_all" context="Menu item to unselect all the elements of a list">Clear selection</string>
    <string name="action_grid" context="Menu item to change from list view to grid view">Thumbnail view</string>
    <string name="action_list" context="Menu item to change from grid view to list view">List view</string>
    <string name="action_export_master_key" context="Title of the preference Recovery key on Settings section">Backup Recovery Key</string>
    <string name="action_cancel_subscriptions" context="Menu item to let the user cancel subscriptions">Cancel subscription</string>
    <string name="cancel_subscription_ok" context="success message when the subscription has been canceled correctly">The subscription has been cancelled</string>
    <string name="cancel_subscription_error" context="error message when the subscription has not been canceled successfully">We were unable to cancel your subscription. Please contact support&#64;mega.nz for assistance</string>
    <string name="action_kill_all_sessions" context="Menu item to kill all opened sessions">Close other sessions</string>
    <string name="success_kill_all_sessions" context="Message after kill all opened sessions">The remaining sessions have been closed</string>
    <string name="error_kill_all_sessions" context="Message after kill all opened sessions">Error when closing the opened sessions</string>

    <plurals name="general_num_files">
        <item context="General file label. Singular of file. File" quantity="one">File</item>
        <item context="General label for files" quantity="other">Files</item>
    </plurals>

    <plurals name="general_num_shared_with">
        <item context="Indicates how many contacts a folder is shared with. Singular. e.g. Shared with Pepe" quantity="one">Shared with %1$s</item>
        <item context="Indicates how many contacts a folder is shared with. Plural. e.g. Shared with 7 contacts" quantity="other">Shared with %1$d contacts</item>
    </plurals>

    <string name="alert_larger_file" context="Alert text before download. Please do not modify the %s placeholder as it will be replaced by the size to be donwloaded">%s will be downloaded.</string>
    <string name="alert_no_app" context="Alert text before download">There is no app to open the file %s. Do you want to continue with the download?</string>
    <string name="checkbox_not_show_again" context="Dialog option that permits user do not show it again">Do not show again</string>

    <string name="confirm_cancel_login" context="Press back while login to cancel current login process.">Are you sure that you want to cancel the current login process?</string>

    <string name="login_text" context="Login button">Login</string>
    <string name="email_text" context="email label">Email</string>
    <string name="password_text" context="password label">Password</string>
    <string name="confirm_password_text" context="Hint of the confirmation dialog to get link with password">Confirm password</string>
    <string name="abc" context="in the password edittext the user can see the password or asterisks. ABC shows the letters of the password">ABC</string>
    <!--
    <string name="dots" context="in the password edittext the user can see the password or asterisks. ··· shows asterisks instead of letters">···</string>
    -->
    <string name="new_to_mega" context="This question applies to users that do not have an account on MEGA yet">New to MEGA?</string>
    <string name="create_account" context="button that allows the user to create an account">Create account</string>
    <string name="error_enter_email" context="when the user tries to log in MEGA without typing the email">Please enter your email address</string>
    <string name="error_invalid_email" context="Title of the alert dialog when the user tries to recover the pass of a non existing account">Invalid email address</string>
    <string name="error_enter_password" context="when the user tries to log in MEGA without typing the password">Please enter your password</string>
    <string name="error_server_connection_problem" context="when the user tries to log in to MEGA without a network connection">No network connection</string>
    <string name="error_server_expired_session" context="when the user tries to log in to MEGA without a valid session">You have been logged out on this device from another location</string>
    <string name="login_generating_key" context="the first step when logging in is calculate the private and public encryption keys">Calculating encryption keys</string>
    <string name="login_connecting_to_server" context="Message displayed while the app is connecting to a MEGA server">Connecting to the server</string>
    <string name="download_updating_filelist" context="Status text when updating the file manager">Updating file list</string>
    <string name="login_confirm_account" context="title of the screen after creating an account when the user has to confirm the password to confirm the account">Confirm account</string>
    <string name="login_querying_signup_link" context="when the user clicks on the link sent by MEGA after creating the account, this message is shown">Checking validation link</string>
    <string name="login_confirming_account" context="Attempting to activate a MEGA account for a user.">Activating account</string>
    <string name="login_preparing_filelist" context="After login, updating the file list, the file list should be processed before showing it to the user">Preparing file list</string>
    <string name="login_before_share" context="when the user tries to share something to MEGA without being logged">Please log in to share with MEGA</string>
    <string name="reg_link_expired" context="This toast message is shown on the login page when an email confirm link is no longer valid.">Your confirmation link is no longer valid. Your account may already be activated or you may have cancelled your registration.</string>
    <!--
    <string name="session_problem" context="if a link to a folder cannot be fetched">Problem of retrieving files from the folder</string>
    -->

    <string name="tour_space_title">MEGA Space</string>
    <string name="tour_speed_title">MEGA Speed</string>
    <string name="tour_privacy_title">MEGA Privacy</string>
    <string name="tour_access_title">MEGA Access</string>
    <string name="tour_space_text">Register now and get 50 GB* of free space</string>
    <string name="tour_speed_text">Uploads are fast. Quickly share files with everyone</string>
    <string name="tour_privacy_text">Keep all your files safe with MEGA’s end-to-end encryption</string>
    <string name="tour_access_text">Get fully encrypted access anywhere, anytime</string>

    <string name="create_account_text" context="button that allows the user to create an account">Create account</string>
    <string name="name_text" context="category in sort by action">Name</string>
    <string name="first_name_text" context="First Name of the user">First Name</string>
    <string name="lastname_text" context="Last name of the user">Last Name</string>
    <string name="tos" context="text placed on the checkbox of acceptation of the Terms of Service">I agree with MEGA’s [A]Terms of Service[/A]</string>
    <string name="top" context="Text placed on the checkbox to make sure user agree that understand the danger of losing password">I understand that [B]if I lose my password, I may lose my data[/B]. Read more about [A]MEGA’s end-to-end encryption[/A].</string>
    <string name="already_account" context="Does the user already have a MEGA account">Already have an account?</string>

    <string name="create_account_no_terms" context="warning dialog">You have to accept our Terms of Service</string>

    <string name="create_account_no_top" context="warning dialog, for user do not tick checkbox of understanding the danger of losing password">You need to agree that you understand the danger of losing your password</string>
    <string name="error_enter_username" context="Warning message when the first name is a required field to submit a form. For example during the create account process.">Please enter your first name</string>
    <string name="error_enter_userlastname" context="Warning dialog">Please enter your last name.</string>
    <string name="error_short_password" context="when creating the account">Password is too short</string>
    <string name="error_passwords_dont_match" context="when creating the account">Passwords do not match</string>
    <string name="error_email_registered" contect="when creating the account">This email address has already registered an account with MEGA</string>

    <!--
    <string name="create_account_confirm_title" context="Title that is shown when e-mail confirmation is still required for the account">Confirmation required</string>
    -->
    <!--
    <string name="create_account_confirm" context="">Please check your e-mail and click the link to login and confirm your account</string>
    -->
    <string name="create_account_creating_account">Connecting to the server: Creating account</string>

    <!--<string name="cancel_transfer_title">Delete Transfer</string>
    -->
    <string name="cancel_transfer_confirmation">Cancel this transfer?</string>
    <string name="cancel_all_transfer_confirmation">Cancel all transfers?</string>
    <string name="cancel_all_action" context="Label for any ‘Cancel all’ button, link, etc. - (String as short as possible).">Cancel all</string>

    <plurals name="cancel_selected_transfers">
        <item context="Warning to confirm remove selected transfer. Singular 1 transfer" quantity="one">The selected transfer will be cancelled.</item>
        <item context="Warning to confirm remove selected transfers. Plural more than 1 transfer" quantity="other">The selected transfers will be cancelled.</item>
    </plurals>

    <string name="section_cloud_drive" context="The name of every users root drive in the cloud of MEGA.">Cloud Drive</string>
    <string name="section_recents" context="Label to reference a recents section">Recents</string>
    <string name="section_secondary_media_uploads" context="title of the screen where the secondary media images are uploaded, and name of the folder where the secondary media images are uploaded">Media Uploads</string>
    <string name="section_inbox" context="Section name for the “Messages” section.Preferably one word. There is little space for this word.">Inbox</string>
    <string name="section_saved_for_offline" context="title of the screen that shows the files saved for offline in the device">Saved for Offline</string>
    <string name="section_saved_for_offline_new" context="the options of what to upload in an array. Needed for the settings, the options of what to upload.">Offline</string>
    <string name="location_label" context="Label showing the location of a node which is not in root navigation level. The first placeholder is the name of the parent folder. The second placeholder is the name of the section in which the file is. e.g. PR reviews and tickets (Cloud Drive)">%1$s (%2$s)</string>
    <!--
    <string name="section_shared_with_me" context="title of the screen that shows all the folders that the user shares with other users and viceversa">Shared with me</string>
    -->
    <string name="title_shared_items" context="title of the screen that shows all the shared items">Shared items</string>
    <string name="section_shared_items" context="title of the screen that shows all the shared items">Shared folders</string>
    <string name="section_rubbish_bin" context="The title of the trash bin in the tree of the file manager.">Rubbish Bin</string>
    <string name="section_contacts" context="Section name for the “Contacts” section.Preferably one word. There is little space for this word.">Contacts</string>

    <string name="section_contacts_with_notification" context="Item of the navigation title for the contacts section when there is any pending incoming request">Contacts [A](%1$d)[/A]</string>
    <string name="sent_requests_empty" context="the user has not sent any contact request to other users">[B]No [/B][A]sent requests[/A][B].[/B]</string>
    <string name="received_requests_empty" context="the user has not received any contact request from other users">[B]No [/B][A]received requests[/A][B].[/B]</string>
    <string name="section_transfers" context="Title for the file transfer screen (with the up &amp; download)">Transfers</string>

    <string name="section_account" context="Section name for the &amp;ldquo;My Account&amp;rdquo; section.Preferably one or two words. There is little space for this.">My Account</string>
    <string name="section_photo_sync" context="title of the screen where the camera images are uploaded, and name of the folder where camera images are uploaded">Camera Uploads</string>
    <!--
    <string name="used_space" context="Used space &quot;5MB of 100MB&quot;.">%1$s of %2$s</string>
    -->
    <string name="tab_incoming_shares" context="Capital letters. Incoming shared folders. The title of a tab">Incoming</string>
    <string name="tab_outgoing_shares" context="Capital letters. Outgoing shared folders. The title of a tab">Outgoing</string>
    <string name="tab_links_shares" context="Capital letters. Files with link. The title of a tab">Links</string>

    <string name="title_incoming_shares_explorer" context="Label for any &amp;lsquo;Incoming shares&amp;rsquo; button, link, text, title, etc. - (String as short as possible).">Incoming Shares</string>
    <string name="title_incoming_shares_with_explorer" context="Title of the share with file explorer">Incoming shares with</string>
    <!--
    <string name="choose_folder_explorer" context="Title of the button in Incoming Shares tabs">Choose folder</string>
    -->

    <string name="file_browser_empty_cloud_drive" context="message when there are no files in the Cloud drive">No files in your Cloud Drive</string>
    <!--
    <string name="file_browser_empty_rubbish_bin" context="option to empty rubbish bin">Empty Rubbish Bin</string>
    -->
    <string name="file_browser_empty_folder" context="Text that indicates that a folder is currently empty">Empty Folder</string>

    <string name="choose_account_fragment" context="Title of the fragment Choose Account">CHOOSE ACCOUNT</string>

    <!--
    <string name="file_properties_activity" context="Menu item to show the properties dialog of files and or folders.">Properties</string>
    -->
    <string name="file_properties_available_offline" context="The file are available “offline” (without a network Wi-Fi mobile data connection)">Available offline</string>
    <!--
    <string name="file_properties_available_offline_on" context="Button state when a file can be saved for offline.(Capital letters)">ON</string>
    -->
    <!--
    <string name="file_properties_available_offline_off" context="Button state when a file is already saved for offline. (Capital letters)">OFF</string>
    -->
    <string name="file_properties_info_size_file" context="category in sort by action">Size</string>
    <string name="file_properties_info_last_modified" context="When the file/folder was last modified">Last modified</string>
    <string name="file_properties_info_added" context="when was the file added in MEGA">Added</string>
    <!--
    <string name="file_properties_shared_folder_private_folder" context="the folder is private. A public user can\'t access the folder">No public link</string>
    -->
    <string name="file_properties_shared_folder_public_link" context="the label when a folder can be accesed by public users">Public link</string>

    <string name="file_properties_shared_folder_permissions" context="Item menu option upon clicking on a file folder. Refers to the permissions of a file folder in the file manager.">Permissions</string>
    <string name="dialog_select_permissions" context="Title of the dialog to choose permissions when sharing.">Share Permissions</string>
    <string name="file_properties_shared_folder_change_permissions" context="menu item">Change permissions</string>
    <string name="file_properties_shared_folder_select_contact" context="when listing all the contacts that shares a folder">Shared with</string>
    <string name="file_properties_send_file_select_contact" context="send a file to a MEGA user">Send to</string>
    <string name="file_properties_owner" context="shows the owner of an incoming shared folder">Owner</string>
    <string name="contact_invite" context="positive button on dialog to invite a contact">Invite</string>
    <string name="contact_reinvite" context="option to reinvite a contact">Reinvite</string>
    <string name="contact_ignore" context="The text of the notification button that is displayed when there is a call in progress, another call is received and ignored.">Ignore</string>
    <string name="contact_decline" context="option to decline a contact invitation">Decline</string>
    <string name="contact_accept" context="option to accept a contact invitation">Accept</string>
    <string name="contact_properties_activity" context="title of the contact properties screen">Contact Info</string>
    <!--
    <string name="contact_file_list_activity" context="header of a status field for what content a user has shared to you">Content</string>
    -->
    <string name="contacts_list_empty_text" context="Adding new relationships (contacts) using the actions.">Add new contacts using the button below</string>
    <!--
    <string name="no_contacts" context="When an user wants to share a folder but has not any contact yet">There are not contacts in the account. Please add them on the Contacts screen</string>
	-->
    <string name="contacts_explorer_list_empty_text" context="Add new contacts before sharing.">Add a new contact to share</string>

    <string name="error_not_enough_free_space" context="Error message">Not enough free space on your device</string>

    <string name="option_link_without_key" context="This is button text on the Get Link dialog. This lets the user get a public file/folder link without the decryption key e.g. https://mega.nz/#!Qo12lSpT.">Link without key</string>
    <string name="option_decryption_key" context="Alert Dialog to get link">Decryption key</string>

    <!--
    <string name="download_failed" context="Error message">Download failed</string>
    -->
    <!--
	<string name="download_downloaded" context="notification message. Example: 1 file downloaded">downloaded</string>
    -->
    <!--
	<string name="download_downloading" context="Title header on the download page while the file is downloading.">Downloading</string>
	-->
    <!--
	<string name="text_downloading" context="Text located in each fragment when a download is in progress">Transferring</string>
	-->
    <string name="download_preparing_files" context="Alert shown when some content is sharing with chats and they are processing">Preparing files</string>

    <plurals name="download_began">
        <item context="Message when a download starts. Singular 1 file" quantity="one">Download has started</item>
        <item context="Message when many downloads start. Plural more than 1 file. Placeholder is for include the number of downloads in runtime." quantity="other">%1$d downloads have started</item>
    </plurals>

    <plurals name="download_finish">
        <item context="Message when a download finishes. Singular 1 file" quantity="one">Download has finished</item>
        <item context="Message when many downloads finish. Plural more than 1 file. Placeholder is for include the number of downloads in runtime." quantity="other">%1$d downloads have finished</item>
    </plurals>

    <plurals name="upload_began">
        <item context="Message when a upload starts. Singular 1 file" quantity="one">Upload has started</item>
        <item context="Message when many uploads start. Plural more than 1 file. Placeholder is for include the number of uploads in runtime." quantity="other">%1$d uploads have started</item>
    </plurals>

    <plurals name="upload_finish">
        <item context="Message when a download finishes. Singular 1 file" quantity="one">Upload has finished</item>
        <item context="Message when many downloads finish. Plural more than 1 file. Placeholder is for include the number of uploads in runtime." quantity="other">%1$d uploads have finished</item>
    </plurals>

    <plurals name="empty_folders">
        <item context="Warning shown when it tries to download an empty folder. Singular" quantity="one">Folder is empty.</item>
        <item context="Warning shown when it tries to download some empty folders. Plural" quantity="other">Folders are empty.</item>
    </plurals>
    <!--
    <string name="download_cancel_downloading" context="Confirmation text when attempting to cancel the download">Do you want to cancel the download?</string>
    -->
    <string name="download_touch_to_cancel" context="Hint how to cancel the download">Touch to cancel</string>
    <string name="download_touch_to_show" context="Hint how to cancel the download">View transfers</string>
    <string name="error_file_size_greater_than_4gb" context="Warning message">Most devices can’t download files greater than 4GB. Your download will probably fail</string>
    <string name="intent_not_available" context="message when trying to open a downloaded file but there isn’t any app that open that file. Example: a user downloads a pdf but doesn’t have any app to read a pdf">There isn’t any available app to execute this file on your device</string>
    <string name="intent_not_available_location" context="Message when trying to open a location message but there isn’t any app that open that location.">There are no apps available on your device to open this location</string>

    <string name="context_share_image" context="to share an image using Facebook, Whatsapp, etc">Share image using</string>
    <string name="context_get_link" context="create a link of a file and send it using an app from the device">Share link</string>
    <string name="context_delete_link" context="Delete a link label">Delete link</string>
    <string name="context_get_link_menu" context="Item menu option upon right click on one or multiple files.">Get Link</string>

    <!--<string name="context_manage_link_menu" context="Item menu option upon right click on one or multiple files.">Get link</string>-->

    <string name="context_leave_menu" context="Item menu option upon right click on one or multiple files.">Leave</string>
    <string name="alert_leave_share" context="Title alert before leaving a share.">Leave share</string>
    <string name="context_clean_shares_menu" context="Item menu option upon right click on one or multiple files.">Remove share</string>
    <string name="context_remove_link_menu" context="Item menu option upon right click on one or multiple files.">Remove link</string>
    <string name="context_remove_link_warning_text" context="Warning that appears prior to remove a link of a file. Singular.">This link will not be publicly available anymore.</string>
    <plurals name="remove_links_warning_text">
        <item context="Warning that appears prior to remove a link of a file. Singular." quantity="one">This link will not be publicly available anymore.</item>
        <item context="Warning that appears prior to remove links of files. Plural." quantity="other">These links will not be publicly available anymore.</item>
    </plurals>
    <string name="context_rename" context="Item menu option upon right click on one or multiple files.">Rename</string>
    <string name="context_open_link_title" context="Item menu option upon right click on one or multiple files.">Open link</string>
    <string name="context_open_link" context="Item menu option upon right click on one or multiple files.">Open</string>
    <string name="context_renaming" context="while renaming a file or folder">Renaming</string>
    <string name="context_preparing_provider" context="while file provider is downloading a file">Preparing file</string>
    <string name="context_download" context="Item menu option upon right click on one or multiple files.">Download</string>

    <!--
    <string name="download_folder" context="Item menu option upon right click on one or multiple files.">Download folder</string>
    -->
    <!--
    <string name="import_folder" context="Item menu option upon right click on one or multiple files.">Import folder</string>
    -->
    <string name="context_move" context="Item menu option upon right click on one or multiple files.">Move</string>
    <string name="context_moving" context="while moving a file or folder">Moving</string>
    <!--
    <string name="context_sharing" context="while sharing a folder">Sharing folder</string>
    -->
    <string name="context_copy" context="Item menu option upon right click on one or multiple files.">Copy</string>
    <string name="context_upload" context="Item menu option upon right click on one or multiple files.">Upload</string>
    <string name="context_copying" context="while copying a file or folder">Copying</string>
    <!--
    <string name="context_creating_link" context="status text">Creating link</string>
    -->
    <!--
    <string name="context_moving_to_trash" context="status text">Moving to Rubbish Bin</string>
    -->
    <string name="context_move_to_trash" context="menu item">Move to Rubbish Bin</string>
    <string name="context_delete_from_mega" context="menu item">Remove from MEGA</string>
    <string name="context_new_folder_name" context="Input field description in the create folder dialog.">Folder Name</string>
    <string name="context_new_contact_name" context="when adding a new contact. in the dialog">Contact email</string>
    <string name="context_creating_folder" context="status dialog when performing the action">Creating folder</string>
    <!--
    <string name="context_adding_contact" context="Adding a new relationship (contact)">Adding contact</string>
    -->
    <string name="context_download_to" context="Menu item">Save to</string>
    <string name="context_clear_rubbish" context="Menu option title">Clear Rubbish Bin</string>
    <string name="clear_rubbish_confirmation" context="Ask for confirmation before removing all the elements of the rubbish bin">You are about to permanently remove all items from your Rubbish Bin.</string>

    <!--<string name="context_send_link" context="get the link and send it">Send link</string>-->

    <string name="context_send" context="send cancel subscriptions dialog">Send</string>
    <string name="context_send_file_inbox" context="send the file to inbox">Send to contact</string>
    <!--
    <string name="context_copy_link" context="get the link and copy it">Copy link</string>
    -->
    <string name="context_remove" context="Menu option to delete one or multiple selected items.">Remove</string>
    <string name="context_delete_offline" context="Menu option to delete selected items of the offline state">Remove from Offline</string>
    <string name="context_share_folder" context="menu item">Share folder</string>
    <string name="context_send_file" context="menu item">Send file to chat</string>
    <string name="context_send_contact" context="menu item">Share contact to chat</string>
    <string name="context_view_shared_folders" context="open a shared folder">View shared folders</string>
    <string name="context_sharing_folder" context="Item menu option upon clicking on one or multiple files.">Sharing</string>
    <string name="manage_share" context="Menu option to manage a shared folder.">Manage share</string>
    <!--
    <string name="remove_all_sharing" context="status text">Removing all sharing contacts</string>
    -->
    <!--
    <string name="leave_incoming_share" context="status text">Leaving shared folder</string>
    -->
    <!--
    <string name="context_camera_folder" context="The location of where the user has the photos/videos stored.">Camera folder</string>
    -->
    <!--
    <string name="context_mega_contacts" context="when sharing a folder, the user can choose a contact from MEGA">MEGA Contacts</string>
    -->
    <!--
    <string name="context_phone_contacts" context="when sharing a folder, the user chan choose a contact from the device">Phone Contacts</string>
    -->
    <string name="context_delete" context="menu item">Delete</string>
    <!--
    <string name="context_more" context="menu item">More</string>
    -->
    <!--
    <string name="context_contact_added" context="success message when adding a contact">Contact added</string>
    -->
    <string name="context_contact_invitation_deleted" context="success message when removing a contact request">Request deleted</string>
    <string name="context_contact_invitation_resent" context="success message when reinvite a contact">Request resent</string>
    <string name="context_contact_request_sent" context="success message when sending a contact request">Request successfully sent to %s. The status can be consulted in the Sent Requests tab.</string>

    <string name="context_contact_removed" context="success message when removing a contact">Contact removed</string>
    <string name="context_contact_not_removed" context="error message">Error. Contact not removed</string>
    <string name="context_permissions_changed" context="success message when chaning the permissionss">Permissions changed</string>
    <string name="context_permissions_not_changed" context="error message">Error. Permissions not changed</string>
    <string name="context_folder_already_exists" context="message when trying to create a folder that already exists">Folder already exists</string>
    <string name="context_contact_already_exists" context="message when trying to create a invite a contact already that is already added">%s is already a contact</string>
    <string name="context_send_no_permission" context="message when trying to send a file without full access">You do not have permission to send this file</string>
    <string name="context_folder_created" context="success message when creating a folder">Folder created</string>
    <string name="context_folder_no_created" context="error message when creating a folder">Error. Folder not created</string>
    <string name="context_correctly_renamed" context="success message when renaming a node">Renamed successfully</string>
    <string name="context_no_renamed" context="error message">Error. Not renamed</string>
    <string name="context_correctly_copied" context="success message when copying a node">Copied successfully</string>
    <!--
    <string name="context_correctly_sent" context="success message when sending a file">File sent</string>
    -->
    <!--
    <string name="context_no_sent" context="error message when sending a file">Error. File not sent</string>
    -->
    <string name="context_correctly_sent_node" context="success message when sending a node to Inbox">Sent to Inbox</string>
    <string name="context_no_sent_node" context="error message when sending a node to Inbox">Error. Not sent to Inbox</string>
    <string name="context_no_copied" context="error message">Error. Not copied</string>
    <string name="context_no_destination_folder" context="message that appears when a user tries to move/copy/upload a file but doesn’t choose a destination folder">Please choose a destination folder</string>
    <string name="context_correctly_moved" context="success message when moving a node">Moved successfully</string>
    <string name="number_correctly_moved" context="success message when moving a node">%d items moved successfully.</string>
    <string name="number_incorrectly_moved" context="success message when moving a node">%d items were not moved successfully</string>
    <string name="context_correctly_moved_to_rubbish" context="success message when moving a node">Moved to the Rubbish Bin successfully</string>
    <string name="number_correctly_moved_to_rubbish" context="success message when moving a node">%d items moved to the Rubbish Bin successfully</string>
    <string name="number_incorrectly_moved_to_rubbish" context="success message when moving a node">&#160;and %d items were not sent successfully</string>
    <string name="context_no_moved" context="error message">Error. Not moved</string>
    <string name="context_correctly_shared" context="success message when sharing a folder">Shared successfully</string>
    <string name="context_no_shared_number" context="error message when sharing a folder">Error. %d shares were not completed</string>
    <string name="context_correctly_shared_removed" context="success message when sharing a folder">Remove shares successfully</string>
    <string name="context_no_shared_number_removed" context="error message when sharing a folder">Error. %d process of removing shares is not completed</string>
    <string name="context_no_shared" context="error message">Error. Not shared</string>
    <string name="context_no_removed_shared" context="error message">Error. Share failed to remove</string>
    <string name="context_remove_sharing" context="success message when removing a sharing">Folder sharing removed</string>
    <string name="context_no_link" context="error message">Link creation failed</string>
    <string name="context_correctly_removed" context="success message when removing a node from MEGA">Deleted successfully</string>
    <string name="context_no_removed" context="error message">Error. Deletion failed</string>
    <string name="number_correctly_removed" context="success message when moving a node">%d items removed successfully from MEGA</string>
    <string name="number_no_removed" context="error message when moving a node">%d items are not removed successfully</string>
    <string name="number_correctly_leaved" context="Success message when left shared folders">%d folders left successfully.</string>
    <string name="share_left" context="Message shown when a share has been left">Share left</string>
    <string name="number_no_leaved" context="error message when moving a node">%d folders were not left successfully</string>
    <string name="number_correctly_sent" context="success message when sending multiple files">File sent to %d contacts successfully</string>
    <string name="number_no_sent" context="error message when sending multiple files">File was not sent to %d contacts</string>
    <string name="number_correctly_sent_multifile" context="success message when sending multiple files">%d files sent successfully</string>
    <string name="number_no_sent_multifile" context="error message when sending multiple files">%d files failed to send</string>
    <string name="number_correctly_copied" context="success message when sending multiple files">%d items copied successfully</string>
    <string name="number_no_copied" context="error message when sending multiple files">%d items were not copied</string>
    <string name="number_contact_removed" context="success message when removing several contacts">%d contacts removed successfully</string>
    <string name="number_contact_not_removed" context="error message when removing several contacts">%d contacts were not removed</string>
    <string name="number_contact_file_shared_correctly" context="success message when sharing a file with multiple contacts">Folder shared with %d contacts successfully</string>
    <string name="number_contact_file_not_shared_" context="error message when sharing a file with multiple contacts">File can not be shared with %d contacts</string>
    <string name="number_correctly_shared" context="success message when sharing multiple files">%d folders shared successfully</string>
    <string name="number_no_shared" context="error message when sharing multiple files">%d folders were not shared</string>
    <string name="context_correctly_copied_contact" context="success message when sending a file to a contact">Successfully sent to:</string>
    <string name="context_correctly_removed_sharing_contacts" context="success message when removing all the contacts of a shared folder">The folder is no longer shared</string>
    <string name="context_no_removed_sharing_contacts" context="error message when removing all the contacts of a shared folder">Error, the folder is still shared with another contact</string>
    <string name="context_select_one_file" context="option available for just one file">Select just one file</string>
    <string name="rubbish_bin_emptied" context="success message when emptying the RB">Rubbish Bin emptied successfully</string>
    <string name="rubbish_bin_no_emptied" context="error message when emptying the RB">Error. The Rubbish Bin has not been emptied</string>

    <string name="dialog_cancel_subscriptions" context="dialog cancel subscriptions">You are about to cancel your MEGA subscription. Please let us know if there is anything we can do to help change your mind.</string>
    <string name="hint_cancel_subscriptions" context="hint cancel subscriptions dialog">Type feedback here</string>
    <string name="send_cancel_subscriptions" context="send cancel subscriptions dialog">Send</string>
    <!--
    <string name="title_cancel_subscriptions" context="title cancel subscriptions dialog">Cancel Subscription</string>
    -->
    <string name="confirmation_cancel_subscriptions" context="confirmation cancel subscriptions dialog">Thank you for your feedback! Are you sure you want to cancel your MEGA subscription?</string>
    <string name="reason_cancel_subscriptions" context="provide a reason to cancel subscriptions dialog">Your subscription has not been cancelled. Please provide a reason for your cancellation</string>
    <string name="message_user_purchased_subscription" context="welcome message after user brought subscription. placeholder 1: subscription type (Lite/Pro1 etc), placeholder 2: renewal interval (monthly/yearly)">Thank you for subscribing to %1$s %2$s!</string>
    <string name="message_user_purchased_subscription_down_grade" context="Pop up message shows when user purchased a lower level of subscription">Your new subscription will take effect once the current one expires, the new price will be charged at that time.</string>
    <string name="message_user_payment_pending" context="Pop up message shows when user purchased a subscription with a payment method that can not be processed in real time, e.g. voucher">Your subscription will take effect once the payment is processed by Google.</string>
    <string name="subscription_type_monthly" context="">Monthly</string>
    <string name="subscription_type_yearly" context="">Yearly</string>

    <string name="context_node_private" context="success message after removing the public link of a folder">The folder is now private</string>

    <string name="context_share_correctly_removed" context="success message after removing a share of a folder. a contact has no access to the folder now">Share removed</string>


    <string name="menu_new_folder" context="Menu option to create a new folder in the file manager.">New folder</string>
    <string name="menu_add_contact" context="Menu option to add a contact to your contact list.">Add contact</string>
    <string name="menu_add_contact_and_share" context="Menu option to add a contact to your contact list.">Add contact and share</string>
    <!--
    <string name="menu_download_from_link" context="Text that is displayed in the dialog to download a MEGA link inside the app">Download from MEGA link</string>
    -->

    <string name="alert_decryption_key" context="Title of the alert to introduce the decryption key">Decryption Key</string>
    <string name="message_decryption_key" context="Message of the alert to introduce the decryption key">Please enter the decryption key for the link</string>
    <string name="invalid_decryption_key" context="error message shown on the decryption key dialog if the key typed in was wrong">Invalid decryption key</string>

    <string name="upload_to_image" context="upload to. Then choose an Image file">Image</string>
    <string name="upload_to_audio" context="upload to. Then choose an Audio file">Audio</string>
    <string name="upload_to_video" context="Title of the button in the contact info screen to start a video call">Video</string>
    <!--
    <string name="upload_to_other" context="upload to. Then choose a file which is not an Image, an Audio or a Video">Other File</string>
    -->
    <string name="upload_to_filesystem" context="upload to. Then choose to browse the file system to choose a file">Pick from File System</string>
    <string name="upload_to_filesystem_from" context="upload to. Then choose to browse the file system to choose a file">Pick from</string>

    <!--
    <string name="upload_select_file_type" context="title of the dialog for choosing if a user wants to upload an image, an audio, a video or a file from the system">Select file type</string>
    -->
    <!--
    <string name="upload_uploading" context="status text">Uploading</string>
    -->
    <!--
    <string name="upload_touch_to_cancel" context="hint to how to cancel the upload (by touching the notification)">Touch to cancel upload</string>
    -->
    <!--
    <string name="upload_failed" context="error message">Upload failed</string>
    -->
    <string name="upload_uploaded" context="Label for the current uploaded size of a file. For example, 3 files, 50KB uploaded">uploaded</string>
    <!--
    <string name="upload_cancel_uploading" context="Confirmation text for cancelling an upload">Do you want to cancel the upload?</string>
    -->
    <string name="upload_prepare" context="Status text at the beginning of an upload, Status text at the beginning of an upload for 1 file">Processing file</string>
    <plurals name="upload_prepare">
        <item context="Status text at the beginning of an upload, Status text at the beginning of an upload for 1 file" quantity="one">Processing file</item>
        <item context="Status text at the beginning of an upload, Status text at the beginning of an upload for 2 or more files" quantity="other">Processing files</item>
    </plurals>
    <string name="error_temporary_unavaible" context="error message when downloading a file">Resource temporarily not available, please try again later</string>
    <string name="upload_can_not_open" context="Error message when the selected file cannot be opened">Cannot open selected file</string>
    <string name="unzipping_process" context="when a zip file is downloaded and clicked, the app unzips the file. This is the status text while unzipping the file">Unzipping file</string>

    <string name="error_io_problem" context="error message while browsing the local filesystem">File system problem</string>
    <string name="general_error" context="error message while browsing the local filesystem">Error happened when executing the action</string>

    <string name="full_screen_image_viewer_label" context="title of the image gallery">Image viewer</string>

    <!--
    <string name="manager_download_from_link_incorrect" context="Error message when the user entered an incorrect MEGA link format for importing">Incorrect link format</string>
    -->

    <!--
    <string name="my_account_activity" context="Title of the screen where the user account information is shown">Account</string>
    -->
    <!--
    <string name="my_account_total_space" context="Headline for the amount of total storage space">Storage Space</string>
    -->
    <!--
    <string name="my_account_free_space" context="Headline for the amount of storage space is remaining">Free Space</string>
    -->
    <string name="my_account_used_space" context="Headline for the amount of storage space is used">Used Space</string>
    <string name="my_account_change_password" context="menu item">Change password</string>
    <!--
    <string name="warning_out_space" context="Warning in Cloud drive when the user is runningut of space">You\'re running out of space!\n Do you want to upgrade your account?</string>
    -->
    <string name="overquota_alert_text" context="Dialog text overquota error">You have exceeded your storage limit. Would you like to upgrade your account?</string>

    <!--
    <string name="op_not_allowed" context="Dialod text overquota error">Operation not allowed</string>
    -->
    <string name="my_account_last_session" context="when did the last session happen">Last session</string>
    <string name="my_account_connections" context="header for the social connections, showing the number of contacts the user has">Connections</string>

    <string name="my_account_changing_password" context="message displayed while the app is changing the password">Changing password</string>
    <string name="my_account_change_password_oldPassword" context="when changing the password, the first edittext is to enter the current password">Current password</string>
    <string name="my_account_change_password_newPassword1" context="when changing the password">New password</string>
    <string name="my_account_change_password_newPassword2" context="when changing the password">Confirm new password</string>
    <!--
    <string name="my_account_change_password_error" context="Error message when the user attempts to change his password (two potential reasons in one error message).">Incorrect current password or the new passwords you provided do not match. Please try again</string>
    -->
    <!--
    <string name="my_account_change_password_error_2" context="Error message when the user attempts to change his password (two potential reasons in one error message).">Incorrect current password. Please try again</string>
    -->
    <!--
    <string name="my_account_change_password_OK" context="Success text">Password changed successfully</string>
    -->
    <string name="my_account_change_password_dont_match" context="when changing the password or creating the account, the password is required twice and check that both times are the same">Password doesn’t match</string>

    <!--
    <string name="upgrade_activity" context="title of the Upgrade screen">PRO Membership</string>
    -->
    <string name="upgrade_select_pricing" context="title of the selection of the pro account wanted">Select membership</string>
    <string name="select_membership_1" context="the user has to decide the way of payment">Monthly or annually recurring</string>

    <!--<string name="select_membership_2" context="button to go to Google Play">Google Play subscription</string>-->

    <string name="no_available_payment_method" context="choose the payment method option when no method is available">At this moment, no method of payment is available for this plan</string>

    <string name="upgrade_per_month" context="button to decide monthly payment. The asterisk is needed">Monthly*</string>
    <string name="upgrade_per_year" context="button to decide annually payment. The asterisk is needed">Annually*</string>

    <string name="file_properties_get_link" context="the user can get the link and it’s copied to the clipboard">The link has been copied to the clipboard</string>
    <!--
    <string name="file_properties_remove_link" context="the user can remove the public link">The link has been removed</string>
    -->

    <string name="full_image_viewer_not_preview" context="before sharing an image, the preview has to be downloaded">The preview has not been downloaded yet. Please wait</string>
    <string name="not_load_preview_low_memory" context="due to device is low on memory, cannot load an image preview temporarily">The preview is not able to load due to insufficient memory available. Please try again later.</string>

    <string name="log_out_warning" context="alert when clicking a newsignup link being logged">Please log out before creating the account</string>

    <!--
    <string name="import_correct" context="success message after import a file">Imported successfully</string>
    -->

    <string name="transfers_empty" context="message shown in the screen when there are not any active transfer">No active transfers</string>
    <!--
    <string name="transfers_pause" context="File uploading or downloading has been paused (until the user continues at a later stage)">All transfers are paused</string>
    -->
    <string name="menu_pause_transfers" context="menu item">Pause transfers</string>
    <!--
    <string name="menu_restart_transfers" context="menu item">Restart transfers</string>
    -->
    <string name="menu_cancel_all_transfers" context="menu item">Cancel all transfers</string>

    <string name="menu_take_picture" context="Option of the sliding panel to change the avatar by taking a new picture">Take picture</string>

    <string name="ask_for_display_over_title" context="Dialog title, to explain why MEGA needs the ’display over other apps’ permission (Android 10)">Allow notifications for incoming MEGA calls</string>
    <string name="ask_for_display_over_msg" context="Dialog message, to explain why MEGA needs the ’display over other apps’ permission (Android 10)">MEGA needs your authorization to allow the call interface to pop up from the background.</string>
    <string name="ask_for_display_over_explain" context="Prompt text shows when the user doesn’t want to make MEGA grant the ’display over other apps’ permission for now (Android 10)">Don’t worry, you can still manually grant permissions from your device’s settings.</string>

    <string name="cam_sync_wifi" context="the options of how to upload, but in an array. needed for the settings, how to upload the camera images. only when Wi-Fi connected">Wi-Fi only</string>
    <string name="cam_sync_data" context="the options of how to upload, but in an array. needed for the settings, how to upload the camera images. when Wi-Fi connected and using data plan">Wi-Fi or mobile data</string>
    <string name="cam_sync_syncing" context="The upload of the user’s photos orvideos from their specified album is in progress.">Camera Uploads in progress</string>
    <string name="cam_sync_cancel_sync" context="confirmation question for cancelling the camera uploads">Do you want to stop Camera Uploads?</string>
    <!--
    <string name="settings_camera_notif_error_no_folder" context="Error message when an unavailable destination folder was selected">Destination folder is unavailable</string>
    -->
    <string name="settings_camera_notif_title" context="title of the notification when camera upload is enabled">Uploading files of media folders</string>
	<string name="settings_camera_notif_checking_title" context="title of the notification when camera upload is checking files">Checking for files to be uploaded</string>
	<string name="settings_camera_notif_initializing_title" context="title of the notification when camera upload is initializing">Initializing Camera Uploads</string>
	<string name="camera_notif_primary_local_unavailable" context="title of the notification when camera upload’s primary local folder is unavailable.">Camera Uploads have been disabled. Your local folder is unavailable.</string>
	<string name="camera_notif_secondary_local_unavailable" context="title of the notification when camera upload’s secondary local folder is unavailable.">Media Uploads have been disabled. Your local folder is unavailable.</string>

    <!--
    <string name="settings_camera_notif_error" context="notification error">Camera Uploads problem</string>
    -->
    <string name="settings_camera_notif_complete" context="notification camera uploads complete">Camera uploads complete</string>
    <string name="settings_features" context="settings of the Features section">Features</string>

    <string name="settings_storage" context="label of storage in upgrade/choose account page, it is being used with a variable, e.g. for LITE user it will show ‘200GB Storage’.">Storage</string>
    <string name="settings_pin_lock" context="Settings of the Passcode">Passcode Lock</string>
	<string name="settings_camera_upload_charging_helper_label" context="Helper text to explain why we have this `Require me to plug in` setting, placeholder - 100 to 1000 in MB">Video compression consumes a lot of power; MEGA will require you to be actively charging your device if the videos to be compressed are larger than %s.</string>
	<string name="settings_camera_upload_include_gps_helper_label" context="Helper text to explain the things to note if enable the feature of including GPS info">If enabled, you will upload information about where your pictures were taken, so be careful when sharing them.</string>

    <string name="settings_advanced_features" context="Settings category title for cache and offline files">Advanced</string>
    <string name="settings_advanced_features_cache" context="Settings preference title for cache">Clear Cache</string>
    <string name="settings_advanced_features_offline" context="Settings preference title for offline files">Clear Offline Files</string>

    <string name="settings_auto_play_label" context="description of switch ‘Open file when download is completed’">Open file when downloaded</string>
    <string name="settings_delete_account" context="Settings preference title for delete account">Delete account</string>

    <string name="settings_advanced_features_size" context="Size of files in offline or cache folders">Currently using %s</string>
    <string name="settings_advanced_features_calculating" context="Calculating Size of files in offline or cache folders">Calculating</string>

    <string name="settings_storage_download_location" context="title of the setting to set the default download location">Default download location</string>
    <string name="settings_storage_ask_me_always" context="Whether to always ask the user each time.">Always ask for download location</string>
    <string name="settings_storage_advanced_devices" context="Whether to enable the storage in advanced devices">Display advanced devices (external SD)</string>
	<string name="add_phone_number_label" context="Label of button on account page that ask user to add their phone number">Add a phone number</string>
	<string name="verify_account_title" context="enter verification code page title">Verify your account</string>
	<string name="verify_account_helper_locked" context="Text to explain to user why to verify phone number (account suspended use case)">Your account has been locked temporarily due to potential abuse. Please verify your phone number to unlock your account.</string>
    <string name="general_country_label" context="Hint text of the country edittext for billing purposes">Country</string>
    <string name="sms_region_label" context="Hint text of the region edittext for choosing dial code.">Region</string>
	<string name="verify_account_phone_number_placeholder" context="place holder for enter mobile number field">Your phone number</string>
    <string name="general_back_button" context="Button label - go to previous page">Back</string>
	<string name="verify_account_not_now_button" context="button label - quite sms verification use case">Not now</string>
    <string name="general_confirm_button" context="Button label - confirm some action">Confirm</string>
	<string name="verify_account_invalid_country_code" context="On “add phone number” page, an error message will be shown if user click next button without select country code.">Please select a region code</string>
    <string name="verify_account_not_loading_country_code" context="On “Add phone number” page, a toast error message will be shown if the country code cannot be fetched from back end.">Region codes could not be fetched.</string>
	<string name="verify_account_invalid_phone_number" context="error message if user click next button without enter a valid phone number">Please supply a valid phone number.</string>
	<string name="verify_account_enter_txt_label" context="Label tell user to enter received txt to below input boxes">Please enter the verification code sent to</string>
	<string name="verify_account_enter_code_title" context="enter verification code page title">Verify your account</string>
	<string name="verify_account_incorrect_code" context="error message that will show to user when user entered invalid verification code">Wrong code. Please try again or resend.</string>
	<string name="verify_account_resend_label" context="text message to remind user to resend verification code">You didn’t receive a code?</string>
    <string name="general_resend_button" context="Button to resend the create account email to a new email address in case the previous email address was misspelled">Resend</string>
	<string name="verify_account_error_phone_number_register" context="error message that will show to user when host detected that the mobile number has been registered already">This number is already associated with a MEGA account.</string>
	<string name="verify_account_error_reach_limit" context="error message that will show to user when user reached the sms verification daily limit">You have reached the daily limit</string>
	<string name="verify_account_error_wrong_code" context="error message that will show to user when user reached the sms verification daily limit">The verification code doesn’t match.</string>
	<string name="verify_account_error_code_verified" context="error message that will show to user when code has been verified">The code has been verified</string>
	<string name="verify_account_error_invalid_code" context="error message that will show to user when user entered invalid verification code">Wrong code. Please try again or resend.</string>
	<string name="verify_account_successfully" context="verify phone number successfully">Your phone number has been verified successfully</string>

    <string-array name="settings_storage_download_location_array">
        <item context="if the user has an internal and an external SD card, it has to be set on the settings screen, internal storage option">Internal storage</item>
        <item context="if the user has an internal and an external SD card, it has to be set on the settings screen, external storage option">External storage</item>
    </string-array>

    <string name="internal_storage_label" context="If the user has an internal storage and an external SD card, it has to be set on the settings screen, internal storage option">Internal storage</string>
    <string name="external_storage_label" context="If the user has an internal storage and an external SD card, it has to be set on the settings screen, external storage option">External storage</string>

    <string-array name="add_contact_array">
        <item context="title of the dialog shown when sending or sharing a folder">Write the user’s email</item>
        <item context="choose the way the new user’s email is inserted, import from phone option">Import from device</item>
    </string-array>

    <string name="settings_camera_upload_on" context="settings option">Enable Camera Uploads</string>
    <string name="settings_camera_upload_turn_on" context="settings option">Turn on Camera Uploads</string>
    <string name="settings_camera_upload_off" context="settings option">Disable Camera Uploads</string>
    <string name="settings_camera_upload_how_to_upload" context="settings option. How to upload the camera images: via Wi-Fi only or via Wi-Fi and data plan">How to upload</string>

    <string name="settings_secondary_upload_on" context="The Secondary Media uploads allows to create a second Camera Folder synchronization. Enabling it would imply to choose a new local folder and then, a new destination folder in MEGA. This is the text that appears in the settings option to enable the second synchronization.">Enable Secondary Media uploads</string>
    <string name="settings_secondary_upload_off" context="The Secondary Media uploads allows to create a second Camera Folder synchronization. Disabling it would imply that the current second sync won’t be running anymore. This is the text that appears in the settings option to disable the second synchronization.">Disable Secondary Media uploads</string>

    <string name="settings_empty_folder" context="Title of shared folder explorer to choose a folder to perform an action">Choose folder</string>

    <string-array name="settings_camera_upload_how_to_entries">
        <item context="the options of how to upload, but in an array. needed for the settings, how to upload the camera images. when Wi-Fi connected and using data plan">Wi-Fi or mobile data</item>
        <item context="the options of how to upload, but in an array. needed for the settings, how to upload the camera images. only when Wi-Fi connected">Wi-Fi only</item>
    </string-array>
    <string name="settings_camera_upload_what_to_upload" context="What kind of files are going to be uploaded: images, videos or both">File Upload</string>

    <string-array name="settings_camera_upload_file_upload_entries">
        <item context="what kind of file are going to be uploaded. Needed for the settings summary">Photos only</item>
        <item context="what kind of file are going to be uploaded. Needed for the settings summary">Videos only</item>
        <item context="what kind of file are going to be uploaded. Needed for the settings summary">Photos and videos</item>
    </string-array>

    <string name="settings_camera_upload_charging" context="Option to choose that the camera sync will only be enable when the device is charging">Only when charging</string>
    <string name="settings_camera_upload_include_gps" context="Title of ‘Include location tags’ setting option. Once enabled, Camera Uploads will include the location info from pictures those are being uploaded">Include location tags</string>
    <string name="settings_camera_upload_require_plug_in" context="Option to choose that the video compression will only be enable when the device is charging">Require me to actively charge my device</string>
    <string name="settings_keep_file_names" context="Option to choose that the camera sync will maintain the local file names when uploading">Keep file names as in the device</string>

    <string name="settings_local_camera_upload_folder" context="The location of where the user photos or videos are stored in the device.">Local Camera folder</string>
    <string name="settings_mega_camera_upload_folder" context="The location of where the user photos or videos are stored in MEGA.">MEGA Camera Uploads folder</string>

    <string name="settings_local_secondary_folder" context="The location of where the user photos or videos of the secondary sync are stored in the device.">Local Secondary folder</string>
    <string name="settings_mega_secondary_folder" context="The location of where the user photos or videos of the secondary sync are stored in MEGA.">MEGA Secondary folder</string>

    <string name="settings_camera_upload_only_photos" context="what kind of file are going to be uploaded. Needed for the settings summary">Photos only</string>
    <string name="settings_camera_upload_only_videos" context="what kind of file are going to be uploaded. Needed for the settings summary">Videos only</string>
    <string name="settings_camera_upload_photos_and_videos" context="what kind of file are going to be uploaded. Needed for the settings summary">Photos and videos</string>

    <string name="settings_pin_lock_code_not_set" context="status text when no custom photo sync folder has been set">Not set</string>
    <string name="settings_pin_lock_switch" context="Settings of the Passcode">Passcode Lock</string>
    <string name="settings_change_passcode" context="Settings option to change Passcode.">Change Passcode</string>

    <string name="pin_lock_enter" context="Button after the Passcode code input field">Enter</string>
    <string name="pin_lock_alert" context="error message when not typing the Passcode code correctly">Your local files will be deleted and you will be logged out after 10 failed attempts</string>
    <string name="pin_lock_incorrect" context="error message when not typing the Passcode code correctly">Incorrect code</string>
    <plurals name="pin_lock_incorrect_alert">
        <item context="Error message when not typing the Passcode correctly and only have 1 attempt left." quantity="one">Wrong Passcode, please try again. You have 1 attempt left</item>
        <item context="Error message when not typing the Passcode correctly and have several attempts left. The placeholder is to display the number of attempts left in runtime." quantity="other">Wrong Passcode, please try again. You have %2d attempts left</item>
    </plurals>
    <string name="pin_lock_not_match" context="Error message when not typing the Passcode correctly (two times)">Passcodes don’t match</string>
    <string name="unlock_pin_title" context="Title of the screen to unlock screen with Passcode">Enter your Passcode</string>
    <string name="unlock_pin_title_2" context="Title of the screen to unlock screen with Passcode in second round">Re-Enter your Passcode</string>
    <string name="reset_pin_title" context="Title of the screen to unlock screen with Passcode">Enter your new Passcode</string>
    <string name="reset_pin_title_2" context="Title of the screen to unlock screen with Passcode in second round">Re-Enter your new Passcode</string>
    <string name="incorrect_pin_activity" context="Text of the screen after 10 attemps with a wrong Passcode" formatted="false">All your local data will be deleted and you will be logged out in %1d seconds</string>

    <string name="settings_about" context="Caption of a title, in the context of “About MEGA” or “About us”">About</string>
    <string name="settings_about_privacy_policy" context="App means “Application”">Privacy Policy</string>
    <string name="settings_about_terms_of_service" context="">Terms of Service</string>
    <string name="settings_about_gdpr" context="setting menu that links to the GDPR terms">Data Protection Regulation</string>
    <string name="settings_about_app_version" context="App means “Application”">App version</string>
    <string name="settings_about_sdk_version" context="Title of the label where the SDK version is shown">MEGA SDK Version</string>
    <string name="settings_about_karere_version" context="Title of the label where the MEGAchat SDK version is shown">MEGAchat SDK Version</string>
    <string name="settings_about_code_link_title" context="Link to the public code of the app">View source code</string>

    <string name="january">January</string>
    <string name="february">February</string>
    <string name="march">March</string>
    <string name="april">April</string>
    <string name="may">May</string>
    <string name="june">June</string>
    <string name="july">July</string>
    <string name="august">August</string>
    <string name="september">September</string>
    <string name="october">October</string>
    <string name="november">November</string>
    <string name="december">December</string>

    <string name="zip_browser_activity" context="title of the screen that shows the ZIP files">ZIP Browser</string>

    <!--
    <string name="new_account" context="in login screen to create a new account">Create account now!</string>
    -->

    <string name="my_account_title" context="title of the My Account screen">Account Type</string>
    <string name="renews_on" context="title of the Expiration Date">Renews on&#160;</string>
    <string name="expires_on" context="title of the Expiration Date">Expires on&#160;</string>
    <string name="free_account">Free</string>

    <!--
    <string name="free_storage" context="Not translate">50 GB</string>
    -->
    <!--
    <string name="free_bandwidth" context="Free bandwich account details">Limited</string>
    -->

    <string name="camera_uploads_created" context="info message shown to the user when the Camera Uploads folder has been created">Camera Uploads folder created</string>

    <!--
    <string name="ZIP_download_permission" context="A compressed file will be downloaded and decompressed.">The ZIP file will be downloaded and unzipped</string>
    -->
    <!--
    <string name="ZIP_unzip_permission" context="A compressed file will be decompressed.">The ZIP file will be unzipped </string>
    -->

    <string name="sortby_owner_mail" context="category in sort by action">Owner’s Email</string>
    <string name="sortby_name" context="category in sort by action">Name</string>
    <string name="sortby_name_ascending" context="sort files alphabetically ascending">Ascending</string>
    <string name="sortby_name_descending" context="sort files alphabetically descending">Descending</string>

    <string name="sortby_date" context="category in sort by action">Date</string>
    <string name="sortby_creation_date" context="category in sort by action">Creation Date</string>
    <string name="sortby_modification_date" context="category in sort by action">Modification Date</string>
    <string name="sortby_link_creation_date" context="category in sort by action">Link creation date</string>
    <string name="sortby_date_newest" context="sort files by date newest first">Newest</string>
    <string name="sortby_date_oldest" context="sort files by date oldest first">Oldest</string>

    <string name="sortby_size" context="category in sort by action">Size</string>
    <string name="sortby_size_largest_first" context="sort files by size largest first">Largest</string>
    <string name="sortby_size_smallest_first" context="sort files by size smallest first">Smallest</string>

    <string name="sortby_type" context="Title of sort by media type options">Media type</string>
    <string name="sortby_type_photo_first" context="sort option, sort media files by photos first">Photos</string>
    <string name="sortby_type_video_first" context="sort option, sort media files by videos first">Videos</string>

    <string name="sort_by_newest_date" context="sort files by date newest first">Newest date</string>
    <string name="sort_by_oldest_date" context="sort files by date oldest first">Oldest date</string>
    <string name="sort_by_largest_size" context="sort files by largest size">Largest size</string>
    <string name="sort_by_smallest_size" context="sort files by smallest size">Smallest size</string>

    <string name="per_month" context="in payments, for example: 4.99€ per month">per month</string>
    <string name="per_year" context="in payments, for example: 49.99€ per year">per year</string>

    <string name="billing_details" context="Contextual text in the beginning of the Credit Card Payment">Enter your billing details:</string>
    <string name="address1_cc" context="Hint text of the address1 edittext, which is the first line (of two) of the address">Address 1</string>
    <string name="address2_cc" context="Hint text of the address2 edittext, which is the second line (of two) of the address">Address 2 (optional)</string>
    <string name="city_cc" context="Hint text of the city edittext for billing purposes">City</string>
    <string name="state_cc" context="Hint text of the state or province edittext for billing purposes">State/Province</string>
    <string name="country_cc" context="Hint text of the country edittext for billing purposes">Country</string>
    <string name="postal_code_cc" context="Hint text of the postal code edittext for billing purposes">Postal code</string>

    <string name="payment_details" context="Contextual text in the beginning of the Credit Card Payment">Enter your payment details:</string>
    <string name="first_name_cc" context="Hint text of the first name of the credit card edittext for payment purposes">First name</string>
    <string name="last_name_cc" context="Hint text of the last name of the credit card edittext for payment purposes">Last name</string>
    <string name="credit_card_number_cc" context="Hint text of the credit card number edittext for payment purposes">Credit Card Number</string>
    <string name="month_cc" context="Hint text of the expiration month of the credit card for payment purposes">Month</string>
    <string name="year_cc" context="Hint text of the expiration year of the credit card for payment purposes">Year</string>
    <string name="cvv_cc" context="Hint text of the CVV edittext for payment purposes">CVV</string>

    <string name="proceed_cc" context="Text of the button which proceeds the payment">Proceed</string>

    <string name="account_successfully_upgraded" context="Message shown when the payment of an upgrade has been correct">Account successfully upgraded!</string>
    <string name="account_error_upgraded" context="Message shown when the payment of an upgrade has not been correct">The operation failed. Your credit card has not been charged</string>
    <string name="credit_card_information_error" context="Message shown when the credit card information is not correct">The credit card information was not correct. The credit card will not be charged</string>
    <!--
    <string name="not_upgrade_is_possible" context="Message shown when the user wants to upgrade an account that cannot be upgraded">Your account cannot be upgraded from the app. Please contact support@mega.nz to upgrade your account</string>
    -->

    <string name="pin_lock_type" context="Title to choose the type of Passcode">Passcode Type</string>
    <string name="four_pin_lock" context="Passcode with 4 digits">4 digit Passcode</string>
    <string name="six_pin_lock" context="Passcode with 6 digits">6 digit Passcode</string>
    <string name="AN_pin_lock" context="Passcode alphanumeric">Alphanumeric Passcode</string>

    <string name="settings_enable_logs" context="Confirmation message when enabling logs in the app">Logs are now enabled</string>
    <string name="settings_disable_logs" context="Confirmation message when disabling logs in the app">Logs are now disabled</string>
    <string name="error_unable_to_setup_cloud_folder" context="Snackbar error message triggered by host error when user is trying to setup MEGA Camera Uploads folder in settings page">Unable to setup MEGA Camera Uploads folder</string>
    <string name="logs_not_enabled_permissions" context="Message displayed when the user denies the required permissions during the logs activation">Logs have not been enabled because you denied the required permissions</string>

    <string name="search_open_location" context="Option in the sliding panel to open the folder which contains the file selected after performing a search">Open location</string>
    <string name="servers_busy" context="message when a temporary error on logging in is due to SDK is waiting for the server to complete a request due to an API lock">This process is taking longer than expected. Please wait.</string>

    <string name="my_account_free" context="Label in My Account section to show user account type">Free Account</string>
    <string name="my_account_prolite" context="Label in My Account section to show user account type">Pro Lite Account</string>
    <string name="my_account_pro1" context="Label in My Account section to show user account type">Pro I Account</string>
    <string name="my_account_pro2" context="Label in My Account section to show user account type">Pro II Account</string>
    <string name="my_account_pro3" context="Label in My Account section to show user account type">Pro III Account</string>

    <string name="my_account_prolite_feedback_email" context="Type of account info added to the feedback email sent to support">Pro Lite Account</string>

    <string name="backup_title" context="">Backup your Recovery Key</string>
    <string name="backup_subtitle" context="Subtitle of the screen to backup the master key">Your password unlocks your Recovery Key</string>

    <string name="backup_first_paragraph" context="First paragraph of the screen to backup the master key">Your data is only readable through a chain of decryption operations that begins with your master encryption key, which we store encrypted with your password. This means that if you lose your password, your Recovery Key can no longer be decrypted, and you can no longer decrypt your data.</string>
    <string name="backup_second_paragraph" context="Summary of the preference Recovery key on Settings section">Exporting the Recovery Key and keeping it in a secure location enables you to set a new password without data loss.</string>
    <string name="backup_third_paragraph" context="Third paragraph of the screen to backup the master key">An external attacker cannot gain access to your account with just your key. A password reset requires both the key and access to your email.</string>
    <string name="backup_action" context="Sentence to inform the user the available actions in the screen to backup the master key">Copy the Recovery Key to clipboard or save it as text file</string>

    <string name="save_action" context="Action of a button to save something">Save</string>
    <string name="copy_MK_confirmation" context="Alert message when the master key has been successfully copied to the ClipBoard">The Recovery Key has been successfully copied</string>

    <string name="change_pass" context="Button to change the password">Change</string>

    <string name="general_positive_button" context="Positive button to perform a general action">YES</string>
    <string name="general_negative_button" context="Negative button to perform a general action">NO</string>

    <string name="forgot_pass_menu" context="Option of the overflow menu to show the screen info to reset the password">Forgot password?</string>
    <string name="forgot_pass" context="Button in the Login screen to reset the password">Forgot your password?</string>
    <string name="forgot_pass_first_paragraph" context="First paragraph of the screen when the password has been forgotten">If you have a backup of your Recovery Key, you can reset your password by selecting YES. No data will be lost.</string>
    <string name="forgot_pass_second_paragraph" context="Second paragraph of the screen when the password has been forgotten">You can still export your Recovery Key now if you have an active MEGA session in another browser on this or any other computer. If you don’t, you can no longer decrypt your existing account, but you can start a new one under the same email address by selecting NO.</string>
    <!--
    <string name="forgot_pass_second_paragraph_logged_in" context="Second paragraph of the screen when the password has been forgotten and the user is still logged in">If you don\&apos;t, you can still export your recovery key now in this MEGA session. Please, go back and backup your recovery key.</string>
    -->

    <string name="forgot_pass_action" context="Sentence to ask to the user if he has the master key in the screen when the password has been forgotten">Do you have a backup of your Recovery Key?</string>

    <string name="title_alert_reset_with_MK" context="Title of the alert message to ask for the link to reset the pass with the MK">Great!</string>
    <string name="edit_text_insert_mail" context="Hint of the text where the user can write his e-mail">email goes here</string>
    <string name="text_alert_reset_with_MK" context="Text of the alert message to ask for the link to reset the pass with the MK">Please enter your email address below. You will receive a recovery link that will allow you to submit your Recovery Key and reset your password.</string>

    <string name="edit_text_insert_mk" context="Hint of the text when the user can write his master key">Your Recovery Key goes here</string>

    <string name="edit_text_insert_pass" context="Hint of the text where the user can write his password">password goes here</string>
    <string name="delete_account_text_last_step" context="Text shown in the last alert dialog to confirm the cancellation of an account">This is the last step to cancel your account. You will permanently lose all the data stored in the cloud. Please enter your password below.</string>

    <string name="email_verification_title" context="Title of the alert dialog to inform the user that have to check the email">Email verification</string>
    <string name="email_verification_text" context="Text of the alert dialog to inform the user that have to check the email">Please check your email to proceed.</string>
    <string name="general_text_error" context="Text to inform the user when an error occurs">An error occurred, please try again.</string>


    <string name="alert_not_logged_in" context="Alert to inform the user that have to be logged in to perform the action">You must be logged in to perform this action.</string>
    <string name="change_email_not_logged_in" context="Error message when a user attempts to change their email without an active login session.">You need to be logged in to complete your email change. Please log in again with your current email address and then click on your confirmation link again.</string>
    <string name="email_changed" context="Text displayed to inform that the email was successfully changed. Please keep the placeholder, it will be replaced with the new email address.">Congratulations, your new email address for this MEGA account is: %1$s</string>
    <string name="invalid_string" context="Error when the user leaves empty the password field">Incorrect</string>

    <string name="invalid_input" context="Text of the toast when the user enters invalid text which is neither a valid phone number nor a valid email">Invalid input</string>
    <string name="invalid_email_title" context="Title of the alert dialog when the user tries to recover the pass of a non existing account">Invalid email address</string>
    <string name="invalid_email_text" context="Title of the alert dialog when the user tries to recover the pass of a non existing account">Please check the email address and try again.</string>
    <!--
    <string name="alert_not_logged_out" context="Alert to inform the user that have to be logged out to perform the action">You must be logged out to perform this action.</string>
    -->

    <string name="title_dialog_insert_MK" context="Title of the dialog to write MK after opening the recovery link">Password reset</string>
    <string name="text_dialog_insert_MK" context="Text of the dialog to write MK after opening the recovery link">Please enter your Recovery Key below</string>

    <string name="pass_changed_alert" context="Text of the alert when the pass has been correctly changed">Password changed!</string>

    <string name="park_account_dialog_title" context="Title of the dialog to park an account">Park account</string>
    <string name="park_account_button" context="Button to park an account">Park</string>
    <string name="park_account_title" context="Title of the screen to park an account">Oops!</string>
    <string name="park_account_first_paragraph" context="First paragraph of the screen to park an account">Due to our end-to-end encryption paradigm, you will not be able to access your data without either your password or a backup of your Recovery Key.</string>
    <string name="park_account_second_paragraph" context="Second paragraph of the screen to park an account">You can park your existing account and start a fresh one under the same email address. Your data will be retained for at least 60 days. In case that you recall your parked account’s password, please contact support&#64;mega.nz</string>

    <string name="dialog_park_account" context="Text of the dialog message to ask for the link to park the account">Please enter your email address below. You will receive a recovery link that will allow you to park your account.</string>
    <string name="park_account_text_last_step" context="Text shown in the last alert dialog to park an account">This is the last step to park your account, please enter your new password. Your data will be retained for at least 60 days. If you recall your parked account’s password, please contact support&#64;mega.nz</string>

    <string name="title_enter_new_password" context="Title of the screen to write the new password after opening the recovery link">Enter new password</string>
    <string name="recovery_link_expired" context="Message when the user tries to open a recovery pass link and it has expired">This recovery link has expired, please try again.</string>

    <string name="text_reset_pass_logged_in" context="Text of the alert after opening the recovery link to reset pass being logged.">Your Recovery Key will be used to reset your password. Please enter your new password.</string>
    <string name="email_verification_text_change_pass" context="Text of the alert dialog to inform the user that have to check the email after clicking the option forgot pass">You will receive a recovery link that will allow you to reset your password.</string>

    <string name="my_account_upgrade_pro" context="Button to upgrade the account to PRO account in My Account Section">Upgrade</string>
    <string name="my_account_upgrade_pro_panel" context="Button to upgrade the account to PRO account in the panel that appears randomly">Upgrade now</string>
    <string name="get_pro_account" context="Message to promote PRO accounts">Improve your cloud capacity![A]Get more space &amp; transfer quota with a PRO account!</string>
    <string name="toast_master_key" context="success message when the MasterKey file has been downloaded">The Recovery Key has been backed up into: %1s.[A]While the file remains in this path, you will find it at the Saved for Offline Section.[A]Note: It will be deleted if you log out, please store it in a safe place.</string>

    <!--
    <string name="next_ime_action" context="Action to pass focus to the next field in a form">Next</string>
    -->

    <string name="mail_already_used" context="Error shown when the user tries to change his mail to one that is already used">Error. This email address is already in use.</string>

    <string name="mail_changed_confirm_requested" context="Error shown when the user tries to change his mail while the user has already requested a confirmation link for that email address">You have already requested a confirmation link for that email address.</string>

    <string name="mail_same_as_old" context="Error shown when the user tries to change his mail while the email is the same as the old">The new and the old email must not match</string>
    <string name="change_mail_text_last_step" context="Text shown in the last alert dialog to change the email associated to an account">This is the last step to change your email. Please enter your password below.</string>
    <string name="change_mail_title_last_step" context="Title of the alert dialog to change the email associated to an account">Change email</string>

    <!--
    <string name="success_changing_user_mail" context="Message when the user email has been changed successfully">Your email has been correctly updated.</string>
    -->

    <string name="title_new_warning_out_space" context="Iitle of the warning when the user is running out of space">You’re running out of space!</string>
    <string name="new_warning_out_space" context="Text of the warning when the user is running out of space">Take full advantage of your MEGA account by upgrading to Pro.</string>

    <string name="title_options_avatar_panel" context="Iitle of sliding panel to choose the option to edit the profile picture">Edit profile picture</string>
    <string name="take_photo_avatar_panel" context="Option of the sliding panel to change the avatar by taking a new picture">Take picture</string>
    <string name="choose_photo_avatar_panel" context="Option of the sliding panel to change the avatar by choosing an existing picture">Choose picture</string>
    <string name="delete_avatar_panel" context="Option of the sliding panel to delete the existing avatar">Delete picture</string>

    <string name="incorrect_MK" context="Alert when the user introduces his MK to reset pass incorrectly">The key you supplied does not match this account. Please make sure you use the correct Recovery Key and try again.</string>
    <string name="incorrect_MK_title" context="Title of the alert when the user introduces his MK to reset pass incorrectly">Invalid Recovery Key</string>

    <string name="option_full_link" context="Alert Dialog to get link">Link with key</string>

    <string name="recovering_info" context="Message shown meanwhile the app is waiting for a request">Getting info&#8230;</string>

    <string name="email_verification_text_change_mail" context="Text of the alert dialog to inform the user that have to check the email to validate his new email">Your new email address needs to be validated. Please check your email to proceed.</string>

    <string name="confirmation_delete_avatar" context="Confirmation before deleting the avatar of the user’s profile">Delete your profile picture?</string>
    <string name="title_edit_profile_info" context="Title of the Dialog to edit the profile attributes of the user’s account">Edit</string>

    <string name="title_set_expiry_date" context="Alert Dialog to get link">Set expiry date</string>
    <string name="title_set_password_protection" context="Title of the dialog to get link with password">Set password protection</string>
    <string name="subtitle_set_expiry_date" context="Subtitle of the dialog to get link">(PRO ONLY)</string>
    <string name="set_password_protection_dialog" context="Alert Dialog to get link with password">Set password</string>
    <string name="hint_set_password_protection_dialog" context="Hint of the dialog to get link with password">Enter password</string>
    <string name="hint_confirm_password_protection_dialog" context="Hint of the confirmation dialog to get link with password">Confirm password</string>
    <string name="link_request_status" context="Status text at the beginning of getting a link">Processing&#8230;</string>

    <string name="edit_link_option" context="Option of the sliding panel to edit the link of a node">Manage link</string>

    <string name="old_password_provided_incorrect" context="Error alert dialog shown when changing the password the user provides an incorrect password">The current password you have provided is incorrect.</string>

    <string name="number_correctly_reinvite_contact_request" context="success message when reinviting multiple contacts">%d reinvite requests sent successfully.</string>

    <string name="number_correctly_delete_contact_request" context="success message when reinviting multiple contacts">%d requests deleted successfully.</string>
    <string name="number_no_delete_contact_request" context="error message when reinviting multiple contacts">%1$d requests successfully deleted but %2$d requests were not deleted.</string>

    <string name="confirmation_delete_contact_request" context="confirmation message before removing a contact request.">Do you want to remove the invitation request to %s?</string>
    <string name="confirmation_remove_multiple_contact_request" context="confirmation message before removing mutiple contact request">Do you want to remove these %d invitation requests?</string>

    <string name="number_correctly_invitation_reply_sent" context="success message when replying to multiple received request">%d request replies sent.</string>
    <string name="number_incorrectly_invitation_reply_sent" context="error message when replying to multiple received request">%1$d request replies successfully sent but %2$d were not sent.</string>

    <plurals name="general_num_request">
        <item context="Referring to a invitation request in the Contacts section. Singular." quantity="one">1 request</item>
        <item context="Referring to a invitation request in the Contacts section. Plural. e.g. 5 requests" quantity="other">%1$d requests</item>
    </plurals>

    <plurals name="confirmation_remove_outgoing_shares">
        <item context="Confirmation before removing the outgoing shares of a folder" quantity="one">The folder is shared with %1$d contact. Remove share?</item>
        <item context="Confirmation before removing the outgoing shares of a folder" quantity="other">The folder is shared with %1$d contacts. Remove all shares?</item>
    </plurals>

    <string name="error_incorrect_email_or_password" context="Error message when the credentials to login are incorrect.">Invalid email and/or password. Please try again.</string>
    <string name="error_account_suspended" context="Error message when trying to login and the account is suspended.">Your account has been suspended due to Terms of Service violations. Please contact support&#64;mega.nz</string>
    <string name="too_many_attempts_login" context="Error message when to many attempts to login.">Too many failed attempts to log in, please wait for an hour.</string>
    <string name="account_not_validated_login" context="Error message when trying to login to an account not validated.">This account has not been validated yet. Please check your email.</string>

    <string name="general_error_folder_not_found" context="Error message shown when opening a folder link which doesn’t exist">Folder link unavailable</string>
    <string name="folder_link_unavaible_ToS_violation" context="Error message shown when opening a folder link which has been removed due to ToS/AUP violation">The folder link has been removed because of a ToS/AUP violation.</string>

    <string name="general_error_file_not_found" context="Error message shown when opening a file link which doesn’t exist">File link unavailable</string>
    <string name="file_link_unavaible_ToS_violation" context="Error message shown when opening a file link which has been removed due to ToS/AUP violation">The file link has been removed because of a ToS/AUP violation.</string>

    <string name="link_broken" context="Error message shown when opening a folder link or file link which has been corrupt or deformed">This URL is corrupt or deformed. The link you are trying to access does not exist.</string>

    <string name="confirm_email_text" context="Title of the screen after creating the account. That screen asks the user to confirm the account by checking the email">Awaiting email confirmation</string>
    <string name="confirm_email_explanation" context="Text below the title that explains the user should check the email and click the link to confirm the account">Please check your email and click the link to confirm your account.</string>

    <plurals name="general_num_items">
        <item context="Singular of items which contains a folder. 1 item" quantity="one">1 item</item>
        <item context="Plural of items which contains a folder. 2 items" quantity="other">%1$d items</item>
    </plurals>

    <string name="file_link_unavaible_delete_account" context="Error message shown when opening a file or folder link which account has been removed due to ToS/AUP violation">The associated user account has been terminated due to multiple violations of our Terms of Service.</string>

    <string name="general_error_invalid_decryption_key" context="Error message shown after login into a folder link with an invalid decryption key">The provided decryption key for the folder link is invalid.</string>

    <string name="my_account_my_credentials" context="Title of the label in the my account section. It shows the credentials of the current user so it can be used to be verified by other contacts">My credentials</string>
    <string name="limited_bandwith" context="Word to indicate the limited bandwidth of the free accounts">Limited</string>

    <string name="section_chat" context="Item of the navigation title for the chat section">Chat</string>
    <string name="section_chat_with_notification" context="Item of the navigation title for the chat section when there is any unread message">Chat [A](%1$d)[/A]</string>

    <string name="tab_archive_chat" context="Confirmation button of the dialog to archive a chat">Archive</string>

    <!--
    <string name="tab_recent_chat" context="Title of the recent chats tab. Capital letters">RECENT</string>
    -->

    <!--
    <string name="archive_chat_empty" context="Message shown when the user has no archived chats">No archived conversations</string>
    -->

    <!--
    <string name="get_started_button" context="Button to start using the chat">Get started</string>
    -->

    <string name="recent_chat_empty_invite" context="Message shown when the user has no recent chats">Invite your friends to join you on Chat and enjoy our encrypted platform with privacy and security.</string>

    <!--
    <string name="videocall_title" context="Title shown in the list of main chat screen for a videocall">Video call</string>
    -->

    <string name="initial_hour" context="Initial of the word hour to show the duration of a video or audio call">h</string>
    <string name="initial_minute" context="Initial of the word minute to show the duration of a video or audio call">m</string>
    <string name="initial_second" context="Initial of the word second to show the duration of a video or audio call">s</string>

    <!--
    <string name="videocall_item" context="Info shown about the last action in a chat is a videocall">Video call</string>
    -->

    <string name="selected_items" context="Title shown when multiselection is enable in chat tabs">%d selected</string>

    <string name="remove_contact_shared_folder" context="Message to confirm if the user wants to delete a contact from a shared folder">The contact %s will be removed from the shared folder.</string>
    <string name="remove_multiple_contacts_shared_folder" context="Message to confirm if the user wants to delete a multiple contacts from a shared folder">%d contacts will be removed from the shared folder.</string>

    <string name="number_correctly_removed_from_shared" context="success message when removing a contact from a shared folder">%d contacts removed successfully from the shared folder</string>
    <string name="number_incorrectly_removed_from_shared" context="success message when removing a contact from a shared folder">%d contacts were not successfully removed</string>

	<string name="number_permission_correctly_changed_from_shared" context="success message when changing permissions of contacts for a shared folder, place holder: number of contacts effected">Successfully updated permissions for %d contacts</string>
	<string name="number_permission_incorrectly_changed_from_shared" context="success message when changing permissions of contacts for a shared folder, place holder: number of contacts effected">Failed to update permissions for %d contacts</string>

    <string name="contacts_list_empty_text_loading" context="Message shown while the contact list from the device is being read and then shown to the user">Loading contacts from the phone&#8230;</string>

    <string name="number_existing_invite_contact_request" context="Warning message when reinviting multiple contacts">%d requests already sent.</string>
    <string name="number_correctly_invite_contact_request" context="success message when reinviting multiple contacts">%d invite requests sent successfully.</string>
    <string name="number_no_invite_contact_request" context="error message when reinviting multiple contacts">%1$d invite requests successfully sent but %2$d requests were not sent.</string>

    <string name="chat_me_text_bracket" context="Word next to own user’s message in chat screen">%1s (Me)</string>
    <string name="type_message_hint" context="Hint shown in the field to write a message in the chat screen">Type a message</string>

    <string name="general_mute" context="button">Mute</string>
    <string name="general_unmute" context="button">Unmute</string>
    <string name="title_dialog_mute_chat_notifications" context="Title of the dialogue to mute the general chat notifications.">Do not disturb</string>
    <string name="subtitle_dialog_mute_chat_notifications" context="Subtitle of the dialogue to mute the general chat notifications.">Mute chat notifications for</string>

    <string name="title_dialog_mute_chatroom_notifications" context="Title of the dialogue to mute the notifications of a specific chat.">Mute notifications</string>
    <string name="mute_chat_notification_option_on" context="Label for the setting option that indicates the general notifications are enabled.">On</string>

    <string name="mute_chatroom_notification_option_off" context="Label for the dialog box option to mute a chat. This option will indicate that notifications for that chat are enabled.">Off</string>
    <string name="mute_chatroom_notification_option_until_tomorrow_morning" context="Label for the dialog box option to mute a chat. This option will indicate that chat notifications will be disabled until tomorrow at 8 a.m.">Until tomorrow morning</string>
    <string name="mute_chatroom_notification_option_until_this_morning" context="Label for the dialog box option to mute a chat. This option will indicate that chat notifications will be disabled until today at 8 a.m.">Until this morning</string>
    <string name="mute_chatroom_notification_option_forever" context="Label for the dialog box option to mute a chat. This option will indicate that chat notifications will be disabled until turn it off again.">Until I turn them back on</string>

    <string name="success_muting_a_chat_for_specific_time" context="Message when a chat has been silenced, for a specific time, successfully. For example: Chat notifications will be muted for 1 hour">Chat notifications will be muted for %s</string>
    <plurals name="success_muting_chat_until_specific_time">
        <item context="Message to indicate the chat has been muted, until a specific time (24 hours format). Singular, only used for 01:XX format." quantity="one">Chat notifications will be muted until %1$s</item>
        <item context="Message to indicate the chat has been muted, until a specific time (24 hours format). Plural, used for any format different to 01:XX, e.g. 14:15" quantity="other">Chat notifications will be muted until %1$s</item>
    </plurals>
    <plurals name="success_muting_chat_until_specific_date_and_time">
        <item context="Message to indicate the chat has been muted, until a specific day and time (24 hours format). Singular, only used for 01:XX format, e.g. Chat notifications will be muted until tomorrow at 01:00" quantity="one">Chat notifications will be muted until %1$s at %2$s</item>
        <item context="Message to indicate the chat has been muted, until a specific day and time (24 hours format). Plural, used for any format different to 01:XX, e.g. Chat notifications will be muted until tomorrow at 08:00" quantity="other">Chat notifications will be muted until %1$s at %2$s</item>
    </plurals>
    <string name="notifications_are_already_muted" context="Message when select the option Do not disturb but the notifications are already muted">Chat notifications are muted</string>

    <string name="success_unmuting_a_chat" context="Message when a chat has been unmuted successfully.">Chat notifications enabled</string>
    <plurals name="chat_notifications_muted_until_specific_time">
        <item context="String to indicate the time in 24h format until which a specific chat is muted. Singular, only used for 1:XX format." quantity="one">Muted until %1$s</item>
        <item context="String to indicate the time in 24h format until which a specific chat is muted. Plural, used for any format different to 1:XX, e.g. 14:15" quantity="other">Muted until %1$s</item>
    </plurals>

    <string name="title_properties_chat_contact_notifications" context="Title of the section to enable notifications in the Contact Properties screen">Notifications</string>
    <string name="title_properties_chat_contact_message_sound" context="Title of the section to choose the sound of incoming messages in the Contact Properties screen">Message sound</string>
    <string name="title_properties_chat_clear_chat" context="Title of the section to clear the chat content in the Contact Properties screen">Clear chat</string>
    <string name="title_properties_chat_share_contact" context="Title of the section to share the contact in the Contact Properties screen">Share contact</string>

    <string name="call_ringtone_title" context="Title of the screen to select the ringtone of the calls">Call ringtone</string>
    <string name="notification_sound_title" context="Title of the screen to select the sound of the notifications">Notification sound</string>

    <string name="general_clear" context="Button to clear the chat history">Clear</string>
    <!--
    <string name="login_initializing_chat" context="After login, initializing chat">Initializing chat</string>
    -->

    <string name="clear_history_success" context="Message show when the history of a chat has been successfully deleted">Chat history has been cleared</string>
    <string name="clear_history_error" context="Message show when the history of a chat hasn’t been successfully deleted">An error has occurred. The chat history has not been successfully cleared</string>

    <string name="add_participants_menu_item" context="Menu item to add participants to a chat">Add participants</string>
    <string name="remove_participant_menu_item" context="Menu item to remove a participants from a chat">Remove participant</string>

    <string name="mega_info_empty_screen" context="Message about MEGA when there are no message in the chat screen">Protects your chat with end-to-end (user controlled) encryption, providing essential safety assurances:</string>
    <string name="mega_authenticity_empty_screen" context="Message about MEGA when there are no message in the chat screen">The system ensures that the data received is truly from the specified sender, and its content has not been manipulated during transit.</string>
    <string name="mega_confidentiality_empty_screen" context="Message about MEGA when there are no message in the chat screen">Only the author and intended recipients are able to decipher and read the content.</string>

    <string name="title_mega_info_empty_screen" context="Message about MEGA when there are no message in the chat screen">MEGA</string>
    <string name="title_mega_authenticity_empty_screen" context="Message about MEGA when there are no message in the chat screen">Authenticity</string>
    <string name="title_mega_confidentiality_empty_screen" context="Message about MEGA when there are no message in the chat screen">Confidentiality</string>

    <string name="error_not_logged_with_correct_account" context="Error message shown when opening a cancel link with an account that not corresponds to the link">This link is not related to this account. Please log in with the correct account.</string>
    <string name="cancel_link_expired" context="Message when the user tries to open a cancel link and it has expired">This cancel link has expired, please try again.</string>

    <string name="no_results_found" context="Text shown after searching and no results found">No results were found</string>

    <string name="offline_status" context="the options of what to upload in an array. Needed for the settings, the options of what to upload.">Offline</string>
    <string name="online_status" context="the options of what to upload in an array. Needed for the settings, the options of what to upload.">Online</string>
    <string name="away_status" context="the options of what to upload in an array. Needed for the settings, the options of what to upload.">Away</string>
    <string name="busy_status" context="the options of what to upload in an array. Needed for the settings, the options of what to upload.">Busy</string>
    <string name="invalid_status" context="Info label about the status of the user">No connection</string>

    <string name="text_deleted_message" context="Text shown when a message has been deleted in the chat">This message has been deleted</string>
    <string name="text_deleted_message_by" context="Text shown when a message has been deleted in the chat">[A]This message has been deleted by [/A][B]%1$s[/B]</string>

    <string name="confirmation_delete_several_messages" context="Confirmation before deleting messages">Remove messages?</string>
    <string name="confirmation_delete_one_message" context="Confirmation before deleting one message">Remove message?</string>

    <!--
    <string name="text_cleared_history" context="Text shown when a user cleared the history of a chat"><![CDATA[<font color=\'#060000\'>%1$s</font> <font color=\'#868686\'> cleared the chat history</font>]]></string>
    -->

    <string name="group_chat_label" context="Label for the sliding panel of a group chat">Group chat</string>
    <string name="group_chat_info_label" context="Label for the option of the sliding panel to show the info of a chat group">Group info</string>
    <string name="group_chat_start_conversation_label" context="Label for the option of the sliding panel to start a one to one chat">Start conversation</string>
    <string name="group_chat_edit_profile_label" context="Label for the option of the sliding panel to edit the profile">Edit profile</string>
    <string name="title_properties_chat_leave_chat" context="Title of the section to leave a group content in the Contact Properties screen">Leave Group</string>
    <string name="participants_chat_label" context="Label for participants of a group chat">Participants</string>

    <string name="confirmation_remove_chat_contact" context="Text of the confirm dialog shown when it wants to remove a contact from a chat">Remove %s from this chat?</string>

    <string name="observer_permission_label_participants_panel" context="Label to explain the read only participant permission in the options panel of the group info screen">Read-only</string>
    <!--
    <string name="member_permission_label_participants_panel" context="Label to show the participant permission in the options panel of the group info screen">Member</string>
    -->
    <string name="standard_permission_label_participants_panel" context="Label to show the participant permission in the options panel of the group info screen">Standard</string>
    <string name="administrator_permission_label_participants_panel" context="Label to show the participant permission in the options panel of the group info screen">Moderator</string>

    <string name="edited_message_text" context="Text appended to a edited message.">(edited)</string>
    <string name="change_title_option" context="Option in menu to change title of a chat group.">Change title</string>

    <string name="confirmation_leave_group_chat" context="confirmation message before leaving a group chat">If you leave, you will no longer have access to read or send messages.</string>
    <string name="title_confirmation_leave_group_chat" context="title confirmation message before leaving a group chat">Leave group chat?</string>

    <string name="add_participant_error_already_exists" context="Message show when a participant hasn’t been successfully invited to a group chat">The participant is already included in this group chat</string>

    <string name="number_correctly_add_participant" context="success message when inviting multiple contacts to a group chat">%d participants were successfully invited</string>
    <string name="number_no_add_participant_request" context="error message when inviting multiple contacts to a group chat">%1$d participants were successfully invited but %2$d participants were not invited.</string>

    <string name="message_permissions_changed" context="chat message when the permissions for a user has been changed">[A]%1$s[/A][B] was changed to [/B][C]%2$s[/C][D] by [/D][E]%3$s[/E]</string>
    <string name="message_add_participant" formatted="false" context="chat message when a participant was added to a group chat">[A]%1$s[/A][B] joined the group chat by invitation from [/B][C]%2$s[/C]</string>
    <string name="message_remove_participant" context="chat message when a participant was removed from a group chat">[A]%1$s[/A][B] was removed from group chat by [/B][C]%2$s[/C]</string>

    <string name="change_title_messages" context="Message shown when a participant change the title of a group chat.">[A]%1$s[/A][B] changed the group chat name to [/B][C]“%2$s”[/C]</string>

    <string name="message_participant_left_group_chat" context="chat message when a participant left a group chat">[A]%1$s[/A][B] left the group chat[/B]</string>

    <string name="manual_retry_alert" context="chat message alert when the message have to been manually">Message not sent. Tap for options</string>
    <string name="manual_resume_alert" context="Chat alert of an attachment message when the upload is in progress but the queue of transfers is paused.">Transfers paused. Tap to resume.</string>
    <!--
    <string name="settings_chat_summary_online" context="summary of the status online in settings">You can chat, share files and make calls with your contacts.</string>
    -->
    <!--
    <string name="settings_chat_summary_invisible" context="summary of the status invisible in settings">You can interact with your contacts but you will appear offline for them.</string>
    -->
    <!--
    <string name="settings_chat_summary_offline" context="summary of the status invisible in settings">You will appear offline to your contacts and you will not be able to chat with them.</string>
    -->

    <!--
    <string name="changing_status_to_online_success" context="message shown when the status of the user successfully changed to online">You\'re now online</string>
    -->
    <!--
    <string name="changing_status_to_invisible_success" context="message shown when the status of the user successfully changed to invisible">You\'re now away</string>
    -->

    <!--
    <string name="changing_status_to_offline_success" context="message shown when the status of the user successfully changed to offline">You\'re now offline</string>
    -->
    <!--
    <string name="changing_status_to_busy_success" context="message shown when the status of the user successfully changed to offline">You\'re now busy</string>
    -->
    <string name="changing_status_error" context="message shown when the status of the user coudn’t be changed">Error. Your status has not been changed</string>
    <string name="leave_chat_error" context="message shown when a user couldn’t leave chat">An error occurred when leaving the chat</string>
    <string name="create_chat_error" context="message shown when a chat has not been created">An error occurred when creating the chat</string>

    <string name="settings_chat_vibration" context="settings of the chat to choose the status">Vibration</string>

    <!--
    <string name="list_message_deleted" context="Text show in list of chats when the last message has been deleted">Message deleted</string>
    -->
    <string name="sms_logout" context="Button text shown on SMS verification page, if the user wants to logout current suspended account and login with another account, user can press this button to logout">[A]Logout[/A] to use MEGA with another account</string>
    <string name="confirm_logout_from_sms_verification" context="On SMS verification page, if the user presses the logout button, a dialog with this text will show to ask for user’s confirmation.">Are you sure that you want to log out of the current account?</string>
    <string name="non_format_text_deleted_message_by" context="Text shown when a message has been deleted in the chat">This message has been deleted by %1$s</string>
    <string name="history_cleared_message" context="Text shown when the chat history has been successfully deleted.">Chat history has been cleared</string>
    <string name="non_format_history_cleared_by" context="Text shown when the chat history was cleared by someone">Chat history cleared by %1$s</string>

    <!--
    <string name="non_format_text_cleared_history" context="Text shown when a user cleared the history of a chat">%1$s cleared the chat history</string>
    -->
    <string name="non_format_message_permissions_changed" context="chat message when the permissions for a user has been changed">%1$s was changed to %2$s by %3$s</string>
    <string name="non_format_message_add_participant" formatted="false" context="chat message when a participant was added to a group chat">%1$s was added to this group chat by invitation from %2$s</string>
    <string name="non_format_message_remove_participant" context="chat message when a participant was removed from a group chat">%1$s was removed from group chat by %2$s</string>

    <string name="non_format_change_title_messages" context="Message shown when a participant change the title of a group chat.">%1$s changed the group chat name to “%2$s”</string>

    <string name="non_format_message_participant_left_group_chat" context="chat message when a participant left a group chat">%1$s left the group chat</string>

    <string name="messages_copied_clipboard" context="success alert when the user copy some messages to the clipboard">Copied to the clipboard</string>

    <string name="chat_error_open_title" context="Title of the error dialog when opening a chat">Chat Error!</string>
    <string name="chat_error_open_message" context="Message of the error dialog when opening a chat">The chat could not be opened successfully</string>

    <string name="menu_choose_contact" context="Menu option to add a contact to your contact list.">Choose contact</string>

    <plurals name="general_selection_num_contacts">
        <item context="referring to a contact in the contact list of the user" quantity="one">%1$d contact</item>
        <item context="Title of the contact list" quantity="other">%1$d contacts</item>
    </plurals>

    <string name="error_sharing_folder" context="Message shown when the folder sharing process fails">Error sharing the folder. Please try again.</string>

    <plurals name="confirmation_remove_contact">
        <item context="confirmation message before removing a contact, Singular" quantity="one">All data associated with the selected contact will be permanently lost.</item>
        <item context="confirmation message before removing a contact, Plural" quantity="other">All data associated with the selected contacts will be permanently lost.</item>
    </plurals>

    <plurals name="title_confirmation_remove_contact">
        <item context="title of confirmation alert before removing a contact, Singular" quantity="one">Remove contact?</item>
        <item context="title of confirmation alert before removing a contact, Plural" quantity="other">Remove contacts?</item>
    </plurals>

    <!--
    <string name="chat_connection_error" context="error shown when the connection to the chat fails">Chat connection error</string>
    -->

    <string name="message_option_retry" context="option shown when a message could not be sent">Retry</string>

    <string name="title_message_not_sent_options" context="title of the menu for a non sent message">Message not sent</string>
    <string name="title_message_uploading_options" context="title of the menu for an uploading message with attachment">Uploading attachment</string>

    <string name="no_conversation_history" context="message shown when a chat has no messages">No conversation history</string>

    <plurals name="user_typing">
        <item context="title of confirmation alert before removing a contact, Singular" quantity="one">%1$s [A]is typing&#8230;[/A]</item>
        <item context="title of confirmation alert before removing a contact, Plural" quantity="other">%1$s [A]are typing&#8230;[/A]</item>
    </plurals>


    <string name="more_users_typing" context="text that appear when there are more than 2 people writing at that time in a chat. For example User1, user2 and more are typing&#8230;">%1$s [A]and more are typing&#8230;[/A]</string>
    <string name="label_more" context="More button in contact info page">More</string>
    <string name="label_close" context="Text button">Close</string>
    <string name="tab_my_account_general" context="Title of the general tab in My Account Section">General</string>
    <string name="tab_my_account_storage" context="label of storage in upgrade/choose account page, it is being used with a variable, e.g. for LITE user it will show ‘200GB Storage’.">Storage</string>
    <string name="label_storage_upgrade_account" context="label of storage in upgrade/choose account page, it is being used with a variable, e.g. for LITE user it will show ‘200GB Storage’.">Storage</string>
    <string name="label_transfer_quota_upgrade_account" context="Title of the section about the transfer quota in the storage tab in My Account Section">Transfer quota</string>
    <string name="label_transfer_quota_achievements" context="Title of the section about the transfer quota in the storage tab in My Account Section">Transfer quota</string>

    <string name="account_plan" context="Title of the section about the plan in the storage tab in My Account Section">Plan</string>
    <string name="storage_space" context="Title of the section about the storage space in the storage tab in My Account Section">Storage space</string>
    <string name="transfer_quota" context="Title of the section about the transfer quota in the storage tab in My Account Section">Transfer quota</string>

    <string name="available_space" context="Label in section the storage tab in My Account Section">Available</string>
    <string name="not_available" context="Label in section the storage tab in My Account Section when no info info is received">not available</string>

    <string name="no_bylling_cycle" context="Label in section the storage tab when the account is Free">No billing cycle</string>

    <string name="my_account_of_string" context="String to show the transfer quota and the used space in My Account section">%1$s [A]of %2$s[/A]</string>

    <string name="confirmation_delete_from_save_for_offline" context="Confirmation message before removing something from the Offline section.">Remove from Offline?</string>

    <string name="set_status_option_label" context="Label for the option of action menu to change the chat status">Set status</string>
    <string name="general_dismiss" context="Answer for confirmation dialog.">Dismiss</string>
    <string name="general_not_available" context="Label for any ‘Not available’ button, link, text, title, etc. - (String as short as possible).">Not available</string>

    <string name="context_invitacion_reply_accepted" context="Accepted request invitacion alert">Invitation accepted</string>
    <string name="context_invitacion_reply_declined" context="Declined request invitacion alert">Invitation declined</string>
    <string name="context_invitacion_reply_ignored" context="Ignored request invitacion alert">Invitation ignored</string>

    <string name="error_message_unrecognizable" context="Content of a normal message that cannot be recognized">Message unrecognizable</string>

    <string name="settings_autoaway_title" context="Title of the settings section to configure the autoaway of chat presence">Auto-away</string>
    <string name="settings_autoaway_subtitle" context="Subtitle of the settings section to configure the autoaway of chat presence">Show me away after an inactivity of</string>
    <string name="settings_autoaway_value" context="Value in the settings section of the autoaway chat presence">%1d minutes</string>

    <string name="settings_persistence_title" context="Title of the settings section to configure the status persistence of chat presence">Status persistence</string>
    <string name="settings_persistence_subtitle" context="Subtitle of the settings section to configure the status persistence of chat presence">Maintain my chosen status appearance even when I have no connected devices</string>

    <string name="title_dialog_set_autoaway_value" context="Title of the dialog to set the value of the auto away preference">Set time limit</string>
    <string name="button_set" context="Button to set a value">Set</string>
    <string name="hint_minutes" context="Button to set a value">minutes</string>

    <!--
    <string name="autoaway_disabled" context="Word to indicated the autoaway is disabled">Disabled</string>
    -->

    <string-array name="settings_status_entries">
        <item context="the options of what to upload in an array. Needed for the settings, the options of what to upload.">Online</item>
        <item context="the options of what to upload in an array. Needed for the settings, the options of what to upload.">Away</item>
        <item context="the options of what to upload in an array. Needed for the settings, the options of what to upload.">Busy</item>
        <item context="the options of what to upload in an array. Needed for the settings, the options of what to upload.">Offline</item>
    </string-array>

    <string name="offline_empty_folder" context="Text that indicates that a the offline section is currently empty">No files Saved for Offline</string>

    <string name="general_enable" context="Positive confirmation to enable logs">Enable</string>
    <string name="general_allow" context="Positive confirmation to allow MEGA to read contacts book.">Allow</string>
    <string name="enable_log_text_dialog" context="Dialog to confirm the action of enabling logs">Logs can contain information related to your account</string>

    <string name="confirmation_to_reconnect" context="Dialog to confirm the reconnect action">Network connection recovered. Connect to MEGA?</string>
    <string name="loading_status" context="Message shown meanwhile the app is waiting for a the chat status">Loading status&#8230;</string>

    <string name="error_editing_message" context="Error when a message cannot be edited">This message cannot be edited</string>

    <plurals name="text_number_transfers">
        <item context="Label to show the number of transfers in progress, Singular" quantity="one">%1$d of %2$d file</item>
        <item context="Label to show the number of transfers in progress, Plural" quantity="other">%1$d of %2$d files</item>
    </plurals>

	<string name="label_process_finishing" contest="Progress text shown when user stop upload/download and the app is waiting for async response">Process is finishing&#8230;</string>
    <string name="option_to_transfer_manager" context="positive button on dialog to view a contact" formatted="false">View</string>
    <string name="option_to_pause_transfers" context="Label of the modal bottom sheet to pause all transfers">Pause all transfers</string>
    <string name="option_to_resume_transfers" context="Label of the modal bottom sheet to resume all transfers">Resume all transfers</string>
    <string name="option_to_clear_transfers" context="Label of the modal bottom sheet to clear completed transfers">Clear all transfers</string>
    <string name="option_to_retry_transfers" context="Label indicating action to retry failed or cancelled transfers">Retry all transfers</string>
    <string name="menu_pause_individual_transfer" context="Dialog to confirm the action of pausing one transfer">Pause transfer?</string>
    <string name="menu_resume_individual_transfer" context="Dialog to confirm the action of restarting one transfer">Resume transfer?</string>
    <string name="button_resume_individual_transfer" context="Button to confirm the action of restarting one transfer">Resume</string>

    <string name="confirmation_to_clear_completed_transfers" context="Dialog to confirm before removing completed transfers">Clear all transfers?</string>

    <string name="title_tab_in_progress_transfers" context="Title of the tab section for transfers in progress">In progress</string>
    <string name="title_tab_completed_transfers" context="Title of the tab section for completed transfers">Completed</string>

    <string name="transfer_paused" context="Text shown in playlist subtitle item when a file is reproducing but it is paused">Paused</string>
    <string name="transfer_queued" context="Possible state of a transfer">Queued</string>
    <string name="transfer_completing" context="Possible state of a transfer. When the transfer is finishing">Completing</string>
    <string name="transfer_retrying" context="Possible state of a transfer. When the transfer is retrying">Retrying</string>
    <string name="transfer_cancelled" context="Possible state of a transfer. When the transfer was cancelled">Cancelled</string>
    <!--
    <string name="transfer_canceled" context="Possible state of a transfer">Canceled</string>
    -->
    <string name="transfer_unknown" context="Possible state of a transfer">Unknown</string>

    <string name="paused_transfers_title" context="Title of the panel where the progress of the transfers is shown">Paused transfers</string>

    <string name="completed_transfers_empty" context="message shown in the screen when there are not any active transfer">No completed transfers</string>

    <!--
    <string name="message_transfers_completed" context="Message shown when the pending transfers are completed">Transfers finished</string>
    -->

    <plurals name="upload_service_notification">
        <item context="Text of the notification shown when the upload service is running, Singular" quantity="one">Uploading %1$d of %2$d file</item>
        <item context="Text of the notification shown when the upload service is running, Plural" quantity="other">Uploading %1$d of %2$d files</item>
    </plurals>

    <plurals name="upload_service_paused_notification">
        <item context="Text of the notification shown when the upload service is paused, Singular" quantity="one">Uploading %1$d of %2$d file (paused)</item>
        <item context="Text of the notification shown when the upload service is running, Plural" quantity="other">Uploading %1$d of %2$d files (paused)</item>
    </plurals>

	<plurals name="folder_upload_service_notification">
		<item context="Text of the notification shown when the folder upload service is running, Text of the notification shown when the folder upload service is running - singular e.g. Uploading 1 of 1 folder" quantity="one">Uploading %1$d of %2$d folder</item>
		<item context="Text of the notification shown when the folder upload service is running, Text of the notification shown when the folder upload service is running - plural e.g. Uploading 1 of 2 folders" quantity="other">Uploading %1$d of %2$d folders</item>
	</plurals>

    <plurals name="folder_upload_service_paused_notification">
        <item context="Text of the notification shown when the folder upload service is running, Text of the notification shown when the folder upload service is running - singular e.g. Uploading 1 of 1 folder" quantity="one">Uploading %1$d of %2$d folder (paused)</item>
        <item context="Text of the notification shown when the folder upload service is running, Text of the notification shown when the folder upload service is running - plural e.g. Uploading 1 of 2 folders" quantity="other">Uploading %1$d of %2$d folders (paused)</item>
    </plurals>

    <plurals name="upload_service_final_notification">
        <item context="Text of the notification shown when the upload service has finished, Singular" quantity="one">Uploaded %1$d file</item>
        <item context="Text of the notification shown when the upload service has finished, Plural" quantity="other">Uploaded %1$d files</item>
    </plurals>

	<plurals name="folder_upload_service_final_notification">
		<item context="Text of the notification shown when the folder upload service has finished, Text of the notification shown when the folder upload service has finished - singular e.g. Uploaded 1 folder" quantity="one">Uploaded %1$d folder</item>
		<item context="Text of the notification shown when the folder upload service has finished, Text of the notification shown when the folder upload service has finished - plural  e.g. Uploaded 2 folders" quantity="other">Uploaded %1$d folders</item>
	</plurals>

    <string name="general_total_size" context="label for the total file size of multiple files and/or folders (no need to put the colon punctuation in the translation)" formatted="false">Total size: %1$s</string>

    <plurals name="upload_service_failed">
        <item context="Text of the notification shown when the upload service has finished with any transfer error, Singular" quantity="one">%1$d file not uploaded</item>
        <item context="Text of the notification shown when the upload service has finished with any transfer error, Plural" quantity="other">%1$d files not uploaded</item>
    </plurals>

    <plurals name="copied_service_upload">
        <item context="Text of the notification shown when the upload service has finished with any copied file instead uploaded, Singular" quantity="one">%1$d file copied</item>
        <item context="Text of the notification shown when the upload service has finished with any copied file instead uploaded, Plural" quantity="other">%1$d files copied</item>
    </plurals>

    <plurals name="already_downloaded_service">
        <item context="Text of the notification shown when the download service do not download because the file is already on the device, Singular" quantity="one">%1$d file previously downloaded</item>
        <item context="Text of the notification shown when the download service do not download because the file is already on the device, Plural" quantity="other">%1$d files previously downloaded</item>
    </plurals>

    <plurals name="download_service_final_notification">
        <item context="Text of the notification shown when the download service has finished, Singular" quantity="one">Downloaded %1$d file</item>
        <item context="Text of the notification shown when the download service has finished, Plural" quantity="other">Downloaded %1$d files</item>
    </plurals>

    <plurals name="download_service_final_notification_with_details">
        <item context="Text of the notification shown when the download service has finished with any error, Singular" quantity="one">Downloaded %1$d of %2$d file</item>
        <item context="Text of the notification shown when the download service has finished with any error, Plural" quantity="other">Downloaded %1$d of %2$d files</item>
    </plurals>

    <plurals name="download_service_failed">
        <item context="Text of the notification shown when the download service has finished with any transfer error, Singular" quantity="one">%1$d file not downloaded</item>
        <item context="Text of the notification shown when the download service has finished with any transfer error, Plural" quantity="other">%1$d files not downloaded</item>
    </plurals>

    <plurals name="download_service_notification">
        <item context="Text of the notification shown when the download service is running, Singular" quantity="one">Downloading %1$d of %2$d file</item>
        <item context="Text of the notification shown when the download service is running, Plural" quantity="other">Downloading %1$d of %2$d files</item>
    </plurals>

    <plurals name="download_service_paused_notification">
        <item context="Text of the notification shown when the download service is paused, Singular" quantity="one">Downloading %1$d of %2$d file (paused)</item>
        <item context="Text of the notification shown when the download service is paused, Plural" quantity="other">Downloading %1$d of %2$d files (paused)</item>
    </plurals>

    <string name="title_depleted_transfer_overquota" context="Title of the alert when the transfer quota is exceeded.">Insufficient transfer quota</string>
    <string name="current_text_depleted_transfer_overquota" context="Text of the alert when the transfer quota is depleted. The placeholder indicates the time left for the transfer quota to be reset. For instance: 30m 45s">Your queued download exceeds the current transfer quota available for your IP address and has therefore been interrupted. Upgrade your account or wait %s to continue.</string>
    <string name="text_depleted_transfer_overquota" context="Text of the alert when the transfer quota is depleted. The placeholder indicates the time left for the transfer quota to be reset. For instance: 30m 45s">The transfer quota for this IP address has been exceeded. Upgrade your account or wait %s to continue your download.</string>
    <string name="plans_depleted_transfer_overquota" context="Button to show plans in the alert when the transfer quota is depleted">See our plans</string>
    <string name="continue_without_account_transfer_overquota" context="Button option of the alert when the transfer quota is depleted">Continue without account</string>

    <plurals name="new_general_num_files">
        <item context="this is used for example when downloading 1 file or 2 files, Singular of file. 1 file" quantity="one">%1$d file</item>
        <item context="this is used for example when downloading 1 file or 2 files, Plural of file. 2 files" quantity="other">%1$d files</item>
    </plurals>

    <string name="general_view" context="Menu option">View files</string>
    <string name="add_to_cloud" context="Menu option to choose to add file or folders to Cloud Drive">Import</string>
    <string name="save_for_offline" context="Menu option to choose save to Offline section">Save for offline</string>
    <string name="add_to_cloud_node_chat" context="Menu option to choose to add file to Cloud Drive in the chat">Add to Cloud Drive</string>

    <string name="general_view_contacts" context="Menu option">View contacts</string>

    <string name="import_success_message" context="Menu option">Succesfully added to Cloud Drive</string>
    <string name="import_success_error" context="Menu option">Error. Not added to Cloud Drive</string>

    <string name="chat_connecting" context="Label in login screen to inform about the chat initialization proccess">Connecting&#8230;</string>

    <string name="context_contact_already_invited" context="message when trying to invite a contact with a pending request">%s was already invited. Consult your pending requests.</string>

    <string name="confirm_email_misspelled" context="Hint text explaining that you can change the email and resend the create account link to the new email address">If you have misspelt your email address, correct it and click [A]Resend[A].</string>
    <string name="confirm_email_misspelled_resend" context="Button to resend the create account email to a new email address in case the previous email address was misspelled">Resend</string>
    <string name="confirm_email_misspelled_email_sent" context="Text shown after the confirmation email has been sent to the new email address">Email sent</string>

    <string name="copyright_alert_title" context="text_copyright_alert_title">Copyright warning to all users</string>
    <string name="copyright_alert_first_paragraph" context="text_copyright_alert_first_paragraph">MEGA respects the copyrights of others and requires that users of the MEGA cloud service comply with the laws of copyright.</string>
    <string name="copyright_alert_second_paragraph" context="text_copyright_alert_second_paragraph">You are strictly prohibited from using the MEGA cloud service to infringe copyrights. You may not upload, download, store, share, display, stream, distribute, email, link to, transmit or otherwise make available any files, data or content that infringes any copyright or other proprietary rights of any person or entity.</string>
    <string name="copyright_alert_agree_button" context="text of the Agree button">Agree</string>
    <string name="copyright_alert_disagree_button" context="text of the Disagree button">Disagree</string>

    <string name="download_show_info" context="Hint how to cancel the download">Show info</string>

    <plurals name="context_link_removal_error">
        <item context="Error message when removing public links of nodes. Singular." quantity="one">Link removal failed. Please try again later.</item>
        <item context="Error message when removing public links of nodes. Plural." quantity="other">Failed to remove some links. Please try again later.</item>
    </plurals>
    <plurals name="context_link_export_error">
        <item context="Error message when create public links of nodes. Singular." quantity="one">Link creation failed. Please try again later.</item>
        <item context="Error message when creating public links of nodes. Plural." quantity="other">Failed to create some links. Please try again later.</item>
    </plurals>
    <plurals name="context_link_removal_success">
        <item context="Message when a public links was removed successfully. Singular." quantity="one">Link removed successfully.</item>
        <item context="Message when some public links were removed successfully. Plural." quantity="other">Links removed successfully.</item>
    </plurals>
    <string name="context_link_action_error" context="error message">Link action failed. Please try again later.</string>

    <string name="title_write_user_email" context="title of the dialog shown when sending or sharing a folder">Write the user’s email</string>

    <string name="activity_title_files_attached" context="title of the screen to see the details of several node attachments">Files attached</string>
    <string name="activity_title_contacts_attached" context="title of the screen to see the details of several contact attachments">Contacts attached</string>

    <string name="alert_user_is_not_contact">The user is not a contact</string>

    <string name="camera_uploads_cellular_connection">Use cellular connection</string>
    <string name="camera_uploads_upload_videos">Upload Videos</string>

    <string name="success_changing_user_avatar" context="Message when an user avatar has been changed successfully">Profile picture updated</string>
    <string name="error_changing_user_avatar_image_not_available" context="Message when an error ocurred when changing an user avatar">Error. Selected image does not exist</string>
    <string name="error_changing_user_avatar" context="Message when an error ocurred when changing an user avatar">Error when changing the profile picture</string>
    <string name="success_deleting_user_avatar" context="Message when an user avatar has been deleted successfully">Profile picture deleted</string>
    <string name="error_deleting_user_avatar" context="Message when an error ocurred when deleting an user avatar">Error when deleting the profile picture</string>

    <string name="error_changing_user_attributes" context="Message when an error ocurred when changing an user attribute">An error occurred when changing the name</string>
    <string name="success_changing_user_attributes" context="Message when an user attribute has been changed successfully">Your name has been successfully updated</string>

    <string name="add_participant_success" context="Message show when a participant has been successfully invited to a group chat">Participant added</string>
    <string name="add_participant_error" context="Message show when a participant hasn’t been successfully invited to a group chat">Error. Participant not added</string>

    <string name="remove_participant_success" context="Message show when a participant has been successfully removed from a group chat">Participant removed</string>
    <string name="remove_participant_error" context="Message show when a participant hasn’t been successfully removed from a group chat">Error. Participant not removed</string>

    <string name="no_files_selected_warning">No files selected</string>

    <string name="attachment_upload_panel_from_cloud">From Cloud Drive</string>
    <string name="attachment_upload_panel_contact">Contact</string>
    <string name="attachment_upload_panel_photo">From device</string>

    <string name="delete_account" context="Button and title of dialog shown when the user wants to delete permanently his account">Delete account</string>
    <string name="delete_account_text" context="Text shown in the alert dialog to confirm the cancellation of an account">If you delete your account you will not be able to access your account data, your MEGA contacts or conversations.\nYou will not be able to undo this action.</string>
    <string name="delete_button" context="menu item">Delete</string>

    <string name="file_properties_info_info_file">Info</string>
    <string name="file_properties_info_size" context="Refers to the size of a file.">Total size</string>
    <string name="file_properties_info_content" context="header of a status field for what content a user has shared to you">Contains</string>
    <string name="file_properties_shared_folder_public_link_name">Link</string>

    <string name="file_properties_shared_folder_full_access" context="Refers to access rights for a file folder.">Full access</string>
    <string name="file_properties_shared_folder_read_only" context="Label to explain the read only participant permission in the options panel of the group info screen">Read-only</string>
    <string name="file_properties_shared_folder_read_write" context="Refers to access rights for a file folder. (with the &amp; needed. Don’t use the symbol itself. Use &amp;)">Read and write</string>

    <string name="attachment_uploading_state_paused" context="State of an attachment message when the upload is in progress but the queue of transfers is paused.">Transfers paused</string>
    <string name="attachment_uploading_state_uploading">Uploading&#8230;</string>
    <string name="attachment_uploading_state_error">Error. Not sent.</string>

    <string name="already_downloaded_multiple" context="When a multiple download is started, some of the files could have already been downloaded before. This message shows the number of files that has already been downloaded and the number of files pending">%d files already downloaded.</string>
    <string name="pending_multiple" context="When a multiple download is started, some of the files could have already been downloaded before. This message shows the number of files that are pending in plural. placeholder: number of files">%d files pending.</string>

    <string name="contact_is_me">No options available, you have selected yourself</string>

    <string name="confirmation_delete_one_attachment" context="Confirmation before deleting one attachment">Remove attachment?</string>

    <string name="general_view_with_revoke" formatted="false" context="Menu option">View files (%1$d deleted)</string>

    <string name="success_attaching_node_from_cloud" context="Success message when the attachment has been sent to a chat">File sent to %1$s</string>
    <string name="success_attaching_node_from_cloud_chats" context="Success message when the attachment has been sent to a many chats">File sent to %1$d chats</string>
    <string name="error_attaching_node_from_cloud" context="Error message when the attachment cannot be sent">Error. The file has not been sent</string>
    <string name="error_attaching_node_from_cloud_chats" context="Error message when the attachment cannot be sent to any of the selected chats">Error. The file has not been sent to any of the selected chats</string>
    <string name="error_revoking_node" context="Error message when the attachment cannot be revoked">Error. The attachment has not been removed</string>

    <string name="settings_set_up_automatic_uploads" context="settings option">Set up automatic uploads</string>

    <string name="settings_chat_silent_sound_not" context="settings option for chat notification">Silent</string>

    <string name="messages_chat_notification" context="messages string in chat notification">messages</string>
    <string name="incoming_folder_notification" context="part of the string in incoming shared folder notification">from</string>
    <string name="title_incoming_folder_notification" context="title of incoming shared folder notification">New shared folder</string>
    <string name="title_contact_request_notification" context="title of the notification for a new incoming contact request">New contact request</string>
    <string name="title_properties_chat_clear" context="Title of the section to clear the chat content in the Contact Properties screen">Clear chat history</string>

    <string name="title_properties_remove_contact" context="Title of the section to remove contact in the Contact Properties screen">Remove contact</string>

    <string name="title_properties_chat_notifications_contact" context="Title of the section to enable notifications in the Contact Properties screen">Chat notifications</string>
    <string name="history_cleared_by" context="Text shown when the chat history was cleared by someone">[A]%1$s[/A][B] cleared the chat history[/B]</string>

    <string name="number_messages_chat_notification" formatted="false" context="Notification title to show the number of unread chats, unread messages">%1$d unread chats</string>

    <string name="context_permissions_changing_folder" context="Item menu option upon clicking on one or multiple files.">Changing permissions</string>
    <string name="context_removing_contact_folder" context="Item menu option upon clicking on one or multiple files.">Removing contact from shared folder</string>

    <string name="confirmation_move_to_rubbish" context="confirmation message before removing a file">Move to Rubbish Bin?</string>
    <string name="confirmation_move_cu_folder_to_rubbish" context="confirmation message before removing CU folder">Are you sure you want to move this folder to the Rubbish Bin? This will disable Camera Uploads.</string>
    <string name="confirmation_move_mu_folder_to_rubbish" context="Confirmation message before removing MU folder">Are you sure you want to move this folder to the Rubbish Bin? This will disable Secondary Media Uploads.</string>
    <string name="confirmation_move_to_rubbish_plural" context="confirmation message before removing a file">Move to Rubbish Bin?</string>
    <string name="confirmation_delete_from_mega" context="confirmation message before removing a file">Delete from MEGA?</string>
    <string name="attachment_uploading_state" context="label to indicate the state of an upload in chat">Uploading&#8230;</string>

    <string name="title_properties_contact_notifications_for_chat" context="Title of the section to enable notifications in the Contact Properties screen">Chat notifications</string>

    <string name="achievements_title" context="title of the section for achievements">Achievements</string>
    <string name="achievements_subtitle" context="subtitle of the section for achievements">Invite friends and get rewards</string>

    <string name="figures_achievements_text_referrals" context="title of the introduction for the achievements screen">Get %1$s of storage and %2$s of transfers for each referral</string>

    <string name="figures_achievements_text" context="sentence to detail the figures of storage and transfer quota related to each achievement">Get %1$s of storage and %2$s of transfers</string>

    <string name="unlocked_rewards_title" context="title of the section for unlocked rewards">Unlocked rewards</string>

    <string name="unlocked_storage_title" context="title of the section for unlocked storage quota">Storage Quota</string>

    <string name="title_referral_bonuses" context="title of the section for referral bonuses in achivements section (maximum 24 chars)">Referral Bonuses</string>
    <string name="title_install_app" context="title of the section for install a mobile app in achivements section (maximum 24 chars)">Install a mobile app</string>
    <string name="title_add_phone" context="Title of the section for add phone number in achivements section (maximum 24 chars)">Add a mobile phone</string>
    <string name="title_regitration" context="title of the section for install megasync in achivements section (maximum 24 chars)">Registration bonus</string>
    <string name="title_install_desktop" context="title of the section for install a mobile app bonuses in achivements section (maximum 24 chars)">Install MEGA desktop app</string>
    <string name="title_base_quota" context="title of the section for base quota in achivements section">Account Base Quota</string>
    <string name="camera_uploads_empty" context="Text that indicates that no pictures have been uploaded to the Camera Uploads section">No files in Camera Uploads</string>
    <string name="general_num_days_left" context="indicates the number of days left related to a achievement">%1$d d left</string>
    <string name="expired_label" context="State to indicate something has expired (achivements of business status account for instance)">Expired</string>

    <string name="setting_title_use_https_only" context="title of the advanced setting to choose the use of https">Don’t use HTTP</string>
    <string name="setting_subtitle_use_https_only" context="subtitle of the advanced setting to choose the use of https">Enable this option only if your transfers don’t start. In normal circumstances HTTP is satisfactory as all transfers are already encrypted.</string>

    <string name="title_achievement_invite_friends" context="title of screen to invite friends and get an achievement">How it works</string>
    <string name="first_paragraph_achievement_invite_friends" context="first paragraph of screen to invite friends and get an achievement">Invite your friends to create a free MEGA account and install our mobile app. For every successful signup and app install you receive bonus storage and transfer quota.</string>
    <string name="second_paragraph_achievement_invite_friends" context="second paragraph of screen to invite friends and get an achievement">You will not receive credit for inviting someone who has used MEGA previously and you will not be notified about such a rejection. Invited contacts must install the MEGA mobile app or MEGA desktop app on their devices.</string>

    <string name="card_title_invite_friends" context="explanation of screen to invite friends and get an achievement">Select contacts from your phone contact list or enter multiple email addresses.</string>

    <string name="title_confirmation_invite_friends" context="title of the dialog to confirm the contact request">Invite friends to MEGA</string>
    <string name="subtitle_confirmation_invite_friends" context="Text shown when the user sends a contact invitation">Invite Sent</string>
    <string name="paragraph_confirmation_invite_friends" context="paragraph of the dialog to confirm the contact request">Encourage your friends to register and install a MEGA app. As long as your friend uses the same email address as you’ve entered, you will receive your transfer quota reward.</string>

    <string name="invalid_email_to_invite" context="Error shown when the user writes a email with an incorrect format">Email is malformed</string>

    <string name="paragraph_info_achievement_install_desktop" context="info paragraph about the achievement install megasync">When you install MEGAsync you get %1$s of complimentary storage space plus %2$s of transfer quota, both valid for 180 days. MEGA desktop app is available for Windows, macOS and most Linux distros.</string>
    <string name="paragraph_info_achievement_install_mobile_app" context="info paragraph about the achievement install mobile app">When you install our mobile app you get %1$s of complimentary storage space plus %2$s of transfer quota, both valid for 180 days. We provide mobiles apps for iOS, Android and Windows Phone.</string>
    <string name="paragraph_info_achievement_add_phone" context="info paragraph about the achievement ‘add phone number’. Placeholder 1: bonus storage space e.g. 20GB. Placeholder 2: bonus transfer quota e.g. 50GB">When you verify your phone number you get %1$s of complimentary storage space plus %2$s of transfer quota, both valid for 180 days.</string>

    <string name="result_paragraph_info_achievement_install_desktop" context="info paragraph about the completed achievement install megasync">You have received %1$s storage space and %2$s transfer quota for installing our MEGA desktop app.</string>
    <string name="result_paragraph_info_achievement_install_mobile_app" context="info paragraph about the completed achievement install mobile app">You have received %1$s storage space and %2$s transfer quota for installing our mobile app.</string>
    <string name="result_paragraph_info_achievement_add_phone" context="info paragraph about the completed achievement of ‘add phone number’. Placeholder 1: bonus storage space e.g. 20GB. Placeholder 2: bonus transfer quota e.g. 50GB">You have received %1$s storage space and %2$s transfer quota for verifying your phone number.</string>
    <string name="result_paragraph_info_achievement_registration" context="info paragraph about the completed achievement registration">You have received %1$s storage space as your free registration bonus.</string>

    <string name="expiration_date_for_achievements" context="info paragraph about the completed achievement registration">Bonus expires in %1$d days</string>

    <plurals name="context_share_folders">
        <item context="menu item" quantity="one">Share folder</item>
        <item context="menu items" quantity="other">Share folders</item>
    </plurals>

    <plurals name="confirmation_leave_share_folder">
        <item context="Confirmation message before leaving an incoming shared folder" quantity="one">If you leave the folder, you will not be able to see it again.</item>
        <item context="confirmation message before leaving some incoming shared folders" quantity="other">If you leave these folders, you will not be able to see them again.</item>
    </plurals>

    <string name="no_folders_shared" context="Info of a contact if there is no folders shared with him">No folders shared</string>

    <string name="settings_help" context="Menu item">Help</string>
    <string name="settings_help_preference" context="Settings preference title for send feedback">Send Feedback</string>
    <string name="setting_feedback_subject" context="mail subject">Android feedback</string>
    <string name="setting_feedback_body" context="mail body">Please write your feedback here:</string>
    <string name="settings_feedback_body_device_model" context="mail body">Device model</string>
    <string name="settings_feedback_body_android_version" context="mail body">Android version</string>

    <string name="dialog_title_new_file" context="Title of the dialog to create a new file by inserting the name">New file</string>
    <string name="context_new_file_name" context="Input field description in the create file dialog.">File Name</string>

    <string name="dialog_title_new_link" context="Title of the dialog to create a new link by inserting the name">Link name</string>
    <string name="context_new_link_name" context="Input field description in the create link dialog.">Link URL</string>

    <string name="new_file_subject_when_uploading" context="Title of the field subject when a new file is created to upload">SUBJECT</string>
    <string name="new_file_content_when_uploading" context="Title of the field content when a new file is created to upload">CONTENT</string>
    <string name="new_file_email_when_uploading" context="Title of the field email when a new contact is created to upload">EMAIL</string>

    <string name="forward_menu_item" context="Item of a menu to forward a message chat to another chatroom">Forward</string>

    <string name="general_attach" context="name of the button to attach file from MEGA to another app">Attach</string>

    <string name="type_contact" context="when add or share a file with a new contact, it can type by name or mail">Contact’s name or email</string>

    <string name="max_add_contact" context="when add or share a file with a new contact, message displayed to warn that the maximum number has been reached">No more contacts can be added at this time</string>

    <string name="old_and_new_passwords_equals" context="when changing the password , the old password and new password are equals">The new password cannot be the same as the old password</string>

    <string name="action_search_by_date" context="Menu item">Search by date</string>
    <string name="general_apply" context="title of a button to apply search by date">Apply</string>
    <string name="general_search_month" context="title of a button to apply search by month">Last month</string>
    <string name="general_search_year" context="title of a button to apply search by year">Last year</string>

    <string name="label_set_day" context="title of a Search by date tag">Set day</string>
    <string name="snackbar_search_by_date" context="the user can’t choose this date">Date required is not valid</string>

    <string name="invalid_characters" context="Error when the user writes a character not allowed">Characters not allowed</string>

    <string name="audio_play" context="Label shown when audio file is playing">Audio File</string>

    <string name="corrupt_pdf_dialog_text" context="when open PDF Viewer, the pdf that it try to open is damaged or does not exist">Error. The pdf file is corrupted or does not exist.</string>

    <string name="user_account_feedback" context="Label to include info of the user email in the feedback form">User account</string>

    <string name="save_to_mega" context="Label shown in MEGA pdf-viewer when it open a PDF save in smartphone storage">Save to my \nCloud Drive</string>

    <string name="chat_already_exists" context="Error message when creating a chat one to one with a contact that already has a chat">The chat already exists</string>

    <string name="not_download" context="before sharing a file, has to be downloaded">The file has not been downloaded yet</string>

    <string name="not_permited_add_email_to_invite" context="Error shown when a user is starting a chat or adding new participants in a group chat and writes a contact mail that has not added">Only MEGA contacts can be added</string>

    <string name="invalid_connection_state" context="Info label about the connectivity state of the chat">Reconnecting to chat</string>

    <string name="call_error" context="Message show when a call cannot be established">Error. The call cannot be established</string>

    <string name="title_evaluate_the_app_panel" context="Title of dialog to evaluate the app">Are you happy with this app?</string>
    <string name="rate_the_app_panel" context="Label to show rate the app">Yes, rate the app</string>
    <string name="send_feedback_panel" context="Label to show send feedback">No, send feedback</string>

    <string name="link_advanced_options" context="title of the section advanced options on the get link screen">Advanced options</string>
    <string name="download_requires_permission" context="Message to show when users deny to permit the permissions to read and write on external storage on setting default download location">MEGA needs your permission to download files</string>
    <string name="old_sdcard_unavailable" context="Default download location is on old sd card, but currently the user installed a new SD card, need user to reset download location.">The old SD card is not available, please set a new download location.</string>
    <string name="title_select_download_location" context="Dialog title to ask download to internal storage or external storage.">Choose download location</string>

    <string name="no_contacts_permissions" context="Title of the section to invite contacts if the user has denied the contacts permmissions">No contact permissions granted</string>

    <string name="choose_qr_option_panel" context="Option of the sliding panel to go to QR code section">My QR code</string>
    <string name="section_qr_code" context="Title of the screen that shows the options to the QR code">QR Code</string>
    <string name="action_reset_qr" context="Option in menu of section  My QR code to reset the QR code">Reset QR code</string>
    <string name="action_delete_qr" context="Option in menu of section  My QR code to delete the QR code">Delete QR code</string>
    <string name="save_cloud_drive" context="Option shown in QR code bottom sheet dialog to save QR code in Cloud Drive">To Cloud Drive</string>
    <string name="save_file_system" context="Option shown in QR code bottom sheet dialog to save QR code in File System">To File System</string>
    <string name="section_my_code" context="Title of QR code section">My Code</string>
    <string name="section_scan_code" context="Title of QR code scan section">Scan Code</string>
    <string name="settings_qrcode_autoaccept" context="Title of QR code settings that permits or not contacts that scan my QR code will be automatically added to my contact list">Auto-Accept</string>
    <string name="setting_subtitle_qrcode_autoccept" context="Subtitle of QR code settings auto-accept">MEGA users who scan your QR code will be automatically added to your contact list.</string>
    <string name="setting_subtitle_qrcode_reset" context="Subtitle of QR code settings that reset the code">Previous QR code will no longer be valid</string>
    <string name="qrcode_link_copied" context="Text shown when it has been copied the QR code link">Link copied to the clipboard</string>
    <string name="qrcode_reset_successfully" context="Text shown when it has been reseted the QR code successfully">QR code successfully reset</string>
    <string name="qrcode_delete_successfully" context="Text shown when it has been deleted the QR code successfully">QR code successfully deleted</string>
    <string name="qrcode_reset_not_successfully" context="Text shown when it has not been reseted the QR code successfully">QR code not reset due to an error. Please try again.</string>
    <string name="qrcode_delete_not_successfully" context="Text shown when it has not been delete the QR code successfully">QR code not deleted due to an error. Please try again.</string>
    <string name="invite_sent" context="Title of dialog shown when a contact request has been sent with QR code">Invite sent</string>
    <string name="invite_sent_text" context="Text of dialog shown when a contact request has been sent.">The user has been invited and will appear in your contact list once accepted.</string>
    <string name="invite_sent_text_multi" context="Text of dialog shown when multiple contacts request has been sent">The users have been invited and will appear in your contact list once accepted.</string>
    <string name="error_share_qr" context="Text shown when it tries to share the QR and occurs an error to process the action">An error occurred while trying to share the QR file. Perhaps the file does not exist. Please try again later.</string>
    <string name="error_upload_qr" context="Text shown when it tries to upload to Cloud Drive the QR and occurs an error to process the action">An error occurred while trying to upload the QR file. Perhaps the file does not exist. Please try again later.</string>
    <string name="error_download_qr" context="Text shown when it tries to download to File System the QR and occurs an error to process the action">An error occurred while trying to download the QR file. Perhaps the file does not exist. Please try again later.</string>
    <string name="success_download_qr" context="Text shown when it tries to download to File System the QR and the action has success">The QR Code has been downloaded successfully to %s</string>
    <string name="invite_not_sent" context="Title of dialog shown when a contact request has not been sent with QR code">Invite not sent</string>
    <string name="invite_not_sent_text" context="Text of dialog shown when a contact request has not been sent with QR code">The QR code or contact link is invalid. Please try to scan a valid code or to open a valid link.</string>
    <string name="invite_not_sent_text_already_contact" context="Text of dialog shown when a contact request has not been sent with QR code because of is already a contact">The invitation has not been sent. %s is already in your contacts list.</string>
    <string name="invite_not_sent_text_error" context="Text of dialog shown when a contact request has not been sent with QR code because of some error">The invitation has not been sent. An error occurred processing it.</string>
    <string name="generatin_qr" context="Text of alert dialog informing that the qr is generating">Generating QR Code&#8230;</string>
    <string name="menu_item_scan_code" context="Title of QR code scan menu item">Scan QR code</string>
    <string name="button_copy_link" context="get the contact link and copy it">Copy link</string>
    <string name="button_create_qr" context="Create QR code">Create QR code</string>
    <string name="qrcode_create_successfully" context="Text shown when it has been created the QR code successfully">QR code successfully created</string>
    <string name="qrcode_scan_help" context="Text shown in QR code scan fragment to help and guide the user in the action">Line up the QR code to scan it with your device’s camera</string>
    <string name="contact_view" context="positive button on dialog to view a contact">View</string>


    <string name="external_play" context="Item menu option to reproduce audio or video in external reproductors">Open with</string>

    <string name="context_share" context="to share a file using Facebook, Whatsapp, etc">Share using</string>

    <string name="error_enable_chat_before_login" context="Message shown if the user choose enable button and he is not logged in">Please log in before enabling the chat</string>

    <string name="label_set_period" context="title of a tag to search for a specific period within the search by date option in Camera upload">Set period</string>

    <string name="context_empty_chat_recent" context="Text of the empty screen when there are not chat conversations">[B]Invite friends to [/B][A]Chat[/A][B] and enjoy our encrypted platform with privacy and security.[/B]</string>

    <string name="context_empty_camera_uploads" context="Text of the empty screen when there are not elements in Camera Uploads">[B]No media on [/B][A]Camera Uploads[/A][B].[/B]</string>
    <string name="context_empty_rubbish_bin" context="Text of the empty screen when there are not elements in the Rubbish Bin">[B]Empty [/B][A]Rubbish Bin[/A][B].[/B]</string>

    <string name="context_empty_inbox" context="Text of the empty screen when there are not elements in  Inbox">[B]No files in your [/B][A]Inbox[/A][B].[/B]</string>
    <string name="context_empty_cloud_drive" context="Text of the empty screen when there are not elements in Cloud Drive">[B]No files in your [/B][A]Cloud Drive[/A][B].[/B]</string>
    <string name="context_empty_offline" context="Text of the empty screen when there are not elements in Saved for Offline">[B]No files [/B][A]Offline[/A]</string>
    <string name="context_empty_contacts" context="Text of the empty screen when there are not contacts. No dot at the end because is for an empty state. The format placeholders are to showing it in different colors.">[B]No [/B][A]Contacts[/A]</string>

    <string name="recent_chat_empty" context="Message shown when the user has no chats">[A]No[/A] [B]Conversations[/B]</string>
    <string name="recent_chat_loading_conversations" context="Message shown when the chat is section is loading the conversations">[A]Loading[/A] [B]Conversations&#8230;[/B]</string>

    <string name="context_empty_incoming" context="Text of the empty screen when there are not elements in Incoming">[B]No [/B][A]Incoming Shared folders[/A][B].[/B]</string>
    <string name="context_empty_outgoing" context="Text of the empty screen when there are not elements in Outgoing">[B]No [/B][A]Outgoing Shared folders[/A][B].[/B]</string>
    <string name="context_empty_links" context="Text of the empty screen when there are not elements in Links. Please, keep the place holders to format the string">[B]No [/B][A]Public Links[/A][B][/B]</string>

    <string name="tab_sent_requests" context="Title of the sent requests tab. Capital letters">Sent requests</string>
    <string name="tab_received_requests" context="Title of the received requests tab. Capital letters">Received requests</string>
    <string name="overquota_alert_title" context="Title dialog overquota error">Storage quota exceeded</string>

    <string name="invalid_link" context="error message shown when an account confirmation link or reset password link is invalid for unknown reasons">Invalid link, please ask for a new valid link</string>
    <string name="invalid_link_password" context="error message shown on the link password dialog if the password typed in was wrong">Invalid link password</string>

    <string name="open_link_not_valid_link" context="Error message shown when user tries to open a not valid MEGA link">The link you are trying to open is not a valid MEGA link.</string>

    <string name="processing_link" context="Message shown when a link is being processing">Processing link&#8230;</string>

    <string name="passwd_weak" context="Message shown when it is creating an acount and it is been introduced a very weak or weak password">Your password is easily guessed. Try making your password longer. Combine uppercase and lowercase letters. Add special characters. Do not use names or dictionary words.</string>
    <string name="passwd_medium" context="Message shown when it is creating an acount and it is been introduced a medium password">Your password is good enough to proceed, but it is recommended to strengthen your password further.</string>
    <string name="passwd_good" context="Message shown when it is creating an acount and it is been introduced a good password">This password will withstand most typical brute-force attacks. Please ensure that you will remember it.</string>
    <string name="passwd_strong" context="Message shown when it is creating an acount and it is been introduced a strong password">This password will withstand most sophisticated brute-force attacks. Please ensure that you will remember it.</string>
    <string name="pass_very_weak" context="Password very weak">Very weak</string>
    <string name="pass_weak" context="Password weak">Weak</string>
    <string name="pass_medium" context="Password medium">Medium</string>
    <string name="pass_good" context="Password good">Good</string>
    <string name="pass_strong" context="Password strong">Strong</string>

    <string name="title_notification_call_in_progress" context="Text displayed in several parts when there is a call in progress (notification, recent chats list, etc).">Call in progress</string>
    <string name="action_notification_call_in_progress" context="Subtitle of the notification shown on the action bar when there is a call in progress">Click to go back to the call</string>
    <string name="button_notification_call_in_progress" context="Button in the notification shown on the action bar when there is a call in progress">Return to the call</string>

    <string name="contacts_mega" context="When it lists contacts of MEGA, the title of list’s header">On MEGA</string>
    <string name="contacts_phone" context="When it lists contacts of phone, the title of list’s header">Phone contacts</string>

    <string name="account_suspended_multiple_breaches_ToS" context="Message error shown when trying to log in on an account has been suspended due to multiple breaches of Terms of Service">Your account has been suspended due to multiple breaches of MEGA’s Terms of Service. Please check your email inbox.</string>
    <string name="account_suspended_breache_ToS" context="Message error shown when trying to log in on an account has been suspended due to breach of Terms of Service">Your account was terminated due to a breach of MEGA’s Terms of Service, such as abuse of rights of others; sharing and/or importing illegal data; or system abuse.</string>

    <string name="file_storage_loading" context="In a chat conversation when you try to send device’s images but images are still loading">Loading files</string>
    <string name="file_storage_empty_folder" context="In a chat conversation when you try to send device’s images but there aren’t available images">No files</string>
    <string name="label_file_size_byte" context="Size in bytes. The placeholder is for the size value, please adjust the position based on linguistics">%s B</string>
    <string name="label_file_size_kilo_byte" context="Size in kilobytes. The placeholder is for the size value, please adjust the position based on linguistics">%s KB</string>
    <string name="label_file_size_mega_byte" context="Size in megabytes. The placeholder is for the size value, please adjust the position based on linguistics">%s MB</string>
    <string name="label_file_size_giga_byte" context="Size in gigabytes. The placeholder is for the size value, please adjust the position based on linguistics">%s GB</string>
    <string name="label_file_size_tera_byte" context="Size in terabytes. The placeholder is for the size value, please adjust the position based on linguistics">%s TB</string>
    <string name="label_file_speed_byte" context="Speed in bytes. The placeholder is for the speed value, please adjust the position based on linguistics">%s B/s</string>
    <string name="label_file_speed_kilo_byte" context="Speed in kilobytes. The placeholder is for the speed value, please adjust the position based on linguistics">%s KB/s</string>
    <string name="label_file_speed_mega_byte" context="Speed in megabytes. The placeholder is for the speed value, please adjust the position based on linguistics">%s MB/s</string>
    <string name="label_file_speed_giga_byte" context="Speed in gigabytes. The placeholder is for the speed value, please adjust the position based on linguistics">%s GB/s</string>
    <string name="label_file_speed_tera_byte" context="Speed in terabytes. The placeholder is for the speed value, please adjust the position based on linguistics">%s TB/s</string>
    <string name="label_mega_byte" context="Size in megabytes.">MB</string>

    <plurals name="number_of_versions" formatted="false">
        <item context="Number of versions of a file shown on the screen info of the file, version item" quantity="one">%1$d version</item>
        <item context="Number of versions of a file shown on the screen info of the file, version items" quantity="other">%1$d versions</item>
    </plurals>

    <string name="title_section_versions" context="Title of the section Versions for files">Versions</string>

    <string name="header_current_section_item" context="Header of the item to show the current version of a file in a list">Current version</string>
    <plurals name="header_previous_section_item">
        <item context="Header of the item to show the previous versions of a file in a list, file item" quantity="one">Previous version</item>
        <item context="" quantity="other">Previous versions</item>
    </plurals>

    <string name="general_revert" context="option menu to revert a file version">Revert</string>
    <string name="menu_item_clear_versions" context="option menu to clear all the previous versions">Clear previous versions</string>
    <plurals name="title_dialog_delete_version">
        <item context="Title of the dialog to confirm that a version os going to be deleted, version item" quantity="one">Delete version?</item>
        <item context="Title of the dialog to confirm that a version os going to be deleted, version items" quantity="other">Delete versions?</item>
    </plurals>

    <string name="content_dialog_delete_version" context="Content of the dialog to confirm that a version is going to be deleted">This version will be permanently removed.</string>
    <string name="content_dialog_delete_multiple_version" context="Content of the dialog to confirm that several versions are going to be deleted">These %d versions will be permanently removed.</string>

    <string name="chat_upload_title_notification" context="Title of the notification shown when a file is uploading to a chat">Chat uploading</string>

    <string name="settings_chat_upload_quality" context="Label for the option on setting to set up the quality of multimedia files uploaded to the chat">Chat video quality</string>
	<string name="settings_video_upload_quality" context="Label for the option on setting to set up the quality of video files to be uploaded">Video Quality</string>
    <string name="on_refuse_storage_permission" context="Text shown when the user refuses to permit the storage permission when enable camera upload">Camera Uploads needs to access your photos and other media on your device. Please go to the settings page and grant permission.</string>
    <string-array name="settings_chat_upload_quality_entries">
        <item context="the options for the option on setting to set up the quality of multimedia files uploaded to the chat, the options of origin quality multimedia file to upload.">Original quality</item>
        <item context="the options for the option on setting to set up the quality of multimedia files uploaded to the chat, the options of medium quality multimedia file to  upload.">Medium quality</item>
    </string-array>

    <string name="missed_call_notification_title" context="Title of the notification for a missed call">Missed call</string>
    <string name="file_properties_info_location" cotext="Refers to a location of file">Location</string>

    <string name="file_properties_folder_current_versions" cotext="Title of the label to show the size of the current files inside a folder">Current versions</string>
    <string name="file_properties_folder_previous_versions" cotext="Title of the label to show the size of the versioned files inside a folder">Previous versions</string>

    <plurals name="number_of_versions_inside_folder" formatted="false">
        <item context="Number of versioned files inside a folder shown on the screen info of the folder, version item" quantity="one">%1$d versioned file</item>
        <item context="Number of versioned files inside a folder shown on the screen info of the folder, version items" quantity="other">%1$d versioned files</item>
    </plurals>

    <string name="messages_forwarded_success" context="Confirmation message after forwarding one or several messages, version items">Messages forwarded</string>
    <string name="messages_forwarded_error" context="Error message after forwarding one or several messages to several chats">Error. Not correctly forwarded</string>
    <plurals name="messages_forwarded_partial_error" formatted="false">
        <item context="Error message if any of the forwarded messages fails, message item" quantity="one">Error. %1$d message not successfully forwarded</item>
        <item context="Error message if any of the forwarded messages fails, message items" quantity="other">Error. %1$d messages not successfully forwarded</item>
    </plurals>
    <plurals name="messages_forwarded_error_not_available" formatted="false">
        <item context="Error non existing resource after forwarding one or several messages to several chats, message item" quantity="one">Error. The resource is no longer available</item>
        <item context="Error non existing resource after forwarding one or several messages to several chats, message items" quantity="other">Error. The resources are no longer available</item>
    </plurals>

    <string name="turn_on_notifications_title" context="The title of fragment Turn on Notifications">Turn on Notifications</string>
    <string name="turn_on_notifications_subtitle" context="The subtitle of fragment Turn on Notifications">This way, you will see new messages\non your Android phone instantly.</string>
    <string name="turn_on_notifications_first_step" context="First step to turn on notifications">Open Android device [A]Settings[/A]</string>
    <string name="turn_on_notifications_second_step" context="Second step to turn on notifications">Open [A]Apps &amp; notifications[/A]</string>
    <string name="turn_on_notifications_third_step" context="Third step to turn on notifications">Select [A]MEGA[/A]</string>
    <string name="turn_on_notifications_fourth_step" context="Fourth step to turn on notifications">Open [A]App notifications[/A]</string>
    <string name="turn_on_notifications_fifth_step" context="Fifth step to turn on notifications">Switch to On and select your preferences</string>

    <plurals name="files_send_to_chat_success">
        <item context="Alert message after sending to chat one or several messages to several chats, version item" quantity="one">File sent</item>
        <item context="Alert message after sending to chat one or several messages to several chats, version items" quantity="other">Files sent</item>
    </plurals>
    <string name="files_send_to_chat_error" context="Error message after sending to chat one or several messages to several chats">Error. Not correctly sent</string>

    <string name="context_send_file_to_chat" context="menu option to send a file to a chat">Send to chat</string>

    <string name="remember_pwd_dialog_title" context="Title of the dialog ‘Do you remember your password?’">Do you remember your password?</string>
    <string name="remember_pwd_dialog_text_logout" context="Text of the dialog ‘Recovery Key exported’ when the user wants logout">You are about to log out, please test your password to ensure you remember it.\nIf you lose your password, you will lose access to your MEGA data.</string>
    <string name="remember_pwd_dialog_text" context="Text of the dialog ‘Do you remember your password?’">Please test your password to ensure you remember it. If you lose your password, you will lose access to your MEGA data.</string>
    <string name="general_do_not_show" context="Dialog option that permits user do not show it again">Do not show again</string>
    <string name="remember_pwd_dialog_button_test" context="Button of the dialog ‘Do you remember your password?’ that permits user test his password">Test password</string>
    <string name="test_pwd_title" context="Title of the activity that permits user test his password">Test your password</string>
    <string name="test_pwd_accepted" context="Message shown to the user when is testing her password and it is correct">Password accepted</string>
    <string name="test_pwd_wrong" context="Message shown to the user when is testing her password and it is wrong">Wrong password.\nBackup your Recovery Key as soon as possible!</string>
    <string name="recovery_key_exported_dialog_text_logout" context="Text of the dialog ‘Recovery Key exported’ when the user wants logout">You are about to log out, please test your password to ensure you remember it.\nIf you lose your password, you will lose access to your MEGA data.</string>
    <string name="option_copy_to_clipboard" context="Option that permits user copy to clipboard">Copy to clipboard</string>
    <string name="option_export_recovery_key" context="Option that permits user export his recovery key">Export Recovery Key</string>
    <string name="proceed_to_logout" context="Option that permits user logout">Proceed to logout</string>
    <string name="recovery_key_bottom_sheet" context="Title of the preference Recovery key on Settings section">Recovery Key</string>
    <string name="option_save_on_filesystem" context="Option that permits user save on File System">Save on File System</string>
    <string name="message_copied_to_clipboard" context="Message shown when something has been copied to clipboard">Copied to clipboard</string>

    <string name="message_new_messages" context="text of the label to show that you have new messages in the chat conversation">New messages</string>

    <string name="notification_subtitle_incoming" context="Title of the notification shown on the action bar when there is a incoming call">Incoming call</string>
    <string name="notification_incoming_action" context="Text for the notification action to launch the incoming call page">Go to the call</string>
    <string name="notification_enable_display" context="Text asking to go to system setting to enable allow display over other apps (needed for calls in Android 10)">MEGA background pop-ups are disabled.\nTap to change the settings.</string>

    <plurals name="number_unread_messages">
        <item context="Subtitle to show the number of unread messages on a chat, unread message" quantity="one">%1$s unread message</item>
        <item context="Subtitle to show the number of unread messages on a chat, unread messages" quantity="other">%1$s unread messages</item>
    </plurals>

    <plurals name="plural_number_messages_chat_notification">
        <item context="Notification title to show the number of unread chats, unread message" quantity="one">%1$d unread chat</item>
        <item context="Notification title to show the number of unread chats, unread messages" quantity="other">%1$d unread chats</item>
    </plurals>

    <string name="chat_loading_messages" context="Message shown when a chat is opened and the messages are being recovered">[A]Loading[/A] [B]Messages&#8230;[/B]</string>

    <string name="general_error_internal_node_not_found" context="Error message shown when opening a file link which doesn’t exist">File or folder not found. Are you logged in with a different account in your browser? You can only access files or folders from the account you are currently logged in with in the app</string>


    <string name="context_loop_video" context="menu option to loop video or audio file">Loop</string>

    <string name="settings_security_options_title" context="Title of the category Security options on Settings section">Security</string>
    <string name="settings_recovery_key_title" context="Title of the preference Recovery key on Settings section">Backup Recovery Key</string>
    <string name="settings_recovery_key_summary" context="Summary of the preference Recovery key on Settings section">Exporting the Recovery Key and keeping it in a secure location enables you to set a new password without data loss.</string>

    <string name="login_connectivity_issues" context="message when a temporary error on logging in is due to connectivity issues">Unable to reach MEGA. Please check your connectivity or try again later.</string>
    <string name="login_servers_busy" context="message when a temporary error on logging in is due to servers busy">Servers are too busy. Please wait.</string>
    <string name="login_API_lock" context="message when a temporary error on logging in is due to SDK is waiting for the server to complete a request due to an API lock">This process is taking longer than expected. Please wait.</string>
    <string name="login_API_rate" context="message when a temporary error on logging in is due to SDK is waiting for the server to complete a request due to a rate limit">Too many requests. Please wait.</string>
    <string name="login_in_progress" context="Message when previous login is being cancelled">Cancelling login process. Please wait&#8230;</string>

    <string name="unsupported_file_type" context="when open audio video player, the file that it try to open is not supported">Unsupported file type.</string>
    <string name="corrupt_video_dialog_text" context="when open audio video player, the file that it try to open is damaged or does not exist">Error. The file is corrupted or does not exist.</string>


    <string name="section_playlist" context="Title of the screen Playlist">Playlist</string>
    <string name="playlist_state_playing" context="Text shown in playlist subtitle item when a file is reproducing">Now playing&#8230;</string>
    <string name="playlist_state_paused" context="Text shown in playlist subtitle item when a file is reproducing but it is paused">Paused</string>

    <string name="context_option_print" context="Menu option to print the recovery key from Offline section">Print</string>

    <string name="save_MK_confirmation" context="Message when the recovery key has been successfully saved on the filesystem">The Recovery Key has been successfully saved</string>

    <string name="pending_outshare_indicator" context="label to indicate that a share is still pending on outgoing shares of a node">(Pending)</string>

    <string name="option_enable_chat_rich_preview" context="Title of the dialog to disable the rich links previews on chat">Rich URL Previews</string>

    <string name="button_always_rich_links" context="Button to allow the rich links previews on chat">Always Allow</string>
    <string name="button_not_now_rich_links" context="Button do not allow now the rich links previews on chat">Not Now</string>
    <string name="button_never_rich_links" context="Button do not allow the rich links previews on chat">Never</string>

    <string name="title_enable_rich_links" context="Title of the dialog to enable the rich links previews on chat">Enable rich URL previews</string>

    <string name="text_enable_rich_links" context="Text of the dialog to enable the rich links previews on chat">Enhance the MEGAchat experience. URL content will be retrieved without end-to-end encryption.</string>

    <string name="subtitle_mega_rich_link_no_key" context="Subtitle of a MEGA rich link without the decryption key">Tap to enter the Decryption Key</string>

    <string name="error_password" context="when the user tries to creates a MEGA account or tries to change his password and the password strength is very weak">Please enter a stronger password</string>

    <string name="title_acceptance_contact_request_notification" context="title of the notification for an acceptance of a contact request">New contact</string>
    <string name="title_storage_usage" context="title of usage storage section in Storage">Storage Usage</string>

    <plurals name="plural_number_contact_request_notification">
        <item context="Notification title to show the number of incoming contact request, contact request" quantity="one">%1$d pending contact request</item>
        <item context="Notification title to show the number of incoming contact request, contact requests" quantity="other">%1$d pending contact requests</item>
    </plurals>

    <string name="title_new_contact_request_notification" context="title of the notification for a new incoming contact request">New contact request</string>

    <string name="type_message_hint_with_title" context="Hint shown in the field to write a message in the chat screen (chat with customized title)">Write message to “%s”</string>
    <string name="transfers_empty_new" context="message shown in the screen when there are not any active transfer">[B]No active[/B][A] Transfers[/A][B].[/B]</string>
    <string name="completed_transfers_empty_new" context="message shown in the screen when there are not any active transfer">[B]No completed[/B][A] Transfers[/A][B].[/B]</string>
    <string name="file_browser_empty_folder_new" context="Text that indicates that a folder is currently empty">[B]Empty[/B][A] Folder[/A][B].[/B]</string>

    <string name="type_message_hint_with_customized_title" context="Hint shown in the field to write a message in the chat screen (chat with customized title)">Write message to “%s”</string>
    <string name="type_message_hint_with_default_title" context="Hint shown in the field to write a message in the chat screen (chat with default title)">Write message to %s</string>

    <string name="settings_2fa" context="Title of setting Two-Factor Authentication">Two-Factor Authentication</string>
    <string name="setting_subtitle_2fa" context="Subtitle of setting Two-Factor Authentication when the preference is disabled">Two-Factor Authentication is a second layer of security for your account.</string>
    <string name="title_2fa" context="Title of the screen Two-Factor Authentication">Why do you need two-factor authentication?</string>
    <string name="two_factor_authentication_explain">Two-factor authentication is a second layer of security for your account. Which means that even if someone knows your password they cannot access it, without also having access to the six digit code only you have access to.</string>
    <string name="button_setup_2fa" context="Button that permits user begin with the process of enable Two-Factor Authentication">Begin Setup</string>
    <string name="explain_qr_seed_2fa_1" context="Text that explain how to do with Two-Factor Authentication QR">Scan or copy the seed to your Authenticator App.</string>
    <string name="explain_qr_seed_2fa_2" context="Text that explain how to do with Two-Factor Authentication seed">Be sure to backup this seed to a safe place in case you lose your device.</string>
    <string name="explain_confirm_2fa" context="Text that explain how to confirm Two-Factor Authentication">Please enter the 6-digit code generated by your Authenticator App.</string>
    <string name="general_verify" context="Text button">Verify</string>
    <string name="general_next" context="Text button">Next</string>
    <string name="qr_seed_text_error" context="Text of the alert dialog to inform the user when an error occurs when try to enable seed or QR of Two-Factor Authentication">An error occurred generating the seed or QR code, please try again.</string>
    <string name="title_2fa_enabled" context="Title of the screen shown when the user enabled correctly Two-Factor Authentication">Two-Factor Authentication Enabled</string>
    <string name="description_2fa_enabled" context="Description of the screen shown when the user enabled correctly Two-Factor Authentication">Next time you login to your account you will be asked to enter a 6-digit code provided by your Authenticator App.</string>
    <string name="recommendation_2fa_enabled">If you lose access to your account after enabling 2FA and you have not backed up your Recovery Key, MEGA can\'t help you gain access to it again.\n<b>Backup your Recovery Key</b></string>
    <string name="pin_error_2fa" context="Error shown when a user tries to enable Two-Factor Authentication and introduce an invalid code">Invalid code</string>
    <string name="lost_your_authenticator_device" context="Title of screen Lost authenticator decive">Lost your Authenticator device?</string>
    <string name="login_verification" context="Title of screen Login verification with Two-Factor Authentication">Login Verification</string>
    <string name="change_password_verification" context="Title of screen Change password verification with Two-Factor Authentication">Two-Factor Authentication\nChange password</string>
    <string name="cancel_account_verification" context="Title of screen Cancel account verification with Two-Factor Authentication">Two-Factor Authentication\nCancel account</string>
    <string name="change_mail_verification" context="Title of screen Change mail verification with Two-Factor Authentication">Two-Factor Authentication\nChange email</string>
    <string name="disable_2fa_verification" context="Title of screen Disable Two-Factor Authentication">Disable Two-Factor Authentication</string>
    <string name="title_lost_authenticator_device" context="Title of screen Lost authenticator decive">Lost your Authenticator device?</string>
    <string name="error_disable_2fa" context="When the user tries to disable Two-Factor Authentication and some error ocurr in the process">An error occurred trying to disable Two-Factor Authentication. Please try again.</string>
    <string name="error_enable_2fa" context="When the user tries to enable Two-Factor Authentication and some error ocurr in the process">An error occurred trying to enable Two-Factor Authentication. Please try again.</string>
    <string name="title_enable_2fa" context="Title of the dialog shown when a new account is created to suggest user enable Two-Factor Authentication">Enable Two-Factor Authentication</string>
    <string name="label_2fa_disabled" context="Label shown when it disables the Two-Factor Authentication">Two-Factor Authentication Disabled</string>
    <string name="open_app_button" context="Text of the button which action is to show the authentication apps">Open in</string>
    <string name="intent_not_available_2fa" context="message when trying to open a link that contains the seed to enable Two-Factor Authentication but there isn’t any app that open it">There isn’t any available app to enable Two-Factor Authentication on your device</string>
    <string name="general_close" context="Text button">Close</string>

    <string name="backup_rk_2fa_end" context="Label shown when Two-Factor Authentication has been enabled to alert user that has to back up his Recovery Key before finish the process">Export your Recovery Key to finish</string>
    <string name="no_authentication_apps_title" context="Title of dialog shown when it tries to open an authentication app and there is no installed">Authenticator App</string>
    <string name="open_play_store_2fa" context="Message shown to ask user if wants to open Google Play to install some authenticator app">Would you want to open Google Play to install an Authenticator App?</string>
    <string name="play_store_label" context="Label Play Store">Play Store</string>
    <string name="text_2fa_help" context="Text shown in an alert explaining how to continue to enable Two-Factor Authentication">You need an authenticator app to enable 2FA on MEGA. You can download and install the Google Authenticator, Duo Mobile, Authy or Microsoft Authenticator app for your phone or tablet.</string>


    <string name="number_correctly_imported_from_chat" context="success message when importing multiple files from">%d files shared successfully</string>
    <string name="number_no_imported_from_chat" context="error message when importing multiple files from chat">%d files were not shared</string>
    <string name="preview_content" context="button’s text to open a full screen image">Preview Content</string>

    <string name="no_network_connection_on_play_file" context="message shown when the user clicks on media file chat message, there is no network connection and the file is not been downloaded">The streaming can not be executed and the file has not been downloaded</string>
    <string name="error_fail_to_open_file_no_network" context="message shown when the user open a file, there is no network connection and the file is not been downloaded">We were not able to open the file due to no network connection.</string>
    <string name="file_already_exists" context="message when trying to save for offline a file that already exists">File already exists in Saved for Offline</string>

    <plurals name="error_forwarding_messages">
        <item context="Error message if forwarding a message failed, one message" quantity="one">Message not forwarded</item>
        <item context="Error message if forwarding a message failed, many messages" quantity="other">Messages not forwarded</item>
    </plurals>

    <string name="title_confirmation_disable_rich_links" context="Title of the dialog to disable the rich links previews on chat">Rich URL Previews</string>
    <string name="text_confirmation_disable_rich_links" context="Text of the dialog to disable the rich links previews on chat">You are disabling rich URL previews permanently. You can re-enable rich URL previews in your settings. Do you want to proceed?</string>

    <string name="call_missed_messages" context="Message shown when a call ends.">[A]Missed call[/A]</string>
    <string name="call_rejected_messages" context="Message shown when a call ends.">[A]Call was rejected[/A]</string>
    <string name="call_cancelled_messages" context="Message shown when a call ends.">[A]Call was cancelled[/A]</string>
    <string name="call_failed_messages" context="Message shown when a call ends.">[A]Call failed[/A]</string>
    <string name="call_not_answered_messages" context="Message shown when a call ends.">[A]Call was not answered[/A]</string>

    <string name="contact_email" context="Indicates that can type a contact email">Contact’s email</string>
    <string name="contact_not_added" context="When it tries to add a contact in a list an is already added">You have already added this contact.</string>

    <string name="error_message_invalid_format" context="Content of a normal message that cannot be recognized">Invalid message format</string>
    <string name="error_message_invalid_signature" context="Content of a normal message that cannot be recognized">Invalid message signature</string>

    <string name="error_streaming" context="When the user tries to reproduce a file through streaming and ocurred an error creating it">An error occurred trying to create the stream</string>

    <string name="context_restore" context="Menu option to restore an item from the Rubbish bin">Restore</string>

    <string name="context_correctly_node_restored" context="success message when a node was restore from Rubbish bin">Restored to %s</string>
    <string name="context_no_restored" context="error message when a node was restore from Rubbish bin">Error. Not restored</string>

    <string name="context_send_message" context="menu item from contact section to send a message to a contact">Send Message</string>

    <plurals name="plural_contact_sent_to_chats">
        <item context="Message shown when a contact is successfully sent to several chats, one contact" quantity="one">Contact sent to chats successfully</item>
        <item context="Message shown when a contact is successfully sent to several chats, more contacts" quantity="other">Contacts sent to chats successfully</item>
    </plurals>

    <string name="error_MEGAdrop_not_supported" context="Error message on opening a MEGAdrop folder link">MEGAdrop folders are not supported yet</string>

    <string name="pre_overquota_alert_text" context="Pre overquota error dialog when trying to copy or import a file">This action cannot be completed as it would take you over your current storage limit. Would you like to upgrade your account?</string>

    <string name="archived_chats_title_section" context="Title of the section Archived chats">Archived chats</string>

    <string name="archived_chats_show_option" context="Text of the option to show the arhived chat, it shows the number of archived chats">Archived chats (%d)</string>

    <string name="archive_chat_option" context="Title of the option on the chat list to archive a chat">Archive Chat</string>
    <string name="unarchive_chat_option" context="Title of the option on the chat list to unarchive a chat">Unarchive Chat</string>

    <string name="general_archive" context="Confirmation button of the dialog to archive a chat">Archive</string>
    <string name="general_unarchive" context="Confirmation button of the dialog to unarchive a chat">Unarchive</string>

    <string name="success_archive_chat" context="Message shown when a chat is successfully archived, it shows the name of the chat">%s chat was archived.</string>
    <string name="error_archive_chat" context="Error message shown when a chat has not be archived, it shows the name of the chat">Error. %s chat was not archived.</string>

    <string name="success_unarchive_chat" context="Message shown when a chat is successfully unarchived, it shows the name of the chat">%s chat was unarchived.</string>
    <string name="error_unarchive_chat" context="Error message shown when a chat has not be unarchived, it shows the name of the chat">Error. %s chat was not able to be unarchived.</string>

    <string name="archived_chats_empty" context="Message shown when the user has no archived chats">[A]No[/A] [B]Archived Chats[/B]</string>

    <string name="inactive_chat" context="Subtitle of chat screen when the chat is inactive">Inactive chat</string>
    <string name="archived_chat" context="Subtitle of chat screen when the chat is archived">Archived chat</string>

    <string name="number_incorrectly_restored_from_rubbish" context="error message when restoring several nodes from rubbish">%d items were not restored successfully</string>
    <string name="number_correctly_restored_from_rubbish" context="success message when restoring several nodes from rubbish">%d items restored successfully</string>

    <string name="join_call_layout" context="Title of the layout to join a group call from the chat screen">Tap to join the call</string>

    <string name="invite_contacts" context="Label shown when the user wants to add contacts into his MEGA account">Invite contacts</string>
    <string name="share_with" cotext="Label shown when the user wants to share something with other contacts">Share with</string>
    <string name="contacts_list_empty_text_loading_share" context="Message shown while the contact list from the device and from MEGA is being read and then shown to the user">Loading contacts&#8230;</string>
    <string name="title_new_group" context="Title of the screen New Group">New Group</string>
    <string name="subtitle_new_group" context="Subtitle of the screen New Group">Type group name</string>
    <string name="hint_type_group" context="Hint of edittext shown when it is creating a new group to guide user to type the name of the group">Name your group</string>
    <string name="confirmation_delete_contact" context="Text of the confirm dialog shown when it wants to remove a contact from a chat">Remove %s from this chat?</string>

    <string name="settings_file_management_file_versions_title" context="Settings preference title to show file versions info of the account">File versions</string>
    <string name="settings_file_management_file_versions_subtitle" context="Settings preference subtitle to show file versions info of the account">%1$d file versions, taking a total of %2$s</string>

    <string name="settings_file_management_category" context="Title of the section File management on Settings section">File Management</string>

    <string name="settings_file_management_delete_versions" context="Option in Settings to delete all the versions of the account">Delete all older versions of my files</string>
    <string name="settings_file_management_subtitle_delete_versions" context="subtitle of the option in Settings to delete all the versions of the account">All current files will remain. Only historic versions of your files will be deleted.</string>

    <string name="text_confirmation_dialog_delete_versions" context="Text of the dialog to delete all the file versions of the account">You are about to delete the version histories of all files. Any file version shared to you from a contact will need to be deleted by them.\n\nPlease note that the current files will not be deleted.</string>

    <string name="success_delete_versions" context="success message when deleting all the versions of the account">File versions deleted successfully</string>
    <string name="error_delete_versions" context="error message when deleting all the versions of the account">An error occurred while trying to delete all previous versions of your files, please try again later.</string>

    <string name="settings_enable_file_versioning_title" context="Title of the option to enable or disable file versioning on Settings section">File Versioning</string>
    <string name="settings_enable_file_versioning_subtitle" context="Subtitle of the option to enable or disable file versioning on Settings section">Enable or disable file versioning for your entire account.\nDisabling file versioning does not prevent your contacts from creating new versions in shared folders.</string>
    <string name="choose_chat" context="section title to select a chat to send a file">Choose chat</string>

    <string name="type_mail" context="Hint shown to guide user on activity add contacts">Tap, enter name or email</string>

    <string name="confirmation_invite_contact" context="Text of the confirm dialog shown when it wants to add a contact from a QR scaned">Add %s to your contacts?</string>
    <string name="confirmation_not_invite_contact" context="Text of the confirm dialog shown when it wants to add a contact from a QR scaned and is already added before">You have already added the contact %s.</string>
    <string name="confirmation_invite_contact_already_added" context="Text of the confirm dialog shown when it wants to add a contact from a QR scaned and is already added before">You have already added the contact %s.</string>
    <string name="confirmation_share_contact" context="Text of the confirm dialog shown when it wants to add a contact from a QR scaned">Share with %s?</string>
    <string name="new_group_chat_label" context="Text button for init a group chat">New group chat</string>
    <string name="send_contacts" context="Label shown when the user wants to add contacts into a chat conversation">Send contacts</string>

    <string name="title_alert_logged_out" context="Title of the alert when the account have been logged out from another client">Logged out</string>
    <string name="account_confirmed" context="Text shown to indicate user that his account has already been confirmed">Your account has been activated. Please log in.</string>
    <string name="confirm_account" context="Text shown to indicate user that his account should be confirmed typing his password">Please enter your password to confirm your account</string>

    <string name="error_own_email_as_contact" context="Error shown if a user tries to add their own email address as a contact">There’s no need to add your own email address</string>

    <string name="invalid_code" context="Error shown when a user tries to enable Two-Factor Authentication and introduce an invalid code">Invalid code</string>

    <string name="text_almost_full_warning" context="Text of the dialog shown when the storage of a FREE account is almost full">Cloud Drive is almost full. Upgrade to Pro and get up to %1$s of storage and %2$s of transfer quota.</string>
    <string name="text_almost_full_warning_pro_account" context="Text of the dialog shown when the storage of a PRO I or II account is almost full">Cloud Drive is almost full. Upgrade now and get up to %1$s of storage and %2$s of transfer quota.</string>
    <string name="text_almost_full_warning_pro3_account" context="Text of the dialog shown when the storage of a PRO III account is almost full">Cloud Drive is almost full. If you need more storage please contact MEGA support to get a custom plan.</string>
    <string name="text_storage_full_warning" context="Text of the dialog shown when the storage of a FREE account is full">Cloud Drive is full. Upgrade to Pro and get up to %1$s of storage and %2$s of transfer quota.</string>
    <string name="text_storage_full_warning_pro_account" context="Text of the dialog shown when the storage of a PRO I or II account is full">Cloud Drive is full. Upgrade now and get up to %1$s of storage and %2$s of transfer quota.</string>
    <string name="text_storage_full_warning_pro3_account" context="Text of the dialog shown when the storage of a PRO III account is full">Cloud Drive is full. If you need more storage please contact MEGA support to get a custom plan.</string>
    <string name="button_plans_almost_full_warning" context="Button of the dialog shown when the storage is almost full to see the available PRO plans">See plans</string>
    <string name="button_custom_almost_full_warning" context="Button of the dialog shown when the storage is almost full to custom a plan">Custom plan</string>
    <string name="button_bonus_almost_full_warning" context="Button of the dialog shown when the storage is almost full to get bonus">Get Bonus</string>

    <string name="title_mail_upgrade_plan" context="Mail title to upgrade to a custom plan">Upgrade to a custom plan</string>
    <string name="subject_mail_upgrade_plan" context="Mail subject to upgrade to a custom plan">Ask us how you can upgrade to a custom plan:</string>

    <string name="word_me" context="Used in chat list screen to indicate in a chat list item that the message was sent by me, followed by the message">Me:</string>

    <string name="call_button" context="Title of the button in the contact info screen to start an audio call">Call</string>
    <string name="message_button" context="Title of the button in the contact info screen to send a message">Message</string>
    <string name="video_button" context="Title of the button in the contact info screen to start a video call">Video</string>

    <string name="title_chat_explorer" context="Title of chat explorer to send a link or file to a chat">Send to&#8230;</string>
    <string name="title_cloud_explorer" context="Title of cloud explorer to upload a link or file">Upload to&#8230;</string>

    <string name="contact_info_button_more" context="More button in contact info page">More</string>

    <plurals name="plural_select_file">
        <item context="one file" quantity="one">Choose File</item>
        <item context="Section title to select a file to perform an action, more files" quantity="other">Choose Files</item>
    </plurals>

    <string name="title_confirm_send_invitation" context="Title of confirmation dialog of sending invitation to a contact">Invite %1$s?</string>

    <string name="title_share_folder_explorer" context="Title of shared folder explorer to choose a folder to perform an action">Choose folder</string>

    <string name="login_warning_abort_transfers" context="Popup message shown if an user try to login while there is still living transfer">All transfers will be cancelled, do you want to log in?</string>
    <string name="logout_warning_abort_transfers" context="Popup message shown if an user try to login while there is still living transfer">All transfers will be cancelled, do you want to log out?</string>

    <string name="subtitle_read_only_permissions" context="Label to explain the read only participant permission in the options panel of the group info screen">Read-only</string>

    <string name="used_space" context="Label shown the total space and the used space in an account">[A]%1$s [/A][B]of %2$s used[/B]</string>

    <string name="staging_api_url_title" context="title of the alert dialog when the user is changing the API URL to staging">Change to a test server?</string>
    <string name="staging_api_url_text" context="Text of the alert dialog when the user is changing the API URL to staging">Are you sure you want to change to a test server? Your account may suffer irrecoverable problems.</string>

    <string name="title_confirmation_open_camera_on_chat" context="Title of the confirmation dialog to open the camera app and lose the relay of the local camera on the in progress call">Open camera?</string>
    <string name="confirmation_open_camera_on_chat" context="Text of the confirmation dialog to open the camera app and lose the relay of the local camera on the in progress call">If you open the camera, your video transmission will be paused in the current call.</string>

    <string name="notification_chat_undefined_title" context="Title of the notification when there is unknown activity on the Chat">Chat activity</string>
    <string name="notification_chat_undefined_content" context="Content of the notification when there is unknown activity on the Chat">You may have new messages</string>
    <string name="retrieving_message_title" context="When app is retrieving push message">Retrieving message</string>

    <string name="settings_rb_scheduler_enable_title" context="Title of Rubbish bin scheduler option in settings to enable or disable the functionality">Rubbish Bin Clearing Scheduler</string>
    <string name="settings_rb_scheduler_enable_subtitle" context="Subtitle of Rubbish bin scheduler option in settings to enable or disable the functionality in free accounts">The Rubbish Bin is cleared for you automatically.</string>

    <string name="settings_rb_scheduler_enable_period_PRO" context="Title of Rubbish bin scheduler option in settings to enable or disable the functionality in PRO accounts">The minimum period is 7 days.</string>
    <string name="settings_rb_scheduler_enable_period_FREE" context="Title of Rubbish bin scheduler option in settings to enable or disable the functionality in PRO accounts">The minimum period is 7 days and your maximum period is 30 days.</string>
	<string name="settings_compression_queue_subtitle" context="Sub title of compression queue notification option in settings indicating the size limits. Please keep the placeholders because are to show the size limits including units in runtime. For example: The minimum size is 100MB and the maximum size is 1000MB.">The minimum size is %1$s and the maximum size is %2$s.</string>

    <string name="settings_rb_scheduler_select_days_title" context="Title of Rubbish bin scheduler option in settings to set up the number of days of the rubbish bin scheduler">Remove files older than</string>
    <string name="settings_rb_scheduler_select_days_subtitle" context="Time in days (plural). The placeholder is for the time value, please adjust the position based on linguistics">%d days</string>
	<string name="settings_video_compression_queue_size_popup_title" context="Title of popup that userd to set compression queue size (in MB) in settings">Notify me when size is larger than</string>

	<string name="settings_video_compression_queue_size_title" context="Title of compression queue size option in settings">If videos to compress are larger than</string>

    <string name="settings_rb_scheduler_alert_disabling" context="Text of the alert when a FREE user tries to disable the RB scheduler">To disable the Rubbish Bin Clearing Scheduler or set a longer retention period, you need to subscribe to a PRO plan.</string>

    <string name="hint_days" context="Hint of the field to write the days of the rubbish bin scheduler">days</string>
    <string name="get_chat_link_option" context="Title of the option to generate a public chat link">Get chat link</string>
    <string name="manage_chat_link_option" context="Title of the option to manage a public chat link">Manage chat link</string>

    <string name="make_chat_private_option" context="Title of the option to make a public chat private">Enable Encryption Key Rotation</string>
    <string name="private_chat" context="Title of the view to inform that a chat is private">Encryption key rotation enabled</string>
    <string name="make_chat_private_option_text" context="Text of the dialog to change a public chat to private (enable encryption key rotation)">Encryption key rotation is slightly more secure, but does not allow you to create a chat link and new participants will not see past messages.</string>
    <string name="make_chat_private_not_available_text" context="Text of the option to change a public chat to private (enable encrypted key rotation)">Encryption key rotation is disabled for conversations with more than 100 participants.</string>
    <string name="warning_make_chat_private" context="Warning show to the user when tries to make private a public chat and the chat has more than 100 participants">Unable to convert this chat to private because the participants limit has been exceeded.</string>

    <string name="message_created_chat_link" context="Text shown when a moderator of a chat create a chat link. Please keep the placeholder because is to show the moderator’s name in runtime.">[A]%1$s[/A][B] created a chat link.[/B]</string>
    <string name="message_deleted_chat_link" context="Text shown when a moderator of a chat delete a chat link. Please keep the placeholder because is to show the moderator’s name in runtime.">[A]%1$s[/A][B] removed the chat link.[/B]</string>

    <string name="action_delete_link" context="Title of the option to delete a chat link">Delete chat link</string>

    <string name="title_alert_chat_link_error" context="Title of the alert when a chat link is invalid">Chat link</string>
    <string name="confirmation_close_sessions_text" context="Text of the dialog to confirm after closing all other sessions">This will log you out on all other active sessions except the current one.</string>
    <string name="confirmation_close_sessions_title" context="Title of the dialog to confirm after closing all other sessions">Do you want to close all other sessions?</string>

    <string name="number_of_participants" context="Subtitle chat screen for groups with permissions and not archived, Plural of participant. 2 participants">%d participants</string>

    <string name="action_join" context="Label of the button to join a chat by a chat link">Join</string>

    <string name="observers_chat_label" context="Label for observers of a group chat">Observers</string>

    <string name="error_chat_link" context="Message on the title of the chat screen if there were any error loading the chat link">Error loading the chat link.</string>

    <string name="error_chat_link_init_error" context="Message on the title of the chat screen if there were any error loading the chat link without logging">Error initialising chat when loading the chat link.</string>

    <string name="alert_already_participant_chat_link" context="Message on the alert to preview a chat link if the user is already a participant">You are already participating in this chat.</string>

    <string name="alert_invalid_preview" context="Message on the alert to close a chat preview if the link is invalid">This chat preview is no longer available. If you leave the preview, you won’t be able to reopen it.</string>

    <string name="message_set_chat_private" context="Text shown when a moderator changes the chat to private. Please keep the placeholder because is to show the moderator’s name in runtime.">[A]%1$s[/A][B] enabled encrypted key rotation.[/B]</string>

    <string name="invalid_chat_link" context="error message shown when a chat link is invalid">This conversation is no longer available</string>
    <string name="invalid_chat_link_args" context="error message shown when a chat link is not well formed">Invalid chat link</string>

    <string name="ekr_label" context="When it is creating a new group chat, this option permits to establish it private or public">Encryption Key Rotation</string>
    <string name="ekr_explanation" context="Text of the dialog to change a public chat to private (enable encryption key rotation)">Encryption key rotation is slightly more secure, but does not allow you to create a chat link and new participants will not see past messages.</string>

    <string name="subtitle_chat_message_enabled_ERK" context="Text of the dialog to change a public chat to private (enable encryption key rotation)">Encryption key rotation is slightly more secure, but does not allow you to create a chat link and new participants will not see past messages.</string>
    <string name="action_open_chat_link" context="Menu item">Open chat link</string>

    <string name="invite_not_sent_already_sent" context="Message shown when a contact request has not been sent because the invitation has been sent before">The invitation to contact %s has been sent before and can be consulted in the Sent Requests tab.</string>

    <string name="save_qr_cloud_drive" context="Label shown to indicate the QR is saving in Cloud Drive">Saving %s in Cloud Drive&#8230;</string>

    <string name="general_folders" context="General label for folders">Folders</string>
    <string name="general_files" context="General label for files">Files</string>
    <string name="general_save_to_device" context="Item menu option upon right click on one or multiple files">Save to device</string>

    <string name="title_upload_explorer" context="Title of cloud explorer to upload a file">Upload to MEGA</string>
    <string name="choose_destionation" context="Label choose destination">Choose destination</string>
    <string name="general_show_more" context="Label that indicates show more items">Show More</string>
    <string name="general_show_less" context="Label that indicates show less items">Show Less</string>

    <string name="notification_new_contact_request" context="Subtitle of the historic notification for a new contact request">[A]%s [/A][B]sent you a contact request.[/B]</string>
    <string name="notification_new_contact" context="Subtitle of the historic notification for a new contact">[A]%s [/A][B]is now a contact.[/B]</string>
    <string name="notification_new_shared_folder" context="Subtitle of the historic notification for a new shared folder">[B]New shared folder from [/B][A]%s.[/A]</string>

    <string name="notification_reminder_contact_request" context="Subtitle of the historic notification for a reminder new contact request">[A]Reminder: [/A][B]%s [/B][C]sent you a contact request.[/C]</string>

    <string name="title_contact_request_notification_cancelled" context="Title of the historic notification for a contact request cancelled">Contact request cancelled</string>
    <string name="subtitle_contact_request_notification_cancelled" context="Subtitle of the historic notification for contact request cancelled">[A]%s [/A][B]cancelled the contact request.[/B]</string>

    <string name="title_contact_notification_deleted" context="Title of the historic notification when an user deletes you as contact">Contact deleted</string>
    <string name="subtitle_contact_notification_deleted" context="Subtitle of the historic notification when an user deletes you as contact">[A]%s [/A][B]deleted you as a contact.[/B]</string>

    <string name="title_contact_notification_blocked" context="Title of the historic notification when an user blocks you as contact">Contact blocked</string>
    <string name="subtitle_contact_notification_blocked" context="Subtitle of the historic notification when an user blocks you as contact">[A]%s [/A][B]blocked you as a contact.[/B]</string>

    <string name="section_notification_with_unread" context="Item of the navigation title for the notification section when there is any unread">Notifications [A](%1$d)[/A]</string>
    <string name="section_notification_user_with_nickname" context="Text shown in the notifications section. When a contact has nickname, nickname (email) will be shown">[A]%1$s (%2$s)[/A]</string>

    <string name="title_account_notification_deleted" context="Title of the historic notification for an account deleted">Account deleted</string>
    <string name="subtitle_account_notification_deleted" context="Subtitle of the historic notification for an account deleted">[B]The account [/B][A]%s[/A][B] has been deleted.[/B]</string>

    <string name="subtitle_file_takedown_notification" context="Subtitle of file takedown historic notification">[A]Your publicly shared file [/A][B]%s[/B][C] has been taken down.[/C]</string>
    <string name="subtitle_folder_takedown_notification" context="Subtitle of folder takedown historic notification">[A]Your publicly shared folder [/A][B]%s[/B][C] has been taken down.[/C]</string>

    <string name="message_file_takedown_pop_out_notification" context="Popup notification text on mouse-over of taken down file.">This file has been the subject of a takedown notice.</string>
    <string name="message_folder_takedown_pop_out_notification" context="Popup notification text on mouse-over taken down folder.">This folder has been the subject of a takedown notice.</string>
    <string name="dispute_takendown_file" context="option to dispute taken down file or folder">Dispute Takedown</string>
    <string name="error_download_takendown_node" context="Error shown when download a file that has violated ToS/AUP.">Not accessible due to ToS/AUP violation</string>
    <plurals name="alert_taken_down_files">
        <item context="Alert shown when one file was not downloaded due to ToS/AUP violation, Singular of taken down file. 1 file" quantity="one">%d file was not downloaded due to ToS/AUP violation.</item>
        <item context="Alert shown when some files were not downloaded due to ToS/AUP violation, Plural of taken down files. 2 files" quantity="other">%d files were not downloaded due to ToS/AUP violation.</item>
    </plurals>

    <string name="subtitle_file_takedown_reinstated_notification" context="Subtitle of a file takedown reinstated historic notification">[A]Your publicly shared file [/A][B]%s[/B][C] has been reinstated.[/C]</string>
    <string name="subtitle_folder_takedown_reinstated_notification" context="Subtitle of a folder takedown reinstated historic notification">[A]Your publicly shared folder [/A][B]%s[/B][C] has been reinstated.[/C]</string>

    <string name="title_outgoing_contact_request" context="Title of the historic notification for outgoing contact requests">Sent request</string>
    <string name="title_incoming_contact_request" context="Title of the historic notification for incoming contact requests">Received request</string>

    <string name="subtitle_outgoing_contact_request_denied" context="Subtitle of the historic notification for contact request denied">[A]%s [/A][B]denied your contact request.[/B]</string>
    <string name="subtitle_outgoing_contact_request_accepted" context="Subtitle of the historic notification for contact request accepted">[A]%s [/A][B]accepted your contact request.[/B]</string>

    <string name="notification_deleted_shared_folder" context="Subtitle of the historic notification for deleted shared folders (one or many)">[B]Access to folders shared by [/B][A]%s[/A][B] were removed.[/B]</string>
    <string name="notification_left_shared_folder" context="Subtitle of the historic notification when a contact leaves a shared folder">[A]%s[/A][B] has left a shared folder.[/B]</string>
    <string name="notification_left_shared_folder_with_name" context="Subtitle of the historic notification when a contact leaves a shared folder and the name of the folder is known">[A]%1$s[/A][B] has left the shared folder [/B][A]%2$s.[/A]</string>

    <string name="subtitle_incoming_contact_request_ignored" context="Subtitle of the historic notification for incoming contact request ignored">[B]Contact request from [/B][A]%s [/A][B]was ignored[/B]</string>
    <string name="subtitle_incoming_contact_request_accepted" context="Subtitle of the historic notification for incoming contact request accepted">[B]Contact request from [/B][A]%s [/A][B]was accepted[/B]</string>
    <string name="subtitle_incoming_contact_request_denied" context="Subtitle of the historic notification for incoming contact request declined">[B]Contact request from [/B][A]%s [/A][B]was declined[/B]</string>

    <string name="type_of_my_account" context="Subtitle of the Upgrade account section">Your current account is [A]%s[/A]</string>
    <string name="footnote_achievements" context="Footnote to clarify the storage space is subject to the achievement program">Subject to your participation in our achievements program.</string>
    <string name="select_payment_method" context="after choosing one PRO plan, the user have to choose the payment method: credit card, fortumo, etc">Select payment method</string>

    <string name="billing_period_title" context="title of billing period">Billing period</string>
    <string name="billed_one_off_month" context="Option of one-off (month) billing. Placeholder: purchase price.">[A]One-off (month)[/A] %s</string>
    <string name="billed_one_off_year" context="Option of one-off (year) billing. Placeholder: purchase price.">[A]One-off (year)[/A] %s</string>
    <string name="billed_monthly_text" context="Option of monthly billing period. Placeholder: purchase price">[A]Monthly[/A] %s/month</string>
    <string name="billed_yearly_text" context="Option of yearly billing period. Placeholder: purchase price">[A]Yearly[/A] %s/year</string>
    <string name="button_cancel" context="dialog option cancel in alert dialog">Cancel</string>
    <string name="button_continue" context="dialog option continue in alert dialog">Continue</string>

    <string name="payment_method_google_wallet" context="one of the payment methods">[A]Google Pay[/A] (subscription)</string>
    <string name="payment_method_huawei_wallet" context="one of the payment methods">[A]HUAWEI Pay[/A] (subscription)</string>
    <string name="payment_method_credit_card" context="one of the payment methods">[A]Credit Card[/A] (subscription)</string>
    <string name="payment_method_fortumo" context="one of the payment methods">[A]Mobile Carrier[/A] (one-off)</string>
    <string name="payment_method_centili" context="one of the payment methods">[A]Mobile Carrier[/A] (one-off)</string>

    <string name="new_label_notification_item" context="Capital letters. Text of the label of a new historic notifications">NEW</string>
    <string name="label_custom_plan" context="When user is on PRO 3 plan, we will display an extra label to notify user that they can still contact support to have a customised plan.">To upgrade your current subscription, please contact our support team for a [A]custom plan[/A].</string>

    <string name="context_new_file_name_hint" context="Input field description in the create file dialog.">file name</string>
    <string name="option_enable_last_green_chat" context="Option in Settings section to enable the last active connection in chat">Show Last seen&#8230;</string>
    <string name="subtitle_option_enable_last_green_chat" context="Subtitle of the option in Settings section to enable the last active connection in chat">Allow your contacts to see the last time you were active on MEGA.</string>

	<string name="title_out_of_space" context="title of notification when device is out of storage during camera upload">Not enough storage space</string>
	<string name="message_out_of_space" context="message will be shown when there is not enough space to perform camera upload.">Not enough storage space to perform video compression.</string>
	<string name="title_compression_size_over_limit" context="the title of the notification that displays when compression larger than setting">Video compression size is too large</string>
	<string name="message_compression_size_over_limit" context="the content message of the notification that displays when compression larger than setting, placeholder: size in MB">The total size of the videos to compress exceeds %s, please put your device on charge to continue.</string>
	<string name="message_keep_device_name" context="Message displayed when the user changes the ‘Keep file names as in the device’ setting">This setting will take effect the next time Camera Uploads runs</string>
	<string name="message_compress_video" context="Notification message when compressing video to show the compressed percentage. Please, keep the placeholder because it is for adding the percentage value at runtime.">%s has been compressed</string>
	<string name="title_compress_video" context="notification title when compressing video">Compressing Videos %1$d/%2$d</string>
	<string name="error_invalid_folder_selected" context="error message pops up when user selected an invalid folder for camera upload">Invalid folder selected</string>

    <string name="one_folder_one_file" context="Indicates the content of a folder is 1 folder and 1 file">1 folder. 1 file</string>
    <string name="one_folder_several_files" context="Indicates the content of a folder is 1 folder and some files. The placeholder is to set the number of files. e.g. 1 folder . 7 files">1 folder. %1$d files</string>

    <plurals name="num_files_with_parameter">
        <item context="on the section notifications indicates the number of files added to a shared folder, Singular of file. 1 file" quantity="one">%d file</item>
        <item context="on the section notifications indicates the number of files added to a shared folder, Plural of file. 2 files" quantity="other">%d files</item>
    </plurals>

    <plurals name="num_folders_with_parameter">
        <item context="on the section notifications indicates the number of folder added to a shared folder, Singular of folder/directory. 1 folder" quantity="one">%d folder</item>
        <item context="on the section notifications indicates the number of folder added to a shared folder, Plural of folder/directory. 2 folders" quantity="other">%d folders</item>
    </plurals>

    <plurals name="num_folders_num_files">
        <item context="Indicates the content of a folder is some folders and 1 file. Singular of file. e.g. 7 folders . 1 file" quantity="one">%1$d folders. 1 file</item>
        <item context="Indicates the content of a folder is some folders and some files. Plural of files. e.g. 7 folders . 2 files" quantity="other">%1$d folders. %2$d files</item>
    </plurals>

    <string name="subtitle_notification_added_folders_and_files" context="Subtitle of the historic notification for new additions inside an existing shared folder. Placeholders are: email who added the folders or files, number of folders added, number of files added">[A]%1$s[/A][B] added %2$s and %3$s[/B]</string>

    <plurals name="subtitle_notification_added_files">
        <item context="Subtitle of the historic notification for new additions inside an existing shared folder, Singular of file. 1 file" quantity="one">[A]%1$s [/A][B]added %2$d file.[/B]</item>
        <item context="Subtitle of the historic notification for new additions inside an existing shared folder, Plural of file. 2 files" quantity="other">[A]%1$s [/A][B]added %2$d files.[/B]</item>
    </plurals>

    <plurals name="subtitle_notification_deleted_items">
        <item context="Subtitle of the historic notification for deletions inside an existing shared folder, Singular of item. 1 item" quantity="one">[A]%1$s [/A][B]deleted %2$d item.[/B]</item>
        <item context="Subtitle of the historic notification for deletions inside an existing shared folder, Plural of item. 2 items" quantity="other">[A]%1$s [/A][B]deleted %2$d items.[/B]</item>
    </plurals>

    <plurals name="subtitle_notification_added_folders">
        <item context="Subtitle of the historic notification for new additions inside an existing shared folder, Singular of folder. 1 folder" quantity="one">[A]%1$s [/A][B]added %2$d folder.[/B]</item>
        <item context="Subtitle of the historic notification for new additions inside an existing shared folder, Plural of folder. 2 folders" quantity="other">[A]%1$s [/A][B]added %2$d folders.[/B]</item>
    </plurals>

    <plurals name="subtitle_of_group_chat">
        <item context="Subtitle chat screen for groups with permissions and not archived, Singular of participant. 1 participant" quantity="one">%d participant</item>
        <item context="Subtitle chat screen for groups with permissions and not archived, Plural of participant. 2 participants" quantity="other">%d participants</item>
    </plurals>

    <string name="custom_subtitle_of_group_chat" context="">%1$s and %2$d more</string>

    <string name="message_error_set_title_get_link" context="Error when the user tries to get a public chat link for a chat with the default title">Before you can generate a link for this chat, you need to set a description:</string>

    <string name="chat_link_copied_clipboard" context="success alert when the user copy a chat link to the clipboard">Chat link copied to the clipboard</string>

    <string name="type_month" context="Label to show the price of each plan in the upgrade account section">[A]From[/A] %s / [A]month[/A] *</string>
    <string name="type_business_month" context="Label to show the price of business plan in the upgrade account section">[A]From[/A] %s per user/[A]month[/A] *</string>
    <string name="upgrade_comment" context="the meaning of the asterisk in monthly* and annually* payment">* Recurring subscription can be cancelled any time before the renewal date.</string>
    <string name="call_started_messages" context="Message shown when a call starts.">Call Started</string>

    <string name="ssl_error_dialog_title" context="Title of the dialog to inform about a SSL error">SSL key error</string>
    <string name="ssl_error_dialog_text" context="Text of the dialog to inform about a SSL error">MEGA is unable to connect securely through SSL. You might be on public Wi-Fi with additional requirements.</string>

    <string name="context_empty_notifications" context="Text of the empty screen for the notifications section">[B]No [/B][A]Notifications[/A][B].[/B]</string>

    <string name="general_setup_mega" context="Permissions screen title">Setup MEGA</string>
    <string name="setup_mega_explanation" context="Permissions screen explanation">MEGA needs access to your photos, media and files so you are able to share them with friends, exchange encrypted messages and make secure calls.</string>
    <string name="allow_acces_media_title" cotext="Title of the screen asking permissions for files">Allow access to photos, media and files.</string>
    <string name="allow_acces_media_subtitle" context="Subtitle of the screen asking permissions for files">To share photos, media and files MEGA needs your permission.</string>
    <string name="allow_acces_camera_title" cotext="Title of the screen asking permissions for camera">Enable camera</string>
    <string name="allow_acces_camera_subtitle" context="Subtitle of the screen asking permissions for camera">Allow access to your camera to scan documents, take pictures and make video calls.</string>
    <string name="allow_acces_calls_title" cotext="Title of the screen asking permissions for microphone and write in log calls">Enable calls</string>
    <string name="allow_acces_contact_title" cotext="Title of the screen asking permissions for contacts">Enable Access to Your Address Book</string>
    <string name="allow_acces_contact_subtitle" context="Subtitle of the screen asking permissions for contacts">Easily discover contacts from your address book on MEGA.</string>
    <string name="allow_access_contact_explanation" context="Explanation under the subtitle of asking permissions for contacts to explain that MEGA will never use the address book data for any other purpose">MEGA will not use this data for any other purpose and will never interact with your contacts without your consent.</string>
    <string name="allow_acces_calls_subtitle_microphone" context="Subtitle of the screen asking permissions for microphone">Allow access to your microphone to make encrypted calls.</string>
    <string name="general_enable_access" context="General enable access">Allow Access</string>
    <string name="title_chat_shared_files_info" context="Title of the option on chat info screen to list all the files sent to the chat">Shared Files</string>

    <string name="error_message_already_sent" context="Error mesage when trying to remove an uploading attachment that has already finished">Attachment already sent</string>

    <string name="group_call_ended_message" context="Message shown when a group call ends.">[A]Group call ended[/A][C]. Duration: [/C]</string>
    <string name="call_ended_message" context="Message to indicate a call has ended and indicate the call duration.">[A]Call ended[/A][C]. Duration: [/C]</string>
    <plurals name="plural_call_ended_messages_hours">
        <item context="Message that shows the hours of a call when it ends, one hour" quantity="one">[B]%1$s hour[/B]</item>
        <item context="Message that shows the hours of a call when it ends, more hours" quantity="other">[B]%1$s hours[/B]</item>
    </plurals>
    <plurals name="plural_call_ended_messages_minutes">
        <item context="Message that shows the minutes of a call when it ends, one minute" quantity="one">[B]%1$s minute[/B]</item>
        <item context="Message that shows the minutes of a call when it ends, more minutes" quantity="other">[B]%1$s minutes[/B]</item>
    </plurals>
    <plurals name="plural_call_ended_messages_seconds">
        <item context="Message that shows the seconds of a call when it ends, one second" quantity="one">[B]%1$d second[/B]</item>
        <item context="Message that shows the seconds of a call when it ends, more seconds" quantity="other">[B]%1$d seconds[/B]</item>
    </plurals>
    <string name="call_ended_no_duration_message" context="Message to indicate a call has ended without indicate the call duration.">[A]Call ended[/A]</string>
    <string name="group_call_ended_no_duration_message" context="Message to indicate a group call has ended without indicate the call duration.">[A]Group call ended[/A]</string>

    <string name="last_seen_today" context="String that appears when we show the last activity of a contact, when the last activity was today. For example: Last seen today 11:34a.m.">[A]Last seen [/A]today %1$s</string>
    <string name="last_seen_long_time_ago" context="String that appears when we show the last activity of a contact, but it’s been a long time ago that we don’t see any activity from that user">[A]Last seen [/A]a long time ago</string>
    <string name="last_seen_general" context="String that appears when we show the last activity of a contact, when the last activity was before today. For example: Last seen March 14th,2018 11:34a.m.">[A]Last seen [/A]%1$s %2$s</string>

    <string name="label_today" context="label today">Today</string>
    <string name="label_yesterday" context="label yesterday">Yesterday</string>
    <string name="label_tomorrow" context="label tomorrow">Tomorrow</string>

    <string name="context_empty_shared_files" context="Text of the empty screen for the chat shared files">[B]No [/B][A]Shared Files[/A][B].[/B]</string>

    <string name="contact_joined_the_call" context="Text to indicate that a contact has joined a group call">%1$s joined the call</string>
    <string name="contact_left_the_call" context="Text to indicate that a contact has left a group call">%1$s left the call</string>

    <string name="call_error_too_many_participants_start" context="Warning show when a call cannot start because there are too many participants in the group chat">You are not allowed to start a call because the participants limit has been exceeded.</string>
    <string name="call_error_too_many_participants" context="Message show when a call cannot be established because there are too many participants in the group call">You are not allowed to join this call as it has reached the maximum number of participants.</string>
    <string name="call_error_too_many_participants_join" context="Message show when a call cannot be established because there are too many participants in the group">You are not allowed to join this call as the group has reached the maximum number of participants in the chat.</string>
    <string name="call_error_too_many_video" context="Message show when a user cannot activate the video in a group call because the max number of videos has been reached">You are not allowed to enable video as this call has reached the maximum number of participants using video.</string>
    <string name="call_error_call_on_hold" context="Message show when a user cannot put the call on hold">You are not allowed to put the call on hold.</string>

    <string name="error_open_file_with" context="Error message shown when a file cannot be opened by other app using the open with option menu">Error. The file cannot be opened.</string>
    <string name="incoming_call_starting" context="Subtitle of the call screen when a incoming call is just starting">Incoming call&#8230;</string>
    <string name="outgoing_call_starting" context="Subtitle of the call screen when a outgoing call is just starting">Calling&#8230;</string>

    <string name="error_meta_message_invalid" context="Content of a invalid meta message">Message contains invalid metadata</string>

    <string name="title_activity_maps" context="Title of the activity that sends a location">Send Location</string>
    <string name="current_location_label" context="Label layout on maps activity that permits send current location">Send your current location</string>
    <string name="current_location_landscape_label" context="Label layout on maps activity that permits send current location. Placeholder is the current location">Send your current location: [A]%1$s[/A]</string>
    <string name="nearby_places_label" context="Label layout on maps activity indicating nearby places">Nearby places</string>
    <string name="explanation_send_location" context="Message shown in a dialog explaining the consequences of accesing the location">This location will be opened using a third party maps provider outside the end-to-end encrypted MEGA platform.</string>
    <string name="title_marker_maps" context="Title of the location marker set by the user">Send This Location</string>
    <string name="no_places_found" context="Label shown when after a maps search and no places were found">No places were found</string>
    <string name="gps_disabled" context="Title of the dialog shown when the location is disabled">The GPS is disabled</string>
    <string name="open_location_settings" context="Text of the dialog shown when the location is disabled for open location settings">Would you like to open the location settings?</string>

    <string name="second_row_info_item_shared_file_chat" context="Info shown in the subtitle of each row of the shared files to chat: sender name . date">%1$s . %2$s</string>

    <string name="on_permanently_denied" context="After the user ticketed ’Don’t ask again’ on permission request dialog and denied, tell the user, he/she can still grant MEGA the permission in system settings.">You still can grant MEGA permissions in your device’s settings</string>
    <string name="explanation_for_contacts_permission" context="Explain why MEGA needs the reading contacts permission when users deny to grant MEGA the permission.">If you allow MEGA to access your address book, you will be able to discover your contacts more easily. MEGA will not use this data for any other purpose and will never interact with your contacts without your consent.</string>

    <plurals name="messages_forwarded_success_plural" formatted="false">
        <item context="Confirmation message after forwarding one or several messages, version item" quantity="one">Message forwarded</item>
        <item context="Confirmation message after forwarding one or several messages, version items" quantity="other">Messages forwarded</item>
    </plurals>

    <string name="title_geolocation_message" context="Title of a chat message that contains geolocation info">Pinned Location</string>
    <string name="attachment_upload_panel_from_device" context="Text of the button to indicate an attachment upload from file system">From File System</string>

    <plurals name="num_files_not_send">
        <item context="Alert shown when a num of files have not been sent because of any error occurs, Singular of file. 1 file" quantity="one">%d file was not sent to %d chats</item>
        <item context="Alert shown when a num of files have not been sent because of any error occurs, Plural of file. 2 files" quantity="other">%d files were not sent to %d chats</item>
    </plurals>

    <plurals name="num_contacts_not_send">
        <item context="Alert shown when a num of contacts have not been sent because of any error occurs, Singular of file. 1 file" quantity="one">%d contact was not sent to %d chats</item>
        <item context="Alert shown when a num of contacts have not been sent because of any error occurs, Plural of file. 2 files" quantity="other">%d contacts were not sent to %d chats</item>
    </plurals>

    <plurals name="num_messages_not_send">
        <item context="Alert shown when a num of messages have not been sent because of any error occurs, Singular of file. 1 file" quantity="one">%d message was not sent to %d chats</item>
        <item context="Alert shown when a num of messages have not been sent because of any error occurs, Plural of file. 2 files" quantity="other">%d messages were not sent to %d chats</item>
    </plurals>

    <plurals name="quantity_of_local_contact">
        <item context="How many local contacts have been on MEGA, Singular of local contact. 1 contact" quantity="one">%d contact found on MEGA</item>
        <item context="How many local contacts have been on MEGA, Plural of local contact. 2 contacts" quantity="other">%d contacts found on MEGA</item>
    </plurals>
    <string name="no_local_contacts_on_mega" context="Label displayed on the top of the chat list if none of user’s phone contacts have a MEGA account. In other case here would appear all the user’s phone contacts that have a MEGA account.">Invite contact now?</string>
    <string name="see_local_contacts_on_mega" context="To see whom in your local contacts has been on MEGA">Discover your contacts on MEGA</string>
    <string name="grant_mega_access_contacts" context="In APP, text used to ask for access to contacts">Grant MEGA access to your address book to discover your contacts on MEGA.</string>
    <string name="get_registered_contacts" context="Getting registered contacts">Loading contacts on MEGA&#8230;</string>


    <string name="content_not_send" context="Alert shown when some content have not been sent because of any error occurs">The content was not sent to %d chats</string>

    <string name="new_group_chat_created" context="Label shown when a new group chat has been created correctly">New group chat created successfully</string>
    <string name="preparing_chats" context="Alert shown when some content is sharing with chats and they are processing">Preparing files</string>
    <string name="sent_as_message" context="Label indicating some content has been sent as message">Sent as a message.</string>
    <string name="error_sent_as_message" context="Error message when the attachment cannot be sent to any of the selected chats">Error. The file has not been sent to any of the selected chats</string>

    <string name="delete_versions" context="Action delete all file versions">Delete previous versions</string>
    <string name="title_delete_version_history" context="Title of the dialog shown when it wants to delete the version history of a file">Delete previous versions?</string>
    <string name="text_delete_version_history" context="Text of the dialog shown when it wants to delete the version history of a file">Please note that the current file will not be deleted.</string>
    <string name="version_history_deleted" context="Alert shown when the version history was deleted correctly">Previous versions deleted.</string>
    <string name="version_history_deleted_erroneously" context="Alert shown when the version history was deleted erroneously">Previous versions not deleted.</string>

    <plurals name="versions_deleted_succesfully" formatted="false">
        <item context="Confirmation message after deleted file versions, version item" quantity="one">%d version deleted successfully</item>
        <item context="Confirmation message after deleted file versions, version items" quantity="other">%d versions deleted successfully</item>
    </plurals>

    <plurals name="versions_not_deleted" formatted="false">
        <item context="Alert shown when some versions are not deleted successfully, version item" quantity="one">%d version not deleted</item>
        <item context="Alert shown when some versions are not deleted successfully, version items" quantity="other">%d versions not deleted</item>
    </plurals>

    <string name="no_contacts_invite" context="Alert shown when the user tries to realize some action in chat and has not contacts">You have no MEGA contacts. Please invite friends from the Contacts section.</string>
    <string name="invite_more" context="Invite button for chat top cell">Invite more</string>

    <string name="title_tour_one" context="Title of first tour screen">You hold the keys</string>
    <string name="content_tour_one" cotext="Content of first tour screen">Security is why we exist, your files are safe with us behind a well oiled encryption machine where only you can access your files.</string>
    <string name="title_tour_two" cotext="Title of second tour screen">Encrypted chat</string>
    <string name="content_tour_two" cotext="Content of second tour screen">Fully encrypted chat with voice and video calls, group messaging and file sharing integration with your Cloud Drive.</string>
    <string name="title_tour_three" cotext="Title of third tour screen">Create your Network</string>
    <string name="content_tour_three" cotext="Content of third tour screen">Add contacts, create a network, collaborate, and make voice and video calls without ever leaving MEGA</string>
    <string name="title_tour_four" cotext="Title of fourth tour screen">Your Photos in the Cloud</string>
    <string name="content_tour_four" cotext="Content of fourth tour screen">Camera Uploads is an essential feature for any mobile device and we have got you covered. Create your account now.</string>

    <string name="title_pdf_password" context="Title of the dialog shown when a pdf required password">Enter your password</string>
    <string name="text_pdf_password" context="Text of the dialog shown when a pdf required password">%s is a password protected PDF document. Please enter the password to open the PDF.</string>
    <string name="error_pdf_password" context="Error of the dialog shown wen a pdf required password and the user types a wrong password">You have entered the wrong password, please try again.</string>
    <string name="error_max_pdf_password" context="Error of the dialog shown wen a pdf required password and the user has been typed three times a wrong password">The password you have entered is not valid.</string>

    <string name="unknownn_file" context="Alert shown when a user tries to open a file from a zip and the file is unknown or has not been possible to unzip correctly">It is not possible to open the file. It is an unknown file type or it has not been possible to unzip the file successfully.</string>

    <string name="not_allow_play_alert" context="Alert shown when exists some call and the user tries to play an audio or video">It is not possible to play media files while there is a call in progress.</string>
    <string name="ongoing_call_messages" context="Text shown in the list of chats when there is a call in progress but I am not on it">Ongoing Call</string>
    <string name="join_call_layout_in_group_call" context="Title of the layout to join a group call from the chat screen. The placeholder indicates the user who initiated the call">%s started a group call. Tap to join.</string>
    <string name="call_in_progress_layout" context="Title of the layout to return to a call">Tap to return to call</string>
    <string name="not_allowed_to_start_call" context="message displayed when you try to start a call but it is not possible because you are already on a call">You are currently on a call</string>

    <string name="message_joined_public_chat_autoinvitation" formatted="false" context="chat message when a participant invites himself to a public chat using a chat link. Please keep the placeholder because is to show the participant’s name in runtime.">[A]%1$s[/A][B] joined the group chat.[/B]</string>

    <string name="context_remove_chat_link_warning_text" context="Warning that appears prior to remove a chat link on the group info screen.">This conversation will no longer be accessible through the chat link once it has been removed.</string>
    <string name="context_create_chat_link_warning_text" context="Description text of the dialog to generate a public chat link">Encrypted Key Rotation does not allow you to get a chat link without creating a new group chat.</string>
    <string name="context_create_chat_link_question_text" context="Question of the dialog to generate a public chat link">Do you want to create a new group chat and get a chat link?</string>

    <string name="context_make_private_chat_warning_text" context="Text of the dialog to change a public chat to private (enable encryption key rotation)">Encryption key rotation is slightly more secure, but does not allow you to create a chat link and new participants will not see past messages.</string>

    <string name="message_joined_successfully" context="Message shown when a user has joined to a public chat successfully">You have joined the chat successfully.</string>

    <string name="wizard_steps_indicator" context="Label that indicates the steps of a wizard">%1$d of %2$d</string>

    <string name="hint_action_search" context="Hint of the Search view">Search&#8230;</string>
    <string name="answer_call_incoming" context="The text of the notification button that is displayed when there is a call in progress, another call is received and answered.">Answer</string>
    <string name="ignore_call_incoming" context="The text of the notification button that is displayed when there is a call in progress, another call is received and ignored.">Ignore</string>
    <string name="muted_contact_micro" context="Subtitle of the call screen when a user muted the current individual call. The placeholder indicates the user who muted the call">%s muted this call</string>
    <string name="muted_own_micro" context="Subtitle of the call screen when I muted the current individual call">Muted</string>
    <string name="call_on_hold" context="Subtitle of the call screen when the call is on hold">Call on hold</string>
    <string name="session_on_hold" context="Subtitle of the call screen when a participant puts the call on hold. The placeholder indicates the user who put the call on hold">%s is on hold</string>
    <string name="hold_and_answer_call_incoming" context="The text of the notification button that is displayed when I receive a individual call and put the current one on hold and answer the other.">Hold and Answer</string>
    <string name="hold_and_join_call_incoming" context="The text of the notification button that is displayed when I receive a group call and put the current one on hold and answer the other.">Hold and Join</string>
    <string name="end_and_answer_call_incoming" context="The text of the notification button that is displayed when I receive a individual call and hang the current one and answer the other.">End and Answer</string>
    <string name="end_and_join_call_incoming" context="The text of the notification button that is displayed when I receive a group call and hand the current one and answer the other.">End and Join</string>

    <string name="copy_already_downloaded" context="when trying to download a file that is already downloaded in the device and has to copy in another path">File already downloaded. Copied to the selected path.</string>

    <string name="title_join_call" context="Title of the dialog shown when you want to join a group call">Join call</string>
    <string name="text_join_call" context="Text of the dialog shown when you want to join a group call">To join this call you have to end your current call.</string>
    <string name="text_join_another_call" context="Text of the dialog shown when you want to join a group call but you are in another active call">To join this call you have to end or hold the current call.</string>

    <string name="hint_enter_chat_link" context="Hint shown in the open chat link alert dialog">Enter chat link</string>

    <string name="hint_paste_link" context="Hint shown in the open link alert dialog">Paste link</string>
    <string name="invalid_file_folder_link" context="Error shown when it tries to open an invalid file or folder link">Invalid file or folder link</string>
    <string name="invalid_file_folder_link_empty" context="Error shown when it tries to open an invalid file or folder link and the text view is empty">Please enter a valid file or folder link</string>
    <string name="invalid_chat_link_empty" context="Error shown when it tries to open an invalid chat link and the text view is empty">Please enter a valid chat link</string>
    <string name="valid_chat_link" context="Error shown when it tries to open a chat link from the Cloud Drive section">You have pasted a chat link.</string>
    <string name="valid_contact_link" context="Error shown when it tries to open a contact link from the Cloud Drive section">You have pasted a contact link.</string>
    <string name="action_open_contact_link" context="Menu item">Open contact link</string>

    <string name="copy_link_explanation" context="Explanation of the dialog shown to share a chat link">People can join your group by using this link.</string>
    <string name="new_chat_link_label" context="Label that indicates the creation of a chat link">New chat link</string>
    <string name="enter_group_name" context="Title of the dialog shown when the user it is creating a chat link and the chat has not title">Enter group name</string>
    <string name="alert_enter_group_name" context="Alert shown when the user it is creating a chat link and the chat has not title">To create a chat link you must name the group.</string>
    <string name="invite_contacts_to_start_chat" context="Text shown when an account doesn’t have any contact added and it’s trying to start a new chat conversation">Invite contacts and start chatting securely with MEGA’s encrypted chat.</string>
    <string name="context_empty_list_of_chats" context="Text of the empty screen when there are not chats">[B]No [/B][A]Conversations[/A]</string>

    <string name="invite_contacts_to_start_chat_text_message" context="Text sent to recipients to invite to be contact. Placeholder: contact link url.">Hi! Have secure conversations on MEGA with me and get up to 50 GB free storage. %1$s</string>

    <string name="no_chat_link_available" context="In some cases, a user may try to get the link for a chat room, but if such is not set by an operator - it would say ‘not link available’ and not auto create it.">No chat link available.</string>
    <string name="chat_link_deleted" context="Alert shown when it has been deleted successfully a chat link">Chat link deleted successfully.</string>

    <string name="contact_request_status_accepted" context="The status of pending contact request (ACCEPTED), placeholder is contact request creation time">%1$s (ACCEPTED)</string>
    <string name="contact_request_status_deleted" context="The status of pending contact request (DELETED), placeholder is contact request creation time">%1$s (DELETED)</string>
    <string name="contact_request_status_denied" context="The status of pending contact request (DENIED), placeholder is contact request creation time">%1$s (DENIED)</string>
    <string name="contact_request_status_ignored" context="The status of pending contact request (IGNORED), placeholder is contact request creation time">%1$s (IGNORED)</string>
    <string name="contact_request_status_reminded" context="The status of pending contact request (REMINDED), placeholder is contact request creation time">%1$s (REMINDED)</string>
    <string name="contact_request_status_pending" context="The status of pending contact request (PENDING), placeholder is contact request creation time">%1$s (PENDING)</string>

    <string name="version_restored" context="Message shown when it restored successfully a file version">Version restored successfully.</string>

    <string name="recording_less_than_second" context="Text to inform that to make a recording you have to keep pressed the record button more than one second">Tap and hold to record, release to send.</string>
    <string name="slide_to_cancel" context="label shown when slide to cancel a voice messages">Slide to cancel</string>
    <string name="error_message_voice_clip" context="Error message when trying to play a voice message that it is not available">This voice message is not available</string>

    <string name="invite_contact_chooser_title" context="Title of popup when user click ‘Share’ button on invite contact page">Invite a friend via</string>
    <string name="invite_contact_action_button" context="Action button label">Invite a friend via&#8230;</string>
	<plurals name="file_already_downloaded">
		<item context="When a multiple download is started, some of the files could have already been downloaded before. This message shows the number of files that has already been downloaded in singular. placeholder: number of files" quantity="one">%d file already downloaded.&#160;</item>
		<item context="When a multiple download is started, some of the files could have already been downloaded before. This message shows the number of files that has already been downloaded in plural. placeholder: number of files" quantity="other">%d files already downloaded.&#160;</item>
	</plurals>

	<plurals name="file_pending_download">
		<item context="When a multiple download is started, some of the files could have already been downloaded before. This message shows the number of files that are pending in singular. placeholder: number of files" quantity="one">%d file pending.</item>
		<item context="When a multiple download is started, some of the files could have already been downloaded before. This message shows the number of files that are pending in plural. placeholder: number of files" quantity="other">%d files pending.</item>
	</plurals>

    <string name="login_to_mega" context="Title of the login screen">Log in to MEGA</string>
    <string name="create_account_title" context="Title of the create account screen">Create your MEGA account</string>

    <string name="recents_label" context="Label to reference a recents section">Recents</string>
    <string name="chats_label" context="Label to reference a chats section">Chats</string>

    <string name="context_empty_recents" context="Text of the empty screen when there are not elements in Recents">[B]No files in your [/B][A]Recents[/A]</string>
    <string name="title_bucket" cotext="Title of a recents bucket">%1$s and %2$d more</string>
    <string name="title_media_bucket_only_images" cotext="Title of a media recents bucket that only contains some images">%d Images</string>
    <string name="title_media_bucket_only_videos" cotext="Title of a media recents bucket that only contains some videos">%d Videos</string>
    <string name="title_media_bucket_images_and_videos" cotext="Title of a media recents bucket that contains some images and some videos">%1$d Images and %2$d Videos</string>
    <string name="title_media_bucket_images_and_video" cotext="Title of a media recents bucket that contains some images and a video">%d Images and 1 Video</string>
    <string name="title_media_bucket_image_and_videos" cotext="Title of a media recents bucket that contains an image and some videos">1 Image and %d Videos</string>
    <string name="title_media_bucket_image_and_video" cotext="Title of a media recents bucket that contains an image and a video">1 Image and 1 Video</string>
    <string name="create_action_bucket" context="Label that indicates who uploaded a file into a recents bucket">[A]created by [/A]%s</string>
    <string name="update_action_bucket" context="Label that indicates who updated a file into a recents bucket">[A]updated by [/A]%s</string>
    <string name="bucket_word_me" context="Used in recents list screen to indicate an action done by me">Me</string>

    <string name="sms_add_phone_number_dialog_msg_achievement_user" context="Text to explain the benefits of adding phone number to achievement enabled users. Placeholder 1: bonus storage space e.g. 20GB">Get %1$s free when you add your phone number. This makes it easier for your contacts to find you on MEGA.</string>
    <string name="sms_add_phone_number_dialog_msg_non_achievement_user" context="Text to explain the benefits of adding phone number to non achievement users">Add your phone number to MEGA. This makes it easier for your contacts to find you on MEGA.</string>
    <string name="not_allowed_recording_voice_clip" context="Error message when trying to record a voice message while on a call in progress">It is not possible to record voice messages while there is a call in progress.</string>
    <string name="error_upload_voice_clip" context="Text shown when it tries to upload a voice message and occurs an error to process the action">An error occurred while trying to upload the voice message.</string>

    <string name="title_notification_incoming_call" context="Title of the notification shown on the action bar when there is a incoming call">Incoming call</string>
    <string name="title_notification_incoming_group_call" context="Title of the notification shown on the action bar when there is a incoming group call">Incoming group call</string>
    <string name="title_notification_incoming_individual_video_call" context="Title of the notification shown on the action bar when there is an individual incoming video call">Incoming video call</string>
    <string name="title_notification_incoming_individual_audio_call" context="Title of the notification shown on the action bar when there is an individual incoming audio call">Incoming audio call</string>

    <string name="embed_web_browser_loading_title" context="The title of progress dialog when loading web content">Loading</string>
    <string name="embed_web_browser_loading_message" context="The message of progress dialog when loading web content">Please wait&#8230;</string>

    <string name="account_label" context="Head label to show the business account type">Account type</string>
    <string name="business_label" context="Label in My Account section to show user account type">Business</string>
    <string name="admin_label" context="Business user role">Admin</string>
    <string name="user_label" context="Business user role">User</string>
    <string name="status_label" context="General label to show the status of something or someone">Status</string>
    <string name="active_label" context="State to indicate something is active (business status account for instance)">Active</string>
    <string name="payment_required_label" context="Business account status. Payment is overdue, but the account still active in grace period">Payment required</string>
    <string name="payment_overdue_label" context="Business expired account Overdue payment page header.">Payment overdue</string>
    <string name="business_management_alert" context="Alert shown to an admin user of a business account in My Account section">User management is only available from a desktop web browser.</string>
    <string name="tab_my_account_usage" context="Title of the usage tab in My Account Section">Usage</string>
    <string name="usage_storage_details_label" context="Title of usage storage details section in Storage">Storage usage details</string>
    <string name="overall_usage_label" context="Title of overall usage section in Storage">Overall usage</string>
    <string name="transfer_label" context="Title of transfer section in Storage">Transfer</string>

    <string name="error_remove_business_contact" context="Error shown when a Business account user (sub-user or admin) tries to remove a contact which is part of the same Business account. Please, keep the placeholder, it will be replaced with the name or email of the account, for example: Jane Appleseed or ja&#64;mega.nz">You cannot remove %1$s as a contact because they are part of your Business account.</string>
    <string name="grace_period_admin_alert" context="When logging in during the grace period, the administrator of the Business account will be notified that their payment is overdue, indicating that they need to access MEGA using a desktop browser for more information">There has been a problem with your last payment. Please access MEGA using a desktop browser for more information.</string>
    <string name="expired_business_title" context="A dialog title shown to users when their business account is expired.">Your business account has expired</string>
    <string name="expired_admin_business_text" context="Details shown when a Business account is expired due a payment issue. The account is opened in a view-only mode.">There has been a problem processing your payment. MEGA is limited to view only until this issue has been fixed in a desktop web browser.</string>
    <string name="expired_user_business_text" context="A message which is shown to sub-users of expired business accounts.">Your account is currently [B]suspended[/B]. You can only browse your data.</string>
    <string name="camera_uploads_business_alert" context="Message shown when users with a business account (no administrators of a business account) try to enable the Camera Uploads, to advise them that the administrator do have the ability to view their data.">While MEGA can not access to your data, your business account administrator does have the ability to control and view the Camera Uploads in your user account</string>
    <string name="general_something_went_wrong_error" context="General label to alert user that somehting went wrong">Something went wrong</string>
    <string name="expired_user_business_text_2" context="A dialog message which is shown to sub-users of expired business accounts.">Contact your business account administrator to resolve the issue and activate your account.</string>
    <string name="business_account_clarification" context="The meaning of the double asterisk in the storage and transfer quota characteristics of the business accounts.">** Will automatically increase, at no additional charge, for genuine business purposes.</string>
    <string name="storage_space_amount" context="Label to indicate amount of space. Placeholder %s is to include the amount of storage (including units). Please, keep [A] and [/A] is to format the string giving it a style, for instance bold style. Keep the ** at the end.">%s [A]Storage[/A] **</string>
    <string name="unlimited_transfer_quota" context="Label to indicate an unlimited transfer quota. Please, keep [A] and [/A] is to format the string giving it a style, for instance bold style.">Unlimited [A]Transfer quota[/A]</string>

    <string name="logout_warning_offline" context="Warning message to alert user about logout in My Account section if has offline files.">When you log out, files from your Offline section will be deleted from your device.</string>
    <string name="logout_warning_transfers" context="Warning message to alert user about logout in My Account section if has transfers in progress.">When you log out, ongoing transfers will be cancelled.</string>
    <string name="logout_warning_offline_and_transfers" context="Warning message to alert user about logout in My Account section if has offline files and transfers in progress.">When you log out, files from your Offline section will be deleted from your device and ongoing transfers will be cancelled.</string>

    <string name="unknown_name_label" context="Label to indicate that a name has not been possible to obtain for some reason">Unknown name</string>

    <string name="title_long" context="Error when renaming a chat title and it is too long">Title too long</string>
    <string name="error_creating_group_and_attaching_file" context="Alert shown to the user when they is trying to create an empty group for attach a file">Please select one or more contacts.</string>

    <string name="contacts_sent" context="Label showing the number of contacts attached in a chat conversation, placeholder is the number of contacts">Sent %s Contacts.</string>

    <string name="my_chat_files_folder" context="Name by default of the folder where the files sent to the chat are stored in the cloud">My chat files</string>
    <string name="error_creating_folder" context="Error shown when it was not possible to create a folder for any reason">Error. The folder %1$s was not created</string>

    <string name="verify_email_label" context="Title of an alert screen indicating the user has to verify their email">Verify your email address</string>
    <string name="account_temporarily_suspended" context="Text informing user that their account has been suspended">Your account has been temporarily locked for your safety.</string>
    <string name="verify_email_and_follow_steps" context="Text informing user has to follow the steps of an email to unlock their account">[A]Please verify your email address[/A] and follow the steps in MEGA’s email to unlock your account.</string>
    <string name="why_am_i_seeing_this" context="Question which takes the user to a help screen">Why am I seeing this?</string>
    <string name="resend_email_label" cotext="Label of a button which action is resend an email">Resend email</string>
    <string name="resend_email_error" cotext="Error shown when the user tries to resend the email to unblock their account before the time needed to permit send it again">Email already sent. Please wait a few minutes before trying again.</string>
    <string name="locked_accounts_label" context="Title of a helping view about locked accounts">Locked Accounts</string>
    <string name="locked_accounts_text_1" cotext="Locked accounts description text by an external data breach. This text is 1 of 2 paragraph of a description">It is possible that you are using the same password for your MEGA account as for other services, and that at least one of these other services has suffered a data breach.</string>
    <string name="locked_accounts_text_2" cotext="Locked accounts description text by bad use of user password. This text is 2 of 2 paragraph of a description">Your password leaked and is now being used by bad actors to log into your accounts, including, but not limited to, your MEGA account.</string>

    <string name="add_nickname" context="Button to add a nickname for a user">Set Nickname</string>
    <string name="edit_nickname" context="Button to update a nickname for a user">Edit Nickname</string>
    <string name="snackbar_nickname_added" context="Label showing that a nickname has been added">Nickname added</string>
    <string name="snackbar_nickname_removed" context="Label showing that a nickname has been added">Nickname removed</string>
    <string name="error_snackbar_nickname_added" context="Label showing that a nickname has not been added">An error occurred while trying to add the nickname</string>
    <string name="nickname_title" context="title of a dialog to edit or remove the nickname">Nickname</string>
    <string name="phonenumber_title" context="Text related to verified phone number. Used as title or cell description.">Phone number</string>

    <string name="reconnecting_message" context="Text shown in a call when it is trying to reconnect after lose the internet connection">Reconnecting</string>
    <string name="connected_message" context="Text shown when the Internet connection is retrieved and there is a call is in progress">You are back.</string>
    <string name="poor_internet_connection_message" context="Text shown in a call when the own internet connection is of low quality">Poor Internet connection</string>

    <string name="recording_layout" context="Text is displayed while a voice clip is being recorded">Recording&#8230;</string>
    <string name="create_new_file_action" context="Text shown for the action create new file">Create new file</string>
    <string name="permissions_error_label" context="Error title shown when you are trying to do an action with a file or folder and you don’t have the necessary permissions">Permission error</string>
    <string name="alert_not_enough_permissions_revert" context="Confirmation dialog shown to user when they try to revert a node in an incoming ReadWrite share.">You do not have the permissions required to revert this file. In order to continue, we can create a new file with the reverted data. Would you like to proceed?</string>
    <string name="version_as_new_file_created" context="Text shown when the creation of a version as a new file was successful">Version was created as a new file successfully.</string>

    <string name="general_date_label" context="Label indicating a date. Keep the placeholder, is to set the date.">on %1$s</string>

    <string name="alert_remove_several_shares" context="Confirmation before removing the outgoing shares of several folders. Please keep the placeholder is to set the number of folders">Are you sure you want to stop sharing these %1$d folders?</string>

    <string name="download_location" context="Download location label">Download location</string>
    <string name="confirmation_download_location" context="Text asking confirmation for download location">Always save to this location?</string>

    <string name="view_in_folder_label" context="Action to show any file in its location">View in folder</string>
    <string name="browse_files_label" context="Title of a screen to browse files">Browse files</string>

    <string name="file_provider_title" context="Title of the File Provider activity">Attach from&#8230;</string>

    <string name="inactive_chat_title" context="Title of an inactive chat. Placeholder is to show the creation date and time">Chat created on %s</string>
    <string name="select_message_title" context="Title of the chat when multi-selection is activated">Select messages</string>

    <string name="storage_root_label" context="Storage root label">Storage root</string>

    <string name="failed_label" context="The label that describes that a transfer failed.">Failed</string>
    <string name="warning_transfer_over_quota" context="Text warning of transfer over quota">Your transfers have been interrupted. Upgrade your account or wait %s to continue.</string>
    <string name="label_transfer_over_quota" context="Label indicating transfer over quota">Transfer over quota</string>
    <string name="label_storage_over_quota" context="Label indicating storage over quota">Storage over quota</string>
    <string name="label_get_more_transfer_quota" context="Label indicating the action ‘upgrate account’ to get more transfer quota">Get more transfer quota</string>
    <string name="warning_folder_not_exists" context="Warning show to the user when a folder does not exist">The folder does not exist.</string>

    <string name="warning_node_not_exists_in_cloud" context="Warning show to the user when a node does not exist in cloud">The file does not exist in the Cloud Drive.</string>

    <string name="over_disk_quota_paywall_header" context="Header text of the Over Disk Quota Paywall warning">Storage Full</string>
    <string name="over_disk_quota_paywall_title" context="Title of the Over Disk Quota Paywall warning">Your data is at risk!</string>
    <plurals name="over_disk_quota_paywall_text">
        <item context="Text of the Over Disk Quota Paywall warning with only one email notification. Placeholders: 1 user email, 2 email notification date, 3 number of files, 4 files size (including units) and 5 required PRO plan" quantity="one">We have contacted you by email to %1$s on %2$s, but you still have %3$s files taking up %4$s in your MEGA account, which requires you to have %5$s.</item>
        <item context="Text of the Over Disk Quota Paywall warning with multiple email notification. Placeholders: 1 user email, 2 and 3 list of email notification dates, 4 number of files, 5 files size (including units) and 6 required PRO plan" quantity="other">We have contacted you by email to %1$s on %2$s and %3$s, but you still have %4$s files taking up %5$s in your MEGA account, which requires you to have %6$s.</item>
    </plurals>
    <string name="over_disk_quota_paywall_text_no_warning_dates_info" context="Text of the Over Disk Quota Paywall warning with no email notification info. Placeholders: 1 user email, 2 number of files, 3 files size (including units) and 4 required PRO plan">We have contacted you by email to %1$s, but you still have %2$s files taking up %3$s in your MEGA account, which requires you to have %4$s.</string>
    <string name="over_disk_quota_paywall_deletion_warning" context="Text of deletion alert of the Over Disk Quota Paywall warning. Placeholder is for include the time left (including units) in MEGA red color">[B]You have [M]%s[/M] left to upgrade[/B]. After that, your data is subject to deletion.</string>
    <string name="over_disk_quota_paywall_deletion_warning_no_data" context="Text of deletion alert of the Over Disk Quota Paywall warning if no data available">[B]You have to upgrade[/B]. Your data is currently subject to deletion.</string>
    <string name="over_disk_quota_paywall_deletion_warning_no_time_left" context="Text of deletion alert of the Over Disk Quota Paywall warning if no time left. “save” here means safeguard, protect, and not write to disk.">[B]You must act immediately to save your data.[/B]</string>

    <plurals name="label_time_in_days_full">
        <item context="Time 1 day (singular). The placeholder is for the time value, please adjust the position based on linguistics" quantity="one">1 day</item>
        <item context="Time in days (plural). The placeholder is for the time value, please adjust the position based on linguistics" quantity="other">%d days</item>
    </plurals>

    <string name="label_time_in_hours" context="Time in hours. The placeholder is for the time value, please adjust the position based on linguistics">%dh</string>
    <string name="label_time_in_minutes" context="Time in minutes. The placeholder is for the time value, please adjust the position based on linguistics">%dm</string>
    <string name="label_time_in_seconds" context="Time in seconds. The placeholder is for the time value, please adjust the position based on linguistics">%ds</string>

    <string name="label_verify_credentials" context="Title for a section on the fingerprint warning dialog. Below it is a button which will allow the user to verify their contact’s fingerprint credentials.">Verify credentials</string>
    <string name="label_not_verified" context="Label to indicate that contact’s credentials are not verified.">Not verified</string>
    <string name="label_verified" context="Action indicating something was verified.">Verified</string>
    <string name="authenticity_credentials_label" context="”Verify user” dialog title">Authenticity Credentials</string>
    <string name="authenticity_credentials_explanation" context="”Verify user” dialog description">This is best done in real life by meeting face to face. If you have another already-verified channel such as verified OTR or PGP, you may also use that.</string>
    <string name="label_your_credentials" context="Label title above your fingerprint credentials.  A credential in this case is a stored piece of information representing your identity">Your Credentials</string>
    <string name="action_reset" context="Button to reset credentials">Reset</string>
    <string name="already_verifying_credentials" context="Warning shown to the user when tries to approve/reset contact credentials and another request of this type is already running.">Updating credentials. Please try again later.</string>

    <string name="joining_label" context="Info message displayed when the user is joining a chat conversation">Joining&#8230;</string>
    <string name="leaving_label" context="Info message displayed when the user is leaving a chat conversation">Leaving&#8230;</string>

    <string name="remove_phone_number" context="Text in the confirmation dialog for removing the associated phone number of current account.">Remove your phone number?</string>
    <string name="remove_phone_number_success" context="Text show in a snackbar when phone has successfully reset.">Your phone number has been removed successfully.</string>
    <string name="remove_phone_number_fail" context="Text show in a snackbar when reset phone number failed.">Your phone number removal failed.</string>

    <string name="search_hint" context="Text hint shown in the global search box which sits on the top of the Homepage screen">Search in MEGA</string>

    <string name="error_reset_account_blocked" context="Alert shown when a user tries to reset an account wich is bloqued.">The account you’re trying to reset is blocked.</string>
    <string name="error_account_blocked" context="Error message when trying to login and the account is blocked">Your account has been blocked. Please contact support&#64;mega.nz</string>
    <string name="error_business_disabled" context="Error message appears to sub-users of a business account when they try to login and they are disabled.">Your account has been disabled by your administrator. Please contact your business account administrator for further details.</string>
    <string name="error_business_removed" context="An error message which appears to sub-users of a business account when they try to login and they are deleted.">Your account has been removed by your administrator. Please contact your business account administrator for further details.</string>

    <string name="option_modify_phone_number" context="Option in bottom sheet dialog for modifying the associated phone number of current account.">Modify</string>
    <string name="title_modify_phone_number" context="Option in bottom sheet dialog for modifying the associated phone number of current account.">Modify phone number</string>
    <string name="title_remove_phone_number" context="Option in bottom sheet dialog for removing the associated phone number of current account.">Remove phone number</string>
    <string name="modify_phone_number_message" context="Message showing to explain what will happen when the operation of">This operation will remove your current phone number and start the process of associating a new phone number with your account.</string>
    <string name="remove_phone_number_message" context="Message for action to remove the registered phone number.">This will remove your associated phone number from your account. If you later choose to add a phone number you will be required to verify it.</string>

    <string name="action_see" context="Text of an action button indicating something was successful and it can checks it by pressing it">See</string>

    <string name="label_contact_credentials" context="“Verify user” dialog description. Please, keep the placeholder, is to set the name of a contact: Joana’s credentials">%s’s credentials</string>

    <string name="category_documents" context="The label under the button of opening all-documents screen">Docs</string>
    <string name="section_documents" context="The label under the button of opening all-documents screen">Documents</string>

    <string name="fab_label_new_chat" context="Label of the floating action button of opening the new chat conversation">New Chat</string>

    <string name="homepage_empty_hint_photos" context="Text that indicates that there’s no photo to show">No photos found</string>
    <string name="homepage_empty_hint_documents" context="Text that indicates that there’s no document to show">No documents found</string>
    <string name="homepage_empty_hint_audio" context="Text that indicates that there’s no audio to show">No audio files found</string>
    <string name="homepage_empty_hint_video" context="Text that indicates that there’s no video to show">No videos found</string>

    <string name="search_giphy_title" context="Title of the screen to attach GIFs">Search GIPHY</string>
    <string name="empty_search_giphy" context="Label indicating an empty search of GIFs. The format placeholders are to showing it in different colors.">No [A]GIFs[/A] found</string>
    <string name="server_down_giphy" context="Label indicating there is not available GIFs due to down server">No available GIFs. Please try again later</string>
    <string name="end_of_results_giphy" context="Label indicating the end of Giphy list. The format placeholders are to showing it in different colors.">[A]End of[/A] results</string>

    <string name="warning_resume_transfers" context="Title of a dialog to confirm the action of resume all transfers">Resume transfers?</string>
    <string name="option_resume_transfers" context="Option to  resume all transfers">Resume transfers</string>
    <string name="option_cancel_transfer" context="Option to  cancel a transfer">Cancel transfer</string>
    <string name="warning_message_resume_transfers" context="Message of a dialog to confirm the action of resume all transfers">Unpause transfers to proceed with your upload.</string>

    <string name="progress_size_indicator" context="Indicator of the progress in a download/upload. Please, don’t remove the place holders: the first one is to set the percentage, the second one is to set the size of the file. Example 33% of 33.3 MB">%1$d%% of %2$s</string>

    <string name="show_info_chat_msg_enabled" context="Message showing when enable the mode for showing the special information in the chat messages. This action is performed from the settings section, clicking 5 times on the App version option">Enabled special info for chat messages</string>
    <string name="show_info_chat_msg_disabled" context="Message showing when disable the mode for showing the special information in the chat messages.. This action is performed from the settings section, clicking 5 times on the App version option">Disabled special info for chat messages</string>
    <string name="limit_reaction_per_user" context="Shows the error when the limit of reactions per user is reached and the user tries to add one more. Keep the placeholder because is to show limit number in runtime.">You have reached the maximum limit of %d reactions.</string>
    <string name="limit_reaction_per_message" context="Shows the error when the limit of reactions per message is reached and a user tries to add one more. Keep the placeholder because is to show limit number in runtime.">This message has reached the maximum limit of %d reactions.</string>

    <string name="retention_history_changed_by" context="System message displayed to all chat participants when one of them enables retention history">[A]%1$s[/A][B] changed the message clearing time to[/B][A] %2$s[/A][B].[/B]</string>
    <string name="title_properties_clear_chat_history" context="Title of the section to clear the chat content in the Manage chat history screen">Clear all chat history</string>
    <string name="retention_history_disabled" context="System message that is shown to all chat participants upon disabling the Retention history">[A]%1$s[/A][B] disabled message clearing.[/B]</string>
    <string name="subtitle_properties_chat_clear" context="Subtitle of the section to clear the chat content in the Manage chat history screen">This will delete all messages and files shared in this conversation from both parties. This action is irreversible.</string>
    <string name="title_properties_history_retention" context="Title of the history retention option ">History clearing</string>
    <string name="subtitle_properties_history_retention" context="Subtitle of the history retention option when history retention is disabled">Automatically delete messages older than a certain amount of time.</string>
    <string name="history_retention_option_disabled" context="Label for the dialog box option to configure history retention. This option will indicate that history retention option is disabled">Disabled</string>
    <string name="history_retention_option_one_day" context="Label for the dialog box option to configure history retention. This option will indicate that automatically deleted messages older than one day">One day</string>
    <string name="history_retention_option_one_week" context="SLabel for the dialog box option to configure history retention. This option will indicate that automatically deleted messages older than one week">One week</string>
    <string name="history_retention_option_one_month" context="Label for the dialog box option to configure history retention. This option will indicate that automatically deleted messages older than one month">One month</string>
    <string name="history_retention_option_custom" context="Label for the dialog box option to configure history retention. This option will indicate that messages older than a custom date will be deleted">Custom</string>
    <string name="title_properties_manage_chat" context="Title of the Manage chat history screen">Manage chat history</string>
    <string name="subtitle_properties_manage_chat" context="Subtitle of the dialogue to select a retention time">Automatically delete messages older than&#58;</string>
    <string name="confirmation_clear_chat_history" context="Text of the confirmation dialog to clear the chat history from Manage chat history section">Clear the full message history for this conversation&#63;</string>

    <string name="subtitle_properties_manage_chat_label_year" context="Text on the label indicating that the oldest messages of a year will be automatically deleted.">1 year</string>

    <plurals name="retention_time_picker_hours">
        <item context="Picker text to choose custom retention time. This option indicates a hour" quantity="one">hour</item>
        <item context="Picker text to choose custom retention time. This option indicates several hours" quantity="other">hours</item>
    </plurals>

    <plurals name="retention_time_picker_days">
        <item context="Picker text to choose custom retention time. This option indicates a day" quantity="one">day</item>
        <item context="Picker text to choose custom retention time. This option indicates several days" quantity="other">days</item>
    </plurals>

    <plurals name="retention_time_picker_weeks">
        <item context="Picker text to choose custom retention time. This option indicates a week" quantity="one">week</item>
        <item context="Picker text to choose custom retention time. This option indicates several weeks" quantity="other">weeks</item>
    </plurals>

    <plurals name="retention_time_picker_months">
        <item context="Picker text to choose custom retention time. This option indicates a month" quantity="one">month</item>
        <item context="Picker text to choose custom retention time. This option indicates several months" quantity="other">months</item>
    </plurals>

    <plurals name="subtitle_properties_manage_chat_label_hours" formatted="false">
        <item context="Text on the label indicating that the oldest messages of a hour will be automatically deleted." quantity="one">1 hour</item>
        <item context="Text on the label indicating that That the oldest messages of several hours will be automatically deleted." quantity="other">%1$d hours</item>
    </plurals>

    <plurals name="subtitle_properties_manage_chat_label_weeks" formatted="false">
        <item context="Text on the label indicating that the oldest messages of a week will be automatically deleted." quantity="one">1 week</item>
        <item context="Text on the label indicating that That the oldest messages of several weeks will be automatically deleted." quantity="other">%1$d weeks</item>
    </plurals>

    <plurals name="subtitle_properties_manage_chat_label_months" formatted="false">
        <item context="Text on the label indicating that the oldest messages of a month will be automatically deleted." quantity="one">1 month</item>
        <item context="Text on the label indicating that That the oldest messages of several months will be automatically deleted." quantity="other">%1$d months</item>
    </plurals>
    <string name="title_select_transfers" context="Title indicating the select mode is enabled and ready to select transfers on Transfers section, In progress tab">Select transfers</string>

    <string name="change_of_transfer_priority_failed" context="Error shown to inform the priority change of a transfer failed. Please don’t remove the place holder, it’s to set the name of the transfer. Example: The priority change of the transfer ‘video.mp4’ failed.">The priority change of the transfer ’%1$s’ failed.</string>

    <string name="option_send_decryption_key_separately" context="Title option to send separated the link and decryption key">Send decryption key separately</string>
    <string name="explanation_send_decryption_key_separately" context="Explanation option to send separated the link and decryption key">Export link and decryption key separately.</string>
    <string name="learn_more_option" context="Label option indicating if it is pressed, an explanation will be shown with more details">Learn more</string>
    <string name="key_label" context="Label key referring to a link decryption key">Key</string>
    <string name="button_share_key" context="Button which action is share the decryption key of a link">Share key</string>
    <string name="button_copy_key" context="Button which action is copy the decryption key of a link">Copy key</string>
    <string name="button_copy_password" context="Button which action is copy the password of a link">Copy password</string>
    <string name="link_copied_clipboard" context="Confirmation shown informing a link it’s copied to the clipboard">Link copied to the clipboard.</string>
    <string name="key_copied_clipboard" context="Confirmation shown informing a key link it’s copied to the clipboard">Key copied to the clipboard.</string>
    <string name="password_copied_clipboard" context="Confirmation shown informing a password link it’s copied to the clipboard">Password copied to the clipboard.</string>
    <string name="link_sent" context="Confirmation shown informing a link it’s copied to the clipboard">Link successfully sent.</string>
    <string name="link_and_key_sent" context="Confirmation shown informing a key link it’s copied to the clipboard">Link and key successfully sent.</string>
    <string name="link_and_password_sent" context="Confirmation shown informing a key link it’s copied to the clipboard">Link and password successfully sent.</string>
    <string name="upgrade_pro" context="Title of a warning recommending upgrade to Pro">Upgrade to Pro</string>
    <string name="link_upgrade_pro_explanation" context="Explanation of a warning recommending upgrade to Pro in relation to link available options">MEGA Pro users have exclusive access to additional link safety features making your account even more secure.</string>
    <string name="decryption_key_explanation" context="Meaning of links decryption key">Our end-to-end encryption system requires a unique key automatically generated for this file. A link with this key is created by default, but you can export the decryption key separately for an added layer of security.</string>
    <string name="reset_password_label" context="Reset password label">Reset password</string>
    <string name="share_key_warning" context="Warning show to the user when has enable to send the decryption key of a link separately and tries to share the link">Share the key for this link?</string>
    <string name="share_password_warning" context="Warning show to the user when has set a password protection of a link and tries to share the link">Share the password for this link?</string>
    <string name="button_share_password" context="Button which action is share the password of a link">Share password</string>
    <string name="share_link_with_key" context="String to share a link with its decryption key separately. Please keep the place holders, are to set the link and the key. Example: Link: https://mega.nz/file/kC42xRSK#Ud2QsvpIVYmCd1a9QUhk42wXv10jCSyPSWnXEwYX2VE Key: asfAFG3345g">Link: %1$s\n\nKey: %2$s</string>
    <string name="share_link_with_password" context="String to share a link protected with password with its password.Please keep the place holders, are to set the link and the password. Example: Link: https://mega.nz/file/kC42xRSK#Ud2QsvpIVYmCd1a9QUhk42wXv10jCSyPSWnXEwYX2VE Password: asfAFG3345g">Link: %1$s\n\nPassword: %2$s</string>

    <string name="files_required_permissions_warning" context="Warning show to the user when the app needs permissions to share files and the user has denied them.">MEGA needs your permission in order to share files.</string>

    <string name="file_properties_favourite" context="Context menu item. Allows user to add file/folder to favourites">Favourite</string>
    <string name="file_properties_unfavourite" context="Context menu item. Allows user to delete file/folder from favourites">Remove favourite</string>
    <string name="file_properties_label" context="Context menu item. Allows to mark file/folder with own color label">Label&#8230;</string>
    <string name="action_remove_label" context="Information text to let’s the user know that they can remove a colour from a folder or file that was already marked.">Remove label</string>
    <string name="title_label" context="Title text to show label selector.">Label</string>
    <string name="label_red" context="A user can mark a folder or file with red colour.">Red</string>
    <string name="label_orange" context="A user can mark a folder or file with orange colour.">Orange</string>
    <string name="label_yellow" context="A user can mark a folder or file with yellow colour.">Yellow</string>
    <string name="label_green" context="A user can mark a folder or file with green colour.">Green</string>
    <string name="label_blue" context="A user can mark a folder or file with blue colour.">Blue</string>
    <string name="label_purple" context="A user can mark a folder or file with purple colour.">Purple</string>
    <string name="label_grey" context="A user can mark a folder or file with grey colour.">Grey</string>

    <string name="action_more_information" context="Action to get more information">More Information</string>
    <string name="settings_about_cookie_policy" context="Preferences screen item title for Cookie Policy">Cookie Policy</string>
    <string name="settings_about_cookie_settings" context="Preferences screen item title for cookie settings">Cookie Settings</string>
    <string name="dialog_cookie_alert_title" context="Cookie dialog title">Before you continue</string>
    <string name="dialog_cookie_alert_message" context="Cookie dialog message. Please, keep the placeholders to format the string.">We use local storage and similar technologies (’Cookies’) to provide our services to you, enhance your experience with our services and customize the adverts you see, including through third parties. Accept our use of Cookies from the beginning of your visit or customise Cookies in Cookie Settings. Read more in our [A]Cookie Policy[/A].</string>
    <string name="dialog_cookie_thirdparty_title" context="Cookie dialog third party title">Third Party Cookies</string>
    <string name="dialog_cookie_thirdparty_subtitle1" context="Cookie dialog third party first subtitle">Google Advertising Cookies</string>
    <string name="dialog_cookie_thirdparty_subtitle2" context="Cookie dialog third party second subtitle">Category: Advertising Cookies</string>
    <string name="dialog_cookie_thirdparty_message" context="Cookie dialog third party message. Please, keep the placeholders to format the string.">Used by Google to:\n• customise the adverts Google shows on ours and other services and websites, based on such things as your location and other websites you’ve previously visited;\n• monitor how often you are displayed certain adverts;\n• provide fraud prevention; and\n• determine when you click on a particular advert and then to track the following actions you take in response to that advert.\nhttps://policies.google.com/technologies/partner-sites</string>
    <string name="preference_cookies_accept" context="Preference screen item title">Accept Cookies</string>
    <string name="preference_cookies_essential_title" context="Preference screen item title">Essential Cookies</string>
    <string name="preference_cookies_essential_summary" context="Preference screen item summary">Essential for providing you important functionality and secure access to our services. For this reason, they do not require consent.</string>
    <string name="preference_cookies_preference_title" context="Preference screen item title">Preference Cookies</string>
    <string name="preference_cookies_preference_summary" context="Preference screen item summary">Allow us to remember certain display and formatting settings you choose. Not accepting these Cookies will mean we won’t be able to remember some things for you such as your preferred screen layout.</string>
    <string name="preference_cookies_performance_title" context="Preference screen item title">Performance and Analytics Cookies</string>
    <string name="preference_cookies_performance_summary" context="Preference screen item summary">Help us to understand how you use our services and provide us data that we can use to make improvements. Not accepting these Cookies will mean we will have less data available to us to help design improvements.</string>
    <string name="preference_cookies_advertising_title" context="Preference screen item title">Advertising Cookies</string>
    <string name="preference_cookies_advertising_summary" context="Preference screen item summary">Used by us and our approved advertising partners to customise the adverts you see on our services and on other websites based on your browsing history. Not accepting these Cookies means we may show advertisements that are less relevant.</string>
    <string name="preference_cookies_thirdparty_title" context="Preference screen item title">Third Party Cookies</string>
    <string name="preference_cookies_thirdparty_summary" context="Preference screen item summary. Please, keep the placeholders to format the string.">These are Cookies which are controlled by someone other than us; we use these Cookies to provide the types of functionality described above. Not accepting these Cookies will have different implications depending on what type of Cookie each third party Cookie is. Click on ‘More Information’ below for details on all the third party Cookies we use.</string>
    <string name="preference_cookies_policies_privacy" context="Preference screen item action button">Privacy Policy</string>
    <string name="preference_cookies_policies_cookie" context="Preference screen item action button">Cookie Policy</string>
    <string name="preference_cookies_always_on" context="Preference screen item state description">Always On</string>

<<<<<<< HEAD
    <string name="empty_screen_recent_chats_description_text" context="Preference screen item state description">[A]Invite friends to [/A][B]Chat [/B][A]and enjoy our encrypted platform with privacy and security.[/A]</string>
    <string name="edit_message" context="Text shown when editing a message in chat">Edit message</string>

=======
    <string name="menu_scan_document" context="Menu option that allows the user to scan document and upload it directly to MEGA.">Scan document</string>
>>>>>>> de7beb67
</resources><|MERGE_RESOLUTION|>--- conflicted
+++ resolved
@@ -3023,11 +3023,8 @@
     <string name="preference_cookies_policies_cookie" context="Preference screen item action button">Cookie Policy</string>
     <string name="preference_cookies_always_on" context="Preference screen item state description">Always On</string>
 
-<<<<<<< HEAD
     <string name="empty_screen_recent_chats_description_text" context="Preference screen item state description">[A]Invite friends to [/A][B]Chat [/B][A]and enjoy our encrypted platform with privacy and security.[/A]</string>
     <string name="edit_message" context="Text shown when editing a message in chat">Edit message</string>
 
-=======
     <string name="menu_scan_document" context="Menu option that allows the user to scan document and upload it directly to MEGA.">Scan document</string>
->>>>>>> de7beb67
 </resources>