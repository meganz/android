<?xml version="1.0" encoding="utf-8"?>
<resources xmlns:tools="http://schemas.android.com/tools" tools:ignore="ImpliedQuantity, ExtraTranslation, MissingTranslation">
    <!-- PRO Lite account -->
    <string name="prolite_account">Pro&#160;Lite</string>
    <!-- Name of the MEGA PDF Viewer. Keep uppercase. -->
    <string name="pdf_app_name">MEGA PDF Viewer</string>
    <!-- Answer for confirmation dialog. -->
    <string name="general_yes">Yes</string>
    <!-- Answer for confirmation dialog. -->
    <string name="general_no">No</string>
    <!-- dialog option cancel in alert dialog -->
    <string name="general_cancel">Cancel</string>
    <!-- When moving a file to a location in MEGA. This is the text of the button after selection the destination -->
    <string name="general_move_to">Move to</string>
    <!-- Selecting a specific location in MEGA. This is the text of the button -->
    <string name="general_select">Select</string>
    <!-- Selecting a specific location in MEGA. This is the text of the button -->
    <string name="general_select_to_download">Select folder</string>
    <!-- This is the final button when creating a folder in the dialog where the user inserts the folder name -->
    <string name="general_create">Create</string>
    <!-- button -->
    <string name="general_add">Add</string>
    <!-- Item menu option upon right click on one or multiple files. -->
    <string name="general_move">Move</string>
    <!-- Menu option to delete one or multiple selected items. -->
    <string name="general_remove">Remove</string>
    <!-- button -->
    <string name="general_share">Share</string>
    <!-- Item menu option upon right click on one or multiple files. -->
    <string name="general_leave">Leave</string>
    <!-- button -->
    <string name="general_decryp">Decrypt</string>
    <!-- button -->
    <string name="general_export">Export</string>
    <!-- Answer for confirmation dialog. -->
    <string name="general_ok">OK</string>
    <!-- Skip a step of a configuration process. -->
    <string name="general_skip">Skip</string>
    <!-- option shown when a message could not be sent -->
    <string name="general_retry">Retry</string>
    <!-- Button to open the default web browser -->
    <string name="general_open_browser">Open browser</string>
    <!-- The title of progress dialog when loading web content -->
    <string name="general_loading">Loading</string>
    <!-- state while importing the file -->
    <string name="general_importing">Importing</string>
    <!-- state while importing the file -->
    <string name="general_forwarding">Forwarding</string>
    <!-- Menu option to choose to add file or folders to Cloud Drive -->
    <string name="general_import">Import</string>
    <!-- It will be followed by the error message -->
    <string name="general_error_word">Error</string>
    <!-- when trying to download a file that is already downloaded in the device -->
    <string name="general_already_downloaded">Already downloaded</string>
    <!-- Label of the option menu. When clicking this button, the app shows the info of the file -->
    <string name="general_file_info">File info</string>
    <!-- Hint how to cancel the download -->
    <string name="general_show_info">Show info</string>
    <!-- Error getting the root node -->
    <string name="error_general_nodes">Error. Please try again.</string>
    <!-- File name (without extension) of file exported with the recovery key -->
    <string name="general_rk">MEGA-RECOVERYKEY</string>
    <!-- Local folder error in Sync Service. There are two syncs for images and videos. This error appears when the secondary media local folder doesn’t exist -->
    <string name="secondary_media_service_error_local_folder">The secondary media folder does not exist, please choose a new folder</string>
    <!-- when no external card exists -->
    <string name="no_external_SD_card_detected">No external storage detected</string>
    <!-- Button where the user can sign off or logout -->
    <string name="action_logout">Log&#160;out</string>
    <!-- Item menu option upon right click on one or multiple files. -->
    <string name="action_add">Upload</string>
    <!-- Menu item -->
    <string name="action_create_folder">Create new folder</string>
    <!-- Option which allows create a new text file -->
    <string name="action_create_txt">Create new text file</string>
    <!-- Menu item -->
    <string name="action_settings">Settings</string>
    <!-- Search button -->
    <string name="action_search">Search</string>
    <!-- Select country page title -->
    <string name="action_search_country">Choose your region</string>
    <!-- Alternative text or description text for the “Play” button -->
    <string name="action_play">Play</string>
    <!-- Search button -->
    <string name="action_pause">Pause</string>
    <!-- Menu item -->
    <string name="action_refresh">Refresh</string>
    <!-- Menu item -->
    <string name="action_sort_by">Sort by</string>
    <!-- Menu item -->
    <string name="action_help">Help</string>
    <!-- Change from a free account to paying MEGA -->
    <string name="action_upgrade_account">Upgrade account</string>
    <!-- Menu item to select all the elements of a list -->
    <string name="action_select_all">Select all</string>
    <!-- Menu item to unselect all the elements of a list -->
    <string name="action_unselect_all">Clear selection</string>
    <!-- Menu item to change from list view to grid view -->
    <string name="action_grid">Thumbnail view</string>
    <!-- Title of the preference Recovery key on Settings section -->
    <string name="action_export_master_key">Back up Recovery Key</string>
    <!-- Menu item to let the user cancel subscriptions -->
    <string name="action_cancel_subscriptions">Cancel subscription</string>
    <!-- success message when the subscription has been canceled correctly -->
    <string name="cancel_subscription_ok">The subscription has been cancelled</string>
    <!-- error message when the subscription has not been canceled successfully -->
    <string name="cancel_subscription_error">We were unable to cancel your subscription. Please contact support&#64;mega.nz for assistance.</string>
    <!-- Menu item to kill all opened sessions -->
    <string name="action_kill_all_sessions">Close other sessions</string>
    <!-- Message after kill all opened sessions -->
    <string name="success_kill_all_sessions">The remaining sessions have been closed</string>
    <!-- Message after kill all opened sessions -->
    <string name="error_kill_all_sessions">Error when closing the opened sessions</string>
    <!-- General label for files -->
    <plurals name="general_num_files">
        <item quantity="one">File</item>
        <item quantity="other">Files</item>
    </plurals>
    <!-- Indicates how many contacts a folder is shared with. Plural. e.g. Shared with 7 contacts -->
    <plurals name="general_num_shared_with">
        <item quantity="one">Shared with %1$s</item>
        <item quantity="other">Shared with %1$d contacts</item>
    </plurals>
    <!-- Alert text before download. Please do not modify the %s placeholder as it will be replaced by the size to be donwloaded -->
    <string name="alert_larger_file">%s will be downloaded.</string>
    <!-- Alert text before download -->
    <string name="alert_no_app">There is no app to open the file %s. Do you want to continue with the download?</string>
    <!-- Dialog option that permits user do not show it again -->
    <string name="checkbox_not_show_again">Do not show again</string>
    <!-- Press back while login to cancel current login process. -->
    <string name="confirm_cancel_login">Are you sure that you want to cancel the current login process?</string>
    <!-- Login button -->
    <string name="login_text">Log&#160;in</string>
    <!-- email label -->
    <string name="email_text">Email</string>
    <!-- password label -->
    <string name="password_text">Password</string>
    <!-- Hint of the confirmation dialog to get link with password -->
    <string name="confirm_password_text">Confirm password</string>
    <!-- in the password edittext the user can see the password or asterisks. ABC shows the letters of the password -->
    <string name="abc">ABC</string>
    <!-- This question applies to users that do not have an account on MEGA yet -->
    <string name="new_to_mega">New to MEGA?</string>
    <!-- button that allows the user to create an account -->
    <string name="create_account">Create account</string>
    <!-- when the user tries to log in MEGA without typing the email -->
    <string name="error_enter_email">Please enter your email address</string>
    <!-- Title of the alert dialog when the user tries to recover the pass of a non existing account -->
    <string name="error_invalid_email">Invalid email address</string>
    <!-- when the user tries to log in MEGA without typing the password -->
    <string name="error_enter_password">Please enter your password</string>
    <!-- when the user tries to log in to MEGA without a network connection -->
    <string name="error_server_connection_problem">No network connection</string>
    <!-- when the user tries to log in to MEGA without a valid session -->
    <string name="error_server_expired_session">You have been logged out on this device from another location</string>
    <!-- the first step when logging in is calculate the private and public encryption keys -->
    <string name="login_generating_key">Generating encryption keys</string>
    <!-- Message displayed while the app is connecting to a MEGA server -->
    <string name="login_connecting_to_server">Connecting to the server</string>
    <!-- Status text when updating the file manager -->
    <string name="download_updating_filelist">Updating file list</string>
    <!-- title of the screen after creating an account when the user has to confirm the password to confirm the account -->
    <string name="login_confirm_account">Confirm account</string>
    <!-- when the user clicks on the link sent by MEGA after creating the account, this message is shown -->
    <string name="login_querying_signup_link">Checking validation link</string>
    <!-- Attempting to activate a MEGA account for a user. -->
    <string name="login_confirming_account">Activating account</string>
    <!-- After login, updating the file list, the file list should be processed before showing it to the user -->
    <string name="login_preparing_filelist">Preparing file list</string>
    <!-- when the user tries to share something to MEGA without being logged -->
    <string name="login_before_share">Please log in to share with MEGA</string>
    <!-- This toast message is shown on the login page when an email confirm link is no longer valid. -->
    <string name="reg_link_expired">Your confirmation link is no longer valid. Your account may already be activated or you may have cancelled your registration.</string>
    <!-- category in sort by action -->
    <string name="name_text">Name</string>
    <!-- First Name of the user -->
    <string name="first_name_text">First Name</string>
    <!-- Last name of the user -->
    <string name="lastname_text">Last Name</string>
    <!-- text placed on the checkbox of acceptation of the Terms of Service -->
    <string name="tos">I agree with MEGA’s [A]Terms of Service[/A]</string>
    <!-- Text placed on the checkbox to make sure user agree that understand the danger of losing password -->
    <string name="top">I understand that [B]if I lose my password, I may lose my data[/B]. Read more about [A]MEGA’s end-to-end encryption[/A].</string>
    <!-- warning dialog -->
    <string name="create_account_no_terms">You have to accept our Terms of Service</string>
    <!-- warning dialog, for user do not tick checkbox of understanding the danger of losing password -->
    <string name="create_account_no_top">You need to agree that you understand the danger of losing your password</string>
    <!-- Warning message when the first name is a required field to submit a form. For example during the create account process. -->
    <string name="error_enter_username">Please enter your first name</string>
    <!-- Warning dialog -->
    <string name="error_enter_userlastname">Please enter your last name.</string>
    <!-- when creating the account -->
    <string name="error_passwords_dont_match">Passwords do not match</string>
    <!-- when creating the account -->
    <string name="error_email_registered">This email address has already registered an account with MEGA</string>
    <!--  -->
    <string name="create_account_creating_account">Connecting to the server: Creating account</string>
    <!--  -->
    <string name="cancel_all_transfer_confirmation">Cancel all transfers?</string>
    <!-- Label for any ‘Cancel all’ button to cancel transfers - (String as short as possible). -->
    <string name="cancel_all_action">Cancel all</string>
    <!-- Warning to confirm remove selected transfers. Plural more than 1 transfer -->
    <plurals name="cancel_selected_transfers">
        <item quantity="one">The selected transfer will be cancelled.</item>
        <item quantity="other">The selected transfers will be cancelled.</item>
    </plurals>
    <!-- The name of every users root drive in the cloud of MEGA. -->
    <string name="section_cloud_drive">Cloud Drive</string>
    <!-- Label to reference a recents section -->
    <string name="section_recents">Recents</string>
    <!-- title of the screen where the secondary media images are uploaded, and name of the folder where the secondary media images are uploaded -->
    <string name="section_secondary_media_uploads">Media Uploads</string>
    <!-- the options of what to upload in an array. Needed for the settings, the options of what to upload. -->
    <string name="section_saved_for_offline_new">Offline</string>
    <!-- Label showing the location of a node which is not in root navigation level. The first placeholder is the name of the parent folder. The second placeholder is the name of the section in which the file is. e.g. PR reviews and tickets (Cloud Drive) -->
    <string name="location_label">%1$s (%2$s)</string>
    <!-- title of the screen that shows all the shared items -->
    <string name="title_shared_items">Shared items</string>
    <!-- The title of the trash bin in the tree of the file manager. -->
    <string name="section_rubbish_bin">Rubbish Bin</string>
    <!-- Section name for the “Contacts” section.Preferably one word. There is little space for this word. -->
    <string name="section_contacts">Contacts</string>
    <!-- Item of the navigation title for the contacts section when there is any pending incoming request -->
    <string name="section_contacts_with_notification">Contacts [A](%1$d)[/A]</string>
    <!-- Empty state when the user has not sent any contact request to other users -->
    <string name="sent_requests_empty">[B]No [/B][A]sent requests[/A]</string>
    <!-- Empty state when the user has not received any contact request from other users -->
    <string name="received_requests_empty">[B]No [/B][A]received requests[/A]</string>
    <!-- Title for the file transfer screen (with the up & download) -->
    <string name="section_transfers">Transfers</string>
    <!-- Section name for the “My Account” section.Preferably one or two words. There is little space for this. -->
    <string name="section_account">My Account</string>
    <!-- title of the screen where the camera images are uploaded, and name of the folder where camera images are uploaded -->
    <string name="section_photo_sync">Camera Uploads</string>
    <!-- Capital letters. Incoming shared folders. The title of a tab -->
    <string name="tab_incoming_shares">Incoming</string>
    <!-- Capital letters. Outgoing shared folders. The title of a tab -->
    <string name="tab_outgoing_shares">Outgoing</string>
    <!-- Capital letters. Files with link. The title of a tab -->
    <string name="tab_links_shares">Links</string>
    <!-- Label for any ‘Incoming shares’ button, link, text, title, etc. - (String as short as possible). -->
    <string name="title_incoming_shares_explorer">Incoming Shares</string>
    <!-- Title of the share with file explorer -->
    <string name="title_incoming_shares_with_explorer">Incoming shares with</string>
    <!-- message when there are no files in the Cloud drive -->
    <string name="file_browser_empty_cloud_drive">No files in your Cloud Drive</string>
    <!-- Text that indicates that a folder is currently empty -->
    <string name="file_browser_empty_folder">Empty Folder</string>
    <!-- Title of the fragment Choose Account -->
    <string name="choose_account_fragment">CHOOSE ACCOUNT</string>
    <!-- The file are available “offline” (without a network Wi-Fi mobile data connection) -->
    <string name="file_properties_available_offline">Available Offline</string>
    <!-- category in sort by action -->
    <string name="file_properties_info_size_file">Size</string>
    <!-- When the file/folder was last modified -->
    <string name="file_properties_info_last_modified">Last modified</string>
    <!-- Label to display the date and time when a file/folder has been added (uploaded) to MEGA. -->
    <string name="file_properties_info_added">Added</string>
    <!-- Item menu option upon clicking on a file folder. Refers to the permissions of a file folder in the file manager. -->
    <string name="file_properties_shared_folder_permissions">Permissions</string>
    <!-- Title of the dialog to choose permissions when sharing. -->
    <string name="dialog_select_permissions">Share Permissions</string>
    <!-- menu item -->
    <string name="file_properties_shared_folder_change_permissions">Change permissions</string>
    <!-- when listing all the contacts that shares a folder -->
    <string name="file_properties_shared_folder_select_contact">Shared with</string>
    <!-- shows the owner of an incoming shared folder -->
    <string name="file_properties_owner">Owner</string>
    <!-- positive button on dialog to invite a contact -->
    <string name="contact_invite">Invite</string>
    <!-- option to reinvite a contact -->
    <string name="contact_reinvite">Reinvite</string>
    <!-- The text of the notification button that is displayed when there is a call in progress, another call is received and ignored. -->
    <string name="contact_ignore">Ignore</string>
    <!-- option to decline a contact invitation -->
    <string name="contact_decline">Decline</string>
    <!-- option to accept a contact invitation -->
    <string name="contact_accept">Accept</string>
    <!-- Label for the option of the sliding panel to show the contact info -->
    <string name="contact_properties_activity">Contact info</string>
    <!-- Adding new relationships (contacts) using the actions. -->
    <string name="contacts_list_empty_text">Add new contacts using the button below</string>
    <!-- Error message -->
    <string name="error_not_enough_free_space">Not enough free space on your device</string>
    <!-- Alert Dialog to get link -->
    <string name="option_decryption_key">Decryption key</string>
    <!-- Alert shown when some content is sharing with chats and they are processing -->
    <string name="download_preparing_files">Preparing files</string>
    <!-- Message when many downloads start. Plural more than 1 file. Placeholder is for include the number of downloads in runtime. -->
    <plurals name="download_began">
        <item quantity="one">Download has started</item>
        <item quantity="other">%1$d downloads have started</item>
    </plurals>
    <!-- Message when many downloads finish. Plural more than 1 file. Placeholder is for include the number of downloads in runtime. -->
    <plurals name="download_finish">
        <item quantity="one">Download has finished</item>
        <item quantity="other">%1$d downloads have finished</item>
    </plurals>
    <!-- Message when many uploads start. Plural more than 1 file. Placeholder is for include the number of uploads in runtime. -->
    <plurals name="upload_began">
        <item quantity="one">Upload has started</item>
        <item quantity="other">%1$d uploads have started</item>
    </plurals>
    <!-- Message when many downloads finish. Plural more than 1 file. Placeholder is for include the number of uploads in runtime. -->
    <plurals name="upload_finish">
        <item quantity="one">Upload has finished</item>
        <item quantity="other">%1$d uploads have finished</item>
    </plurals>
    <!-- Warning shown when it tries to download some empty folders. Plural -->
    <plurals name="empty_folders">
        <item quantity="one">Folder is empty.</item>
        <item quantity="other">Folders are empty.</item>
    </plurals>
    <!-- Hint how to cancel the download -->
    <string name="download_touch_to_cancel">Touch to cancel</string>
    <!-- Hint how to cancel the download -->
    <string name="download_touch_to_show">View transfers</string>
    <!-- Warning message -->
    <string name="error_file_size_greater_than_4gb">Most devices can’t download files greater than 4&#160;GB. Your download will probably fail.</string>
    <!-- message when trying to open a downloaded file but there isn’t any app that open that file. Example: a user downloads a pdf but doesn’t have any app to read a pdf -->
    <string name="intent_not_available">There isn’t any available app to execute this file on your device</string>
    <!-- Message when trying to open a location message but there isn’t any app that open that location. -->
    <string name="intent_not_available_location">There are no apps available on your device to open this location</string>
    <!-- Message displayed when user tries to open a file with a 3rd party app using the option "Open with" but there isn't any app installed in the device which can open that file type, e.g. user tries to open a ".txt" but doesn’t have any installed 3rd party app which supports ".txt" files. -->
    <string name="intent_not_available_file">You may not have any apps installed which support this file type</string>
    <!-- create a link of a file and send it using an app from the device -->
    <string name="context_get_link">Share link</string>
    <!-- Delete a link label -->
    <string name="context_delete_link">Delete link</string>
    <!-- Title alert before leaving a share. -->
    <string name="alert_leave_share">Leave share</string>
    <!-- Item menu option upon right click on one or multiple files. -->
    <string name="context_clean_shares_menu">Remove share</string>
    <!-- Item menu option upon right click on one or multiple files. -->
    <string name="context_remove_link_menu">Remove link</string>
    <!-- Warning that appears prior to remove a link of a file. Singular. -->
    <string name="context_remove_link_warning_text">This link will not be publicly available anymore.</string>
    <!-- Warning that appears prior to remove links of files. Plural. -->
    <plurals name="remove_links_warning_text">
        <item quantity="one">This link will not be publicly available anymore.</item>
        <item quantity="other">These links will not be publicly available anymore.</item>
    </plurals>
    <!-- Item menu option upon right click on one or multiple files. -->
    <string name="context_rename">Rename</string>
    <!-- Item menu option upon right click on one or multiple files. -->
    <string name="context_open_link">Open</string>
    <!-- while file provider is downloading a file -->
    <string name="context_preparing_provider">Preparing file</string>
    <!-- Item menu option upon right click on one or multiple files. -->
    <string name="context_download">Download</string>
    <!-- Item menu option upon right click on one or multiple files. -->
    <string name="context_move">Move</string>
    <!-- while moving a file or folder -->
    <string name="context_moving">Moving</string>
    <!-- Item menu option upon right click on one or multiple files. -->
    <string name="context_copy">Copy</string>
    <!-- Item menu option upon right click on one or multiple files. -->
    <string name="context_upload">Upload</string>
    <!-- while copying a file or folder -->
    <string name="context_copying">Copying</string>
    <!-- menu item -->
    <string name="context_move_to_trash">Move to Rubbish Bin</string>
    <!-- menu item -->
    <string name="context_delete_from_mega">Remove from MEGA</string>
    <!-- Input field description in the create folder dialog. -->
    <string name="context_new_folder_name">Folder name</string>
    <!-- status dialog when performing the action -->
    <string name="context_creating_folder">Creating folder</string>
    <!-- Menu option title -->
    <string name="context_clear_rubbish">Clear Rubbish Bin</string>
    <!-- Ask for confirmation before removing all the elements of the rubbish bin -->
    <string name="clear_rubbish_confirmation">You are about to permanently remove all items from your Rubbish Bin.</string>
    <!-- send cancel subscriptions dialog -->
    <string name="context_send">Send</string>
    <!-- Menu option to delete one or multiple selected items. -->
    <string name="context_remove">Remove</string>
    <!-- Menu option to delete selected items of the offline state -->
    <string name="context_delete_offline">Remove from Offline</string>
    <!-- menu item -->
    <string name="context_share_folder">Share folder</string>
    <!-- menu item -->
    <string name="context_send_file">Send file to chat</string>
    <!-- menu item -->
    <string name="context_send_contact">Share contact to chat</string>
    <!-- Item menu option upon clicking on one or multiple files. -->
    <string name="context_sharing_folder">Sharing</string>
    <!-- Menu option to manage a shared folder. -->
    <string name="manage_share">Manage share</string>
    <!-- menu item -->
    <string name="context_delete">Delete</string>
    <!-- success message when removing a contact request -->
    <string name="context_contact_invitation_deleted">Request deleted</string>
    <!-- success message when reinvite a contact -->
    <string name="context_contact_invitation_resent">Request resent</string>
    <!-- success message when sending a contact request -->
    <string name="context_contact_request_sent">Request successfully sent to %s. View in Sent requests tab.</string>
    <!-- success message when removing a contact -->
    <string name="context_contact_removed">Contact removed</string>
    <!-- error message -->
    <string name="context_contact_not_removed">Error. Contact not removed</string>
    <!-- success message when chaning the permissionss -->
    <string name="context_permissions_changed">Permissions changed</string>
    <!-- message when trying to create a folder that already exists -->
    <string name="context_folder_already_exists">Folder already exists</string>
    <!-- message when trying to create a invite a contact already that is already added -->
    <string name="context_contact_already_exists">%s is already a contact</string>
    <!-- success message when creating a folder -->
    <string name="context_folder_created">Folder created</string>
    <!-- error message when creating a folder -->
    <string name="context_folder_no_created">Error. Folder not created</string>
    <!-- success message when renaming a node -->
    <string name="context_correctly_renamed">Renamed successfully</string>
    <!-- error message -->
    <string name="context_no_renamed">Error. Not renamed</string>
    <!-- success message when copying a node -->
    <string name="context_correctly_copied">Copied successfully</string>
    <!-- error message -->
    <string name="context_no_copied">Error. Not copied</string>
    <!-- message that appears when a user tries to move/copy/upload a file but doesn’t choose a destination folder -->
    <string name="context_no_destination_folder">Please choose a destination folder</string>
    <!-- success message when moving a node -->
    <string name="context_correctly_moved">Moved successfully</string>
    <!-- success message when moving a node (file/folder) -->
    <plurals name="number_correctly_moved">
        <item quantity="one">Moved %d item</item>
        <item quantity="other">Moved %d items</item>
    </plurals>
    <!-- success message when moving a node -->
    <string name="number_incorrectly_moved">%d items were not moved successfully</string>
    <!-- success message when moving a node -->
    <string name="context_correctly_moved_to_rubbish">Moved to the Rubbish Bin successfully</string>
    <!-- error message -->
    <string name="context_no_moved">Error. Not moved</string>
    <!-- success message when sharing a folder -->
    <string name="context_correctly_shared">Shared successfully</string>
    <!-- error message when sharing a folder -->
    <string name="context_no_shared_number">Error. %d shares were not completed</string>
    <!-- error message -->
    <string name="context_no_removed_shared">Error. Share failed to remove</string>
    <!-- success message when removing a node from MEGA -->
    <string name="context_correctly_removed">Deleted successfully</string>
    <!-- error message -->
    <string name="context_no_removed">Error. Deletion failed</string>
    <!-- success message when moving a node -->
    <string name="number_correctly_removed">%d items removed successfully from MEGA</string>
    <!-- error message when moving a node -->
    <string name="number_no_removed">%d items are not removed successfully</string>
    <!-- Success message when left shared folders -->
    <string name="number_correctly_leaved">%d folders left successfully.</string>
    <!-- Message shown when a share has been left -->
    <string name="share_left">Share left</string>
    <!-- error message when moving a node -->
    <string name="number_no_leaved">%d folders were not left successfully</string>
    <!-- success message when sending multiple files -->
    <string name="number_correctly_copied">%d items copied successfully</string>
    <!-- error message when sending multiple files -->
    <string name="number_no_copied">%d items were not copied</string>
    <!-- success message when emptying the RB -->
    <string name="rubbish_bin_emptied">Rubbish Bin emptied successfully</string>
    <!-- error message when emptying the RB -->
    <string name="rubbish_bin_no_emptied">An error occurred. The Rubbish Bin has not been emptied</string>
    <!-- dialog cancel subscriptions -->
    <string name="dialog_cancel_subscriptions">You are about to cancel your MEGA subscription. Please let us know if there is anything we can do to help change your mind.</string>
    <!-- hint cancel subscriptions dialog -->
    <string name="hint_cancel_subscriptions">Type feedback here</string>
    <!-- send cancel subscriptions dialog -->
    <string name="send_cancel_subscriptions">Send</string>
    <!-- confirmation cancel subscriptions dialog -->
    <string name="confirmation_cancel_subscriptions">Thank you for your feedback. Are you sure you want to cancel your MEGA subscription?</string>
    <!-- provide a reason to cancel subscriptions dialog -->
    <string name="reason_cancel_subscriptions">Your subscription has not been cancelled. Please provide a reason for your cancellation</string>
    <!-- Pop up message shows when user purchased a lower level of subscription -->
    <string name="message_user_purchased_subscription_down_grade">Your new subscription will take effect once the current one expires, the new price will be charged at that time.</string>
    <!-- Pop up message shows when user purchased a subscription with a payment method that can not be processed in real time, e.g. voucher -->
    <string name="message_user_payment_pending">Your subscription will take effect once the payment is processed by Google.</string>
    <!--  -->
    <string name="subscription_type_monthly">Monthly</string>
    <!--  -->
    <string name="subscription_type_yearly">Yearly</string>
    <!-- success message after removing a share of a folder. a contact has no access to the folder now -->
    <string name="context_share_correctly_removed">Share removed</string>
    <!-- Menu option to create a new folder in the file manager. -->
    <string name="menu_new_folder">New folder</string>
    <!-- Menu option to add a contact to your contact list. -->
    <string name="menu_add_contact">Add contact</string>
    <!-- Title of the alert to introduce the decryption key -->
    <string name="alert_decryption_key">Decryption Key</string>
    <!-- Message of the alert to introduce the decryption key -->
    <string name="message_decryption_key">Please enter the decryption key for the link</string>
    <!-- error message shown on the decryption key dialog if the key typed in was wrong -->
    <string name="invalid_decryption_key">Invalid decryption key</string>
    <!-- upload to. Then choose an Audio file -->
    <string name="upload_to_audio">Audio</string>
    <!-- Title of the button in the contact info screen to start a video call -->
    <string name="upload_to_video">Video</string>
    <!-- Status text at the beginning of an upload, Status text at the beginning of an upload for 2 or more files -->
    <plurals name="upload_prepare">
        <item quantity="one">Processing file</item>
        <item quantity="other">Processing files</item>
    </plurals>
    <!-- error message when downloading a file -->
    <string name="error_temporary_unavaible">Resource temporarily not available, please try again later</string>
    <!-- Error message when the selected file cannot be opened -->
    <string name="upload_can_not_open">Cannot open selected file</string>
    <!-- when a zip file is downloaded and clicked, the app unzips the file. This is the status text while unzipping the file -->
    <string name="unzipping_process">Unzipping file</string>
    <!-- error message while browsing the local filesystem -->
    <string name="error_io_problem">File system problem</string>
    <!-- error message while browsing the local filesystem -->
    <string name="general_error">Error happened when executing the action</string>
    <!-- menu item -->
    <string name="my_account_change_password">Change password</string>
    <!-- Dialog text overquota error -->
    <string name="overquota_alert_text">You have exceeded your storage limit. Would you like to upgrade your account?</string>
    <!-- when did the last session happen -->
    <string name="my_account_last_session">Last session</string>
    <!-- message displayed while the app is changing the password -->
    <string name="my_account_changing_password">Changing password</string>
    <!-- when changing the password -->
    <string name="my_account_change_password_newPassword1">New password</string>
    <!-- when changing the password -->
    <string name="my_account_change_password_newPassword2">Confirm new password</string>
    <!-- choose the payment method option when no method is available -->
    <string name="no_available_payment_method">There is no payment method set for this plan currently. Please select one.</string>
    <!-- the user can get the link and it’s copied to the clipboard -->
    <string name="file_properties_get_link">The link has been copied to the clipboard</string>
    <!-- alert when clicking a newsignup link being logged -->
    <string name="log_out_warning">Please log out before creating the account</string>
    <!-- menu item -->
    <string name="menu_pause_transfers">Pause transfers</string>
    <!-- menu item -->
    <string name="menu_cancel_all_transfers">Cancel all transfers</string>
    <!-- Option of the sliding panel to capture a new picture to upload to Cloud Drive or to set as user avatar -->
    <string name="menu_take_picture">Capture</string>
    <!-- Dialog title, to explain why MEGA needs the ’display over other apps’ permission (Android 10) -->
    <string name="ask_for_display_over_title">Allow notifications for incoming MEGA calls</string>
    <!-- Dialog message, to explain why MEGA needs the ’display over other apps’ permission (Android 10) -->
    <string name="ask_for_display_over_msg">Please grant MEGA permission to display over other apps for calls.</string>
    <!-- Prompt text shows when the user doesn’t want to make MEGA grant the ’display over other apps’ permission for now (Android 10) -->
    <string name="ask_for_display_over_explain">You can still manually grant permissions in the device Settings.</string>
    <!-- the options of how to upload, but in an array. needed for the settings, how to upload the camera images. only when Wi-Fi connected -->
    <string name="cam_sync_wifi">Wi-Fi only</string>
    <!-- the options of how to upload, but in an array. needed for the settings, how to upload the camera images. when Wi-Fi connected and using data plan -->
    <string name="cam_sync_data">Wi-Fi or mobile data</string>
    <!-- The upload of the user’s photos or videos from their specified album is in progress. -->
    <string name="cam_sync_syncing">Camera Uploads in progress</string>
    <!-- confirmation question for cancelling the camera uploads -->
    <string name="cam_sync_cancel_sync">Do you want to stop Camera Uploads?</string>
    <!-- title of the notification when camera upload is enabled -->
    <string name="settings_camera_notif_title">Uploading files of media folders</string>
    <!-- title of the notification when camera upload is checking files -->
    <string name="settings_camera_notif_checking_title">Checking for files to be uploaded</string>
    <!-- title of the notification when camera upload is initializing -->
    <string name="settings_camera_notif_initializing_title">Initialising Camera Uploads</string>
    <!-- title of the notification when camera upload’s primary local folder is unavailable. -->
    <string name="camera_notif_primary_local_unavailable">Camera Uploads have been disabled. Your local folder is unavailable.</string>
    <!-- title of the notification when camera upload’s secondary local folder is unavailable. -->
    <string name="camera_notif_secondary_local_unavailable">Media Uploads have been disabled. Your local folder is unavailable.</string>
    <!-- settings of the Appearance section -->
    <string name="settings_appearance">Appearance</string>
    <!-- settings of the Features section -->
    <string name="settings_features">Features</string>
    <!-- label of storage in upgrade/choose account page, it is being used with a variable, e.g. for LITE user it will show ‘200GB Storage’. -->
    <string name="settings_storage">Storage</string>
    <!-- Settings of the Passcode -->
    <string name="settings_passcode_lock">Passcode lock</string>
    <!-- Setting to allow the user to select the preferred passcode type -->
    <string name="settings_passcode_option">Passcode options</string>
    <!-- Helper text to explain why we have this `Require me to plug in` setting, placeholder - 100 to 1000 in MB -->
    <string name="settings_camera_upload_charging_helper_label">Video compression uses considerable amounts of power. Please plug in your device to charge if the videos to be compressed are larger than %s.</string>
    <!-- Helper text to explain the things to note if enable the feature of including GPS info -->
    <string name="settings_camera_upload_include_gps_helper_label">If enabled, location information will be included with your pictures. Please be careful when sharing them.</string>
    <!-- Settings category title for cache and offline files -->
    <string name="settings_advanced_features">Advanced</string>
    <!-- Settings preference title for cache -->
    <string name="settings_advanced_features_cache">Clear Cache</string>
    <!-- Settings preference title for offline files -->
    <string name="settings_advanced_features_offline">Clear Offline Files</string>
    <!-- Settings preference title for delete account -->
    <string name="settings_delete_account">Delete account</string>
    <!-- Size of files in offline or cache folders -->
    <string name="settings_advanced_features_size">Currently using %s</string>
    <!-- Calculating Size of files in offline or cache folders -->
    <string name="settings_advanced_features_calculating">Calculating</string>
    <!-- title of the setting to set the default download location -->
    <string name="settings_storage_download_location">Default download location</string>
    <!-- Whether to always ask the user each time. -->
    <string name="settings_storage_ask_me_always">Always ask for download location</string>
    <!-- Label of button on account page that ask user to add their phone number -->
    <string name="add_phone_number_label">Add a phone number</string>
    <!-- enter verification code page title -->
    <string name="verify_account_title">Verify your account</string>
    <!-- Text to explain to user why to verify phone number (account suspended use case) -->
    <string name="verify_account_helper_locked">Your account has been locked temporarily due to potential abuse. Please verify your phone number to unlock your account.</string>
    <!-- Hint text of the region edittext for choosing dial code. -->
    <string name="sms_region_label">Region</string>
    <!-- place holder for enter mobile number field -->
    <string name="verify_account_phone_number_placeholder">Your phone number</string>
    <!-- Button label - go to previous page -->
    <string name="general_back_button">Back</string>
    <!-- button label - quite sms verification use case -->
    <string name="verify_account_not_now_button">Not now</string>
    <!-- Button label - confirm some action -->
    <string name="general_confirm_button">Confirm</string>
    <!-- On “add phone number” page, an error message will be shown if user click next button without select country code. -->
    <string name="verify_account_invalid_country_code">Please select a region code</string>
    <!-- On “Add phone number” page, a toast error message will be shown if the country code cannot be fetched from back end. -->
    <string name="verify_account_not_loading_country_code">Region codes could not be fetched.</string>
    <!-- error message if user click next button without enter a valid phone number -->
    <string name="verify_account_invalid_phone_number">Please supply a valid phone number.</string>
    <!-- Label tell user to enter received txt to below input boxes -->
    <string name="verify_account_enter_txt_label">Please enter the verification code sent to</string>
    <!-- enter verification code page title -->
    <string name="verify_account_enter_code_title">Verify your account</string>
    <!-- error message that will show to user when user entered invalid verification code -->
    <string name="verify_account_incorrect_code">Wrong code. Please try again or resend.</string>
    <!-- text message to remind user to resend verification code -->
    <string name="verify_account_resend_label">Didn’t receive the code?</string>
    <!-- Button to resend the create account email to a new email address in case the previous email address was misspelled -->
    <string name="general_resend_button">Resend</string>
    <!-- error message that will show to user when host detected that the mobile number has been registered already -->
    <string name="verify_account_error_phone_number_register">This number is already associated with a MEGA account.</string>
    <!-- error message that will show to user when user reached the sms verification daily limit -->
    <string name="verify_account_error_reach_limit">You have reached the daily limit</string>
    <!-- error message that will show to user when user reached the sms verification daily limit -->
    <string name="verify_account_error_wrong_code">The verification code doesn’t match.</string>
    <!-- error message that will show to user when code has been verified -->
    <string name="verify_account_error_code_verified">The code has been verified</string>
    <!-- error message that will show to user when user entered invalid verification code -->
    <string name="verify_account_error_invalid_code">Wrong code. Please try again or resend.</string>
    <!-- verify phone number successfully -->
    <string name="verify_account_successfully">Your phone number has been verified successfully</string>
    <!-- If the user has an internal storage and an external SD card, it has to be set on the settings screen, external storage option -->
    <string-array name="settings_storage_download_location_array">
        <item>Internal storage</item>
        <item>External storage</item>
    </string-array>
    <!-- choose the way the new user’s email is inserted, import from phone option -->
    <string-array name="add_contact_array">
        <item>Write the user’s email</item>
        <item>Import from device</item>
    </string-array>
    <!-- settings option -->
    <string name="settings_camera_upload_on">Enable Camera Uploads</string>
    <!-- settings option. How to upload the camera images: via Wi-Fi only or via Wi-Fi and data plan -->
    <string name="settings_camera_upload_how_to_upload">How to upload</string>
    <!-- The Secondary Media uploads allows to create a second Camera Folder synchronization. Enabling it would imply to choose a new local folder and then, a new destination folder in MEGA. This is the text that appears in the settings option to enable the second synchronization. -->
    <string name="settings_secondary_upload_on">Enable Secondary Media uploads</string>
    <!-- The Secondary Media uploads allows to create a second Camera Folder synchronization. Disabling it would imply that the current second sync won’t be running anymore. This is the text that appears in the settings option to disable the second synchronization. -->
    <string name="settings_secondary_upload_off">Disable Secondary Media uploads</string>
    <!-- Title of shared folder explorer to choose a folder to perform an action -->
    <string name="settings_empty_folder">Choose folder</string>
    <!-- the options of how to upload, but in an array. needed for the settings, how to upload the camera images. only when Wi-Fi connected -->
    <string-array name="settings_camera_upload_how_to_entries">
        <item>Wi-Fi or mobile data</item>
        <item>Wi-Fi only</item>
    </string-array>
    <!-- What kind of files are going to be uploaded: images, videos or both -->
    <string name="settings_camera_upload_what_to_upload">File Upload</string>
    <!-- what kind of file are going to be uploaded. Needed for the settings summary -->
    <string-array name="settings_camera_upload_file_upload_entries">
        <item>Photos only</item>
        <item>Videos only</item>
        <item>Photos and videos</item>
    </string-array>
    <!-- Title of ‘Include location tags’ setting option. Once enabled, Camera Uploads will include the location info from pictures those are being uploaded -->
    <string name="settings_camera_upload_include_gps">Include location tags</string>
    <!-- Option to choose that the video compression will only be enable when the device is charging -->
    <string name="settings_camera_upload_require_plug_in">Require me to actively charge my device</string>
    <!-- Option to choose that the camera sync will maintain the local file names when uploading -->
    <string name="settings_keep_file_names">Keep file names as in the device</string>
    <!-- The location of where the user photos or videos are stored in the device. -->
    <string name="settings_local_camera_upload_folder">Local Camera folder</string>
    <!-- The location of where the user photos or videos are stored in MEGA. -->
    <string name="settings_mega_camera_upload_folder">MEGA Camera Uploads folder</string>
    <!-- The location of where the user photos or videos of the secondary sync are stored in the device. -->
    <string name="settings_local_secondary_folder">Local Secondary folder</string>
    <!-- The location of where the user photos or videos of the secondary sync are stored in MEGA. -->
    <string name="settings_mega_secondary_folder">MEGA Secondary folder</string>
    <!-- what kind of file are going to be uploaded. Needed for the settings summary -->
    <string name="settings_camera_upload_only_photos">Photos only</string>
    <!-- what kind of file are going to be uploaded. Needed for the settings summary -->
    <string name="settings_camera_upload_only_videos">Videos only</string>
    <!-- what kind of file are going to be uploaded. Needed for the settings summary -->
    <string name="settings_camera_upload_photos_and_videos">Photos and videos</string>
    <!-- Settings of the Passcode -->
    <string name="settings_passcode_lock_switch">Passcode Lock</string>
    <!-- Settings option to change Passcode. -->
    <string name="settings_change_passcode">Change passcode</string>
    <!-- Settings option screen to change Passcode. -->
    <string name="title_change_passcode">Change passcode lock</string>
    <!-- Settings option to set the timer to ask for passcode. -->
    <string name="settings_require_passcode">Require passcode</string>
    <!-- Option available to choose in some context to make an action immediately. -->
    <string name="action_immediately">Immediately</string>
    <!-- Button after the Passcode code input field -->
    <string name="pin_lock_enter">Enter</string>
    <!-- Error message when not typing the Passcode code correctly. Plural. The placeholder indicates the number of failed attempts. E.g. 7 failed passcode attempts -->
    <plurals name="passcode_lock_alert_attempts">
        <item quantity="one">1 failed passcode attempt</item>
        <item quantity="other">%1$d failed passcode attempts</item>
    </plurals>
    <!-- Error message when not typing the Passcode code correctly -->
    <string name="pin_lock_alert">You will be logged out and your offline files will be deleted after 10 failed attempts</string>
    <!-- Error message when not typing the Passcode correctly (two times) -->
    <string name="pin_lock_not_match">Passcodes did not match. Try again.</string>
    <!-- Title of the screen to unlock screen with Passcode -->
    <string name="unlock_pin_title">Enter your passcode</string>
    <!-- Title of the screen to unlock screen with Passcode in second round -->
    <string name="unlock_pin_title_2">Re-enter your passcode</string>
    <!-- Title of the screen to unlock screen with Passcode -->
    <string name="reset_pin_title">Enter your new passcode</string>
    <!-- Title of the screen to unlock screen with Passcode in second round -->
    <string name="reset_pin_title_2">Re-enter your new passcode</string>
    <!-- Caption of a title, in the context of “About MEGA” or “About us” -->
    <string name="settings_about">About</string>
    <!-- Preference screen item action button -->
    <string name="settings_about_privacy_policy">Privacy Policy</string>
    <!--  -->
    <string name="settings_about_terms_of_service">Terms of Service</string>
    <!-- App means “Application” -->
    <string name="settings_about_app_version">App version</string>
    <!-- Title of the label where the SDK version is shown -->
    <string name="settings_about_sdk_version">MEGA SDK Version</string>
    <!-- Title of the label where the MEGAchat SDK version is shown -->
    <string name="settings_about_karere_version">MEGA chat SDK Version</string>
    <!-- Link to the public code of the app -->
    <string name="settings_about_code_link_title">View source code</string>
    <!-- title of the screen that shows the ZIP files -->
    <string name="zip_browser_activity">ZIP Browser</string>
    <!--  -->
    <string name="free_account">Free</string>
    <!-- category in sort by action -->
    <string name="sortby_name">Name</string>
    <!-- sort files alphabetically ascending -->
    <string name="sortby_name_ascending">Ascending</string>
    <!-- sort files alphabetically descending -->
    <string name="sortby_name_descending">Descending</string>
    <!-- category in sort by action -->
    <string name="sortby_date">Date</string>
    <!-- sort files by date newest first -->
    <string name="sortby_date_newest">Newest</string>
    <!-- sort files by date oldest first -->
    <string name="sortby_date_oldest">Oldest</string>
    <!-- category in sort by action -->
    <string name="sortby_size">Size</string>
    <!-- sort files by size largest first -->
    <string name="sortby_size_largest_first">Largest</string>
    <!-- sort files by size smallest first -->
    <string name="sortby_size_smallest_first">Smallest</string>
    <!-- sort option, sort media files by photos first -->
    <string name="sortby_type_photo_first">Photos</string>
    <!-- sort option, sort media files by videos first -->
    <string name="sortby_type_video_first">Videos</string>
    <!-- Passcode with 4 digits -->
    <string name="four_pin_lock">4 digits</string>
    <!-- Passcode with 6 digits -->
    <string name="six_pin_lock">6 digits</string>
    <!-- Passcode alphanumeric -->
    <string name="AN_pin_lock">Alphanumeric</string>
    <!-- Confirmation message when enabling logs in the app -->
    <string name="settings_enable_logs">Logs are now enabled</string>
    <!-- Confirmation message when disabling logs in the app -->
    <string name="settings_disable_logs">Logs are now disabled</string>
    <!-- Option in the sliding panel to open the folder which contains the file selected after performing a search -->
    <string name="search_open_location">Open location</string>
    <!-- message when a temporary error on logging in is due to SDK is waiting for the server to complete a request due to an API lock -->
    <string name="servers_busy">This process is taking longer than expected. Please wait.</string>
    <!-- Label in My Account section to show user account type -->
    <string name="my_account_free">Free account</string>
    <!-- Label in My Account section to show user account type -->
    <string name="my_account_pro1">Pro&#160;I account</string>
    <!-- Label in My Account section to show user account type -->
    <string name="my_account_pro2">Pro&#160;II account</string>
    <!-- Label in My Account section to show user account type -->
    <string name="my_account_pro3">Pro&#160;III account</string>
    <!-- Type of account info added to the feedback email sent to support -->
    <string name="my_account_prolite_feedback_email">Pro&#160;Lite account</string>
    <!--  -->
    <string name="backup_title">Back up your Recovery Key</string>
    <!-- Subtitle of the screen to backup the master key -->
    <string name="backup_subtitle">Your password unlocks your Recovery Key</string>
    <!-- First paragraph of the screen to backup the master key -->
    <string name="backup_first_paragraph">Your data is only readable through a chain of decryption operations that begins with your master encryption key, which we store encrypted with your password. This means that if you lose your password, your Recovery Key can no longer be decrypted, and you can no longer decrypt your data.</string>
    <!-- Summary of the preference Recovery key on Settings section -->
    <string name="backup_second_paragraph">Exporting the Recovery Key and keeping it in a secure location enables you to set a new password without data loss.</string>
    <!-- Third paragraph of the screen to backup the master key -->
    <string name="backup_third_paragraph">An external attacker cannot gain access to your account with just your key. A password reset requires both the key and access to your email.</string>
    <!-- Sentence to inform the user the available actions in the screen to backup the master key -->
    <string name="backup_action">Copy the Recovery Key to the clipboard or save it as text file.</string>
    <!-- Action of a button to save something -->
    <string name="save_action">Save</string>
    <!-- Alert message when the master key has been successfully copied to the ClipBoard -->
    <string name="copy_MK_confirmation">The Recovery Key has been successfully copied</string>
    <!-- Button to change the password -->
    <string name="change_pass">Change</string>
    <!-- Positive button to perform a general action -->
    <string name="general_positive_button">YES</string>
    <!-- Negative button to perform a general action -->
    <string name="general_negative_button">NO</string>
    <!-- Button in the Login screen to reset the password -->
    <string name="forgot_pass">Forgot your password?</string>
    <!-- Hint of the text when the user can write his master key -->
    <string name="edit_text_insert_mk">Your Recovery Key goes here</string>
    <!-- Hint of the text where the user can write his password -->
    <string name="edit_text_insert_pass">password goes here</string>
    <!-- Text shown in the last alert dialog to confirm delete user account -->
    <string name="delete_account_text_last_step">This is the last step to delete your account. You will permanently lose all the data stored in the cloud. Please enter your password below.</string>
    <!-- Title of the alert dialog to inform the user that have to check the email -->
    <string name="email_verification_title">Email verification</string>
    <!-- Text of the alert dialog to inform the user that have to check the email -->
    <string name="email_verification_text">Please check your email to proceed.</string>
    <!-- Text to inform the user when an error occurs -->
    <string name="general_text_error">An error occurred, please try again.</string>
    <!-- Alert to inform the user that have to be logged in to perform the action -->
    <string name="alert_not_logged_in">You must be logged in to perform this action.</string>
    <!-- Error message when a user attempts to change their email without an active login session. -->
    <string name="change_email_not_logged_in">You need to be logged in to complete your email change. Please log in again with your current email address and then tap on your confirmation link again.</string>
    <!-- Text displayed to inform that the email was successfully changed. Please keep the placeholder, it will be replaced with the new email address. -->
    <string name="email_changed">Congratulations, your new email address for this MEGA account is: %1$s</string>
    <!-- Error when the user leaves empty the password field -->
    <string name="invalid_string">Incorrect</string>
    <!-- Text of the toast when the user enters invalid text which is neither a valid phone number nor a valid email -->
    <string name="invalid_input">Invalid input</string>
    <!-- Title of the alert dialog when the user tries to recover the pass of a non existing account -->
    <string name="invalid_email_title">Invalid email address</string>
    <!-- Title of the alert dialog when the user tries to recover the pass of a non existing account -->
    <string name="invalid_email_text">Please check the email address and try again.</string>
    <!-- Title of the dialog to write the Recovery Key after opening the recovery link -->
    <string name="title_dialog_insert_MK">Password reset</string>
    <!-- Text of the dialog to write the Recovery Key after opening the recovery link -->
    <string name="text_dialog_insert_MK">Please enter your Recovery Key below</string>
    <!-- Text of the alert when the pass has been correctly changed -->
    <string name="pass_changed_alert">Your password has been changed.</string>
    <!-- Title of the dialog to park an account -->
    <string name="park_account_dialog_title">Park account</string>
    <!-- Button to park an account -->
    <string name="park_account_button">Park</string>
    <!-- Text shown in the last alert dialog to park an account -->
    <string name="park_account_text_last_step">This is the last step to park your account, please enter your new password. Your data will be retained for at least 60 days. If you recall your parked account’s password, please contact support&#64;mega.nz</string>
    <!-- Title of the screen to write the new password after opening the recovery link -->
    <string name="title_enter_new_password">Enter new password</string>
    <!-- Message when the user tries to open a recovery pass link and it has expired -->
    <string name="recovery_link_expired">This recovery link has expired, please try again.</string>
    <!-- Text of the alert after opening the recovery link to reset pass being logged. -->
    <string name="text_reset_pass_logged_in">Your Recovery Key will be used to reset your password. Please enter your new password.</string>
    <!-- Button to upgrade the account to PRO account in My Account Section -->
    <string name="my_account_upgrade_pro">Upgrade</string>
    <!-- Button to upgrade the account to PRO account in the panel that appears randomly -->
    <string name="my_account_upgrade_pro_panel">Upgrade now</string>
    <!-- Message to promote PRO accounts -->
    <string name="get_pro_account">Grow your cloud.[A]Get increased storage and transfer quotas with a Pro account.</string>
    <!-- Error shown when the user tries to change his mail to one that is already used -->
    <string name="mail_already_used">This email address is already in use. Please use another email address.</string>
    <!-- Error shown when the user tries to change his mail while the user has already requested a confirmation link for that email address -->
    <string name="mail_changed_confirm_requested">You have already requested a confirmation link for that email address.</string>
    <!-- Error shown when the user tries to change his mail while the email is the same as the old -->
    <string name="mail_same_as_old">This is your existing email address.</string>
    <!-- Text shown in the last alert dialog to change the email associated to an account -->
    <string name="change_mail_text_last_step">This is the last step to change your email. Please enter your password below.</string>
    <!-- Title of the alert dialog to change the email associated to an account -->
    <string name="change_mail_title_last_step">Change email</string>
    <!-- Option of the sliding panel to capture a new picture to upload to Cloud Drive or to set as user avatar -->
    <string name="take_photo_avatar_panel">Capture</string>
    <!-- Option of the sliding panel to change the avatar by choosing an existing picture -->
    <string name="choose_photo_avatar_panel">Choose picture</string>
    <!-- Option of the sliding panel to delete the existing avatar -->
    <string name="delete_avatar_panel">Delete picture</string>
    <!-- Alert when the user introduces his MK to reset pass incorrectly -->
    <string name="incorrect_MK">The key you supplied does not match this account. Please make sure you use the correct Recovery Key and try again.</string>
    <!-- Title of the alert when the user introduces his MK to reset pass incorrectly -->
    <string name="incorrect_MK_title">Invalid Recovery Key</string>
    <!-- Message shown meanwhile the app is waiting for a request -->
    <string name="recovering_info">Getting info&#8230;</string>
    <!-- Text of the alert dialog to inform the user that have to check the email to validate his new email -->
    <string name="email_verification_text_change_mail">Your new email address needs to be validated. Please check your email to proceed.</string>
    <!-- Confirmation before deleting the avatar of the user’s profile -->
    <string name="confirmation_delete_avatar">Delete your profile picture?</string>
    <!-- Title of the Dialog to edit the profile attributes of the user’s account -->
    <string name="title_edit_profile_info">Edit</string>
    <!-- Alert Dialog to get link -->
    <string name="title_set_expiry_date">Set expiry date</string>
    <!-- Title of the dialog to get link with password -->
    <string name="title_set_password_protection">Set password protection</string>
    <!-- Subtitle of the dialog to get link -->
    <string name="subtitle_set_expiry_date">(PRO ONLY)</string>
    <!-- Alert Dialog to get link with password -->
    <string name="set_password_protection_dialog">Set password</string>
    <!-- Hint of the dialog to get link with password -->
    <string name="hint_set_password_protection_dialog">Enter password</string>
    <!-- Hint of the confirmation dialog to get link with password -->
    <string name="hint_confirm_password_protection_dialog">Confirm password</string>
    <!-- Status text at the beginning of getting a link -->
    <string name="link_request_status">Processing&#8230;</string>
    <!-- Option of the sliding panel to edit the link of a node -->
    <string name="edit_link_option">Manage link</string>
    <!-- Error alert dialog shown when changing the password the user provides an incorrect password -->
    <string name="old_password_provided_incorrect">The current password you have provided is incorrect.</string>
    <!-- Confirmation before removing the outgoing shares of a folder -->
    <plurals name="confirmation_remove_outgoing_shares">
        <item quantity="one">The folder is shared with %1$d contact. Remove share?</item>
        <item quantity="other">The folder is shared with %1$d contacts. Remove all shares?</item>
    </plurals>
    <!-- Error message when the credentials to login are incorrect. -->
    <string name="error_incorrect_email_or_password">Invalid email or password. Please try again.</string>
    <!-- Error message when trying to login and the account is suspended. -->
    <string name="error_account_suspended">Your account has been suspended due to Terms of Service violations. Please contact support&#64;mega.nz</string>
    <!-- Error message when to many attempts to login. -->
    <string name="too_many_attempts_login">Too many failed attempts to log in, please wait for an hour.</string>
    <!-- Error message when trying to login to an account not validated. -->
    <string name="account_not_validated_login">This account has not been validated yet. Please check your email.</string>
    <!-- Error message shown when opening a folder link which doesn’t exist -->
    <string name="general_error_folder_not_found">Folder link unavailable</string>
    <!-- Error message shown when opening a folder link which has been removed due to ToS/AUP violation -->
    <string name="folder_link_unavaible_ToS_violation">The folder link has been removed as it violated our Terms of Service.</string>
    <!-- Error message shown when opening a file link which doesn’t exist -->
    <string name="general_error_file_not_found">File link unavailable</string>
    <!-- Error message shown when opening a file link which has been removed due to ToS/AUP violation -->
    <string name="file_link_unavaible_ToS_violation">The file link has been removed as it violated our Terms of Service.</string>
    <!-- Error message shown when opening a folder link or file link which has been corrupt or deformed -->
    <string name="link_broken">This URL is corrupt or deformed. The link you are trying to access does not exist.</string>
    <!-- Title of the screen after creating the account. That screen asks the user to confirm the account by checking the email -->
    <string name="confirm_email_text">Awaiting email confirmation</string>
    <!-- Text below the title that explains the user should check the email and click the link to confirm the account -->
    <string name="confirm_email_explanation">Please check your email and tap the link to confirm your account.</string>
    <!-- Plural of items which contains a folder. 2 items -->
    <plurals name="general_num_items">
        <item quantity="one">1 item</item>
        <item quantity="other">%1$d items</item>
    </plurals>
    <!-- Error message shown when opening a file or folder link which account has been removed due to ToS/AUP violation -->
    <string name="file_link_unavaible_delete_account">The associated user account has been terminated due to multiple violations of our Terms of Service.</string>
    <!-- Error message shown after login into a folder link with an invalid decryption key -->
    <string name="general_error_invalid_decryption_key">The provided decryption key for the folder link is invalid.</string>
    <!-- Item of the navigation title for the chat section -->
    <string name="section_chat">Chat</string>
    <!-- Confirmation button of the dialog to archive a chat -->
    <string name="tab_archive_chat">Archive</string>
    <!-- Initial of the word hour to show the duration of a video or audio call -->
    <string name="initial_hour">h</string>
    <!-- Initial of the word minute to show the duration of a video or audio call -->
    <string name="initial_minute">m</string>
    <!-- Initial of the word second to show the duration of a video or audio call -->
    <string name="initial_second">s</string>
    <!-- Title shown when multiselection is enable in chat tabs -->
    <string name="selected_items">%d selected</string>
    <!-- Message to confirm if the user wants to delete a contact from a shared folder -->
    <string name="remove_contact_shared_folder">The contact %s will be removed from the shared folder.</string>
    <!-- Message to confirm if the user wants to delete a multiple contacts from a shared folder -->
    <plurals name="remove_multiple_contacts_shared_folder">
        <item quantity="one">%d contact will be removed from the shared folder.</item>
        <item quantity="other">%d contacts will be removed from the shared folder.</item>
    </plurals>
    <!-- success message when changing permissions of contacts for a shared folder, place holder: number of contacts effected -->
    <string name="number_permission_incorrectly_changed_from_shared">Failed to update permissions for %d contacts</string>
    <!-- Message shown while the contact list from the device is being read and then shown to the user -->
    <string name="contacts_list_empty_text_loading">Loading contacts from the phone&#8230;</string>
    <!-- Warning message when reinviting multiple contacts -->
    <string name="number_existing_invite_contact_request">%d requests already sent.</string>
    <!-- success message when inviting multiple contacts -->
    <plurals name="number_correctly_invite_contact_request">
        <item quantity="one">%d invite sent</item>
        <item quantity="other">%d invites sent</item>
    </plurals>
    <!-- error message when reinviting multiple contacts -->
    <string name="number_no_invite_contact_request">%1$d invite requests successfully sent but %2$d requests were not sent.</string>
    <!-- Word next to own user’s message in chat screen -->
    <string name="chat_me_text_bracket">%1s (Me)</string>
    <!-- button -->
    <string name="general_mute">Mute</string>
    <!-- button -->
    <string name="general_unmute">Unmute</string>
    <!-- Title of the dialogue to mute the general chat notifications. -->
    <string name="title_dialog_mute_chat_notifications">Do not disturb</string>
    <!-- Subtitle of the dialogue to mute the general chat notifications. -->
    <string name="subtitle_dialog_mute_chat_notifications">Mute chat notifications for</string>
    <!-- Title of the dialogue to mute the notifications of a specific chat. -->
    <string name="title_dialog_mute_chatroom_notifications">Mute chat notifications</string>
    <!-- Label for the setting option that indicates the general notifications are enabled. -->
    <string name="mute_chat_notification_option_on">On</string>
    <!-- Label for the dialog box option to mute a chat. This option will indicate that notifications for that chat are enabled. -->
    <string name="mute_chatroom_notification_option_off">Off</string>
    <!-- Label for the dialog box option to mute a chat. This option will indicate that chat notifications will be disabled until tomorrow at 8 a.m. -->
    <string name="mute_chatroom_notification_option_until_tomorrow_morning">Until tomorrow morning</string>
    <!-- Label for the dialog box option to mute a chat. This option will indicate that chat notifications will be disabled until today at 8 a.m. -->
    <string name="mute_chatroom_notification_option_until_this_morning">Until this morning</string>
    <!-- Label for the dialog box option to mute a chat. This option will indicate that chat notifications will be disabled until turn it off again. -->
    <string name="mute_chatroom_notification_option_forever">Until I turn them back on</string>
    <!-- Message when a chat has been silenced, for a specific time, successfully. For example: Chat notifications will be muted for 1 hour -->
    <string name="success_muting_a_chat_for_specific_time">Chat notifications will be muted for %s</string>
    <!-- Message to indicate the chat has been muted, until a specific time (24 hours format). Plural, used for any format different to 01:XX, e.g. 14:15 -->
    <plurals name="success_muting_chat_until_specific_time">
        <item quantity="one">Chat notifications will be muted until %1$s</item>
        <item quantity="other">Chat notifications will be muted until %1$s</item>
    </plurals>
    <!-- Message to indicate the chat has been muted, until a specific day and time (24 hours format). Plural, used for any format different to 01:XX, e.g. Chat notifications will be muted until tomorrow at 08:00 -->
    <plurals name="success_muting_chat_until_specific_date_and_time">
        <item quantity="one">Chat notifications will be muted until %1$s at %2$s</item>
        <item quantity="other">Chat notifications will be muted until %1$s at %2$s</item>
    </plurals>
    <!-- Message when select the option Do not disturb but the notifications are already muted -->
    <string name="notifications_are_already_muted">Chat notifications are muted</string>
    <!-- Message when a chat has been unmuted successfully. -->
    <string name="success_unmuting_a_chat">Chat notifications enabled</string>
    <!-- String to indicate the time in 24h format until which a specific chat is muted. Plural, used for any format different to 1:XX, e.g. 14:15 -->
    <plurals name="chat_notifications_muted_until_specific_time">
        <item quantity="one">Muted until %1$s</item>
        <item quantity="other">Muted until %1$s</item>
    </plurals>
    <!-- Title of the section to enable notifications in the Contact Properties screen -->
    <string name="title_properties_chat_contact_notifications">Notifications</string>
    <!-- Title of the section to choose the sound of incoming messages in the Contact Properties screen -->
    <string name="title_properties_chat_contact_message_sound">Message sound</string>
    <!-- Title of the section to share the contact in the Contact Properties screen -->
    <string name="title_properties_chat_share_contact">Share contact</string>
    <!-- Title of the screen to select the sound of the notifications -->
    <string name="notification_sound_title">Notification sound</string>
    <!-- Button to clear the chat history -->
    <string name="general_clear">Clear</string>
    <!-- Message show when the history of a chat has been successfully deleted -->
    <string name="clear_history_success">Chat history has been cleared</string>
    <!-- Message show when the history of a chat hasn’t been successfully deleted -->
    <string name="clear_history_error">An error has occurred. The chat history has not been successfully cleared</string>
    <!-- Menu item to add participants to a chat -->
    <string name="add_participants_menu_item">Add participants</string>
    <!-- Menu item to remove a participants from a chat -->
    <string name="remove_participant_menu_item">Remove participant</string>
    <!-- Message about MEGA when there are no message in the chat screen -->
    <string name="mega_info_empty_screen">Protects your chat with end-to-end (user controlled) encryption, providing essential safety assurances:</string>
    <!-- Message about MEGA when there are no message in the chat screen -->
    <string name="mega_authenticity_empty_screen">The system ensures that the data received is truly from the specified sender, and its content has not been manipulated during transit.</string>
    <!-- Message about MEGA when there are no message in the chat screen -->
    <string name="mega_confidentiality_empty_screen">Only the author and intended recipients are able to decipher and read the content.</string>
    <!-- Message about MEGA when there are no message in the chat screen -->
    <string name="title_mega_info_empty_screen">MEGA</string>
    <!-- Message about MEGA when there are no message in the chat screen -->
    <string name="title_mega_authenticity_empty_screen">Authenticity</string>
    <!-- Message about MEGA when there are no message in the chat screen -->
    <string name="title_mega_confidentiality_empty_screen">Confidentiality</string>
    <!-- Error message shown when opening a cancel link with an account that not corresponds to the link -->
    <string name="error_not_logged_with_correct_account">This link is not related to this account. Please log in with the correct account.</string>
    <!-- Message when the user tries to open a cancel link and it has expired -->
    <string name="cancel_link_expired">This cancel link has expired, please try again.</string>
    <!-- Text shown after searching and no results found -->
    <string name="no_results_found">No results were found</string>
    <!-- the options of what to upload in an array. Needed for the settings, the options of what to upload. -->
    <string name="offline_status">Offline</string>
    <!-- the options of what to upload in an array. Needed for the settings, the options of what to upload. -->
    <string name="online_status">Online</string>
    <!-- the options of what to upload in an array. Needed for the settings, the options of what to upload. -->
    <string name="away_status">Away</string>
    <!-- the options of what to upload in an array. Needed for the settings, the options of what to upload. -->
    <string name="busy_status">Busy</string>
    <!-- Text shown when a message has been deleted in the chat -->
    <string name="text_deleted_message">This message has been deleted</string>
    <!-- Text shown when a message has been deleted in the chat -->
    <string name="text_deleted_message_by">[A]This message has been deleted by [/A][B]%1$s[/B]</string>
    <!-- Confirmation before deleting messages -->
    <string name="confirmation_delete_several_messages">Remove messages?</string>
    <!-- Confirmation before deleting one message -->
    <string name="confirmation_delete_one_message">Remove message?</string>
    <!-- Label for the sliding panel of a group chat -->
    <string name="group_chat_label">Group chat</string>
    <!-- Label for the option of the sliding panel to show the info of a chat group -->
    <string name="group_chat_info_label">Group info</string>
    <!-- Label for the option of the sliding panel to start a one to one chat -->
    <string name="group_chat_start_conversation_label">Start conversation</string>
    <!-- Label for the option of the sliding panel to edit the profile -->
    <string name="group_chat_edit_profile_label">Edit profile</string>
    <!-- Title of the section to leave a group content in the Contact Properties screen -->
    <string name="title_properties_chat_leave_chat">Leave Group</string>
    <!-- Label for participants of a group chat -->
    <string name="participants_chat_label">Participants</string>
    <!-- Text of the confirm dialog shown when it wants to remove a contact from a chat -->
    <string name="confirmation_remove_chat_contact">Remove %s from this chat?</string>
    <!-- Label to explain the read only participant permission in the options panel of the group info screen -->
    <string name="observer_permission_label_participants_panel">Read-only</string>
    <!-- Label to show the participant permission in the options panel of the group info screen -->
    <string name="standard_permission_label_participants_panel">Standard</string>
    <!-- Label to show the participant permission in the options panel of the group info screen -->
    <string name="administrator_permission_label_participants_panel">Host</string>
    <!-- Text appended to a edited message. -->
    <string name="edited_message_text">(edited)</string>
    <!-- Option in menu to change title of a chat group. -->
    <string name="change_title_option">Change title</string>
    <!-- confirmation message before leaving a group chat -->
    <string name="confirmation_leave_group_chat">If you leave, you will no longer have access to read or send messages.</string>
    <!-- title confirmation message before leaving a group chat -->
    <string name="title_confirmation_leave_group_chat">Leave group chat?</string>
    <!-- Message show when a participant hasn’t been successfully invited to a group chat -->
    <string name="add_participant_error_already_exists">The participant is already included in this group chat</string>
    <!-- success message when inviting multiple contacts to a group chat -->
    <string name="number_correctly_add_participant">%d participants were successfully invited</string>
    <!-- error message when inviting multiple contacts to a group chat -->
    <string name="number_no_add_participant_request">%1$d participants were successfully invited but %2$d participants were not invited.</string>
    <!-- chat message when a participant was added to a group chat -->
    <string name="message_add_participant">[A]%1$s[/A][B] joined the group chat by invitation from [/B][C]%2$s[/C]</string>
    <!-- chat message when a participant was removed from a group chat -->
    <string name="message_remove_participant">[A]%1$s[/A][B] was removed from group chat by [/B][C]%2$s[/C]</string>
    <!-- Message shown when a participant change the title of a group chat. -->
    <string name="change_title_messages">[A]%1$s[/A][B] changed the group chat name to [/B][C]“%2$s”[/C]</string>
    <!-- chat message when a participant left a group chat -->
    <string name="message_participant_left_group_chat">[A]%1$s[/A][B] left the group chat[/B]</string>
    <!-- chat message alert when the message have to been manually -->
    <string name="manual_retry_alert">Message not sent. Tap for options</string>
    <!-- Chat alert of an attachment message when the upload is in progress but the queue of transfers is paused. -->
    <string name="manual_resume_alert">Transfers paused. Tap to resume.</string>
    <!-- message shown when the status of the user coudn’t be changed -->
    <string name="changing_status_error">Error. Your status has not been changed</string>
    <!-- message shown when a chat has not been created -->
    <string name="create_chat_error">An error occurred when creating the chat</string>
    <!-- settings of the chat to choose the status -->
    <string name="settings_chat_vibration">Vibration</string>
    <!-- Button text shown on SMS verification page, if the user wants to logout current suspended account and login with another account, user can press this button to logout -->
    <string name="sms_logout">[A]Log out[/A] to switch MEGA accounts</string>
    <!-- On SMS verification page, if the user presses the logout button, a dialog with this text will show to ask for user’s confirmation. -->
    <string name="confirm_logout_from_sms_verification">Are you sure that you want to log out of the current account?</string>
    <!-- Text shown when a message has been deleted in the chat -->
    <string name="non_format_text_deleted_message_by">This message has been deleted by %1$s</string>
    <!-- Text shown when the chat history has been successfully deleted. -->
    <string name="history_cleared_message">Chat history has been cleared</string>
    <!-- Text shown when the chat history was cleared by someone -->
    <string name="non_format_history_cleared_by">Chat history cleared by %1$s</string>
    <!-- chat message when a participant was added to a group chat -->
    <string name="non_format_message_add_participant">%1$s was added to this group chat by invitation from %2$s</string>
    <!-- chat message when a participant was removed from a group chat -->
    <string name="non_format_message_remove_participant">%1$s was removed from group chat by %2$s</string>
    <!-- Message shown when a participant change the title of a group chat. -->
    <string name="non_format_change_title_messages">%1$s changed the group chat name to “%2$s”</string>
    <!-- chat message when a participant left a group chat -->
    <string name="non_format_message_participant_left_group_chat">%1$s left the group chat</string>
    <!-- success alert when the user copy some messages to the clipboard -->
    <string name="messages_copied_clipboard">Copied to the clipboard</string>
    <!-- Title of the error dialog when opening a chat -->
    <string name="chat_error_open_title">Chat error</string>
    <!-- Message of the error dialog when opening a chat -->
    <string name="chat_error_open_message">The chat could not be opened successfully</string>
    <!-- Title of the contact list -->
    <plurals name="general_selection_num_contacts">
        <item quantity="one">%1$d contact</item>
        <item quantity="other">%1$d contacts</item>
    </plurals>
    <!-- Message shown when the folder sharing process fails -->
    <string name="error_sharing_folder">Error sharing the folder. Please try again.</string>
    <!-- confirmation message before removing a contact, Plural -->
    <plurals name="confirmation_remove_contact">
        <item quantity="one">All data associated with the selected contact will be permanently lost.</item>
        <item quantity="other">All data associated with the selected contacts will be permanently lost.</item>
    </plurals>
    <!-- title of confirmation alert before removing a contact, Plural -->
    <plurals name="title_confirmation_remove_contact">
        <item quantity="one">Remove contact?</item>
        <item quantity="other">Remove contacts?</item>
    </plurals>
    <!-- option shown when a message could not be sent -->
    <string name="message_option_retry">Retry</string>
    <!-- title of the menu for a non sent message -->
    <string name="title_message_not_sent_options">Message not sent</string>
    <!-- title of the menu for an uploading message with attachment -->
    <string name="title_message_uploading_options">Uploading attachment</string>
    <!-- message shown when a chat has no messages -->
    <string name="no_conversation_history">No conversation history</string>
    <!-- Text to indicate that one participant is typing or multiple participants are typing at the same time in a chat room. The "%1$s" placeholder is to put the name(s) of the participant(s). The [A][/A] format marks are to put the text in a different color. -->
    <plurals name="user_typing">
        <item quantity="one">%1$s [A]is typing&#8230;[/A]</item>
        <item quantity="other">%1$s [A]are typing&#8230;[/A]</item>
    </plurals>
    <!-- text that appear when there are more than 2 people writing at that time in a chat. For example User1, user2 and more are typing… -->
    <string name="more_users_typing">%1$s [A]and more are typing&#8230;[/A]</string>
    <!-- More button in contact info page -->
    <string name="label_more">More</string>
    <!-- Title of the section about the storage space in the storage tab in My Account Section -->
    <string name="storage_space">Storage</string>
    <!-- Confirmation message before removing something from the Offline section. -->
    <string name="confirmation_delete_from_save_for_offline">Remove from Offline?</string>
    <!-- Label for the option of action menu to change the chat status -->
    <string name="set_status_option_label">Set status</string>
    <!-- Label for the option of setting to change the colour theme -->
    <string name="set_color_theme_label">Colour theme</string>
    <!-- Answer for confirmation dialog. -->
    <string name="general_dismiss">Dismiss</string>
    <!-- Content of a normal message that cannot be recognized -->
    <string name="error_message_unrecognizable">Message unrecognizable</string>
    <!-- Title of the settings section to configure the autoaway of chat presence -->
    <string name="settings_autoaway_title">Auto-away</string>
    <!-- Subtitle of the settings section to configure the autoaway of chat presence -->
    <string name="settings_autoaway_subtitle">Show me away after an inactivity of</string>
    <!-- Value in the settings section of the autoaway chat presence -->
    <string name="settings_autoaway_value">%1d minutes</string>
    <!-- Title of the settings section to configure the status persistence of chat presence -->
    <string name="settings_persistence_title">Status persistence</string>
    <!-- Subtitle of the settings section to configure the status persistence of chat presence -->
    <string name="settings_persistence_subtitle">Maintain my chosen status appearance even when I have no connected devices</string>
    <!-- Title of the dialog to set the value of the auto away preference -->
    <string name="title_dialog_set_autoaway_value">Set time limit</string>
    <!-- Button to set a value -->
    <string name="button_set">Set</string>
    <!-- Button to set a value -->
    <string name="hint_minutes">minutes</string>
    <!-- the options of what to upload in an array. Needed for the settings, the options of what to upload. -->
    <string-array name="settings_status_entries">
        <item>Online</item>
        <item>Away</item>
        <item>Busy</item>
        <item>Offline</item>
    </string-array>
    <!-- Positive confirmation to enable logs -->
    <string name="general_enable">Enable</string>
    <!-- Positive confirmation to allow MEGA to read contacts book. -->
    <string name="general_allow">Allow</string>
    <!-- Dialog to confirm the action of enabling logs -->
    <string name="enable_log_text_dialog">Logs can contain information related to your account</string>
    <!-- Dialog to confirm the reconnect action -->
    <string name="confirmation_to_reconnect">Network connection recovered. Connect to MEGA?</string>
    <!-- Error when a message cannot be edited -->
    <string name="error_editing_message">This message cannot be edited</string>
    <!-- Label of the modal bottom sheet to clear completed transfers -->
    <string name="option_to_clear_transfers">Clear all transfers</string>
    <!-- Label indicating action to retry failed or cancelled transfers -->
    <string name="option_to_retry_transfers">Retry all transfers</string>
    <!-- Button to confirm the action of restarting one transfer -->
    <string name="button_resume_individual_transfer">Resume</string>
    <!-- Dialog to confirm before removing completed transfers -->
    <string name="confirmation_to_clear_completed_transfers">Clear all transfers?</string>
    <!-- Title of the tab section for transfers in progress -->
    <string name="title_tab_in_progress_transfers">In progress</string>
    <!-- Title of the tab section for completed transfers -->
    <string name="title_tab_completed_transfers">Completed</string>
    <!-- Text shown in playlist subtitle item when a file is reproducing but it is paused -->
    <string name="transfer_paused">Paused</string>
    <!-- Possible state of a transfer -->
    <string name="transfer_queued">Queued</string>
    <!-- Possible state of a transfer. When the transfer is finishing -->
    <string name="transfer_completing">Completing</string>
    <!-- Possible state of a transfer. When the transfer is retrying -->
    <string name="transfer_retrying">Retrying</string>
    <!-- Possible state of a transfer. When the transfer was cancelled -->
    <string name="transfer_cancelled">Cancelled</string>
    <!-- Possible state of a transfer -->
    <string name="transfer_unknown">Unknown</string>
    <!-- Text of the notification shown when the upload service is running: e.g. Uploading files: 1 of 10 -->
    <string name="upload_service_notification">Uploading files: %1$d of %2$d</string>
    <!-- Text of the notification shown when the upload service is paused: e.g. Uploading files: 1 of 10 (paused)-->
    <string name="upload_service_notification_paused">Uploading files: %1$d of %2$d (paused)</string>
    <!-- Text of the notification shown when the upload service has finished, Plural -->
    <plurals name="upload_service_final_notification">
        <item quantity="one">Uploaded %1$d file</item>
        <item quantity="other">Uploaded %1$d files</item>
    </plurals>
    <!-- Text of the notification shown when the upload service has finished, Plural -->
    <plurals name="upload_service_notification_already_uploaded">
        <item quantity="one">1 file already uploaded</item>
        <item quantity="other">%1$d files already uploaded</item>
    </plurals>
    <!-- label for the total file size of multiple files and/or folders (no need to put the colon punctuation in the translation) -->
    <string name="general_total_size">Total size: %1$s</string>
    <!-- Text of the notification shown when the upload service has finished with any transfer error, Plural -->
    <plurals name="upload_service_failed">
        <item quantity="one">%1$d file not uploaded</item>
        <item quantity="other">%1$d files not uploaded</item>
    </plurals>
    <!-- Text of the notification shown when the download service do not download because the file is already on the device, Plural -->
    <plurals name="already_downloaded_service">
        <item quantity="one">%1$d file previously downloaded</item>
        <item quantity="other">%1$d files previously downloaded</item>
    </plurals>
    <!-- Text of the notification shown when the download service has finished, Plural -->
    <plurals name="download_service_final_notification">
        <item quantity="one">Downloaded %1$d file</item>
        <item quantity="other">Downloaded %1$d files</item>
    </plurals>
    <!-- Text of the notification shown when the download service has finished with any error, Plural -->
    <plurals name="download_service_final_notification_with_details">
        <item quantity="one">Downloaded %1$d of %2$d file</item>
        <item quantity="other">Downloaded %1$d of %2$d files</item>
    </plurals>
    <!-- Text of the notification shown when the download service has finished with any transfer error, Plural -->
    <plurals name="download_service_failed">
        <item quantity="one">%1$d file not downloaded</item>
        <item quantity="other">%1$d files not downloaded</item>
    </plurals>
    <!-- Text of the notification shown when the download service is running -->
    <string name="download_service_notification">Downloading files: %1$d of %2$d</string>
    <!-- Text of the notification shown when the download service is paused -->
    <string name="download_service_notification_paused">Downloading files: %1$d of %2$d (paused)</string>
    <!-- Title of the alert when the transfer quota is exceeded. -->
    <string name="title_depleted_transfer_overquota">Insufficient transfer quota</string>
    <!-- Text of the alert when the transfer quota is depleted. The placeholder indicates the time left for the transfer quota to be reset. For instance: 30m 45s -->
    <string name="current_text_depleted_transfer_overquota">Your queued download exceeds the current transfer quota available for your IP address and has therefore been interrupted. Upgrade your account or wait %s to continue.</string>
    <!-- Text of the alert when the transfer quota is depleted. The placeholder indicates the time left for the transfer quota to be reset. For instance: 30m 45s -->
    <string name="text_depleted_transfer_overquota">The transfer quota for this IP address has been exceeded. Upgrade your account or wait %s to continue your download.</string>
    <!-- Button to show plans in the alert when the transfer quota is depleted -->
    <string name="plans_depleted_transfer_overquota">See our plans</string>
    <!-- Button option of the alert when the transfer quota is depleted -->
    <string name="continue_without_account_transfer_overquota">Continue without account</string>
    <!-- this is used for example when downloading 1 file or 2 files, Plural of file. 2 files -->
    <plurals name="new_general_num_files">
        <item quantity="one">%1$d file</item>
        <item quantity="other">%1$d files</item>
    </plurals>
    <!-- Menu option -->
    <string name="general_view">View files</string>
    <!-- Menu option to choose to add file or folders to Cloud Drive -->
    <string name="add_to_cloud">Import</string>
    <!-- Menu option to choose to add file to Cloud Drive in the chat -->
    <string name="add_to_cloud_node_chat">Add to Cloud Drive</string>
    <!-- Menu option -->
    <string name="general_view_contacts">View contacts</string>
    <!-- Menu option -->
    <string name="import_success_error">Error. Not added to Cloud Drive</string>
    <!-- Label in login screen to inform about the chat initialization proccess -->
    <string name="chat_connecting">Connecting&#8230;</string>
    <!-- message when trying to invite a contact with a pending request -->
    <string name="context_contact_already_invited">%s was already invited. Consult your pending requests.</string>
    <!-- Hint text explaining that you can change the email and resend the create account link to the new email address -->
    <string name="confirm_email_misspelled">If you have misspelt your email address, correct it and tap [A]Resend[A].</string>
    <!-- Button to resend the create account email to a new email address in case the previous email address was misspelled -->
    <string name="confirm_email_misspelled_resend">Resend</string>
    <!-- Text shown after the confirmation email has been sent to the new email address -->
    <string name="confirm_email_misspelled_email_sent">Email sent</string>
    <!-- text_copyright_alert_title -->
    <string name="copyright_alert_title">Copyright warning to all users</string>
    <!-- text_copyright_alert_first_paragraph -->
    <string name="copyright_alert_first_paragraph">MEGA respects the copyrights of others and requires that users of the MEGA Cloud service comply with the laws of copyright.</string>
    <!-- text_copyright_alert_second_paragraph -->
    <string name="copyright_alert_second_paragraph">You are strictly prohibited from using the MEGA Cloud service to infringe copyrights. You may not upload, download, store, share, display, stream, distribute, email, link to, transmit or otherwise make available any files, data or content that infringes any copyright or other proprietary rights of any person or entity.</string>
    <!-- text of the Agree button -->
    <string name="copyright_alert_agree_button">Agree</string>
    <!-- text of the Disagree button -->
    <string name="copyright_alert_disagree_button">Disagree</string>
    <!-- Hint how to cancel the download -->
    <string name="download_show_info">Show info</string>
    <!-- Error message when removing public links of nodes. Plural. -->
    <plurals name="context_link_removal_error">
        <item quantity="one">Link removal failed. Please try again later.</item>
        <item quantity="other">Failed to remove some links. Please try again later.</item>
    </plurals>
    <!-- Error message when creating public links of nodes. Plural. -->
    <plurals name="context_link_export_error">
        <item quantity="one">Link creation failed. Please try again later.</item>
        <item quantity="other">Failed to create some links. Please try again later.</item>
    </plurals>
    <!-- Message when some public links were removed successfully. Plural. -->
    <plurals name="context_link_removal_success">
        <item quantity="one">Link removed successfully.</item>
        <item quantity="other">Links removed successfully.</item>
    </plurals>
    <!-- title of the screen to see the details of several contact attachments -->
    <string name="activity_title_contacts_attached">Contacts attached</string>
    <!--  -->
    <string name="alert_user_is_not_contact">The user is not a contact</string>
    <!--  -->
    <string name="camera_uploads_cellular_connection">Use cellular connection</string>
    <!--  -->
    <string name="camera_uploads_upload_videos">Upload Videos</string>
    <!-- Message when an user avatar has been changed successfully -->
    <string name="success_changing_user_avatar">Profile picture updated</string>
    <!-- Message when an error ocurred when changing an user avatar -->
    <string name="error_changing_user_avatar_image_not_available">Error. Selected image does not exist</string>
    <!-- Message when an error ocurred when changing an user avatar -->
    <string name="error_changing_user_avatar">Error when changing the profile picture</string>
    <!-- Message when an user avatar has been deleted successfully -->
    <string name="success_deleting_user_avatar">Profile picture deleted</string>
    <!-- Message when an error ocurred when deleting an user avatar -->
    <string name="error_deleting_user_avatar">Error when deleting the profile picture</string>
    <!-- Message when an error ocurred when changing an user attribute -->
    <string name="error_changing_user_attributes">An error occurred when changing the name</string>
    <!-- Message when an user attribute has been changed successfully -->
    <string name="success_changing_user_attributes">Your name has been successfully updated</string>
    <!-- Message show when a participant has been successfully invited to a group chat -->
    <string name="add_participant_success">Participant added</string>
    <!-- Message show when a participant hasn’t been successfully invited to a group chat -->
    <string name="add_participant_error">Error. Participant not added</string>
    <!-- Message show when a participant has been successfully removed from a group chat -->
    <string name="remove_participant_success">Participant removed</string>
    <!-- Message show when a participant hasn’t been successfully removed from a group chat -->
    <string name="remove_participant_error">Error. Participant not removed</string>
    <!--  -->
    <string name="no_files_selected_warning">No files selected</string>
    <!--  -->
    <string name="attachment_upload_panel_from_cloud">From Cloud Drive</string>
    <!--  -->
    <string name="attachment_upload_panel_contact">Contact</string>
    <!-- Button and title of dialog shown when the user wants to delete permanently their account. -->
    <string name="delete_account">Delete account</string>
    <!-- Text shown in the alert dialog to confirm the deletion of an account -->
    <string name="delete_account_text">If you delete your account you will not be able to access your account data, your MEGA contacts or conversations.\nYou will not be able to undo this action.</string>
    <!-- menu item -->
    <string name="delete_button">Delete</string>
    <!--  -->
    <string name="file_properties_info_info_file">Info</string>
    <!-- Refers to the size of a file. -->
    <string name="file_properties_info_size">Total size</string>
    <!-- header of a status field for what content a user has shared to you -->
    <string name="file_properties_info_content">Contains</string>
    <!--  -->
    <string name="file_properties_shared_folder_public_link_name">Link</string>
    <!-- Refers to access rights for a file folder. -->
    <string name="file_properties_shared_folder_full_access">Full access</string>
    <!-- Label to explain the read only participant permission in the options panel of the group info screen -->
    <string name="file_properties_shared_folder_read_only">Read-only</string>
    <!-- Refers to access rights for a file folder. (with the & needed. Don’t use the symbol itself. Use &) -->
    <string name="file_properties_shared_folder_read_write">Read and write</string>
    <!-- State of an attachment message when the upload is in progress but the queue of transfers is paused. -->
    <string name="attachment_uploading_state_paused">Transfers paused</string>
    <!-- label to indicate the state of an upload in chat -->
    <string name="attachment_uploading_state_uploading">Uploading&#8230;</string>
    <!--  -->
    <string name="attachment_uploading_state_compressing">Compressing&#8230;</string>
    <!--  -->
    <string name="attachment_uploading_state_error">Error. Not sent.</string>
    <!--  -->
    <string name="contact_is_me">No options available, you have selected yourself</string>
    <!-- Confirmation before deleting one attachment -->
    <string name="confirmation_delete_one_attachment">Remove attachment?</string>
    <!-- Menu option -->
    <string name="general_view_with_revoke">View files (%1$d deleted)</string>
    <!-- Error message when the attachment cannot be sent -->
    <string name="error_attaching_node_from_cloud">Error. The file has not been sent</string>
    <!-- Error message when the attachment cannot be revoked -->
    <string name="error_revoking_node">Error. The attachment has not been removed</string>
    <!-- Message sound option when no sound has been selected for chat notifications -->
    <string name="settings_chat_silent_sound_not">Silent</string>
    <!-- messages string in chat notification -->
    <string name="messages_chat_notification">messages</string>
    <!-- part of the string in incoming shared folder notification -->
    <string name="incoming_folder_notification">from</string>
    <!-- title of incoming shared folder notification -->
    <string name="title_incoming_folder_notification">New shared folder</string>
    <!-- title of the notification for a new incoming contact request -->
    <string name="title_contact_request_notification">New contact request</string>
    <!-- Title of the section to clear the chat content in the Manage chat history screen -->
    <string name="title_properties_chat_clear">Clear chat history</string>
    <!-- Title of the section to remove contact in the Contact Properties screen -->
    <string name="title_properties_remove_contact">Remove contact</string>
    <!-- Title of the section to enable notifications in the Contact Properties screen -->
    <string name="title_properties_chat_notifications_contact">Chat notifications</string>
    <!-- Text shown when the chat history was cleared by someone -->
    <string name="history_cleared_by">[A]%1$s[/A][B] cleared the chat history[/B]</string>
    <!-- Item menu option upon clicking on one or multiple files. -->
    <string name="context_permissions_changing_folder">Changing permissions</string>
    <!-- Item menu option upon clicking on one or multiple files. -->
    <string name="context_removing_contact_folder">Removing contact from shared folder</string>
    <!-- confirmation message before removing a file -->
    <string name="confirmation_move_to_rubbish">Move to Rubbish Bin?</string>
    <!-- confirmation message before removing CU folder -->
    <string name="confirmation_move_cu_folder_to_rubbish">Are you sure you want to move this folder to the Rubbish Bin? This will disable Camera Uploads.</string>
    <!-- Confirmation message before removing MU folder -->
    <string name="confirmation_move_mu_folder_to_rubbish">Are you sure you want to move this folder to the Rubbish Bin? This will disable Secondary Media Uploads.</string>
    <!-- confirmation message before removing a file -->
    <string name="confirmation_move_to_rubbish_plural">Move to Rubbish Bin?</string>
    <!-- confirmation message before removing a file -->
    <string name="confirmation_delete_from_mega">Delete from MEGA?</string>
    <!-- Title of the section to enable notifications in the Contact Properties screen -->
    <string name="title_properties_contact_notifications_for_chat">Chat notifications</string>
    <!-- title of the section for achievements -->
    <string name="achievements_title">Achievements</string>
    <!-- subtitle of the section for achievements -->
    <string name="achievements_subtitle">Invite friends and get rewards</string>
    <!-- title of the introduction for the achievements screen -->
    <string name="figures_achievements_text_referrals">%1$s of storage for each successful invite. Valid for 365 days.</string>
    <!-- sentence to detail the figures of storage and transfer quota related to each achievement -->
    <string name="figures_achievements_text">%1$s of storage. Valid for 365 days.</string>
    <!-- title of the section for unlocked rewards -->
    <string name="unlocked_rewards_title">Unlocked rewards</string>
    <!-- title of the section for unlocked storage quota -->
    <string name="unlocked_storage_title">Storage quota</string>
    <!-- title of the section for referral bonuses in achivements section (maximum 24 chars) -->
    <string name="title_referral_bonuses">Invitation bonuses</string>
    <!-- Title of the section for install a mobile app in achivements section (maximum 31 chars) -->
    <string name="title_install_app">Install a MEGA Mobile App</string>
    <!-- Title of the section for add phone number in achivements section (maximum 30 chars) -->
    <string name="title_add_phone">Add phone number</string>
    <!-- title of the section for install megasync in achivements section (maximum 24 chars) -->
    <string name="title_regitration">Registration bonus</string>
    <!-- title of the section for install a mobile app bonuses in achivements section (maximum 24 chars) -->
    <string name="title_install_desktop">Get a MEGA Desktop App</string>
    <!-- indicates the number of days left related to a achievement -->
    <string name="general_num_days_left">%1$d d left</string>
    <!-- State to indicate an achievement has expired -->
    <string name="expired_label">Expired</string>
    <!-- title of the advanced setting to choose the use of https -->
    <string name="setting_title_use_https_only">Don’t use HTTP</string>
    <!-- subtitle of the advanced setting to choose the use of https -->
    <string name="setting_subtitle_use_https_only">Enable this option only if your transfers don’t start. In normal circumstances HTTP is satisfactory as all transfers are already encrypted.</string>
    <!-- title of screen to invite friends and get an achievement -->
    <string name="title_achievement_invite_friends">How it works</string>
    <!-- first paragraph of screen to invite friends and get an achievement -->
    <string name="first_paragraph_achievement_invite_friends">Invite your friends to create a MEGA Free account and to install a MEGA Mobile App. You will receive free storage as a bonus for every successful signup and app installation.</string>
    <!-- second paragraph of screen to invite friends and get an achievement -->
    <string name="second_paragraph_achievement_invite_friends">Free storage bonus applicable to new invitations only and where MEGA Mobile App or MEGA Desktop App is installed.</string>
    <!-- Text shown when the user sends a contact invitation -->
    <string name="subtitle_confirmation_invite_friends">Invite sent</string>
    <!-- Error shown when the user writes a email with an incorrect format -->
    <string name="invalid_email_to_invite">Email is malformed</string>
    <!-- info paragraph about the achievement install megasync -->
    <string name="paragraph_info_achievement_install_desktop">When you install the MEGA Desktop App you get %1$s of complimentary storage space, valid for 365 days. The MEGA Desktop App is available for Windows, macOS and most Linux distributions.</string>
    <!-- info paragraph about the achievement install mobile app -->
    <string name="paragraph_info_achievement_install_mobile_app">When you install the MEGA Mobile App you get %1$s of complimentary storage space, valid for 365 days. We provide mobile apps for iOS and Android.</string>
    <!-- info paragraph about the achievement ‘add phone number’. Placeholder 1: bonus storage space e.g. 20GB. Placeholder 2: bonus transfer quota e.g. 50GB -->
    <string name="paragraph_info_achievement_add_phone">When you verify your phone number you get %1$s of complimentary storage space, valid for 365 days.</string>
    <!-- info paragraph about the completed achievement install megasync -->
    <string name="result_paragraph_info_achievement_install_desktop">You have received %1$s storage space for installing our MEGA Desktop App.</string>
    <!-- info paragraph about the completed achievement install mobile app -->
    <string name="result_paragraph_info_achievement_install_mobile_app">You have received %1$s storage space for installing the MEGA Mobile App.</string>
    <!-- info paragraph about the completed achievement of ‘add phone number’. Placeholder 1: bonus storage space e.g. 20GB. Placeholder 2: bonus transfer quota e.g. 50GB -->
    <string name="result_paragraph_info_achievement_add_phone">You have received %1$s storage space for verifying your phone number.</string>
    <!-- info paragraph about the completed achievement registration -->
    <string name="result_paragraph_info_achievement_registration">You have received %1$s storage space as your free registration bonus.</string>
    <!-- info paragraph about the completed achievement registration -->
    <string name="expiration_date_for_achievements">Bonus expires in %1$d days</string>
    <!-- menu items -->
    <plurals name="context_share_folders">
        <item quantity="one">Share folder</item>
        <item quantity="other">Share folders</item>
    </plurals>
    <!-- confirmation message before leaving some incoming shared folders -->
    <plurals name="confirmation_leave_share_folder">
        <item quantity="one">If you leave the folder, you will not be able to see it again.</item>
        <item quantity="other">If you leave these folders, you will not be able to see them again.</item>
    </plurals>
    <!-- Menu item -->
    <string name="settings_help">Help</string>
    <!-- Settings preference title for help centre -->
    <string name="settings_help_centre">Help Centre</string>
    <!-- Settings preference title for send feedback -->
    <string name="settings_help_preference">Send feedback</string>
    <!-- mail subject -->
    <string name="setting_feedback_subject">Android feedback</string>
    <!-- mail body -->
    <string name="setting_feedback_body">Please provide your feedback here:</string>
    <!-- mail body -->
    <string name="settings_feedback_body_device_model">Device model</string>
    <!-- mail body -->
    <string name="settings_feedback_body_android_version">Android version</string>
    <!-- Title of the dialog to create a new text file by inserting the name -->
    <string name="dialog_title_new_text_file">New text file</string>
    <!-- Input field description in the create file dialog. -->
    <string name="context_new_file_name">File Name</string>
    <!-- Title of the dialog to create a new link by inserting the name, e.g. when try to share a web link to your Cloud Drive or incoming shares. -->
    <string name="dialog_title_new_link">Link name</string>
    <!-- Input field description in the create link dialog, e.g. when try to share a web link to your Cloud Drive or incoming shares. -->
    <string name="context_new_link_name">Link URL</string>
    <!-- Title of the field subject when a new file is created to upload -->
    <string name="new_file_subject_when_uploading">SUBJECT</string>
    <!-- Title of the field email when a new contact is created to upload -->
    <string name="new_file_email_when_uploading">EMAIL</string>
    <!-- Item of a menu to forward a message chat to another chatroom -->
    <string name="forward_menu_item">Forward</string>
    <!-- name of the button to attach file from MEGA to another app -->
    <string name="general_attach">Attach</string>
    <!-- Error shown when the user left a name empty -->
    <string name="empty_name">Invalid name</string>
    <!-- Error shown when the user left names empty and names typed with not allowed characters -->
    <string name="general_incorrect_names">Please correct your filenames before proceeding</string>
    <!-- Error text for invalid characters -->
    <string name="invalid_characters">Invalid characters</string>
    <!-- Error message when the user writes a character not allowed for naming a file or folder -->
    <string name="invalid_characters_defined">The following characters are not allowed: %1$s</string>
    <!-- Warning show to the user after try to import files to MEGA with empty names. Plural. When more than one file name have this error. -->
    <plurals name="empty_names">
        <item quantity="one">File name cannot be empty.</item>
        <item quantity="other">File names cannot be empty.</item>
    </plurals>
    <!-- when open PDF Viewer, the pdf that it try to open is damaged or does not exist -->
    <string name="corrupt_pdf_dialog_text">Error. The pdf file is corrupted or does not exist.</string>
    <!-- Label to include info of the user email in the feedback form -->
    <string name="user_account_feedback">User account</string>
    <!-- Label shown in MEGA pdf-viewer when it open a PDF save in smartphone storage -->
    <string name="save_to_mega">Save to my \nCloud Drive</string>
    <!-- Error message when creating a chat one to one with a contact that already has a chat -->
    <string name="chat_already_exists">The chat already exists</string>
    <!-- Info label about the connectivity state of the chat -->
    <string name="invalid_connection_state">Reconnecting to chat</string>
    <!-- Message show when a call cannot be established -->
    <string name="call_error">An error has occurred and the call cannot be connected.</string>
    <!-- Title of dialog to evaluate the app -->
    <string name="title_evaluate_the_app_panel">Like the MEGA Mobile App?</string>
    <!-- Label to show rate the app -->
    <string name="rate_the_app_panel">Yes, rate the app</string>
    <!-- Label to show send feedback -->
    <string name="send_feedback_panel">No, send feedback</string>
    <!-- Message to show when users deny to permit the permissions to read and write on external storage on setting default download location -->
    <string name="download_requires_permission">MEGA needs read and write permissions to your external storage to download files there.</string>
    <!-- Default download location is on old sd card, but currently the user installed a new SD card, need user to reset download location. -->
    <string name="old_sdcard_unavailable">The old SD card is not available, please set a new download location.</string>
    <!-- Title of the section to invite contacts if the user has denied the contacts permmissions -->
    <string name="no_contacts_permissions">No contact permissions granted</string>
    <!-- Option of the sliding panel to go to QR code section -->
    <string name="choose_qr_option_panel">My QR code</string>
    <!-- Title of the screen that shows the options to the QR code -->
    <string name="section_qr_code">QR code</string>
    <!-- Option in menu of section  My QR code to reset the QR code -->
    <string name="action_reset_qr">Reset QR code</string>
    <!-- Option in menu of section  My QR code to delete the QR code -->
    <string name="action_delete_qr">Delete QR code</string>
    <!-- Option shown in QR code bottom sheet dialog to save QR code in Cloud Drive -->
    <string name="save_cloud_drive">To Cloud Drive</string>
    <!-- Option shown in QR code bottom sheet dialog to save QR code in File System -->
    <string name="save_file_system">To file system</string>
    <!-- Title of QR code section -->
    <string name="section_my_code">My code</string>
    <!-- Title of QR code scan section -->
    <string name="section_scan_code">Scan code</string>
    <!-- Subtitle of QR code settings auto-accept -->
    <string name="setting_subtitle_qrcode_autoccept">MEGA users who scan your QR code will be automatically added to your contact list.</string>
    <!-- Text shown when it has been copied the QR code link -->
    <string name="qrcode_link_copied">Link copied to the clipboard</string>
    <!-- Text shown when it has been reseted the QR code successfully -->
    <string name="qrcode_reset_successfully">QR code successfully reset</string>
    <!-- Text shown when it has been deleted the QR code successfully -->
    <string name="qrcode_delete_successfully">QR code successfully deleted</string>
    <!-- Text shown when it has not been reseted the QR code successfully -->
    <string name="qrcode_reset_not_successfully">QR code not reset due to an error. Please try again.</string>
    <!-- Text shown when it has not been delete the QR code successfully -->
    <string name="qrcode_delete_not_successfully">QR code not deleted due to an error. Please try again.</string>
    <!-- Title of dialog shown when a contact request has been sent with QR code -->
    <string name="invite_sent">Invite sent</string>
    <!-- Text of dialog shown when a contact request has been sent. -->
    <string name="invite_sent_text">The user has been invited and will appear in your contact list once accepted.</string>
    <!-- Text of dialog shown when multiple contacts request has been sent -->
    <string name="invite_sent_text_multi">The users have been invited and will appear in your contact list once accepted.</string>
    <!-- Text shown when it tries to share the QR and occurs an error to process the action -->
    <string name="error_share_qr">An error occurred while trying to share the QR file. Perhaps the file does not exist. Please try again later.</string>
    <!-- Text shown when it tries to upload to Cloud Drive the QR and occurs an error to process the action -->
    <string name="error_upload_qr">An error occurred while trying to upload the QR file. Perhaps the file does not exist. Please try again later.</string>
    <!-- Text shown when it tries to download to File System the QR and occurs an error to process the action -->
    <string name="error_download_qr">An error occurred while trying to download the QR file. Perhaps the file does not exist. Please try again later.</string>
    <!-- Text shown when it tries to download to File System the QR and the action has success -->
    <string name="success_download_qr">The QR Code has been downloaded successfully to %s</string>
    <!-- Title of dialog shown when a contact request has not been sent with QR code -->
    <string name="invite_not_sent">Invite not sent</string>
    <!-- Text of dialog shown when a contact request has not been sent with QR code -->
    <string name="invite_not_sent_text">The QR code or contact link is invalid. Please try to scan a valid code or to open a valid link.</string>
    <!-- Text of dialog shown when a contact request has not been sent with QR code because of is already a contact -->
    <string name="invite_not_sent_text_already_contact">The invitation has not been sent. %s is already in your contacts list.</string>
    <!-- Text of dialog shown when a contact request has not been sent with QR code because of some error -->
    <string name="invite_not_sent_text_error">An error occurred and the invitation has not been sent.</string>
    <!-- Text of alert dialog informing that the qr is generating -->
    <string name="generatin_qr">Generating QR code&#8230;</string>
    <!-- Title of QR code scan menu item -->
    <string name="menu_item_scan_code">Scan QR code</string>
    <!-- get the contact link and copy it -->
    <string name="button_copy_link">Copy link</string>
    <!-- Create QR code -->
    <string name="button_create_qr">Create QR code</string>
    <!-- Text shown when it has been created the QR code successfully -->
    <string name="qrcode_create_successfully">QR code successfully created</string>
    <!-- Text shown in QR code scan fragment to help and guide the user in the action -->
    <string name="qrcode_scan_help">Line up the QR code to scan it with your device’s camera</string>
    <!-- positive button on dialog to view a contact -->
    <string name="contact_view">View</string>
    <!-- Item menu option to reproduce audio or video in external reproductors -->
    <string name="external_play">Open with</string>
    <!-- to share a file using Facebook, Whatsapp, etc -->
    <string name="context_share">Share using</string>
    <!-- Text of the empty screen when there are not elements in the Rubbish Bin -->
    <string name="context_empty_rubbish_bin">[B]Empty [/B][A]Rubbish Bin[/A]</string>
    <!-- Text of the empty screen when there are not elements in Cloud Drive -->
    <string name="context_empty_cloud_drive">[B]No files in your [/B][A]Cloud Drive[/A]</string>
    <!-- Text of the empty screen when there are not elements in Saved for Offline -->
    <string name="context_empty_offline">[B]No files [/B][A]Saved for Offline[/A]</string>
    <!-- Text of the empty screen when there are not contacts. No dot at the end because is for an empty state. The format placeholders are to showing it in different colors. -->
    <string name="context_empty_contacts">[B]No [/B][A]Contacts[/A]</string>
    <!-- Message shown when the user has no chats -->
    <string name="recent_chat_empty">[A]No[/A] [B]Conversations[/B]</string>
    <!-- Message shown when the chat is section is loading the conversations -->
    <string name="recent_chat_loading_conversations">[A]Loading[/A] [B]Conversations&#8230;[/B]</string>
    <!-- Text of the empty screen when there are not elements in Incoming -->
    <string name="context_empty_incoming">[B]No [/B][A]Incoming Shared folders[/A]</string>
    <!-- Text of the empty screen when there are not elements in Outgoing -->
    <string name="context_empty_outgoing">[B]No [/B][A]Outgoing Shared folders[/A]</string>
    <!-- Text of the empty screen when there are not elements in Links. Please, keep the place holders to format the string -->
    <string name="context_empty_links">[B]No [/B][A]Public Links[/A][B][/B]</string>
    <!-- Title of the sent requests tab. Capital letters -->
    <string name="tab_sent_requests">Sent requests</string>
    <!-- Title of the received requests tab. Capital letters -->
    <string name="tab_received_requests">Received requests</string>
    <!-- Title dialog overquota error -->
    <string name="overquota_alert_title">Storage quota exceeded</string>
    <!-- error message shown when an account confirmation link or reset password link is invalid for unknown reasons -->
    <string name="invalid_link">Invalid link, please ask for a new valid link</string>
    <!-- error message shown on the link password dialog if the password typed in was wrong -->
    <string name="invalid_link_password">Invalid link password</string>
    <!-- Error message shown when user tries to open a not valid MEGA link -->
    <string name="open_link_not_valid_link">The link you are trying to open is not a valid MEGA link.</string>
    <!-- Message shown when a link is being processing -->
    <string name="processing_link">Processing link&#8230;</string>
    <!-- Message shown when it is creating an acount and it is been introduced a very weak or weak password -->
    <string name="passwd_weak">Your password is easily guessed. Try making your password longer. Combine uppercase and lowercase letters. Add special characters. Do not use names or dictionary words.</string>
    <!-- Message shown when it is creating an acount and it is been introduced a medium password -->
    <string name="passwd_medium">Your password is good enough to proceed, but it is recommended to strengthen your password further.</string>
    <!-- Message shown when it is creating an acount and it is been introduced a good password -->
    <string name="passwd_good">This password will withstand most typical brute-force attacks. Please ensure that you will remember it.</string>
    <!-- Message shown when it is creating an acount and it is been introduced a strong password -->
    <string name="passwd_strong">This password will withstand most sophisticated brute-force attacks. Please ensure that you will remember it.</string>
    <!-- Password very weak -->
    <string name="pass_very_weak">Very weak</string>
    <!-- Password weak -->
    <string name="pass_weak">Weak</string>
    <!-- Password medium -->
    <string name="pass_medium">Medium</string>
    <!-- Password good -->
    <string name="pass_good">Good</string>
    <!-- Password strong -->
    <string name="pass_strong">Strong</string>
    <!-- Text displayed in several parts when there is a call in progress (notification, recent chats list, etc). -->
    <string name="title_notification_call_in_progress">Call in progress</string>
    <!-- Subtitle of the notification shown on the action bar when there is a call in progress -->
    <string name="action_notification_call_in_progress">Tap to go back to the call</string>
    <!-- Button in the notification shown on the action bar when there is a call in progress -->
    <string name="button_notification_call_in_progress">Return to the call</string>
    <!-- When it lists contacts of MEGA, the title of list’s header -->
    <string name="contacts_mega">On MEGA</string>
    <!-- When it lists contacts of phone, the title of list’s header -->
    <string name="contacts_phone">Phone contacts</string>
    <!-- In a chat conversation when you try to send device’s images but images are still loading -->
    <string name="file_storage_loading">Loading files</string>
    <!-- Size in bytes. The placeholder is for the size value, please adjust the position based on linguistics -->
    <string name="label_file_size_byte">%s&#160;B</string>
    <!-- Size in kilobytes. The placeholder is for the size value, please adjust the position based on linguistics -->
    <string name="label_file_size_kilo_byte">%s&#160;KB</string>
    <!-- Size in megabytes. The placeholder is for the size value, please adjust the position based on linguistics -->
    <string name="label_file_size_mega_byte">%s&#160;MB</string>
    <!-- Size in gigabytes. The placeholder is for the size value, please adjust the position based on linguistics -->
    <string name="label_file_size_giga_byte">%s&#160;GB</string>
    <!-- Size in terabytes. The placeholder is for the size value, please adjust the position based on linguistics -->
    <string name="label_file_size_tera_byte">%s&#160;TB</string>
    <!-- Speed in bytes. The placeholder is for the speed value, please adjust the position based on linguistics -->
    <string name="label_file_speed_byte">%s&#160;B/s</string>
    <!-- Speed in kilobytes. The placeholder is for the speed value, please adjust the position based on linguistics -->
    <string name="label_file_speed_kilo_byte">%s&#160;KB/s</string>
    <!-- Speed in megabytes. The placeholder is for the speed value, please adjust the position based on linguistics -->
    <string name="label_file_speed_mega_byte">%s&#160;MB/s</string>
    <!-- Speed in gigabytes. The placeholder is for the speed value, please adjust the position based on linguistics -->
    <string name="label_file_speed_giga_byte">%s&#160;GB/s</string>
    <!-- Speed in terabytes. The placeholder is for the speed value, please adjust the position based on linguistics -->
    <string name="label_file_speed_tera_byte">%s&#160;TB/s</string>
    <!-- Size in megabytes. -->
    <string name="label_mega_byte">MB</string>
    <!-- Number of versions of a file shown on the screen info of the file, version items -->
    <plurals name="number_of_versions">
        <item quantity="one">%1$d version</item>
        <item quantity="other">%1$d versions</item>
    </plurals>
    <!-- Title of the section Versions for files -->
    <string name="title_section_versions">Versions</string>
    <!-- Header of the item to show the current version of a file in a list -->
    <string name="header_current_section_item">Current version</string>
    <!--  -->
    <plurals name="header_previous_section_item">
        <item quantity="one">Previous version</item>
        <item quantity="other">Previous versions</item>
    </plurals>
    <!-- option menu to revert a file version -->
    <string name="general_revert">Revert</string>
    <!-- Title of the dialog to confirm that a version os going to be deleted, version items -->
    <plurals name="title_dialog_delete_version">
        <item quantity="one">Delete version?</item>
        <item quantity="other">Delete versions?</item>
    </plurals>
    <!-- Content of the dialog to confirm that a version is going to be deleted -->
    <string name="content_dialog_delete_version">This version will be permanently removed.</string>
    <!-- Content of the dialog to confirm that several versions are going to be deleted -->
    <string name="content_dialog_delete_multiple_version">These %d versions will be permanently removed.</string>
    <!-- Title of the notification shown when a file is uploading to a chat -->
    <string name="chat_upload_title_notification">Chat uploading</string>
    <!-- Label for the option on setting to set up the quality of multimedia files uploaded to the chat -->
    <string name="settings_chat_upload_quality">Video quality</string>
    <!-- Label for the option on setting to set up the quality of video files to be uploaded -->
    <string name="settings_video_upload_quality">Video Quality</string>
    <!-- Text shown when the user refuses to permit the storage permission when enable camera upload -->
    <string name="on_refuse_storage_permission">Camera Uploads needs to access your photos and other media on your device. Please go to the settings page and grant permission.</string>
    <!-- Available options for the setting to set up the quality of multimedia files uploaded to the chat or the Camera Uploads -->
    <string-array name="settings_chat_upload_quality_entries">
        <item>Low</item>
        <item>Medium</item>
        <item>High</item>
        <item>Original</item>
    </string-array>
    <!-- Title of the notification for a missed call -->
    <string name="missed_call_notification_title">Missed call</string>
    <!-- Refers to a location of file -->
    <string name="file_properties_info_location">Location</string>
    <!-- Title of the label to show the size of the current files inside a folder -->
    <string name="file_properties_folder_current_versions">Current versions</string>
    <!-- Title of the label to show the size of the versioned files inside a folder -->
    <string name="file_properties_folder_previous_versions">Previous versions</string>
    <!-- Number of versioned files inside a folder shown on the screen info of the folder, version items -->
    <plurals name="number_of_versions_inside_folder">
        <item quantity="one">%1$d versioned file</item>
        <item quantity="other">%1$d versioned files</item>
    </plurals>
    <!-- Confirmation message after forwarding one or several messages, version items -->
    <string name="messages_forwarded_success">Messages forwarded</string>
    <!-- Error message if any of the forwarded messages fails, message items -->
    <plurals name="messages_forwarded_partial_error">
        <item quantity="one">Error. %1$d message not successfully forwarded</item>
        <item quantity="other">Error. %1$d messages not successfully forwarded</item>
    </plurals>
    <!-- Error non existing resource after forwarding one or several messages to several chats, message items -->
    <plurals name="messages_forwarded_error_not_available">
        <item quantity="one">Error. The resource is no longer available</item>
        <item quantity="other">Error. The resources are no longer available</item>
    </plurals>
    <!-- The title of fragment Turn on Notifications -->
    <string name="turn_on_notifications_title">Turn on Notifications</string>
    <!-- The subtitle of fragment Turn on Notifications -->
    <string name="turn_on_notifications_subtitle">This way, you will see new messages\non your Android phone instantly.</string>
    <!-- First step to turn on notifications -->
    <string name="turn_on_notifications_first_step">Open Android device [A]Settings[/A]</string>
    <!-- Second step to turn on notifications -->
    <string name="turn_on_notifications_second_step">Open [A]Apps and notifications[/A]</string>
    <!-- Third step to turn on notifications -->
    <string name="turn_on_notifications_third_step">Select [A]MEGA[/A]</string>
    <!-- Fourth step to turn on notifications -->
    <string name="turn_on_notifications_fourth_step">Open [A]App notifications[/A]</string>
    <!-- Fifth step to turn on notifications -->
    <string name="turn_on_notifications_fifth_step">Switch to On and select your preferences</string>
    <!-- Alert message after sending to chat one or several messages to several chats, version items -->
    <plurals name="files_send_to_chat_success">
        <item quantity="one">File sent</item>
        <item quantity="other">Files sent</item>
    </plurals>
    <!-- Error message after sending to chat one or several messages to several chats -->
    <string name="files_send_to_chat_error">Error. Not correctly sent</string>
    <!-- menu option to send a file to a chat -->
    <string name="context_send_file_to_chat">Send to chat</string>
    <!-- Title of the dialog ‘Do you remember your password?’ -->
    <string name="remember_pwd_dialog_title">Do you remember your password?</string>
    <!-- Text of the dialog ‘Recovery Key exported’ when the user wants logout -->
    <string name="remember_pwd_dialog_text_logout">You are about to log out, please test your password to ensure you remember it.\nIf you lose your password, you will lose access to your MEGA data.</string>
    <!-- Text of the dialog ‘Do you remember your password?’ -->
    <string name="remember_pwd_dialog_text">Please test your password to ensure you remember it. If you lose your password, you will lose access to your MEGA data.</string>
    <!-- Dialog option that permits user do not show it again -->
    <string name="general_do_not_show">Do not show again</string>
    <!-- Button of the dialog ‘Do you remember your password?’ that permits user test his password -->
    <string name="remember_pwd_dialog_button_test">Test password</string>
    <!-- Message shown to the user when is testing her password and it is correct -->
    <string name="test_pwd_accepted">Password accepted</string>
    <!-- Message shown to the user when is testing her password and it is wrong -->
    <string name="test_pwd_wrong">Wrong password.\nBack up your Recovery Key as soon as possible!</string>
    <!-- Option that permits user copy to clipboard -->
    <string name="option_copy_to_clipboard">Copy to clipboard</string>
    <!-- Option that permits user logout -->
    <string name="proceed_to_logout">Proceed to log out</string>
    <!-- Title of the preference Recovery key on Settings section -->
    <string name="recovery_key_bottom_sheet">Recovery Key</string>
    <!-- Option that permits user save on File System -->
    <string name="option_save_on_filesystem">Save on File System</string>
    <!-- Title of the notification shown on the action bar when there is a incoming call -->
    <string name="notification_subtitle_incoming">Incoming call</string>
    <!-- Text asking to go to system setting to enable allow display over other apps (needed for calls in Android 10) -->
    <string name="notification_enable_display">MEGA background pop-ups are disabled.\nTap to change the settings.</string>
    <!-- Subtitle to show the number of unread messages on a chat, unread messages -->
    <plurals name="number_unread_messages">
        <item quantity="one">%1$s unread message</item>
        <item quantity="other">%1$s unread messages</item>
    </plurals>
    <!-- Notification title to show the number of unread chats, unread messages -->
    <plurals name="plural_number_messages_chat_notification">
        <item quantity="one">%1$d unread chat</item>
        <item quantity="other">%1$d unread chats</item>
    </plurals>
    <!-- Message shown when a chat is opened and the messages are being recovered -->
    <string name="chat_loading_messages">[A]Loading[/A] [B]Messages&#8230;[/B]</string>
    <!-- Title of the category Security options on Settings section -->
    <string name="settings_security_options_title">Security</string>
    <!-- Title of the preference Recovery key on Settings section -->
    <string name="settings_recovery_key_title">Back up Recovery Key</string>
    <!-- Summary of the preference Recovery key on Settings section -->
    <string name="settings_recovery_key_summary">Exporting the Recovery Key and keeping it in a secure location enables you to set a new password without data loss.</string>
    <!-- message when a temporary error on logging in is due to connectivity issues -->
    <string name="login_connectivity_issues">Unable to reach MEGA. Please check your connectivity or try again later.</string>
    <!-- message when a temporary error on logging in is due to servers busy -->
    <string name="login_servers_busy">Servers are too busy. Please wait.</string>
    <!-- message when a temporary error on logging in is due to SDK is waiting for the server to complete a request due to an API lock -->
    <string name="login_API_lock">This process is taking longer than expected. Please wait.</string>
    <!-- message when a temporary error on logging in is due to SDK is waiting for the server to complete a request due to a rate limit -->
    <string name="login_API_rate">Too many requests. Please wait.</string>
    <!-- Message when previous login is being cancelled -->
    <string name="login_in_progress">Cancelling login process. Please wait&#8230;</string>
    <!-- when open audio video player, the file that it try to open is damaged or does not exist -->
    <string name="corrupt_video_dialog_text">Error. The file is corrupted or does not exist.</string>
    <!-- Menu option to print the recovery key from Offline section -->
    <string name="context_option_print">Print</string>
    <!-- Message when the recovery key has been successfully saved on the filesystem -->
    <string name="save_MK_confirmation">The Recovery Key has been successfully saved</string>
    <!-- label to indicate that a share is still pending on outgoing shares of a node -->
    <string name="pending_outshare_indicator">(Pending)</string>
    <!-- Title of the dialog to disable the rich links previews on chat -->
    <string name="option_enable_chat_rich_preview">Rich URL Previews</string>
    <!-- Button to allow the rich links previews on chat -->
    <string name="button_always_rich_links">Always Allow</string>
    <!-- Button do not allow now the rich links previews on chat -->
    <string name="button_not_now_rich_links">Not Now</string>
    <!-- Button do not allow the rich links previews on chat -->
    <string name="button_never_rich_links">Never</string>
    <!-- Title of the dialog to enable the rich links previews on chat -->
    <string name="title_enable_rich_links">Enable rich URL previews</string>
    <!-- Text of the dialog to enable the rich links previews on chat -->
    <string name="text_enable_rich_links">Enhance the MEGA chat experience. URL content will be retrieved without end-to-end encryption.</string>
    <!-- when the user tries to creates a MEGA account or tries to change his password and the password strength is very weak -->
    <string name="error_password">Please enter a stronger password</string>
    <!-- title of the notification for an acceptance of a contact request -->
    <string name="title_acceptance_contact_request_notification">New contact</string>
    <!-- Notification title to show the number of incoming contact request, contact requests -->
    <plurals name="plural_number_contact_request_notification">
        <item quantity="one">%1$d pending contact request</item>
        <item quantity="other">%1$d pending contact requests</item>
    </plurals>
    <!-- title of the notification for a new incoming contact request -->
    <string name="title_new_contact_request_notification">New contact request</string>
    <!-- Empty state message shown in the screen when there are not any active transfer -->
    <string name="transfers_empty_new">[B]No active[/B][A] Transfers[/A]</string>
    <!-- Empty state message shown in the screen when there are not any active transfer -->
    <string name="completed_transfers_empty_new">[B]No completed[/B][A] Transfers[/A]</string>
    <!-- Empty state text that indicates that a folder is currently empty -->
    <string name="file_browser_empty_folder_new">[B]Empty[/B][A] Folder[/A]</string>
    <!-- Hint shown in the field to write a message in the chat screen (chat with customized title) -->
    <string name="type_message_hint_with_customized_title">Write message to “%s”&#8230;</string>
    <!-- Hint shown in the field to write a message in the chat screen (chat with default title) -->
    <string name="type_message_hint_with_default_title">Write message to %s&#8230;</string>
    <!-- Title of setting Two-Factor Authentication -->
    <string name="settings_2fa">Two-factor authentication</string>
    <!-- Subtitle of setting Two-Factor Authentication when the preference is disabled -->
    <string name="setting_subtitle_2fa">Two-factor authentication is a second layer of security for your account.</string>
    <!-- Title of the screen Two-Factor Authentication -->
    <string name="title_2fa">Why do you need two-factor authentication?</string>
    <!--  -->
    <string name="two_factor_authentication_explain">Two-factor authentication is a second layer of security for your account. Which means that even if someone knows your password they cannot access it, without also having access to the six digit code only you have access to.</string>
    <!-- Button that permits user begin with the process of enable Two-Factor Authentication -->
    <string name="button_setup_2fa">Begin Setup</string>
    <!-- Text that explain how to do with Two-Factor Authentication QR -->
    <string name="explain_qr_seed_2fa_1">Scan or copy the seed to your Authenticator App.</string>
    <!-- Text that explain how to do with Two-Factor Authentication seed -->
    <string name="explain_qr_seed_2fa_2">Be sure to back up this seed to a safe place in case you lose your device.</string>
    <!-- Text that explain how to confirm Two-Factor Authentication -->
    <string name="explain_confirm_2fa">Please enter the 6-digit code generated by your Authenticator App.</string>
    <!-- Text button -->
    <string name="general_verify">Verify</string>
    <!-- Text button -->
    <string name="general_next">Next</string>
    <!-- Text of the alert dialog to inform the user when an error occurs when try to enable seed or QR of Two-Factor Authentication -->
    <string name="qr_seed_text_error">An error occurred generating the seed or QR code, please try again.</string>
    <!-- Title of the screen shown when the user enabled correctly Two-Factor Authentication -->
    <string name="title_2fa_enabled">Two-factor authentication enabled</string>
    <!-- Description of the screen shown when the user enabled correctly Two-Factor Authentication -->
    <string name="description_2fa_enabled">Next time you log in to your account you will be asked to enter a 6-digit code provided by your Authenticator App.</string>
    <!-- Recommendation displayed after enable Two-Factor Authentication -->
    <string name="recommendation_2fa_enabled">Please save your <b>Recovery Key</b> in a safe location, to avoid issues in case you lose access to your app, or if you want to disable two-factor authentication.</string>
    <!-- Error shown when a user tries to enable Two-Factor Authentication and introduce an invalid code -->
    <string name="pin_error_2fa">Invalid code</string>
    <!-- Title of screen Lost authenticator decive -->
    <string name="lost_your_authenticator_device">Lost your Authenticator device?</string>
    <!-- Title of screen Login verification with Two-Factor Authentication -->
    <string name="login_verification">Login Verification</string>
    <!-- Subtitle of screen verify Two-Factor Authentication for changing password -->
    <string name="verify_2fa_subtitle_change_password">Change password</string>
    <!-- Subtitle of screen verify Two-Factor Authentication for changing email -->
    <string name="verify_2fa_subtitle_change_email">Change email</string>
    <!-- Subtitle of screen verify Two-Factor Authentication for cancelling account -->
    <string name="verify_2fa_subtitle_delete_account">Delete account</string>
    <!-- Subtitle of screen verify Two-Factor Authentication for disabling Two-Factor Authentication -->
    <string name="verify_2fa_subtitle_diable_2fa">Disable</string>
    <!-- When the user tries to disable Two-Factor Authentication and some error ocurr in the process -->
    <string name="error_disable_2fa">An error occurred trying to disable two-factor authentication. Please try again.</string>
    <!-- When the user tries to enable Two-Factor Authentication and some error ocurr in the process -->
    <string name="error_enable_2fa">An error occurred trying to enable two-factor authentication. Please try again.</string>
    <!-- Title of the dialog shown when a new account is created to suggest user enable Two-Factor Authentication -->
    <string name="title_enable_2fa">Enable two-factor authentication</string>
    <!-- Label shown when it disables the Two-Factor Authentication -->
    <string name="label_2fa_disabled">Two-factor authentication disabled</string>
    <!-- Text of the button which action is to show the authentication apps -->
    <string name="open_app_button">Open in</string>
    <!-- message when trying to open a link that contains the seed to enable Two-Factor Authentication but there isn’t any app that open it -->
    <string name="intent_not_available_2fa">There isn’t any available app to enable two-factor authentication on your device</string>
    <!-- Text button -->
    <string name="general_close">Close</string>
    <!-- Label shown when Two-Factor Authentication has been enabled to alert user that has to back up his Recovery Key before finish the process -->
    <string name="backup_rk_2fa_end">Export your Recovery Key to finish</string>
    <!-- Title of dialog shown when it tries to open an authentication app and there is no installed -->
    <string name="no_authentication_apps_title">Two-factor authentication app</string>
    <!-- Message shown to ask user if wants to open Google Play to install some authenticator app -->
    <string name="open_play_store_2fa">Would you like to open Google Play so you can install an Authenticator App?</string>
    <!-- Label Play Store -->
    <string name="play_store_label">Play Store</string>
    <!-- Text shown in an alert explaining how to continue to enable Two-Factor Authentication -->
    <string name="text_2fa_help">You need an authenticator app to enable 2FA on MEGA. You can download and install the Google Authenticator, Duo Mobile, Authy or Microsoft Authenticator app for your phone or tablet.</string>
    <!-- error message when importing multiple files from chat -->
    <string name="number_no_imported_from_chat">%d files were not shared</string>
    <!-- button’s text to open a full screen image -->
    <string name="preview_content">Preview content</string>
    <!-- message shown when the user clicks on media file chat message, there is no network connection and the file is not been downloaded -->
    <string name="no_network_connection_on_play_file">No network connection. File has not been downloaded and cannot be streamed.</string>
    <!-- message shown when the user open a file, the file is not been opened due to unknown reason -->
    <string name="error_fail_to_open_file_general">Unable to open file.</string>
    <!-- message shown when the user open a file, there is no network connection and the file is not been downloaded -->
    <string name="error_fail_to_open_file_no_network">No network connection. Please reconnect to open the file.</string>
    <!-- message when trying to save for offline a file that already exists -->
    <string name="file_already_exists">File already exists in Saved for Offline</string>
    <!-- Error message if forwarding a message failed, many messages -->
    <plurals name="error_forwarding_messages">
        <item quantity="one">Message not forwarded</item>
        <item quantity="other">Messages not forwarded</item>
    </plurals>
    <!-- Title of the dialog to disable the rich links previews on chat -->
    <string name="title_confirmation_disable_rich_links">Rich URL previews</string>
    <!-- Text of the dialog to disable the rich links previews on chat -->
    <string name="text_confirmation_disable_rich_links">You are disabling rich URL previews. You can re-enable them in Settings. Do you want to continue?</string>
    <!-- Message shown when a call ends. -->
    <string name="call_missed_messages">[A]Missed call[/A]</string>
    <!-- Message shown when a call ends. -->
    <string name="call_rejected_messages">[A]Call was rejected[/A]</string>
    <!-- Message shown when a call ends. -->
    <string name="call_cancelled_messages">[A]Call was cancelled[/A]</string>
    <!-- Message shown when a call ends. -->
    <string name="call_failed_messages">[A]Call failed[/A]</string>
    <!-- Message shown when a call ends. -->
    <string name="call_not_answered_messages">[A]Call was not answered[/A]</string>
    <!-- When it tries to add a contact in a list an is already added -->
    <string name="contact_not_added">You have already added this contact.</string>
    <!-- Content of a normal message that cannot be recognized -->
    <string name="error_message_invalid_format">Invalid message format</string>
    <!-- Content of a normal message that cannot be recognized -->
    <string name="error_message_invalid_signature">Invalid message signature</string>
    <!-- When the user tries to reproduce a file through streaming and ocurred an error creating it -->
    <string name="error_streaming">An error occurred trying to create the stream</string>
    <!-- Menu option to restore an item from the Rubbish bin -->
    <string name="context_restore">Restore</string>
    <!-- success message when a node was restore from Rubbish bin -->
    <string name="context_correctly_node_restored">Restored to %s</string>
    <!-- error message when a node was restore from Rubbish bin -->
    <string name="context_no_restored">An error occurred. Item not restored.</string>
    <!-- menu item from contact section to send a message to a contact -->
    <string name="context_send_message">Send Message</string>
    <!-- Pre overquota error dialog when trying to copy or import a file -->
    <string name="pre_overquota_alert_text">This action cannot be completed as it would take you over your current storage limit. Would you like to upgrade your account?</string>
    <!-- Title of the section Archived chats -->
    <string name="archived_chats_title_section">Archived chats</string>
    <!-- Text of the option to show the arhived chat, it shows the number of archived chats -->
    <string name="archived_chats_show_option">Archived chats (%d)</string>
    <!-- Title of the option on the chat list to archive a chat -->
    <string name="archive_chat_option">Archive chat</string>
    <!-- Title of the option on the chat list to unarchive a chat -->
    <string name="unarchive_chat_option">Unarchive chat</string>
    <!-- Confirmation button of the dialog to archive a chat -->
    <string name="general_archive">Archive</string>
    <!-- Confirmation button of the dialog to unarchive a chat -->
    <string name="general_unarchive">Unarchive</string>
    <!-- Message shown when a chat is successfully archived, it shows the name of the chat -->
    <string name="success_archive_chat">%s chat was archived.</string>
    <!-- Error message shown when a chat has not be archived, it shows the name of the chat -->
    <string name="error_archive_chat">Error. %s chat was not archived.</string>
    <!-- Message shown when a chat is successfully unarchived, it shows the name of the chat -->
    <string name="success_unarchive_chat">%s chat was unarchived.</string>
    <!-- Error message shown when a chat has not be unarchived, it shows the name of the chat -->
    <string name="error_unarchive_chat">Error. %s chat was not able to be unarchived.</string>
    <!-- Subtitle of chat screen when the chat is inactive -->
    <string name="inactive_chat">Inactive chat</string>
    <!-- Subtitle of chat screen when the chat is archived -->
    <string name="archived_chat">Archived chat</string>
    <!-- Title of the layout to join a group call from the chat screen -->
    <string name="join_call_layout">Tap to join the call</string>
    <!-- Label shown when the user wants to add contacts into his MEGA account -->
    <string name="invite_contacts">Invite contacts</string>
    <!-- Label shown when the user wants to share something with other contacts -->
    <string name="share_with">Share with</string>
    <!-- Message shown while the contact list from the device and from MEGA is being read and then shown to the user -->
    <string name="contacts_list_empty_text_loading_share">Loading contacts&#8230;</string>
    <!-- Title of the screen New Group -->
    <string name="title_new_group">New group</string>
    <!-- Subtitle of the screen New Group -->
    <string name="subtitle_new_group">Type group name</string>
    <!-- Hint of edittext shown when it is creating a new group to guide user to type the name of the group -->
    <string name="hint_type_group">Name your group</string>
    <!-- Text of the confirm dialog shown when it wants to remove a contact from a chat -->
    <string name="confirmation_delete_contact">Remove %s from this chat?</string>
    <!-- Settings preference title to show file versions info of the account -->
    <string name="settings_file_management_file_versions_title">File versions</string>
    <!-- Settings preference subtitle to show file versions info of the account -->
    <plurals name="settings_file_management_file_versions_subtitle">
        <item quantity="one">1 file version, taking a total of %2$s</item>
        <item quantity="other">%1$d file versions, taking a total of %2$s</item>
    </plurals>
    <!-- Title of the section File management on Settings section -->
    <string name="settings_file_management_category">File Management</string>
    <!-- Option in Settings to delete all the versions of the account -->
    <string name="settings_file_management_delete_versions">Delete all older versions of my files</string>
    <!-- subtitle of the option in Settings to delete all the versions of the account -->
    <string name="settings_file_management_subtitle_delete_versions">All current files will remain. Only historic versions of your files will be deleted.</string>
    <!-- Text of the dialog to delete all the file versions of the account -->
    <string name="text_confirmation_dialog_delete_versions">You are about to delete the version histories of all files. Any file version shared to you from a contact will need to be deleted by them.\n\nPlease note that the current files will not be deleted.</string>
    <!-- success message when deleting all the versions of the account -->
    <string name="success_delete_versions">File versions successfully deleted</string>
    <!-- error message when deleting all the versions of the account -->
    <string name="error_delete_versions">An error occurred while trying to delete all previous versions of your files, please try again later.</string>
    <!-- Title of the option to enable or disable file versioning on Settings section -->
    <string name="settings_enable_file_versioning_title">File Versioning</string>
    <!-- Subtitle of the option to enable or disable file versioning on Settings section -->
    <string name="settings_enable_file_versioning_subtitle">Enable or disable file versioning for your entire account.\nDisabling file versioning does not prevent your contacts from creating new versions in shared folders.</string>
    <!-- Hint shown to guide user on activity add contacts -->
    <string name="type_mail">Tap, enter name or email</string>
    <!-- Text of the confirm dialog shown when it wants to add a contact from a QR scaned -->
    <string name="confirmation_invite_contact">Add %s to your contacts?</string>
    <!-- Text of the confirm dialog shown when it wants to add a contact from a QR scaned and is already added before -->
    <string name="confirmation_not_invite_contact">You have already added the contact %s.</string>
    <!-- Text of the confirm dialog shown when it wants to add a contact from a QR scaned and is already added before -->
    <string name="confirmation_invite_contact_already_added">You have already added the contact %s.</string>
    <!-- Text of the confirm dialog shown when it wants to add a contact from a QR scaned -->
    <string name="confirmation_share_contact">Share with %s?</string>
    <!-- Text button for init a group chat -->
    <string name="new_group_chat_label">New group chat</string>
    <!-- Label shown when the user wants to add contacts into a chat conversation -->
    <string name="send_contacts">Send contacts</string>
    <!-- Title of the alert when the account have been logged out from another client -->
    <string name="title_alert_logged_out">Logged out</string>
    <!-- Text shown to indicate user that his account has already been confirmed -->
    <string name="account_confirmed">Your account has been activated. Please log in.</string>
    <!-- Text shown to indicate user that his account should be confirmed typing his password -->
    <string name="confirm_account">Please enter your password to confirm your account</string>
    <!-- Error shown if a user tries to add their own email address as a contact -->
    <string name="error_own_email_as_contact">There’s no need to add your own email address</string>
    <!-- Error shown when a user tries to enable Two-Factor Authentication and introduce an invalid code -->
    <string name="invalid_code">Invalid code</string>
    <!-- Text of the dialog shown when the storage of a FREE account is almost full -->
    <string name="text_almost_full_warning">Cloud Drive is almost full. Upgrade to Pro and get up to %1$s of storage and %2$s of transfer quota.</string>
    <!-- Text of the dialog shown when the storage of a PRO I or II account is almost full -->
    <string name="text_almost_full_warning_pro_account">Cloud Drive is almost full. Upgrade now and get up to %1$s of storage and %2$s of transfer quota.</string>
    <!-- Text of the dialog shown when the storage of a PRO III account is almost full -->
    <string name="text_almost_full_warning_pro3_account">Cloud Drive is almost full. If you need more storage please contact MEGA support to get a custom plan.</string>
    <!-- Text of the dialog shown when the storage of a FREE account is full -->
    <string name="text_storage_full_warning">Cloud Drive is full. Upgrade to Pro and get up to %1$s of storage and %2$s of transfer quota.</string>
    <!-- Text of the dialog shown when the storage of a PRO I or II account is full -->
    <string name="text_storage_full_warning_pro_account">Cloud Drive is full. Upgrade now and get up to %1$s of storage and %2$s of transfer quota.</string>
    <!-- Text of the dialog shown when the storage of a PRO III account is full -->
    <string name="text_storage_full_warning_pro3_account">Cloud Drive is full. If you need more storage please contact MEGA support to get a custom plan.</string>
    <!-- Button of the dialog shown when the storage is almost full to see the available PRO plans -->
    <string name="button_plans_almost_full_warning">See plans</string>
    <!-- Button of the dialog shown when the storage is almost full to custom a plan -->
    <string name="button_custom_almost_full_warning">Custom plan</string>
    <!-- Button of the dialog shown when the storage is almost full to get bonus -->
    <string name="button_bonus_almost_full_warning">Get Bonus</string>
    <!-- Mail title to upgrade to a custom plan -->
    <string name="title_mail_upgrade_plan">Upgrade to a custom plan</string>
    <!-- Mail subject to upgrade to a custom plan -->
    <string name="subject_mail_upgrade_plan">Ask us how you can upgrade to a custom plan:</string>
    <!-- Used in chat list screen to indicate in a chat list item that the message was sent by me, followed by the message -->
    <string name="word_me">Me:</string>
    <!-- Title of the button in the contact info screen to start an audio call -->
    <string name="call_button">Call</string>
    <!-- Title of the button in the contact info screen to send a message -->
    <string name="message_button">Message</string>
    <!-- Title of the button in the contact info screen to start a video call -->
    <string name="video_button">Video</string>
    <!-- Title of file explorer to send a link -->
    <string name="title_file_explorer_send_link">Send link to&#8230;</string>
    <!-- Title of chat explorer to send a link or file to a chat -->
    <string name="title_chat_explorer">Send to&#8230;</string>
    <!-- More button in contact info page -->
    <string name="contact_info_button_more">More</string>
    <!-- Section title to select a file to perform an action, more files -->
    <plurals name="plural_select_file">
        <item quantity="one">Choose File</item>
        <item quantity="other">Choose Files</item>
    </plurals>
    <!-- Title of confirmation dialog of sending invitation to a contact -->
    <string name="title_confirm_send_invitation">Invite %1$s?</string>
    <!-- Title of shared folder explorer to choose a folder to perform an action -->
    <string name="title_share_folder_explorer">Choose folder</string>
    <!-- Popup message shown if an user try to login while there is still living transfer -->
    <string name="login_warning_abort_transfers">All transfers will be cancelled, do you want to log in?</string>
    <!-- Label to explain the read only participant permission in the options panel of the group info screen -->
    <string name="subtitle_read_only_permissions">Read-only</string>
    <!-- Label shown the total space and the used space in an account -->
    <string name="used_space">[A]%1$s [/A][B]of %2$s used[/B]</string>
    <!-- Text of the alert dialog when the user is changing the API URL to staging -->
    <string name="staging_api_url_text">Are you sure you want to change to a test server? Your account may suffer irrecoverable problems.</string>
    <!-- Title of the confirmation dialog to open the camera app and lose the relay of the local camera on the in progress call -->
    <string name="title_confirmation_open_camera_on_chat">Open camera?</string>
    <!-- Text of the confirmation dialog to open the camera app and lose the relay of the local camera on the in progress call -->
    <string name="confirmation_open_camera_on_chat">If you open the camera, your video transmission will be paused in the current call.</string>
    <!-- Content of the notification when there is unknown activity on the Chat -->
    <string name="notification_chat_undefined_content">You may have new messages</string>
    <!-- Title of Rubbish bin scheduler option in settings to enable or disable the functionality -->
    <string name="settings_rb_scheduler_enable_title">Rubbish Bin Clearing Scheduler</string>
    <!-- Subtitle of Rubbish bin scheduler option in settings to enable or disable the functionality in free accounts -->
    <string name="settings_rb_scheduler_enable_subtitle">The Rubbish Bin is cleared for you automatically.</string>
    <!-- Title of Rubbish bin scheduler option in settings to enable or disable the functionality in PRO accounts -->
    <string name="settings_rb_scheduler_enable_period_PRO">The minimum period is 7 days.</string>
    <!-- Title of Rubbish bin scheduler option in settings to enable or disable the functionality in PRO accounts -->
    <string name="settings_rb_scheduler_enable_period_FREE">The minimum period is 7 days and your maximum period is 30 days.</string>
    <!-- Sub title of compression queue notification option in settings indicating the size limits. Please keep the placeholders because are to show the size limits including units in runtime. For example: The minimum size is 100MB and the maximum size is 1000MB. -->
    <string name="settings_compression_queue_subtitle">The minimum size is %1$s and the maximum size is %2$s.</string>
    <!-- Title of Rubbish bin scheduler option in settings to set up the number of days of the rubbish bin scheduler -->
    <string name="settings_rb_scheduler_select_days_title">Remove files older than</string>
    <!-- Time in days (plural). The placeholder is for the time value, please adjust the position based on linguistics -->
    <string name="settings_rb_scheduler_select_days_subtitle">%d days</string>
    <!-- Title of popup that userd to set compression queue size (in MB) in settings -->
    <string name="settings_video_compression_queue_size_popup_title">Notify me when size is larger than</string>
    <!-- Title of compression queue size option in settings -->
    <string name="settings_video_compression_queue_size_title">If videos to compress are larger than</string>
    <!-- Text of the alert when a FREE user tries to disable the RB scheduler -->
    <string name="settings_rb_scheduler_alert_disabling">To disable the Rubbish Bin clearing scheduler or set a longer retention period, please subscribe to a Pro plan.</string>
    <!-- Picker text to choose custom retention time. This option indicates several days -->
    <string name="hint_days">days</string>
    <!-- Title of the option to generate a public chat link -->
    <string name="get_chat_link_option">Get chat link</string>
    <!-- Title of the option to make a public chat private -->
    <string name="make_chat_private_option">Enable Encryption Key Rotation</string>
    <!-- Title of the view to inform that a chat is private -->
    <string name="private_chat">Encryption key rotation enabled</string>
    <!-- Text of the dialog to change a public chat to private (enable encryption key rotation) -->
    <string name="make_chat_private_option_text">Encryption key rotation is slightly more secure, but does not allow you to create a chat link and new participants will not see past messages.</string>
    <!-- Text of the option to change a public chat to private (enable encrypted key rotation) -->
    <string name="make_chat_private_not_available_text">Encryption key rotation is disabled for conversations with more than 100 participants.</string>
    <!-- Warning show to the user when tries to make private a public chat and the chat has more than 100 participants -->
    <string name="warning_make_chat_private">Unable to convert this chat to private because the participants limit has been exceeded.</string>
    <!-- Text shown when a moderator of a chat create a chat link. Please keep the placeholder because is to show the moderator’s name in runtime. -->
    <string name="message_created_chat_link">[A]%1$s[/A][B] created a chat link.[/B]</string>
    <!-- Text shown when a moderator of a chat delete a chat link. Please keep the placeholder because is to show the moderator’s name in runtime. -->
    <string name="message_deleted_chat_link">[A]%1$s[/A][B] removed the chat link.[/B]</string>
    <!-- Title of the option to delete a chat link -->
    <string name="action_delete_link">Delete chat link</string>
    <!-- Title of the alert when a chat link is invalid -->
    <string name="title_alert_chat_link_error">Chat link</string>
    <!-- Text of the dialog to confirm after closing all other sessions -->
    <string name="confirmation_close_sessions_text">This will log you out on all other active sessions except the current one.</string>
    <!-- Title of the dialog to confirm after closing all other sessions -->
    <string name="confirmation_close_sessions_title">Do you want to close all other sessions?</string>
    <!-- Subtitle chat screen for groups with permissions and not archived, Plural of participant. 2 participants -->
    <string name="number_of_participants">%d participants</string>
    <!-- Label of the button to join a chat by a chat link -->
    <string name="action_join">Join</string>
    <!-- Label for observers of a group chat -->
    <string name="observers_chat_label">Observers</string>
    <!-- Message on the title of the chat screen if there were any error loading the chat link -->
    <string name="error_chat_link">Error loading the chat link.</string>
    <!-- Message on the title of the chat screen if there were any error loading the chat link without logging -->
    <string name="error_chat_link_init_error">Error initialising chat when loading the chat link.</string>
    <!-- Message on the alert to close a chat preview if the link is invalid -->
    <string name="alert_invalid_preview">This chat preview is no longer available. If you leave the preview, you won’t be able to reopen it.</string>
    <!-- Text shown when a moderator changes the chat to private. Please keep the placeholder because is to show the moderator’s name in runtime. -->
    <string name="message_set_chat_private">[A]%1$s[/A][B] enabled encryption key rotation.[/B]</string>
    <!-- error message shown when a chat link is invalid -->
    <string name="invalid_chat_link">This conversation is no longer available</string>
    <!-- When it is creating a new group chat, this option permits to establish it private or public -->
    <string name="ekr_label">Encryption key rotation</string>
    <!-- Text of the dialog to change a public chat to private (enable encryption key rotation) -->
    <string name="ekr_explanation">Encryption key rotation is slightly more secure, but does not allow you to create a chat link and new participants will not see past messages.</string>
    <!-- Text of the dialog to change a public chat to private (enable encryption key rotation) -->
    <string name="subtitle_chat_message_enabled_ERK">Encryption key rotation is slightly more secure, but does not allow you to create a chat link and new participants will not see past messages.</string>
    <!-- Message shown when a contact request has not been sent because the invitation has been sent before -->
    <string name="invite_not_sent_already_sent">The invitation to contact %s has been sent before and can be consulted in the Sent Requests tab.</string>
    <!-- Label shown to indicate the QR is saving in Cloud Drive -->
    <string name="save_qr_cloud_drive">Saving %s in Cloud Drive&#8230;</string>
    <!-- General label for files -->
    <string name="general_files">Files</string>
    <!-- Item menu option upon right click on one or multiple files -->
    <string name="general_save_to_device">Save to device</string>
    <!-- Title of cloud explorer to upload a file -->
    <string name="title_upload_explorer">Upload to MEGA</string>
    <!-- Label choose destination -->
    <string name="choose_destionation">Choose destination</string>
    <!-- Label that indicates show more items -->
    <string name="general_show_more">Show More</string>
    <!-- Label that indicates show less items -->
    <string name="general_show_less">Show Less</string>
    <!-- Subtitle of the historic notification for a new contact request -->
    <string name="notification_new_contact_request">[A]%s [/A][B]sent you a contact request.[/B]</string>
    <!-- Subtitle of the historic notification for a new contact -->
    <string name="notification_new_contact">[A]%s [/A][B]is now a contact.[/B]</string>
    <!-- Subtitle of the historic notification for a new shared folder -->
    <string name="notification_new_shared_folder">[B]New shared folder from [/B][A]%s.[/A]</string>
    <!-- Subtitle of the historic notification for a reminder new contact request -->
    <string name="notification_reminder_contact_request">[A]Reminder: [/A][B]%s [/B][C]sent you a contact request.[/C]</string>
    <!-- Title of the historic notification for a contact request cancelled -->
    <string name="title_contact_request_notification_cancelled">Contact request cancelled</string>
    <!-- Subtitle of the historic notification for contact request cancelled -->
    <string name="subtitle_contact_request_notification_cancelled">[A]%s [/A][B]cancelled the contact request.[/B]</string>
    <!-- Title of the historic notification when an user deletes you as contact -->
    <string name="title_contact_notification_deleted">Contact deleted</string>
    <!-- Subtitle of the historic notification when an user deletes you as contact -->
    <string name="subtitle_contact_notification_deleted">[A]%s [/A][B]deleted you as a contact.[/B]</string>
    <!-- Title of the historic notification when an user blocks you as contact -->
    <string name="title_contact_notification_blocked">Contact blocked</string>
    <!-- Subtitle of the historic notification when an user blocks you as contact -->
    <string name="subtitle_contact_notification_blocked">[A]%s [/A][B]blocked you as a contact.[/B]</string>
    <!-- Item of the navigation title for the notification section when there is any unread -->
    <string name="section_notification_with_unread">Notifications [A](%1$d)[/A]</string>
    <!-- Text shown in the notifications section. When a contact has nickname, nickname (email) will be shown -->
    <string name="section_notification_user_with_nickname">[A]%1$s (%2$s)[/A]</string>
    <!-- Title of the historic notification for an account deleted -->
    <string name="title_account_notification_deleted">Account deleted</string>
    <!-- Subtitle of the historic notification for an account deleted -->
    <string name="subtitle_account_notification_deleted">[B]The account [/B][A]%s[/A][B] has been deleted.[/B]</string>
    <!-- Subtitle of file takedown historic notification -->
    <string name="subtitle_file_takedown_notification">[A]Your publicly shared file [/A][B]%s[/B][C] has been taken down.[/C]</string>
    <!-- Subtitle of folder takedown historic notification -->
    <string name="subtitle_folder_takedown_notification">[A]Your publicly shared folder [/A][B]%s[/B][C] has been taken down.[/C]</string>
    <!-- Popup notification text on mouse-over of taken down file. -->
    <string name="message_file_takedown_pop_out_notification">This file has been the subject of a takedown notice.</string>
    <!-- Popup notification text on mouse-over taken down folder. -->
    <string name="message_folder_takedown_pop_out_notification">This folder has been the subject of a takedown notice.</string>
    <!-- option to dispute taken down file or folder -->
    <string name="dispute_takendown_file">Dispute Takedown</string>
    <!-- Error shown when download a file that has violated ToS/AUP. -->
    <string name="error_download_takendown_node">Not accessible as it violated our Terms of Service</string>
    <!-- Alert shown when some files were not downloaded due to ToS/AUP violation, Plural of taken down files. 2 files -->
    <plurals name="alert_taken_down_files">
        <item quantity="one">%d file was not downloaded as it violated our Terms of Service.</item>
        <item quantity="other">%d files were not downloaded as they violated our Terms of Service.</item>
    </plurals>
    <!-- Subtitle of a file takedown reinstated historic notification -->
    <string name="subtitle_file_takedown_reinstated_notification">[A]Your publicly shared file [/A][B]%s[/B][C] has been reinstated.[/C]</string>
    <!-- Subtitle of a folder takedown reinstated historic notification -->
    <string name="subtitle_folder_takedown_reinstated_notification">[A]Your publicly shared folder [/A][B]%s[/B][C] has been reinstated.[/C]</string>
    <!-- Title of the historic notification for outgoing contact requests -->
    <string name="title_outgoing_contact_request">Sent request</string>
    <!-- Title of the historic notification for incoming contact requests -->
    <string name="title_incoming_contact_request">Received request</string>
    <!-- Subtitle of the historic notification for contact request denied -->
    <string name="subtitle_outgoing_contact_request_denied">[A]%s [/A][B]denied your contact request.[/B]</string>
    <!-- Subtitle of the historic notification for contact request accepted -->
    <string name="subtitle_outgoing_contact_request_accepted">[A]%s [/A][B]accepted your contact request.[/B]</string>
    <!-- Subtitle of the historic notification for deleted shared folders (one or many) -->
    <string name="notification_deleted_shared_folder">[B]Access to folders shared by [/B][A]%s[/A][B] were removed.[/B]</string>
    <!-- Subtitle of the historic notification when a contact leaves a shared folder -->
    <string name="notification_left_shared_folder">[A]%s[/A][B] has left a shared folder.[/B]</string>
    <!-- Subtitle of the historic notification when a contact leaves a shared folder and the name of the folder is known -->
    <string name="notification_left_shared_folder_with_name">[A]%1$s[/A][B] has left the shared folder [/B][A]%2$s.[/A]</string>
    <!-- Subtitle of the historic notification for incoming contact request ignored -->
    <string name="subtitle_incoming_contact_request_ignored">[B]Contact request from [/B][A]%s [/A][B]was ignored[/B]</string>
    <!-- Subtitle of the historic notification for incoming contact request accepted -->
    <string name="subtitle_incoming_contact_request_accepted">[B]Contact request from [/B][A]%s [/A][B]was accepted[/B]</string>
    <!-- Subtitle of the historic notification for incoming contact request declined -->
    <string name="subtitle_incoming_contact_request_denied">[B]Contact request from [/B][A]%s [/A][B]was declined[/B]</string>
    <!-- Subtitle of the Upgrade account section -->
    <string name="type_of_my_account">Your current account is [A]%s[/A]</string>
    <!-- Footnote to clarify the storage space is subject to the achievement program -->
    <string name="footnote_achievements">Subject to your participation in our achievements program.</string>
    <!-- Title label for the current payment method during account upgrading -->
    <string name="payment_method">Payment method</string>
    <!-- title of billing period -->
    <string name="billing_period_title">Billing period</string>
    <!-- Option of monthly billing period. Placeholder: purchase price -->
    <string name="billed_monthly_text">[A]Billed monthly[/A] %s/month</string>
    <!-- Option of yearly billing period. Placeholder: purchase price -->
    <string name="billed_yearly_text">[A]Billed yearly[/A] %s/year</string>
    <!-- dialog option cancel in alert dialog -->
    <string name="button_cancel">Cancel</string>
    <!-- dialog option continue in alert dialog -->
    <string name="button_continue">Continue</string>
    <!-- one of the payment methods -->
    <string name="payment_method_google_wallet">[A]Google Pay[/A] (subscription)</string>
    <!-- one of the payment methods -->
    <string name="payment_method_huawei_wallet">[A]HUAWEI Pay[/A] (subscription)</string>
    <!-- Capital letters. Text of the label of a new historic notifications -->
    <string name="new_label_notification_item">NEW</string>
    <!-- When user is on PRO 3 plan, we will display an extra label to notify user that they can still contact support to have a customised plan. -->
    <string name="label_custom_plan">To upgrade your current subscription, please contact our support team for a [A]custom plan[/A].</string>
    <!-- Input field description in the create file dialog. -->
    <string name="context_new_file_name_hint">file name</string>
    <!-- Option in Settings section to enable the last active connection in chat -->
    <string name="option_enable_last_green_chat">Show Last seen&#8230;</string>
    <!-- Subtitle of the option in Settings section to enable the last active connection in chat -->
    <string name="subtitle_option_enable_last_green_chat">Allow your contacts to see the last time you were active on MEGA.</string>
    <!-- title of notification when device is out of storage during camera upload -->
    <string name="title_out_of_space">Not enough storage space</string>
    <!-- message will be shown when there is not enough space to perform camera upload. -->
    <string name="message_out_of_space">Not enough storage space to perform video compression.</string>
    <!-- the title of the notification that displays when compression larger than setting -->
    <string name="title_compression_size_over_limit">Video compression size is too large</string>
    <!-- the content message of the notification that displays when compression larger than setting, placeholder: size in MB -->
    <string name="message_compression_size_over_limit">The total size of the videos to compress exceeds %s, please put your device on charge to continue.</string>
    <!-- Message displayed when the user changes the ‘Keep file names as in the device’ setting -->
    <string name="message_keep_device_name">This setting will take effect the next time Camera Uploads runs</string>
    <!-- Notification message when compressing video to show the compressed percentage. Please, keep the placeholder because it is for adding the percentage value at runtime. -->
    <string name="message_compress_video">%s has been compressed</string>
    <!-- notification title when compressing video -->
    <string name="title_compress_video">Compressing Videos %1$d/%2$d</string>
    <!-- error message pops up when user selected an invalid folder for camera upload -->
    <string name="error_invalid_folder_selected">Invalid folder selected</string>
    <!-- on the section notifications indicates the number of files added to a shared folder, Plural of file. 2 files -->
    <plurals name="num_files_with_parameter">
        <item quantity="one">%d file</item>
        <item quantity="other">%d files</item>
    </plurals>
    <!-- on the section notifications indicates the number of folder added to a shared folder, Plural of folder/directory. 2 folders -->
    <plurals name="num_folders_with_parameter">
        <item quantity="one">%d folder</item>
        <item quantity="other">%d folders</item>
    </plurals>
    <!-- First part of string, which indicates the content of a folder is some folders and some files. The full string is '%1$d folders · %2$d files'. The string was split in 2 for pluralization. Middle height point is to separate two fragments of text and it was not to be considered a punctuation mark. Please keep the spaces around middle height point. -->
    <plurals name="num_folders_num_files">
        <item quantity="one">%1$d folder&#160;·&#160;</item>
        <item quantity="other">%1$d folders&#160;·&#160;</item>
    </plurals>
    <!-- Subtitle of the historic notification for new additions inside an existing shared folder. Placeholders are: email who added the folders or files, number of folders added, number of files added -->
    <string name="subtitle_notification_added_folders_and_files">[A]%1$s[/A][B] added %2$s and %3$s[/B]</string>
    <!-- Subtitle of the historic notification for new additions inside an existing shared folder, Plural of file. 2 files -->
    <plurals name="subtitle_notification_added_files">
        <item quantity="one">[A]%1$s [/A][B]added %2$d file.[/B]</item>
        <item quantity="other">[A]%1$s [/A][B]added %2$d files.[/B]</item>
    </plurals>
    <!-- Subtitle of the historic notification for deletions inside an existing shared folder, Plural of item. 2 items -->
    <plurals name="subtitle_notification_deleted_items">
        <item quantity="one">[A]%1$s [/A][B]deleted %2$d item.[/B]</item>
        <item quantity="other">[A]%1$s [/A][B]deleted %2$d items.[/B]</item>
    </plurals>
    <!-- Subtitle of the historic notification for new additions inside an existing shared folder, Plural of folder. 2 folders -->
    <plurals name="subtitle_notification_added_folders">
        <item quantity="one">[A]%1$s [/A][B]added %2$d folder.[/B]</item>
        <item quantity="other">[A]%1$s [/A][B]added %2$d folders.[/B]</item>
    </plurals>
    <!-- Subtitle chat screen for groups with permissions and not archived, Plural of participant. 2 participants -->
    <plurals name="subtitle_of_group_chat">
        <item quantity="one">%d participant</item>
        <item quantity="other">%d participants</item>
    </plurals>
    <!--  -->
    <string name="custom_subtitle_of_group_chat">%1$s and %2$d more</string>
    <!-- Error when the user tries to get a public chat link for a chat with the default title -->
    <string name="message_error_set_title_get_link">Before you can generate a link for this chat, you need to set a description:</string>
    <!-- success alert when the user copy a chat link to the clipboard -->
    <string name="chat_link_copied_clipboard">Chat link copied to the clipboard</string>
    <!-- Label to show the price of each plan in the upgrade account section -->
    <string name="type_month">[A]From[/A] %s / [A]month[/A] *</string>
    <!-- the meaning of the asterisk in monthly* and annually* payment -->
    <string name="upgrade_comment">* Recurring subscription can be cancelled any time before the renewal date.</string>
    <!-- Message shown when a call starts. -->
    <string name="call_started_messages">Call Started</string>
    <!-- Title of the dialog to inform about a SSL error -->
    <string name="ssl_error_dialog_title">SSL key error</string>
    <!-- Text of the dialog to inform about a SSL error -->
    <string name="ssl_error_dialog_text">MEGA is unable to establish a secure connection using SSL. You may be on a public Wi-Fi network with additional requirements.</string>
    <!-- Text of the empty screen for the notifications section -->
    <string name="context_empty_notifications">[B]No [/B][A]Notifications[/A]</string>
    <!-- Permissions screen title -->
    <string name="general_setup_mega">Set up MEGA</string>
    <!-- Permissions screen explanation -->
    <string name="setup_mega_explanation">MEGA needs your permission to access your media and files for sharing. Other access permissions may be needed for exchanging encrypted messages and to make secure calls.</string>
    <!-- Title of the screen asking permissions for files -->
    <string name="allow_acces_media_title">Allow access to photos, media and files.</string>
    <!-- Subtitle of the screen asking permissions for files -->
    <string name="allow_acces_media_subtitle">MEGA needs your permission to access files for sharing.</string>
    <!-- Title of the screen asking permissions for camera -->
    <string name="allow_acces_camera_title">Enable camera</string>
    <!-- Subtitle of the screen asking permissions for camera -->
    <string name="allow_acces_camera_subtitle">Allow access to your camera to scan documents, take pictures and make video calls.</string>
    <!-- Title of the screen asking permissions for microphone and write in log calls -->
    <string name="allow_acces_calls_title">Enable calls</string>
    <!-- Title of the screen asking permissions for contacts -->
    <string name="allow_acces_contact_title">Grant access to your address book</string>
    <!-- Subtitle of the screen asking permissions for contacts -->
    <string name="allow_acces_contact_subtitle">Easily discover contacts from your address book on MEGA.</string>
    <!-- Explanation under the subtitle of asking permissions for contacts to explain that MEGA will never use the address book data for any other purpose -->
    <string name="allow_access_contact_explanation">MEGA will not use this data for any other purpose and will never interact with your contacts without your consent.</string>
    <!-- Subtitle of the screen asking permissions for microphone -->
    <string name="allow_acces_calls_subtitle_microphone">Allow access to your microphone to make encrypted calls.</string>
    <!-- Title of the option on chat info screen to list all the files sent to the chat -->
    <string name="title_chat_shared_files_info">Shared files</string>
    <!-- Error mesage when trying to remove an uploading attachment that has already finished -->
    <string name="error_message_already_sent">Attachment already sent</string>
    <!-- Message shown when a group call ends. -->
    <string name="group_call_ended_message">[A]Group call ended[/A][C]. Duration: [/C]</string>
    <!-- Message to indicate a call has ended and indicate the call duration. -->
    <string name="call_ended_message">[A]Call ended[/A][C]. Duration: [/C]</string>
    <!-- Message that shows the hours of a call when it ends, more hours -->
    <plurals name="plural_call_ended_messages_hours">
        <item quantity="one">[B]%1$s hour[/B]</item>
        <item quantity="other">[B]%1$s hours[/B]</item>
    </plurals>
    <!-- Message that shows the minutes of a call when it ends, more minutes -->
    <plurals name="plural_call_ended_messages_minutes">
        <item quantity="one">[B]%1$s minute[/B]</item>
        <item quantity="other">[B]%1$s minutes[/B]</item>
    </plurals>
    <!-- Message that shows the seconds of a call when it ends, more seconds -->
    <plurals name="plural_call_ended_messages_seconds">
        <item quantity="one">[B]%1$d second[/B]</item>
        <item quantity="other">[B]%1$d seconds[/B]</item>
    </plurals>
    <!-- Message to indicate a group call has ended without indicate the call duration. -->
    <string name="group_call_ended_no_duration_message">[A]Group call ended[/A]</string>
    <!-- String that appears when we show the last activity of a contact, when the last activity was today. For example: Last seen today 11:34a.m. -->
    <string name="last_seen_today">[A]Last seen [/A]today %1$s</string>
    <!-- String that appears when we show the last activity of a contact, but it’s been a long time ago that we don’t see any activity from that user -->
    <string name="last_seen_long_time_ago">[A]Last seen [/A]a long time ago</string>
    <!-- String that appears when we show the last activity of a contact, when the last activity was before today. For example: Last seen March 14th,2018 11:34a.m. -->
    <string name="last_seen_general">[A]Last seen [/A]%1$s %2$s</string>
    <!-- label today -->
    <string name="label_today">Today</string>
    <!-- label yesterday -->
    <string name="label_yesterday">Yesterday</string>
    <!-- label tomorrow -->
    <string name="label_tomorrow">Tomorrow</string>
    <!-- Text of the empty screen for the chat shared files -->
    <string name="context_empty_shared_files">[B]No [/B][A]Shared Files[/A]</string>
    <!-- Message show when a call cannot be established because there are too many participants in the group call -->
    <string name="call_error_too_many_participants">Call cannot be joined as the maximum number of participants has been exceeded.</string>
    <!-- Message show when a user cannot put the call on hold -->
    <string name="call_error_call_on_hold">Call cannot be put on hold.</string>
    <!-- Error message shown when a file cannot be opened by other app using the open with option menu -->
    <string name="error_open_file_with">An error has occurred and the file cannot be opened with this app.</string>
    <!-- Subtitle of the call screen when a outgoing call is just starting -->
    <string name="outgoing_call_starting">Calling&#8230;</string>
    <!-- Content of a invalid meta message -->
    <string name="error_meta_message_invalid">Message contains invalid metadata</string>
    <!-- Title of the activity that sends a location -->
    <string name="title_activity_maps">Send location</string>
    <!-- Label layout on maps activity that permits send current location -->
    <string name="current_location_label">Send your current location</string>
    <!-- Label layout on maps activity that permits send current location. Placeholder is the current location -->
    <string name="current_location_landscape_label">Send your current location: [A]%1$s[/A]</string>
    <!-- Label layout on maps activity indicating nearby places -->
    <string name="nearby_places_label">Nearby places</string>
    <!-- Message shown in a dialog explaining the consequences of accesing the location -->
    <string name="explanation_send_location">This location will be opened using a third party maps provider outside the end-to-end encrypted MEGA platform.</string>
    <!-- Title of the location marker set by the user -->
    <string name="title_marker_maps">Send this Location</string>
    <!-- Title of the dialog shown when the location is disabled -->
    <string name="gps_disabled">The GPS is disabled</string>
    <!-- Text of the dialog shown when the location is disabled for open location settings -->
    <string name="open_location_settings">Would you like to open the location settings?</string>
    <!-- Info shown in the subtitle of each row of the shared files to chat: sender name . date -->
    <string name="second_row_info_item_shared_file_chat">%1$s . %2$s</string>
    <!-- After the user ticketed ’Don’t ask again’ on permission request dialog and denied, tell the user, he/she can still grant MEGA the permission in system settings. -->
    <string name="on_permanently_denied">You still can grant MEGA permissions in your device’s settings</string>
    <!-- Explain why MEGA needs the reading contacts permission when users deny to grant MEGA the permission. -->
    <string name="explanation_for_contacts_permission">If you allow MEGA to access your address book, you will be able to discover your contacts more easily. MEGA will not use this data for any other purpose and will never interact with your contacts without your consent.</string>
    <!-- Confirmation message after forwarding one or several messages, version items -->
    <plurals name="messages_forwarded_success_plural">
        <item quantity="one">Message forwarded</item>
        <item quantity="other">Messages forwarded</item>
    </plurals>
    <!-- Title of a chat message that contains geolocation info -->
    <string name="title_geolocation_message">Pinned Location</string>
    <!-- Alert shown when a num of files have not been sent because of any error occurs, Plural of file. 2 files -->
    <plurals name="num_files_not_send">
        <item quantity="one">%d file was not sent to %d chats</item>
        <item quantity="other">%d files were not sent to %d chats</item>
    </plurals>
    <!-- Alert shown when a num of contacts have not been sent because of any error occurs, Plural of file. 2 files -->
    <plurals name="num_contacts_not_send">
        <item quantity="one">%d contact was not sent to %d chats</item>
        <item quantity="other">%d contacts were not sent to %d chats</item>
    </plurals>
    <!-- Alert shown when a num of messages have not been sent because of any error occurs, Plural of file. 2 files -->
    <plurals name="num_messages_not_send">
        <item quantity="one">%d message was not sent to %d chats</item>
        <item quantity="other">%d messages were not sent to %d chats</item>
    </plurals>
    <!-- How many local contacts have been on MEGA, Plural of local contact. 2 contacts -->
    <plurals name="quantity_of_local_contact">
        <item quantity="one">%d contact found on MEGA</item>
        <item quantity="other">%d contacts found on MEGA</item>
    </plurals>
    <!-- Label displayed on the top of the chat list if none of user’s phone contacts have a MEGA account. In other case here would appear all the user’s phone contacts that have a MEGA account. -->
    <string name="no_local_contacts_on_mega">Invite contact now?</string>
    <!-- To see whom in your local contacts has been on MEGA -->
    <string name="see_local_contacts_on_mega">Discover your contacts on MEGA</string>
    <!-- In APP, text used to ask for access to contacts -->
    <string name="grant_mega_access_contacts">Grant MEGA access to your address book to discover your contacts on MEGA.</string>
    <!-- Getting registered contacts -->
    <string name="get_registered_contacts">Loading contacts on MEGA&#8230;</string>
    <!-- Alert shown when some content have not been sent because of any error occurs -->
    <string name="content_not_send">The content was not sent to %d chats</string>
    <!-- Label shown when a new group chat has been created correctly -->
    <string name="new_group_chat_created">New group chat created successfully</string>
    <!-- Alert shown when some content is sharing with chats and they are processing -->
    <string name="preparing_chats">Preparing files</string>
    <!-- Label indicating some content has been sent as message -->
    <string name="sent_as_message">Sent as a message.</string>
    <!-- Action delete all file versions -->
    <string name="delete_versions">Delete previous versions</string>
    <!-- Title of the dialog shown when it wants to delete the version history of a file -->
    <string name="title_delete_version_history">Delete previous versions?</string>
    <!-- Text of the dialog shown when it wants to delete the version history of a file -->
    <string name="text_delete_version_history">Please note that the current file will not be deleted.</string>
    <!-- Alert shown when the version history was deleted correctly -->
    <string name="version_history_deleted">Previous versions deleted.</string>
    <!-- Alert shown when the version history was deleted erroneously -->
    <string name="version_history_deleted_erroneously">Previous versions not deleted.</string>
    <!-- Confirmation message after deleted file versions, version items -->
    <plurals name="versions_deleted_succesfully">
        <item quantity="one">%d version deleted successfully</item>
        <item quantity="other">%d versions deleted successfully</item>
    </plurals>
    <!-- Alert shown when several versions are not deleted successfully -->
    <plurals name="versions_not_deleted">
        <item quantity="one">%d version not deleted</item>
        <item quantity="other">%d versions not deleted</item>
    </plurals>
    <!-- Alert shown when the user tries to realize some action in chat and has not contacts -->
    <string name="no_contacts_invite">You have no MEGA contacts. Please invite friends from the Contacts section.</string>
    <!-- Invite button for chat top cell -->
    <string name="invite_more">Invite more</string>
    <!-- Title of first tour screen -->
    <string name="title_tour_one">You hold the keys</string>
    <!-- Content of first tour screen -->
    <string name="content_tour_one">Security is why we exist, your files are safe with us behind a well oiled encryption machine where only you can access your files.</string>
    <!-- Title of second tour screen -->
    <string name="title_tour_two">Encrypted chat</string>
    <!-- Content of second tour screen -->
    <string name="content_tour_two">Fully encrypted chat with voice and video calls, group messaging and file sharing integration with your Cloud Drive.</string>
    <!-- Title of third tour screen -->
    <string name="title_tour_three">Create your network</string>
    <!-- Content of third tour screen -->
    <string name="content_tour_three">Add contacts, create a network, collaborate, and make voice and video calls without ever leaving MEGA</string>
    <!-- Title of fourth tour screen -->
    <string name="title_tour_four">Your photos in the cloud</string>
    <!-- Content of fourth tour screen -->
    <string name="content_tour_four">Camera Uploads is an essential feature for any mobile device and we have got you covered. Create your account now.</string>
    <!-- Title of the dialog shown when a pdf required password -->
    <string name="title_pdf_password">Enter your password</string>
    <!-- Text of the dialog shown when a pdf required password -->
    <string name="text_pdf_password">%s is a password protected PDF document. Please enter the password to open the PDF.</string>
    <!-- Error of the dialog shown wen a pdf required password and the user has been typed three times a wrong password -->
    <string name="error_max_pdf_password">The password you have entered is not valid.</string>
    <!-- Alert shown when exists some call and the user tries to play an audio or video -->
    <string name="not_allow_play_alert">It is not possible to play media files while there is a call in progress.</string>
    <!-- Text shown in the list of chats when there is a call in progress but I am not on it -->
    <string name="ongoing_call_messages">Ongoing Call</string>
    <!-- Title of the layout to join a group call from the chat screen. -->
    <string name="join_call_layout_in_group_call">Tap to join current group call.</string>
    <!-- Title of the layout to return to a call -->
    <string name="call_in_progress_layout">Tap to return to call</string>
    <!-- chat message when a participant invites himself to a public chat using a chat link. Please keep the placeholder because is to show the participant’s name in runtime. -->
    <string name="message_joined_public_chat_autoinvitation">[A]%1$s[/A][B] joined the group chat.[/B]</string>
    <!-- Warning that appears prior to remove a chat link on the group info screen. -->
    <string name="context_remove_chat_link_warning_text">This conversation will no longer be accessible through the chat link once it has been removed.</string>
    <!-- Description text of the dialog to generate a public chat link -->
    <string name="context_create_chat_link_warning_text">Encrypted Key Rotation does not allow you to get a chat link without creating a new group chat.</string>
    <!-- Question of the dialog to generate a public chat link -->
    <string name="context_create_chat_link_question_text">Do you want to create a new group chat and get a chat link?</string>
    <!-- Text of the dialog to change a public chat to private (enable encryption key rotation) -->
    <string name="context_make_private_chat_warning_text">Encryption key rotation is slightly more secure, but does not allow you to create a chat link and new participants will not see past messages.</string>
    <!-- Label that indicates the steps of a wizard -->
    <string name="wizard_steps_indicator">%1$d of %2$d</string>
    <!-- Hint of the Search view -->
    <string name="hint_action_search">Search&#8230;</string>
    <!-- Notification button which is displayed to answer an incoming call if the call screen is not displayed for some reason. -->
    <string name="answer_call_incoming">Answer</string>
    <!-- The text of the notification button that is displayed when there is a call in progress, another call is received and ignored. -->
    <string name="ignore_call_incoming">Ignore</string>
    <!-- Subtitle of the call screen when a user muted the current individual call. The placeholder indicates the user who muted the call -->
    <string name="muted_contact_micro">%s muted this call</string>
    <!-- Subtitle of the call screen when I muted the current individual call -->
    <string name="muted_own_micro">Muted</string>
    <!-- Subtitle of the call screen when the call is on hold -->
    <string name="call_on_hold">Call on hold</string>
    <!-- The text of the notification button that is displayed when I receive a individual call and put the current one on hold and answer the other. -->
    <string name="hold_and_answer_call_incoming">Hold and Answer</string>
    <!-- The text of the notification button that is displayed when I receive a group call and put the current one on hold and answer the other. -->
    <string name="hold_and_join_call_incoming">Hold and Join</string>
    <!-- The text of the notification button that is displayed when I receive a individual call and hang the current one and answer the other. -->
    <string name="end_and_answer_call_incoming">End and Answer</string>
    <!-- The text of the notification button that is displayed when I receive a group call and hand the current one and answer the other. -->
    <string name="end_and_join_call_incoming">End and Join</string>
    <!-- when trying to download a file that is already downloaded in the device and has to copy in another path -->
    <string name="copy_already_downloaded">File already downloaded. Copied to the selected path.</string>
    <!-- Title of the dialog shown when you want to join a group call -->
    <string name="title_join_call">Join call</string>
    <!-- Text of the dialog shown when you want to join a group call -->
    <string name="text_join_call">To join this call you have to end your current call.</string>
    <!-- Text of the dialog shown when you want to join a group call but you are in another active call -->
    <string name="text_join_another_call">To join this call you have to end or hold the current call.</string>
    <!-- Explanation of the dialog shown to share a chat link -->
    <string name="copy_link_explanation">People can join your group by using this link.</string>
    <!-- Title of the dialog shown when the user it is creating a chat link and the chat has not title -->
    <string name="enter_group_name">Enter group name</string>
    <!-- Alert shown when the user it is creating a chat link and the chat has not title -->
    <string name="alert_enter_group_name">To create a chat link you must name the group.</string>
    <!-- Text shown when an account doesn’t have any contact added and it’s trying to start a new chat conversation -->
    <string name="invite_contacts_to_start_chat">Invite contacts and start chatting securely with MEGA’s encrypted chat.</string>
    <!-- Text sent to recipients to invite to be contact. Placeholder: contact link url. -->
    <string name="invite_contacts_to_start_chat_text_message">Hi. Have secure conversations on MEGA with me and get 20&#160;GB of free cloud storage. %1$s</string>
    <!-- In some cases, a user may try to get the link for a chat room, but if such is not set by an operator - it would say ‘not link available’ and not auto create it. -->
    <string name="no_chat_link_available">No chat link available.</string>
    <!-- Alert shown when it has been deleted successfully a chat link -->
    <string name="chat_link_deleted">Chat link deleted successfully.</string>
    <!-- Message shown when it restored successfully a file version -->
    <string name="version_restored">Version restored successfully.</string>
    <!-- Text to inform that to make a recording you have to keep pressed the record button more than one second -->
    <string name="recording_less_than_second">Tap and hold to record</string>
    <!-- label shown when slide to cancel a voice messages -->
    <string name="slide_to_cancel">Slide to cancel</string>
    <!-- Error message when trying to play a voice message that it is not available -->
    <string name="error_message_voice_clip">This voice message is not available</string>
    <!-- Title of popup when user click ‘Share’ button on invite contact page -->
    <string name="invite_contact_chooser_title">Invite a friend via</string>
    <!-- Action button label -->
    <string name="invite_contact_action_button">Invite a friend via&#8230;</string>
    <!-- Message displayed when multiple download starts and all files has already been downloaded before. Placeholder: number of files -->
    <plurals name="file_already_downloaded">
        <item quantity="one">1 file already downloaded.</item>
        <item quantity="other">%d files already downloaded.</item>
    </plurals>
    <!-- When a multiple download is started, some of the files could have already been downloaded before. This message shows the number of files that are pending. Placeholder: number of files -->
    <plurals name="file_pending_download">
        <item quantity="one">1 file pending.</item>
        <item quantity="other">%d files pending.</item>
    </plurals>
    <!-- Title of the login screen -->
    <string name="login_to_mega">Log into MEGA</string>
    <!-- Title of the create account screen -->
    <string name="create_account_title">Create your MEGA account</string>
    <!-- Label to reference a recents section -->
    <string name="recents_label">Recents</string>
    <!-- Label to reference a chats section -->
    <string name="chats_label">Chats</string>
    <!-- Text of the empty screen when there are not elements in Recents -->
    <string name="context_empty_recents">[B]No files in [/B][A]Recents[/A]</string>
    <!-- Title of a recents bucket -->
    <string name="title_bucket">%1$s and %2$d more</string>
    <!-- Title of a media recents bucket that only contains some images -->
    <plurals name="title_media_bucket_only_images">
        <item quantity="one">%d image</item>
        <item quantity="other">%d images</item>
    </plurals>
    <!-- Title of a media recents bucket that only contains some videos -->
    <plurals name="title_media_bucket_only_videos">
        <item quantity="one">%d video</item>
        <item quantity="other">%d videos</item>
    </plurals>
    <!-- First part of title of a media recents bucket that contains some images and some videos. The full string is '%1$d Images and %2$d Videos'. The string was split in 2 for pluralization. -->
    <plurals name="title_media_bucket_images_and_videos">
        <item quantity="one">%1$d image&#160;</item>
        <item quantity="other">%1$d images&#160;</item>
    </plurals>
    <!-- Label that indicates who uploaded a file into a recents bucket -->
    <string name="create_action_bucket">[A]created by [/A]%s</string>
    <!-- Label that indicates who updated a file into a recents bucket -->
    <string name="update_action_bucket">[A]updated by [/A]%s</string>
    <!-- Used in recents list screen to indicate an action done by me -->
    <string name="bucket_word_me">Me</string>
    <!-- Text to explain the benefits of adding phone number to achievement enabled users. Placeholder 1: bonus storage space e.g. 20GB -->
    <string name="sms_add_phone_number_dialog_msg_achievement_user">Get %1$s free when you add your phone number. This makes it easier for your contacts to find you on MEGA.</string>
    <!-- Text to explain the benefits of adding phone number to non achievement users -->
    <string name="sms_add_phone_number_dialog_msg_non_achievement_user">Add your phone number to MEGA. This makes it easier for your contacts to find you on MEGA.</string>
    <!-- Error message when trying to record a voice message while on a call in progress -->
    <string name="not_allowed_recording_voice_clip">It is not possible to record voice messages while there is a call in progress.</string>
    <!-- Title of the notification shown on the action bar when there is a incoming call -->
    <string name="title_notification_incoming_call">Incoming call</string>
    <!-- Title of the notification shown on the action bar when there is a incoming group call -->
    <string name="title_notification_incoming_group_call">Incoming group call</string>
    <!-- Title of the notification shown on the action bar when there is an individual incoming audio call -->
    <string name="title_notification_incoming_individual_audio_call">Incoming audio call</string>
    <!-- The title of progress dialog when loading web content -->
    <string name="embed_web_browser_loading_title">Loading</string>
    <!-- The message of progress dialog when loading web content -->
    <string name="embed_web_browser_loading_message">Please wait&#8230;</string>
    <!-- Label in My Account section to show user account type -->
    <string name="business_label">Business</string>
    <!-- Business user role -->
    <string name="admin_label">Admin</string>
    <!-- Business user role -->
    <string name="user_label">User</string>
    <!-- General label to show the status of something or someone -->
    <string name="status_label">Status</string>
    <!-- Business account status. Payment is overdue, but the account still active in grace period -->
    <string name="payment_required_label">Payment required</string>
    <!-- Business expired account Overdue payment page header. -->
    <string name="payment_overdue_label">Payment overdue</string>
    <!-- Alert shown to an admin user of a business account in My Account section -->
    <string name="business_management_alert">User management is only available from a desktop web browser.</string>
    <!-- Title of usage storage details section in My Account -->
    <string name="usage_storage_details_label">Storage usage breakdown</string>
    <!-- Title of transfer section in Storage -->
    <string name="transfer_label">Transfer</string>
    <!-- Error shown when a Business account user (sub-user or admin) tries to remove a contact which is part of the same Business account. Please, keep the placeholder, it will be replaced with the name or email of the account, for example: Jane Appleseed or ja@mega.nz -->
    <string name="error_remove_business_contact">You cannot remove %1$s as a contact because they are part of your Business account.</string>
    <!-- When logging in during the grace period, the administrator of the Business account will be notified that their payment is overdue, indicating that they need to access MEGA using a desktop browser for more information -->
    <string name="grace_period_admin_alert">A problem occurred with your last payment. Please access MEGA using a desktop browser for more information.</string>
    <!-- A dialog title shown to users when their business account is expired. -->
    <string name="expired_business_title">Your Business account has expired</string>
    <!-- Details shown when a Business account is expired due a payment issue. The account is opened in a view-only mode. -->
    <string name="expired_admin_business_text">There has been a problem processing your payment. MEGA is limited to view only until this issue has been fixed in a desktop web browser.</string>
    <!-- A message which is shown to sub-users of expired business accounts. -->
    <string name="expired_user_business_text">Your account is currently [B]suspended[/B]. You can only browse your data.</string>
    <!-- Message shown when users with a business account (no administrators of a business account) try to enable the Camera Uploads, to advise them that the administrator do have the ability to view their data. -->
    <string name="camera_uploads_business_alert">MEGA cannot access your data. However, your business account administrator can access your Camera Uploads.</string>
    <!-- General label to alert user that somehting went wrong -->
    <string name="general_something_went_wrong_error">Something went wrong</string>
    <!-- A dialog message which is shown to sub-users of expired business accounts. -->
    <string name="expired_user_business_text_2">Contact your business account administrator to resolve the issue and activate your account.</string>
    <!-- Warning message to alert user about logout in My Account section if has offline files. -->
    <string name="logout_warning_offline">When you log out, files from your Offline section will be deleted from your device.</string>
    <!-- Warning message to alert user about logout in My Account section if has transfers in progress. -->
    <string name="logout_warning_transfers">When you log out, ongoing transfers will be cancelled.</string>
    <!-- Warning message to alert user about logout in My Account section if has offline files and transfers in progress. -->
    <string name="logout_warning_offline_and_transfers">When you log out, files from your Offline section will be deleted from your device and ongoing transfers will be cancelled.</string>
    <!-- Label to indicate that a name has not been possible to obtain for some reason -->
    <string name="unknown_name_label">Unknown name</string>
    <!-- Error when renaming a chat title and it is too long -->
    <string name="title_long">Title too long</string>
    <!-- Alert shown to the user when they is trying to create an empty group for attach a file -->
    <string name="error_creating_group_and_attaching_file">Please select one or more contacts.</string>
    <!-- Label showing the number of contacts attached in a chat conversation, placeholder is the number of contacts -->
    <string name="contacts_sent">Sent %s Contacts.</string>
    <!-- Name by default of the folder where the files sent to the chat are stored in the cloud -->
    <string name="my_chat_files_folder">My chat files</string>
    <!-- Error shown when it was not possible to create a folder for any reason -->
    <string name="error_creating_folder">Error. The folder %1$s was not created</string>
    <!-- Title of an alert screen indicating the user has to verify their email -->
    <string name="verify_email_label">Verify your email address</string>
    <!-- Text informing user that their account has been suspended -->
    <string name="account_temporarily_suspended">Your account has been temporarily locked for your safety.</string>
    <!-- Text informing user has to follow the steps of an email to unlock their account -->
    <string name="verify_email_and_follow_steps">Please follow the steps in the [A]verification email[/A] to unlock your account.</string>
    <!-- Question which takes the user to a help screen -->
    <string name="why_am_i_seeing_this">Why am I seeing this?</string>
    <!-- Label of a button which action is resend an email -->
    <string name="resend_email_label">Resend email</string>
    <!-- Error shown when the user tries to resend the email to unblock their account before the time needed to permit send it again -->
    <string name="resend_email_error">Email already sent. Please wait a few minutes before trying again.</string>
    <!-- Title of a helping view about locked accounts -->
    <string name="locked_accounts_label">Locked Accounts</string>
    <!-- Locked accounts description text by an external data breach. This text is 1 of 2 paragraph of a description -->
    <string name="locked_accounts_text_1">It is possible that you are using the same password for your MEGA account as for other services, and that at least one of these other services has suffered a data breach.</string>
    <!-- Locked accounts description text by bad use of user password. This text is 2 of 2 paragraph of a description -->
    <string name="locked_accounts_text_2">Your password leaked and is now being used by bad actors to log into your accounts, including, but not limited to, your MEGA account.</string>
    <!-- Button to add a nickname for a user -->
    <string name="add_nickname">Set Nickname</string>
    <!-- Button to update a nickname for a user -->
    <string name="edit_nickname">Edit Nickname</string>
    <!-- Label showing that a nickname has been added -->
    <string name="snackbar_nickname_added">Nickname added</string>
    <!-- Label showing that a nickname has been added -->
    <string name="snackbar_nickname_removed">Nickname removed</string>
    <!-- title of a dialog to edit or remove the nickname -->
    <string name="nickname_title">Nickname</string>
    <!-- Text related to verified phone number. Used as title or cell description. -->
    <string name="phonenumber_title">Phone number</string>
    <!-- Text shown in a call when it is trying to reconnect after lose the internet connection -->
    <string name="reconnecting_message">Reconnecting</string>
    <!-- Text is displayed while a voice clip is being recorded -->
    <string name="recording_layout">Recording&#8230;</string>
    <!-- Text shown for the action create new file -->
    <string name="create_new_file_action">Create new file</string>
    <!-- Error title shown when you are trying to do an action with a file or folder and you don’t have the necessary permissions -->
    <string name="permissions_error_label">Permission error</string>
    <!-- Confirmation dialog shown to user when they try to revert a node in an incoming ReadWrite share. -->
    <string name="alert_not_enough_permissions_revert">You do not have the correct permissions to amend this file. Would you like to create a new file?</string>
    <!-- Text shown when the creation of a version as a new file was successful -->
    <string name="version_as_new_file_created">Version was created as a new file successfully.</string>
    <!-- Label indicating a date. Keep the placeholder, is to set the date. -->
    <string name="general_date_label">on %1$s</string>
    <!-- Confirmation before removing the outgoing shares of several folders. Please keep the placeholder is to set the number of folders -->
    <plurals name="alert_remove_several_shares">
        <item quantity="one">Unshare this folder?</item>
        <item quantity="other">Unshare these %1$d folders?</item>
    </plurals>
    <!-- Download location label -->
    <string name="download_location">Download location</string>
    <!-- Text asking confirmation for download location -->
    <string name="confirmation_download_location">Always save to this location?</string>
    <!-- Action to show any file in its location -->
    <string name="view_in_folder_label">View in folder</string>
    <!-- Title of a screen to browse files -->
    <string name="browse_files_label">Browse files</string>
    <!-- Title of the File Provider activity -->
    <string name="file_provider_title">Attach from&#8230;</string>
    <!-- Title of the chat when multi-selection is activated -->
    <string name="select_message_title">Select messages</string>
    <!-- The label that describes that a transfer failed. -->
    <string name="failed_label">Failed</string>
    <!-- Text warning of transfer over quota -->
    <string name="warning_transfer_over_quota">Your transfers have been interrupted. Upgrade your account or wait %s to continue.</string>
    <!-- Label indicating transfer over quota -->
    <string name="label_transfer_over_quota">Transfer quota exceeded</string>
    <!-- Label indicating storage over quota -->
    <string name="label_storage_over_quota">Storage quota exceeded</string>
    <!-- Label indicating the action ‘upgrate account’ to get more transfer quota -->
    <string name="label_get_more_transfer_quota">Get more transfer quota</string>
    <!-- Warning show to the user when a folder does not exist -->
    <string name="warning_folder_not_exists">The folder does not exist.</string>
    <!-- Warning show to the user when a node does not exist in cloud -->
    <string name="warning_node_not_exists_in_cloud">The file cannot be found in your Cloud Drive.</string>
    <!-- Header text of the Over Disk Quota Paywall warning -->
    <string name="over_disk_quota_paywall_header">Storage Full</string>
    <!-- Title of the Over Disk Quota Paywall warning -->
    <string name="over_disk_quota_paywall_title">Your data is at risk!</string>
    <!-- Text of the Over Disk Quota Paywall warning with multiple email notification. Placeholders: 1 user email, 2 and 3 list of email notification dates, 4 number of files, 5 files size (including units) and 6 required PRO plan -->
    <plurals name="over_disk_quota_paywall_text">
        <item quantity="one">We have contacted you by email to %1$s on %2$s, but you still have %3$s files taking up %4$s in your MEGA account, which requires you to have %5$s.</item>
        <item quantity="other">We have contacted you by email to %1$s on %2$s and %3$s, but you still have %4$s files taking up %5$s in your MEGA account, which requires you to have %6$s.</item>
    </plurals>
    <!-- Text of the Over Disk Quota Paywall warning with no email notification info. Placeholders: 1 user email, 2 number of files, 3 files size (including units) and 4 required PRO plan -->
    <string name="over_disk_quota_paywall_text_no_warning_dates_info">We have contacted you by email to %1$s, but you still have %2$s files taking up %3$s in your MEGA account, which requires you to have %4$s.</string>
    <!-- Text of deletion alert of the Over Disk Quota Paywall warning. Placeholder is for include the time left (including units) in MEGA red color -->
    <string name="over_disk_quota_paywall_deletion_warning">[B]You have [M]%s[/M] left to upgrade[/B]. After that, your data is subject to deletion.</string>
    <!-- Text of deletion alert of the Over Disk Quota Paywall warning if no data available -->
    <string name="over_disk_quota_paywall_deletion_warning_no_data">[B]You have to upgrade[/B]. Your data is currently subject to deletion.</string>
    <!-- Text of deletion alert of the Over Disk Quota Paywall warning if no time left. “save” here means safeguard, protect, and not write to disk. -->
    <string name="over_disk_quota_paywall_deletion_warning_no_time_left">[B]You must act immediately to save your data.[/B]</string>
    <!-- Time in days (plural). The placeholder is for the time value, please adjust the position based on linguistics -->
    <plurals name="label_time_in_days_full">
        <item quantity="one">1 day</item>
        <item quantity="other">%d days</item>
    </plurals>
    <!-- Time in hours. The placeholder is for the time value, please adjust the position based on linguistics -->
    <string name="label_time_in_hours">%dh</string>
    <!-- Time in minutes. The placeholder is for the time value, please adjust the position based on linguistics -->
    <string name="label_time_in_minutes">%dm</string>
    <!-- Time in seconds. The placeholder is for the time value, please adjust the position based on linguistics -->
    <string name="label_time_in_seconds">%ds</string>
    <!-- Title for a section on the fingerprint warning dialog. Below it is a button which will allow the user to verify their contact’s fingerprint credentials. -->
    <string name="label_verify_credentials">Verify credentials</string>
    <!-- Label to indicate that contact’s credentials are not verified. -->
    <string name="label_not_verified">Not verified</string>
    <!-- Label indicating the authenticity credentials of a contact have been verified -->
    <string name="label_verified">Verified</string>
    <!-- ”Verify user” dialog title -->
    <string name="authenticity_credentials_label">Authenticity Credentials</string>
    <!-- ”Verify user” dialog description -->
    <string name="authenticity_credentials_explanation">This is best done in real life by meeting face to face. If you have another already-verified channel such as verified OTR or PGP, you may also use that.</string>
    <!-- Label title above your fingerprint credentials.  A credential in this case is a stored piece of information representing your identity -->
    <string name="label_your_credentials">Your Credentials</string>
    <!-- Button to reset credentials -->
    <string name="action_reset">Reset</string>
    <!-- Warning shown to the user when tries to approve/reset contact credentials and another request of this type is already running. -->
    <string name="already_verifying_credentials">Updating credentials. Please try again later.</string>
    <!-- Info message displayed when the user is joining a chat conversation -->
    <string name="joining_label">Joining&#8230;</string>
    <!-- Info message displayed when the user is leaving a chat conversation -->
    <string name="leaving_label">Leaving&#8230;</string>
    <!-- Text show in a snackbar when phone has successfully reset. -->
    <string name="remove_phone_number_success">Your phone number has been removed successfully.</string>
    <!-- Text show in a snackbar when reset phone number failed. -->
    <string name="remove_phone_number_fail">Failed to remove your phone number.</string>
    <!-- Text hint shown in the global search box which sits on the top of the Homepage screen -->
    <string name="search_hint">Search in MEGA</string>
    <!-- Alert shown when a user tries to reset an account wich is bloqued. -->
    <string name="error_reset_account_blocked">The account you’re trying to reset is blocked.</string>
    <!-- Error message appears to sub-users of a business account when they try to login and they are disabled. -->
    <string name="error_business_disabled">Your account has been deactivated by your administrator. Please contact your business account administrator for further details.</string>
    <!-- An error message which appears to sub-users of a business account when they try to login and they are deleted. -->
    <string name="error_business_removed">Your account has been removed by your administrator. Please contact your business account administrator for further details.</string>
    <!-- Option in bottom sheet dialog for modifying the associated phone number of current account. -->
    <string name="option_modify_phone_number">Modify</string>
    <!-- Option in bottom sheet dialog for modifying the associated phone number of current account. -->
    <string name="title_modify_phone_number">Modify phone number</string>
    <!-- Option in bottom sheet dialog for removing the associated phone number of current account. -->
    <string name="title_remove_phone_number">Remove phone number</string>
    <!-- Message showing to explain what will happen when the operation of -->
    <string name="modify_phone_number_message">This operation will remove your current phone number and start the process of associating a new phone number with your account.</string>
    <!-- Message for action to remove the registered phone number. -->
    <string name="remove_phone_number_message">This will remove your associated phone number from your account. If you later choose to add a phone number you will be required to verify it.</string>
    <!-- Text of an action button indicating something was successful and it can checks it by pressing it -->
    <string name="action_see">See</string>
    <!-- “Verify user” dialog description. Please, keep the placeholder, is to set the name of a contact: Joana’s credentials -->
    <string name="label_contact_credentials">%s’s credentials</string>
    <!-- The label under the button of opening all-documents screen. The space is reduced, so please translate this string as short as possible. -->
    <string name="category_documents">Docs</string>
    <!-- The label under the button of opening all-documents screen -->
    <string name="section_documents">Documents</string>
    <!-- Label of the floating action button of opening the new chat conversation -->
    <string name="fab_label_new_chat">New chat</string>
    <!-- Text that indicates that there’s no image to show in image section -->
    <string name="homepage_empty_hint_photos">[B]No[/B] [A]images[/A] [B]found[/B]</string>
    <!-- Text that indicates that there’s no document to show. The format placeholders are to showing it in different colors. -->
    <string name="homepage_empty_hint_documents">[B]No[/B] [A]documents[/A] [B]found[/B]</string>
    <!-- Text that indicates that there’s no audio to show. The format placeholders are to showing it in different colors. -->
    <string name="homepage_empty_hint_audio">[B]No[/B] [A]audio files[/A] [B]found[/B]</string>
    <!-- Text that indicates that there’s no video to show. The format placeholders are to showing it in different colors. -->
    <string name="homepage_empty_hint_video">[B]No[/B] [A]videos[/A] [B]found[/B]</string>
    <!-- Title of the screen to attach GIFs -->
    <string name="search_giphy_title">Search GIPHY</string>
    <!-- Label indicating an empty search of GIFs. The format placeholders are to showing it in different colors. -->
    <string name="empty_search_giphy">No [A]GIFs[/A] found</string>
    <!-- Label indicating there is not available GIFs due to down server -->
    <string name="server_down_giphy">No available GIFs. Please try again later</string>
    <!-- Label indicating the end of Giphy list. The format placeholders are to showing it in different colors. -->
    <string name="end_of_results_giphy">[A]End of[/A] results</string>
    <!-- Title of a dialog to confirm the action of resume all transfers -->
    <string name="warning_resume_transfers">Resume transfers?</string>
    <!-- Option to  resume all transfers -->
    <string name="option_resume_transfers">Resume transfers</string>
    <!-- Option to  cancel a transfer -->
    <string name="option_cancel_transfer">Cancel transfer</string>
    <!-- Message of a dialog to confirm the action of resume all transfers -->
    <string name="warning_message_resume_transfers">Unpause transfers to proceed with your upload.</string>
    <!-- Indicator of the progress in a download/upload. Please, don’t remove the place holders: the first one is to set the percentage, the second one is to set the size of the file. Example 33% of 33.3 MB -->
    <string name="progress_size_indicator">%1$d%% of %2$s</string>
    <!-- Message showing when enable the mode for showing the special information in the chat messages. This action is performed from the settings section, clicking 5 times on the App version option -->
    <string name="show_info_chat_msg_enabled">Debugging info for chat messages enabled</string>
    <!-- Message showing when disable the mode for showing the special information in the chat messages.. This action is performed from the settings section, clicking 5 times on the App version option -->
    <string name="show_info_chat_msg_disabled">Debugging info for chat messages disabled</string>
    <!-- Shows the error when the limit of reactions per user is reached and the user tries to add one more. Keep the placeholder because is to show limit number in runtime. -->
    <string name="limit_reaction_per_user">You have reached the maximum limit of %d reactions.</string>
    <!-- Shows the error when the limit of reactions per message is reached and a user tries to add one more. Keep the placeholder because is to show limit number in runtime. -->
    <string name="limit_reaction_per_message">This message has reached the maximum limit of %d reactions.</string>
    <!-- System message displayed to all chat participants when one of them enables retention history -->
    <string name="retention_history_changed_by">[A]%1$s[/A][B] changed the message clearing time to [/B][A]%2$s[/A][B].[/B]</string>
    <!-- Title of the section to clear the chat content in the Manage chat history screen -->
    <string name="title_properties_clear_chat_history">Clear chat history</string>
    <!-- System message that is shown to all chat participants upon disabling the Retention history -->
    <string name="retention_history_disabled">[A]%1$s[/A][B] disabled message clearing.[/B]</string>
    <!-- Subtitle of the section to clear the chat content in the Manage chat history screen -->
    <string name="subtitle_properties_chat_clear">Delete all messages and files shared in this conversation. This action is irreversible.</string>
    <!-- Title of the history retention option -->
    <string name="title_properties_history_retention">History clearing</string>
    <!-- Subtitle of the history retention option when history retention is disabled -->
    <string name="subtitle_properties_history_retention">Automatically delete messages older than a certain amount of time.</string>
    <!-- Label for the dialog box option to configure history retention. This option will indicate that history retention option is disabled -->
    <string name="history_retention_option_disabled">Disabled</string>
    <!-- Label for the dialog box option to configure history retention. This option will indicate that automatically deleted messages older than one day -->
    <string name="history_retention_option_one_day">One day</string>
    <!-- SLabel for the dialog box option to configure history retention. This option will indicate that automatically deleted messages older than one week -->
    <string name="history_retention_option_one_week">One week</string>
    <!-- Label for the dialog box option to configure history retention. This option will indicate that automatically deleted messages older than one month -->
    <string name="history_retention_option_one_month">One month</string>
    <!-- Label for the dialog box option to configure history retention. This option will indicate that messages older than a custom date will be deleted -->
    <string name="history_retention_option_custom">Custom</string>
    <!-- Title of the Manage chat history screen -->
    <string name="title_properties_manage_chat">Manage chat history</string>
    <!-- Subtitle of the dialogue to select a retention time -->
    <string name="subtitle_properties_manage_chat">Automatically delete messages older than:</string>
    <!-- Text of the confirmation dialog to clear the chat history from Manage chat history section -->
    <string name="confirmation_clear_chat_history">Are you sure you want to clear the full message history of this conversation?</string>
    <!-- Text on the label indicating that the oldest messages of a year will be automatically deleted. -->
    <string name="subtitle_properties_manage_chat_label_year">1 year</string>
    <!-- Picker text to choose custom retention time. This option indicates several hours -->
    <plurals name="retention_time_picker_hours">
        <item quantity="one">hour</item>
        <item quantity="other">hours</item>
    </plurals>
    <!-- Picker text to choose custom retention time. This option indicates several days -->
    <plurals name="retention_time_picker_days">
        <item quantity="one">day</item>
        <item quantity="other">days</item>
    </plurals>
    <!-- Picker text to choose custom retention time. This option indicates several weeks -->
    <plurals name="retention_time_picker_weeks">
        <item quantity="one">week</item>
        <item quantity="other">weeks</item>
    </plurals>
    <!-- Picker text to choose custom retention time. This option indicates several months -->
    <plurals name="retention_time_picker_months">
        <item quantity="one">month</item>
        <item quantity="other">months</item>
    </plurals>
    <!-- Picker text to choose custom retention time. This option indicates a year -->
    <string name="retention_time_picker_year">year</string>
    <!-- Text on the label indicating that That the oldest messages of several hours will be automatically deleted. -->
    <plurals name="subtitle_properties_manage_chat_label_hours">
        <item quantity="one">1 hour</item>
        <item quantity="other">%1$d hours</item>
    </plurals>
    <!-- Text on the label indicating that That the oldest messages of several weeks will be automatically deleted. -->
    <plurals name="subtitle_properties_manage_chat_label_weeks">
        <item quantity="one">1 week</item>
        <item quantity="other">%1$d weeks</item>
    </plurals>
    <!-- Text on the label indicating that That the oldest messages of several months will be automatically deleted. -->
    <plurals name="subtitle_properties_manage_chat_label_months">
        <item quantity="one">1 month</item>
        <item quantity="other">%1$d months</item>
    </plurals>
    <!-- Title indicating the select mode is enabled and ready to select transfers on Transfers section, In progress tab -->
    <string name="title_select_transfers">Select transfers</string>
    <!-- Error shown to inform the priority change of a transfer failed. Please don’t remove the place holder, it’s to set the name of the transfer. Example: The priority change of the transfer “video.mp4” failed. -->
    <string name="change_of_transfer_priority_failed">Unable to change priority of the transfer “%1$s”</string>
    <!-- Title option to send separated the link and decryption key -->
    <string name="option_send_decryption_key_separately">Send decryption key separately</string>
    <!-- Explanation option to send separated the link and decryption key -->
    <string name="explanation_send_decryption_key_separately">Export link and decryption key separately.</string>
    <!-- Label option indicating if it is pressed, an explanation will be shown with more details -->
    <string name="learn_more_option">Learn more</string>
    <!-- Label key referring to a link decryption key -->
    <string name="key_label">Key</string>
    <!-- Button which action is share the decryption key of a link -->
    <string name="button_share_key">Share key</string>
    <!-- Button which action is copy the decryption key of a link -->
    <string name="button_copy_key">Copy key</string>
    <!-- Button which action is copy the password of a link -->
    <string name="button_copy_password">Copy password</string>
    <!-- Confirmation shown informing a key link it’s copied to the clipboard -->
    <string name="key_copied_clipboard">Key copied to the clipboard.</string>
    <!-- Confirmation shown informing a password link it’s copied to the clipboard -->
    <string name="password_copied_clipboard">Password copied to the clipboard.</string>
    <!-- Confirmation shown informing a key link it’s copied to the clipboard -->
    <string name="link_and_key_sent">Link and key successfully sent.</string>
    <!-- Confirmation shown informing a key link it’s copied to the clipboard -->
    <string name="link_and_password_sent">Link and password successfully sent.</string>
    <!-- Title of a warning recommending upgrade to Pro -->
    <string name="upgrade_pro">Upgrade to Pro</string>
    <!-- Explanation of a warning recommending upgrade to Pro in relation to link available options -->
    <string name="link_upgrade_pro_explanation">MEGA Pro users have exclusive access to additional link safety features making your account even more secure.</string>
    <!-- Meaning of links decryption key -->
    <string name="decryption_key_explanation">Our end-to-end encryption system requires a unique key automatically generated for this file or folder. A link with this key is created by default, but you can export the decryption key separately for an added layer of security.</string>
    <!-- Reset password label -->
    <string name="reset_password_label">Reset password</string>
    <!-- Warning show to the user when has enable to send the decryption key of a link separately and tries to share the link -->
    <string name="share_key_warning">Share the key for this link?</string>
    <!-- Warning show to the user when has set a password protection of a link and tries to share the link -->
    <string name="share_password_warning">Share the password for this link?</string>
    <!-- Button which action is share the password of a link -->
    <string name="button_share_password">Share password</string>
    <!-- String to share a link with its decryption key separately. Please keep the place holders, are to set the link and the key. Example: Link: https://mega.nz/file/kC42xRSK#Ud2QsvpIVYmCd1a9QUhk42wXv10jCSyPSWnXEwYX2VE Key: asfAFG3345g -->
    <string name="share_link_with_key">Link: %1$s\n\nKey: %2$s</string>
    <!-- String to share a link protected with password with its password.Please keep the place holders, are to set the link and the password. Example: Link: https://mega.nz/file/kC42xRSK#Ud2QsvpIVYmCd1a9QUhk42wXv10jCSyPSWnXEwYX2VE Password: asfAFG3345g -->
    <string name="share_link_with_password">Link: %1$s\n\nPassword: %2$s</string>
    <!-- Warning show to the user when the app needs permissions to share files and the user has denied them. -->
    <string name="files_required_permissions_warning">MEGA needs your permission to access your files for sharing.</string>
    <!-- Context menu item. Allows user to add file/folder to favourites -->
    <string name="file_properties_favourite">Favourite</string>
    <!-- Context menu item. Allows user to delete file/folder from favourites -->
    <string name="file_properties_unfavourite">Remove favourite</string>
    <!-- Context menu item. Allows to mark file/folder with own color label -->
    <string name="file_properties_label">Label</string>
    <!-- Information text to let’s the user know that they can remove a colour from a folder or file that was already marked. -->
    <string name="action_remove_label">Remove label</string>
    <!-- Title text to show label selector. -->
    <string name="title_label">Label</string>
    <!-- A user can mark a folder or file with red colour. -->
    <string name="label_red">Red</string>
    <!-- A user can mark a folder or file with orange colour. -->
    <string name="label_orange">Orange</string>
    <!-- A user can mark a folder or file with yellow colour. -->
    <string name="label_yellow">Yellow</string>
    <!-- A user can mark a folder or file with green colour. -->
    <string name="label_green">Green</string>
    <!-- A user can mark a folder or file with blue colour. -->
    <string name="label_blue">Blue</string>
    <!-- A user can mark a folder or file with purple colour. -->
    <string name="label_purple">Purple</string>
    <!-- A user can mark a folder or file with grey colour. -->
    <string name="label_grey">Grey</string>
    <!-- Text that indicates the song is now playing -->
    <string name="audio_player_now_playing">Now playing</string>
    <!-- Text that indicates the song is now playing, but paused -->
    <string name="audio_player_now_playing_paused">Now playing (paused)</string>
    <!-- Title of the song info screen -->
    <string name="audio_track_info">Track info</string>
    <!-- Preferences screen item title for Cookie Policy -->
    <string name="settings_about_cookie_policy">Cookie Policy</string>
    <!-- Preferences screen item title for cookie settings -->
    <string name="settings_about_cookie_settings">Cookie Settings</string>
    <!-- Cookie dialog title -->
    <string name="dialog_cookie_alert_title">Your privacy</string>
    <!-- Cookie dialog message. Please, keep the placeholders to format the string. -->
    <string name="dialog_cookie_alert_message">We use Cookies and similar technologies (’Cookies’) to provide and enhance your experience with our services. Accept our use of Cookies from the beginning of your visit or customise Cookies in Cookie Settings. Read more in our [A]Cookie Policy[/A].</string>
    <!-- Cookie dialog message showed when there are unsaved settings. -->
    <string name="dialog_cookie_alert_unsaved">Cookie Settings unsaved.</string>
    <!-- Snackbar message showed when there settings has been saved successfully. -->
    <string name="dialog_cookie_snackbar_saved">Cookie Settings changes have been saved</string>
    <!-- Preference screen item title -->
    <string name="preference_cookies_accept">Accept Cookies</string>
    <!-- Preference screen item title -->
    <string name="preference_cookies_essential_title">Essential Cookies</string>
    <!-- Preference screen item summary -->
    <string name="preference_cookies_essential_summary">Essential for providing you important functionality and secure access to our services. For this reason, they do not require consent.</string>
    <!-- Preference screen item title -->
    <string name="preference_cookies_performance_title">Performance and Analytics Cookies</string>
    <!-- Preference screen item summary -->
    <string name="preference_cookies_performance_summary">Help us to understand how you use our services and provide us data that we can use to make improvements. Not accepting these Cookies will mean we will have less data available to us to help design improvements.</string>
    <!-- Preference screen item state description -->
    <string name="preference_cookies_always_on">Always On</string>
    <!-- Menu option that allows the user to scan document and upload it directly to MEGA. -->
    <string name="menu_scan_document">Scan document</string>
    <!-- Message displayed when clicking on a contact attached to the chat that is not my contact -->
    <string name="user_is_not_contact">%s is not in your contact list</string>
    <!-- Option of color theme, light mode. -->
    <string name="theme_light">Light</string>
    <!-- Option of color theme, dark mode. -->
    <string name="theme_dark">Dark</string>
    <!-- Option of color theme, follow the system setting. -->
    <string name="theme_system_default">System default</string>
    <!-- Option of color theme, follow the system battery saver settings. -->
    <string name="theme_battery_saver">Set by Battery Saver</string>
    <!-- Cloud Drive screen subtitle indicating a destination is required to be selected -->
    <string name="cloud_drive_select_destination">Select destination</string>
    <!-- Warning which alerts the user before discard changes -->
    <string name="discard_changes_warning">Discard changes and close the editor?</string>
    <!-- Action discard -->
    <string name="discard_close_action">Discard and close</string>
    <!-- Label indicating a file was created successfully -->
    <string name="file_created">File created</string>
    <!-- Warning indicating a file was not created successfully -->
    <string name="file_creation_failed">File creation failed. Please try again.</string>
    <!-- Label indicating a file was updated successfully -->
    <string name="file_updated">File updated</string>
    <!-- Warning indicating a file was not updated successfully -->
    <string name="file_update_failed">File update failed. Please try again.</string>
    <!-- Warning which alerts the user a file cannot be opened -->
    <string name="error_opening_file">File is too large and can’t be opened or previewed.</string>
    <!-- Error shown when the user writes a file name without extension. The placeholder shows the file extension. e. g. File without extension (.jpg)-->
    <string name="file_without_extension">File without extension (.%1$s)</string>
    <!-- Error shown when the user writes a file name without extension -->
    <string name="file_without_extension_warning">To proceed you need to type a file extension</string>
    <!-- Title of the warning dialog indicating the renamed name file extension is not the same -->
    <string name="file_extension_change_title">File extension change</string>
    <!-- Text of the warning dialog indicating the renamed name file extension is not the same. -->
    <string name="file_extension_change_warning">You might not be able to open this file if you change its extension.</string>
    <!-- Warning which alerts the user a file cannot be created because there is already one with the same name-->
    <string name="same_file_name_warning">There is already a file with the same name</string>
    <!-- Warning which alerts the user an item cannot be created because there is already one with the same name -->
    <string name="same_item_name_warning">There is already an item with the same name</string>
    <!-- Label of the option menu. When clicking this button, the app shows the info of the related item, e.g. file, folder, contact, chat, etc. -->
    <string name="general_info">Info</string>
    <!-- settings of the Media section -->
    <string name="settings_media">Media</string>
    <!-- settings title of the Media section -->
    <string name="settings_media_audio_files">Audio files</string>
    <!-- Settings hint that indicates the audio will still be played in background if the app is backgrounded -->
    <string name="settings_background_play_hint">Playing in the background</string>
    <!-- Text to show as subtitle of Enable camera uploads screen -->
    <string name="enable_cu_subtitle">Automatically back up your photos and videos to your Cloud Drive.</string>
    <!-- Text of a button on Camera Uploads section to show all the content of the section-->
    <string name="all_view_button">All</string>
    <!-- Text of a button on Camera Uploads section to show the content of the section organized by days-->
    <string name="days_view_button">Days</string>
    <!-- Text of a button on Camera Uploads section to show the content of the section organized by months-->
    <string name="months_view_button">Months</string>
    <!-- Text of a button on Camera Uploads section to show the content of the section organized by years-->
    <string name="years_view_button">Years</string>
    <!-- Text to show as a date on Camera Uploads section. Placeholders: [B][/B] are for formatting text; %1$s is for the month; %2$s is for the year. E.g.: "June 2020". -->
    <string name="cu_month_year_date">[B]%1$s[/B] %2$s</string>
    <!-- Text to show as a date on Camera Uploads section. Placeholders: [B][/B] are for formatting text; %1$s is for the day; %2$s is for the month; %3$s is for the year. E.g.: "30 December 2020". -->
    <string name="cu_day_month_year_date">[B]%1$s %2$s[/B], %3$s</string>
    <!-- Text to show on Camera Uploads section, indicating the upload progress. The placeholder %1$d is for set the number of pending uploads. E.g.: "Upload in progress, 300 files pending". -->
    <plurals name="cu_upload_progress">
        <item quantity="one">Upload in progress, 1 file pending</item>
        <item quantity="other">Upload in progress, %1$d files pending</item>
    </plurals>
    <!-- Text to show as production api server option -->
    <string name="production_api_server">Production</string>
    <!-- Title to show in a dialog to change api server -->
    <string name="title_change_server">Change server</string>
    <!-- Show line numbers action -->
    <string name="action_show_line_numbers">Show line numbers</string>
    <!-- Hide line numbers action -->
    <string name="action_hide_line_numbers">Hide line numbers</string>
    <!-- Indicates pagination progress. E.g.: 3/49 -->
    <string name="pagination_progress">%1$s/%2$s</string>
    <!-- An error shown as transfer error when uploading something to an incoming share and the owner’s account is over its storage quota. -->
    <string name="error_share_owner_storage_quota">Share owner is over storage quota.</string>
    <!-- A message shown when uploading, copying or moving something to an incoming share and the owner’s account is over its storage quota. -->
    <string name="warning_share_owner_storage_quota">The file cannot be sent as the target user is over their storage quota.</string>
    <!-- Message displayed when multiple download starts and 1 file has already been downloaded before and 1 or multiple files are being downloaded. Placeholder: number of files -->
    <plurals name="file_already_downloaded_and_files_pending_download">
        <item quantity="one">1 file already downloaded. 1 file pending.</item>
        <item quantity="other">1 file already downloaded. %d files pending.</item>
    </plurals>
    <!-- Message displayed when multiple download starts and 1 or multiple files have already been downloaded before and 1 file is being downloaded. Placeholder: number of files -->
    <plurals name="files_already_downloaded_and_file_pending_download">
        <item quantity="one">1 file already downloaded. 1 file pending.</item>
        <item quantity="other">%d files already downloaded. 1 file pending.</item>
    </plurals>
    <!-- Message displayed when 1 node (file or folder) has been successfully moved to the rubbish bin and 1 or multiple nodes have not been moved successfully. Placeholder: number of nodes -->
    <plurals name="node_correctly_and_nodes_incorrectly_moved_to_rubbish">
        <item quantity="one">1 item moved to rubbish bin but the other one not moved. Try again later.</item>
        <item quantity="other">1 item moved to rubbish bin but %d items not moved. Try again later.</item>
    </plurals>
    <!-- Message displayed when 1 or multiple nodes (files and folders) have been successfully moved to the rubbish bin and 1 node has not been moved successfully. Placeholder: number of nodes -->
    <plurals name="nodes_correctly_and_node_incorrectly_moved_to_rubbish">
        <item quantity="one">1 item moved to rubbish bin but the other one not moved. Try again later.</item>
        <item quantity="other">%d items moved to rubbish bin but 1 item not moved. Try again later.</item>
    </plurals>
    <!-- Message displayed when 1 node (file or folder) has been successfully restored from the rubbish bin and 1 or multiple nodes have not been restored successfully. Placeholder: number of nodes -->
    <plurals name="node_correctly_and_nodes_incorrectly_restored_from_rubbish">
        <item quantity="one">1 item restored but the other one not restored. Try again later.</item>
        <item quantity="other">1 item restored but %d items not restored. Try again later.</item>
    </plurals>
    <!-- Message displayed when 1 or multiple nodes (files and folders) have been successfully restored from the rubbish bin and 1 node has not been restored successfully. Placeholder: number of nodes -->
    <plurals name="nodes_correctly_and_node_incorrectly_restored_from_rubbish">
        <item quantity="one">1 item restored but the other one not restored. Try again later.</item>
        <item quantity="other">%d items restored but 1 item not restored. Try again later.</item>
    </plurals>
    <!-- Message displayed when nodes (files and folders) are being moved to the rubbish bin and all nodes have been successfully moved. Placeholder: number of nodes -->
    <plurals name="number_correctly_moved_to_rubbish">
        <item quantity="one">1 item moved to the Rubbish Bin successfully</item>
        <item quantity="other">%d items moved to the Rubbish Bin successfully</item>
    </plurals>
    <!-- Message displayed when nodes (files and folders) are being moved to the rubbish bin and all nodes have not been successfully moved. Placeholder: number of nodes -->
    <plurals name="number_incorrectly_moved_to_rubbish">
        <item quantity="one">1 item was not moved to the Rubbish Bin successfully</item>
        <item quantity="other">%d items were not moved to the Rubbish Bin successfully</item>
    </plurals>
    <!-- Message displayed when nodes (files and folders) are being restored from the rubbish bin and all nodes have been successfully restored. Placeholder: number of nodes -->
    <plurals name="number_correctly_restored_from_rubbish">
        <item quantity="one">1 item restored successfully</item>
        <item quantity="other">%d items restored successfully</item>
    </plurals>
    <!-- Message displayed when nodes (files and folders) are being restored from the rubbish bin and all nodes have not been successfully restored. Placeholder: number of nodes -->
    <plurals name="number_incorrectly_restored_from_rubbish">
        <item quantity="one">1 item was not restored successfully</item>
        <item quantity="other">%d items were not restored successfully</item>
    </plurals>
    <!-- Button of the warning dialog indicating the renamed name file extension is not the same to confirm the change. -->
    <string name="action_change_anyway">Change anyway</string>
    <!-- String to show the transfer quota and the used space in My Account section. E.g.: 15GB / 20GB. The placeholders are for warning the user and set used storage in red if is in storage over quota.-->
    <string name="used_storage_transfer">[A]%1$s[/A] / %2$s</string>
    <!-- String to show the transfer quota and the used space in My Account section -->
    <string name="used_storage_transfer_percentage">%1$s%%</string>
    <!-- Size in petabytes. The placeholder is for the size value, please adjust the position based on linguistics -->
    <string name="label_file_size_peta_byte">%1$s&#160;PB</string>
    <!-- Size in exabytes. The placeholder is for the size value, please adjust the position based on linguistics -->
    <string name="label_file_size_exa_byte">%1$s&#160;EB</string>
    <!-- Title of Add phone number option in My account section -->
    <string name="add_phone_label">Add your phone number</string>
    <!-- Text of the option Backup Recovery Key in My account section -->
    <string name="backup_recovery_key_subtitle">Do you remember your password?\nMEGA cannot reset your password if you forget it.</string>
    <!-- Action to change name -->
    <string name="change_name_action">Change name</string>
    <!-- Action to add photo -->
    <string name="add_photo_action">Add photo</string>
    <!-- Action to add phone number -->
    <string name="add_phone_number_action">Add phone number</string>
    <!-- Warning indicating the app needs write permissions to do any action -->
    <string name="denied_write_permissions">MEGA needs write permissions to your device storage to continue.</string>
    <!-- Date indicating is tomorrow. E.g: Tomorrow, 3 Jul 2021 -->
    <string name="tomorrow_date">Tomorrow, %1$s</string>
    <!-- Title of the confirmation dialog shown when a subscription has been processed successfully -->
    <string name="title_user_purchased_subscription">Awaiting confirmation</string>
    <!-- Number of social connections, showing the number of contacts the user has. E.g.: 37 connections -->
    <plurals name="my_account_connections">
        <item quantity="one">1 connection</item>
        <item quantity="other">%1$d connections</item>
    </plurals>
    <!-- Section name for the “Recently Added Contacts” section. Preferably one word. -->
    <string name="section_recently_added">Recently Added</string>
    <!-- Text of the empty screen when there are not groups. No dot at the end because is for an empty state. The format placeholders are to showing it in different colors. -->
    <string name="context_empty_groups">[B]No [/B][A]Groups[/A]</string>
    <!-- Section name for the “Contact Requests” section. Preferably one word. -->
    <string name="section_requests">Requests</string>
    <!-- Section name for the “Groups” section. Preferably one word. -->
    <string name="section_groups">Groups</string>
    <!-- Text informing links management is only available for single items. -->
    <string name="warning_get_links">Options such as “Send decryption key separately”, “Set expiry date” or “Set password protection” are only available for single items.</string>
    <!-- Action which allows to copy all the links showed in the list. -->
    <string name="action_copy_all">Copy all</string>
    <!-- Confirmation shown informing links have been sent to the selected chats -->
    <plurals name="links_sent">
        <item quantity="one">Link successfully sent.</item>
        <item quantity="other">Links successfully sent.</item>
    </plurals>
    <!-- Confirmation shown informing links have been copied to the clipboard -->
    <plurals name="links_copied_clipboard">
        <item quantity="one">Link copied to the clipboard.</item>
        <item quantity="other">Links copied to the clipboard.</item>
    </plurals>
    <!-- Plural string used as button label or title of the screen to get only one or several links at the same time. -->
    <plurals name="get_links">
        <item quantity="one">Get Link</item>
        <item quantity="other">Get Links</item>
    </plurals>
    <!-- Ask for confirmation before clear offline files -->
    <string name="clear_offline_confirmation">Clear all offline files?</string>
    <!-- Item menu option upon right click on meeting. -->
    <string name="context_meeting">Meeting</string>
    <!-- Menu option that allows the user to start/join meeting. -->
    <string name="start_join_meeting">Start or Join meeting</string>
    <!-- Label that create a meeting -->
    <string name="new_meeting">New meeting</string>
    <!-- Label that join a meeting -->
    <string name="join_meeting">Join meeting</string>
    <!-- Button that create a meeting -->
    <string name="btn_start_meeting">Start meeting</string>
    <!-- Button that join a meeting as guest -->
    <string name="btn_join_meeting_as_guest">Join as a guest</string>
    <!-- Hint shown to guide user on meeting name -->
    <string name="type_meeting_name">%s’s meeting</string>
    <!-- General label for reject the call. -->
    <string name="general_reject">Hang up</string>
    <!-- General label for microphone -->
    <string name="general_mic">Mic</string>
    <!-- General label for microphone muted -->
    <string name="general_mic_mute">Your microphone is turned off</string>
    <!-- General label for microphone unmuted -->
    <string name="general_mic_unmute">Your microphone is turned on</string>
    <!-- Label for camera. Used only in meetings/calls to label the button to turn the video call on/off. -->
    <string name="general_camera">Camera</string>
    <!-- General label for camera enable -->
    <string name="general_camera_enable">Your camera is turned on.</string>
    <!-- General label for camera disable -->
    <string name="general_camera_disable">Your camera is turned off.</string>
    <!-- Label for hold meeting -->
    <string name="meeting_hold">Hold</string>
    <!-- General label for speaker -->
    <string name="general_speaker">Speaker</string>
    <!-- General label for headphone-->
    <string name="general_headphone">Headphones</string>
    <!-- General label for headphone on-->
    <string name="general_headphone_on">Headphones are active</string>
    <!-- General label for speaker on-->
    <string name="general_speaker_on">Your speaker is turned on</string>
    <!-- General label for speaker off-->
    <string name="general_speaker_off">Your speaker is turned off</string>
    <!-- Label for end meeting-->
    <string name="meeting_end">End</string>
    <!-- Invite contacts as participants of the meeting-->
    <string name="invite_participants">Invite participants</string>
    <!-- The number of participants in the meeting-->
    <string name="participants_number">Participants (%d)</string>
    <!-- Pin the participant to speaker view in the meeting-->
    <string name="pin_to_speaker">Display in main view</string>
    <!-- Make the participant as moderator in the meeting-->
    <string name="make_moderator">Make host</string>
    <!-- assign moderator option when the moderator leave meeting-->
    <string name="assign_moderator">Make host</string>
    <!-- The message alert user to pick new moderator on assign moderator page-->
    <string name="pick_new_moderator_message">Please assign one or more new hosts.</string>
    <!-- The title of dialog for changing meeting name-->
    <string name="change_meeting_name">Change the meeting name</string>
    <!-- The literal meeting link text-->
    <string name="meeting_link">Meeting link</string>
    <!-- Subtitle of the meeting screen-->
    <string name="duration_meeting">Duration</string>
    <!-- The question in on-boarding screen asking if the user is going to join meeting as guest-->
    <string name="join_meeting_as_guest">Join meeting as guest</string>
    <!-- The title of the paste meeting link dialog for guest-->
    <string name="paste_meeting_link_guest_dialog_title">You are invited to a meeting.</string>
    <!-- Tell the guest to paste the meeting link in the edit box-->
    <string name="paste_meeting_link_guest_instruction">Tap the Meeting link sent to you or paste it here</string>
    <!-- the message in the alert dialog for notifying the meeting has ended-->
    <string name="meeting_has_ended">Meeting has ended</string>
    <!-- error message shown when a meeting link is not well formed-->
    <string name="invalid_meeting_link_args">Invalid meeting link</string>
    <!-- Warning show to the user when the app needs permissions to start a meeting.-->
    <string name="meeting_permission_info">Access permissions needed for MEGA</string>
    <!-- Message of a dialog to show user the permissions that needed-->
    <string name="meeting_permission_info_message">MEGA needs access to your microphone and camera for meetings.</string>
    <!-- Button to confirm the action of restarting one transfer-->
    <string name="button_permission_info">Got it</string>
    <!-- Warning show to the user when the app needs permissions to get the best meeting experience and the user has denied them.-->
    <string name="meeting_required_permissions_warning">Go to Settings to allow MEGA to access your camera and microphone.</string>
    <!-- The button text in the meeting ended alert dialog. Click the button to open the group chat screen of the meeting-->
    <string name="view_meeting_chat">View meeting chat</string>
    <!-- the content of tips when the user uses the meeting first time-->
    <string name="tip_invite_more_participants">Invite more participants to the meeting. Swipe up to invite.</string>
    <!-- the content of tips when the user enters recent chat page first time-->
    <string name="tip_create_meeting">Tap to create a new meeting</string>
    <!-- the content of tips when the user enters start conversation page first time-->
    <string name="tip_setup_meeting">Quickly set up a MEGA meeting with our new encrypted meeting feature</string>
    <!-- the content of snack bar when the user be the new moderator-->
    <string name="be_new_moderator">You are the new host</string>
    <!-- the content of snack bar when copied meeting link-->
    <string name="copied_meeting_link">Copied meeting link.</string>
    <!-- Title of the layout to join a meeting from the chat screen. -->
    <string name="join_meeting_layout_in_group_call">Tap to join current meeting.</string>
    <!-- Title of fifth tour screen -->
    <string name="title_tour_five">MEGA meeting</string>
    <!-- Content of fourth tour screen -->
    <string name="content_tour_five">End-to-end encrypted video meeting</string>
    <!-- Error shown when it tries to open an invalid meeting link and the text view is empty -->
    <string name="invalid_meeting_link_empty">Please enter a valid meeting link</string>
    <!-- Guest leave call-->
    <string name="more_than_meeting">More than just meetings</string>
    <!-- the title of join without account on left meeting page-->
    <string name="left_meeting_join_title">Your privacy matters</string>
    <!-- the content of join without account on left meeting page-->
    <string name="left_meeting_join_content">Join the largest secure cloud storage and collaboration platform in the world.</string>
    <!-- the bonus title of join without account on left meeting page-->
    <string name="left_meeting_bonus_title">Get 20&#160;GB for free</string>
    <!-- the bonus content of join without account on left meeting page-->
    <string name="left_meeting_bonus_content">Sign up now and enjoy advanced collaboration features for free.</string>
    <!-- Content of ongoing call for MaterialAlertDialog-->
    <string name="ongoing_call_content">Another call in progress. Please end your current call before making another.</string>
    <!-- The hint text when changing meeting name-->
    <string name="new_meeting_name">New meeting name</string>
    <!-- The content of dialog when failed for creating meeting-->
    <string name="meeting_is_failed_content">Failed to create meeting.</string>
    <!-- Word next to own user’s name on participant list -->
    <string name="meeting_me_text_bracket">%1s [A](me)[/A]</string>
    <!-- Menu item to change from thumbnail view to main view in meeting-->
    <string name="main_view">Main view</string>
    <!-- Warning in Offline section alerting all the Offline files will be deleted after logout. -->
    <string name="offline_warning">Logging out deletes your offline content.</string>
    <!-- Settings category which contains all preferences related to user interface. -->
    <string name="user_interface_setting">User interface</string>
    <!-- Setting which allows to choose the start screen. -->
    <string name="start_screen_setting">Start screen</string>
    <!-- Setting which allows to hide or show the recent activity. -->
    <string name="hide_recent_setting">Hide recent activity</string>
    <!-- Context of a setting which allows to hide or show the recent activity. -->
    <string name="hide_recent_setting_context">Hide recent activity in Home section.</string>
    <!-- Title of a dialog informing the start screen can be modified. -->
    <string name="choose_start_screen_title">Choose your start screen</string>
    <!-- Test of a dialog informing the start screen can be modified. -->
    <string name="choose_start_screen_text">Change settings to choose which screen opens when you next launch the MEGA app.</string>
    <!-- Action button which allows to change a setting. -->
    <string name="change_setting_action">Change setting</string>
    <!-- Subtitle of the settings page where the start screen can be chosen. -->
    <string name="configure_start_screen">Configure default start screen</string>
    <!-- Homepage section. -->
    <string name="home_section">Home</string>
    <!-- Action button which allows to show the recent activity. -->
    <string name="show_activity_action">Show activity</string>
    <!-- Text informing the recent activity is hidden. -->
    <string name="recents_activity_hidden">[B]Recents[/B] activity hidden</string>
    <!-- Label indicating video original quality -->
    <string name="original_quality">Original quality</string>
    <!-- Settings label which allows to enable or disable fingerprint unlock. -->
    <string name="setting_fingerprint">Fingerprint ID</string>
    <!-- Title of the dialog which allows to enable the fingerprint unlock. -->
    <string name="title_enable_fingerprint">Confirm your fingerprint to unlock</string>
    <!-- Title of the dialog which allows to unlock the app with the fingerprint. -->
    <string name="title_unlock_fingerprint">Unlock using your fingerprint</string>
    <!-- Button of the dialog which allows to unlock the app with the fingerprint. Gives the option to unlock with the passcode instead -->
    <string name="action_use_passcode">Use passcode</string>
    <!-- Message informing the fingerprint was enabled successfully -->
    <string name="confirmation_fingerprint_enabled">Your fingerprint is confirmed</string>
    <!-- Warning indicating an image (GIF) cannot be inserted in an input text. Same string than the one shown by the system when it detects this behaviour on its own. -->
    <string name="image_insertion_not_allowed">MEGA does not support image insertion here</string>
    <!-- The label under the button of viewing all images screen -->
    <string name="section_images">Images</string>
    <!-- Title of the dialog warning the user about disable file versioning. -->
    <string name="disable_versioning_label">Disable file versioning</string>
    <!-- Warning of the dialog informing the user about disable file versioning. -->
    <string name="disable_versioning_warning">Our file versioning feature ensures that we keep older copies of your files around if you replace them with newer versions. If you disable File Versioning you will no longer have this protection; the old copy will be lost when you replace it.</string>
    <!-- Warning informing the user the folder location is trying to open no longer exists. -->
    <string name="location_not_exist">This location no longer exists.</string>
    <!-- Warning shown informing the contact has been previously invited. The placeholder is to show the name of the contact. -->
    <string name="contact_already_invited">You have already invited %1$s</string>
    <!-- Warning shown informing the contact request has been sent and can be managed in sent requests section. -->
    <string name="contact_invited">Invite sent successfully. See sent requests.</string>
    <!-- Message when file available offline. -->
    <string name="file_available_offline">File available Offline</string>
    <!-- Message when file removed from offline. -->
    <string name="file_removed_offline">File removed from Offline</string>
    <!-- Menu option to open a link. Also title of the dialog to open a link. -->
    <string name="action_open_link">Open link</string>
    <!-- error message shown when a chat link is not well formed. -->
    <string name="invalid_chat_link_args">Invalid chat link</string>
    <!-- Menu option to open a chat link. -->
    <string name="action_open_chat_link">Open chat link</string>
    <!-- Hint shown in the open chat link alert dialog. -->
    <string name="hint_enter_chat_link">Enter chat link</string>
    <!-- Hint shown in the open link alert dialog. -->
    <string name="hint_paste_link">Paste link</string>
    <!-- Error shown when it tries to open an invalid file or folder link .-->
    <string name="invalid_file_folder_link">Invalid file or folder link</string>
    <!-- Error shown when it tries to open an invalid file or folder link and the text view is empty. -->
    <string name="invalid_file_folder_link_empty">Please enter a valid file or folder link</string>
    <!-- Error shown when it tries to open an invalid chat link and the text view is empty. -->
    <string name="invalid_chat_link_empty">Please enter a valid chat link</string>
    <!-- Error shown when it tries to open a chat link from the Cloud Drive section. -->
    <string name="valid_chat_link">You have pasted a chat link.</string>
    <!-- Error shown when it tries to open a contact link from the Cloud Drive section. -->
    <string name="valid_contact_link">You have pasted a contact link.</string>
    <!-- Action button to open a contact link.-->
    <string name="action_open_contact_link">Open contact link</string>
    <!-- title for the settings to enable high resolution images when on mobile data -->
    <string name="settings_mobile_data_resoluton_title">Use mobile data to preview high resolution images</string>
    <!-- summary for the settings to enable high resolution images when on mobile data -->
    <string name="settings_mobile_data_resoluton_summary">Allow the use of mobile data to load high resolution images when previewing. If disabled, the original image will only be loaded when you zoom in.</string>
    <!-- If users want to delete the root backup folder, all backups underneath it are disabled. Warning dialog will show to confirm -->
    <string name="backup_remove_root_folder">You are deleting your backups folder. This will remove all the backups you have set. Are you sure you want to do this?</string>
    <!-- The title of warning dialog for single folder deleting -->
    <string name="backup_remove_folder_title">Move “%1s” to Rubbish Bin</string>
    <!-- The confirm information of warning dialog for deleting -->
    <string name="backup_disable_confirm">Disable backup</string>
    <!-- The confirm information of warning dialog for deleting -->
    <string name="backup_action_confirm">Please type “%1s” to confirm this action</string>
    <!-- when checking the input -->
    <string name="error_backup_confirm_dont_match">Text entered does not match</string>
    <!-- The title of confirm dialog for adding item to "My backup" -->
    <string name="backup_add_confirm_title">Add item to “%1s”</string>
    <!-- The title of warning dialog for adding item to "My backup" -->
    <string name="backup_add_item_title">Set up backup</string>
    <!-- If users want to add items to the "My backup" folder, Warning dialog will show to confirm -->
    <string name="backup_add_item_to_root_text">To ensure these items added to your backup folder are automatically synchronised to the MEGA Cloud, please set them up in the MEGA Desktop App.</string>
    <!-- If users want to share items in the "My backup" folder, Warning dialog will show to confirm -->
    <string name="backup_share_permission_title">Read-only</string>
    <!-- If users want to share items in the "My backup" folder, Warning dialog will show to confirm -->
    <string name="backup_share_permission_text">This folder can only be shared as read-only; as this is a backup folder, any changes to its content could disable the backup.</string>
    <!-- If users want to add items to the "My backup" device folder, Warning dialog will show to confirm -->
    <string name="backup_add_item_text">Items in this folder are part of a configured backup and are synchronised to a local folder. Taking this action will break the synchronisation and disable the backup. The backup can be re-enabled in the MEGA Desktop App. Are you sure you want to proceed?</string>
    <!-- Share multi backup folders, show below warning message -->
    <string name="backup_multi_share_permission_text">These folders can only be shared as read-only; as they are backup folders, any changes to their content could disable the backups.</string>
    <!-- Share multi folders mix with backup and non-backup folders, show below warning message -->
    <string name="backup_share_with_root_permission_text">Some folders shared are backup folders and read-only. Do you wish to continue?</string>
    <!-- Title of the button when you want to answer a one to one call -->
    <string name="title_join_one_to_one_call">Answer call</string>
    <!-- Title of the menu when the select tracks on playlist page-->
    <string name="title_select_tracks">Select tracks</string>
    <!-- Action button to upload files. -->
    <string name="upload_files">Upload files</string>
    <!-- Action button to upload a folder. -->
    <string name="upload_folder">Upload folder</string>
    <!-- Title of the Payments screen -->
    <string name="payment">Payment</string>
    <!-- Label indicating payment methods -->
    <string name="payment_methods">Payment methods</string>
    <!-- Button to proceed with a payment -->
    <string name="proceed">Proceed</string>
    <!-- Remove moderator permission and assign standard permission to a meeting participant-->
    <string name="remove_moderator">Remove as host</string>
    <!-- Title message of existing subscription dialog -->
    <string name="title_existing_subscription">Buy new subscription?</string>
    <!-- Text of buy new subscription button -->
    <string name="button_buy_new_subscription">Buy new subscription</string>
    <!-- Dialog message when the existing subscription is from Android platform (Google and Huawei)  -->
    <string name="message_subscription_from_android_platform">You already have a subscription. If you buy another one you will be charged twice. To avoid this, cancel your current subscription through %1$s. Visit our Help Centre for more information.</string>
    <!-- Dialog message when the existing subscription is from iTunes  -->
    <string name="message_subscription_from_itunes">You already have a subscription. If you buy another one you will be charged twice. To avoid this, cancel your current subscription from your iTunes account. Visit our Help Centre for more information.</string>
    <!-- Dialog message when the existing subscription is from other platform (Stripe and ECP)  -->
    <string name="message_subscription_from_other_platform">You already have a subscription. If you buy another one, you will be charged twice. To avoid this, cancel your current subscription by going to MEGA in a desktop or mobile web browser. Visit our Help Centre for more information.</string>
    <!-- Warning show to the user when the app needs bluetooth connect permissions to get the best meeting experience and the user has denied them.-->
    <string name="meeting_bluetooth_connect_required_permissions_warning">Go to Settings to grant MEGA permission to access your nearby devices using Bluetooth.</string>
    <!-- Warning indicating the billing is not available and giving some indications to continue with the upgrade. -->
    <string name="upgrade_billing_warning">We are unable to proceed with the billing. If you are using a dual app, please consider logging in to MEGA without it. If not, try to upgrade through your web browser.</string>
    <!-- Title for subscription dialog that shows before delete account -->
    <string name="title_platform_subscription">%1s subscription</string>
    <!-- Message for dialog that subscription is from android platform and shows before delete account -->
    <string name="message_android_platform_subscription">You have an active MEGA subscription with %1$s. You must cancel it separately at %2$s, as MEGA is not able to cancel it for you. Visit our Help Centre for more information.</string>
    <!-- Message for dialog that subscription is from other platform and shows before delete account  -->
    <string name="message_other_platform_subscription">You have an active MEGA subscription. It will be canceled automatically after the account is deleted. Visit our Help Centre for more information.</string>
    <!-- Message for dialog that subscription is from iTunes platform and shows before delete account  -->
    <string name="message_itunes_platform_subscription">You have an active MEGA subscription with Apple. You must cancel it separately from your iTunes account, as MEGA is not able to cancel it for you. Visit our Help Centre for more information.</string>
    <!-- Text for button of subscription dialog that shows before delete account -->
    <string name="button_visit_platform">Visit %1s</string>
    <!-- Text shown in the last alert dialog to confirm delete user account with a ECP/Stripe subscription-->
    <string name="delete_account_text_other_platform_last_step">This is the last step to delete your account. Both your account and subscription will be deleted and you will permanently lose all the data stored in the cloud. Please enter your password below.</string>
    <!-- Title of timeline tab in photos section -->
    <string name="tab_title_timeline">Timeline</string>
    <!-- Title of album tab in photos section. -->
    <string name="tab_title_album">Albums</string>
    <!-- Title of favourite album. -->
    <string name="title_favourites_album">Favourites</string>
    <!-- Text that indicates that there’s no media files to show in favourite album -->
    <string name="empty_hint_favourite_album">[B]No[/B] [A]Favourites[/A]</string>
    <!-- Action button which will remove favourites in selection mode -->
    <string name="action_remove_favourites">Remove favourites</string>
    <!-- Message of notice that the zip file format is error -->
    <string name="message_zip_format_error">File format is not supported. Cannot open the file.</string>
    <!-- Warnign shown after trying to upload an empty folder -->
    <string name="no_uploads_empty_folder">The selected folder is empty. No files to upload.</string>
    <!-- Error shown when user is trying to change the password typing the same as the current one. -->
    <string name="error_same_password">You have entered your current password</string>
    <!-- Title of pop-up error message for taken down file -->
    <string name="error_file_not_available">File no longer available</string>
    <!-- Body of pop-up error message for taken down file. -->
    <string name="error_takendown_file">File removed as it violated our Terms of Service.</string>
    <!-- Error shown when download a file that has violated ToS/AUP. String as short as possible. Max characters are 39. -->
    <string name="error_download_takendown_file">Violated Terms of Service</string>
    <!-- Warning message shown when trying to select a local folder but there isn’t any app to do that. -->
    <string name="general_warning_no_picker">This device doesn’t have an app to select folders.</string>
    <!-- Next audios to be played in the audio playlist -->
    <string name="media_player_audio_playlist_next">Next</string>
    <!-- Previous audios have been already played in the audio playlist -->
    <string name="media_player_audio_playlist_previous">Previous</string>
    <!-- Next videos to be played in the video playlist -->
    <string name="media_player_video_playlist_next">Next</string>
    <!-- Previous videos have been already played in the video playlist -->
    <string name="media_player_video_playlist_previous">Previous</string>
    <!-- Setting option available to choose for the preferred start screen. -->
    <string name="settings_start_screen_photos_option">Photos</string>
    <!-- Setting which allows to open unsupported file types in third-party apps if enabled -->
    <string name="settings_file_management_auto_open_downloaded_file">Open unsupported file types in third-party apps</string>
    <!-- Clarification of the setting which allows to open unsupported file types in third-party apps if enabled -->
    <string name="settings_file_management_auto_open_downloaded_file_description">Unsupported files types will be opened in third-party apps instead of the MEGA app.</string>
    <!-- Label for the option on setting to set up the quality of image files uploaded to the chat -->
    <string name="settings_chat_image_quality">Image quality</string>
    <!-- Label for the automatic option on setting to set up the quality of image files uploaded to the chat -->
    <string name="automatic_image_quality">Automatic</string>
    <!-- Text for the automatic option on setting to set up the quality of image files uploaded to the chat -->
    <string name="automatic_image_quality_text">Send optimised images when on mobile data but original size images when on Wi-Fi.</string>
    <!-- Label for the high option on setting to set up the quality of image files uploaded to the chat -->
    <string name="high_image_quality">Original</string>
    <!-- Text for the high option on setting to set up the quality of image files uploaded to the chat -->
    <string name="high_image_quality_text">Always send original size images.</string>
    <!-- Label for the optimised option on setting to set up the quality of image files uploaded to the chat -->
    <string name="optimised_image_quality">Optimised</string>
    <!-- Text for the optimised option on setting to set up the quality of image files uploaded to the chat -->
    <string name="optimised_image_quality_text">Always send optimised images.</string>
    <!-- Message shown when one participant joined the call. The placeholder is to include the participant name -->
    <string name="meeting_call_screen_one_participant_joined_call">%1$s joined</string>
    <!-- Message shown when two participants joined the call. The first placeholder is the name of the first participant joined. The second placeholder is the name of the second participant joined -->
    <string name="meeting_call_screen_two_participants_joined_call">%1$s and %2$s joined</string>
    <!-- Message shown when one participant left the call. The placeholder is to include the participant name -->
    <string name="meeting_call_screen_one_participant_left_call">%1$s left</string>
    <!-- Message shown when two participants joined the call. The first placeholder is the name of the first participant left. The second placeholder is the name of the second participant left -->
    <string name="meeting_call_screen_two_participants_left_call">%1$s and %2$s left</string>
    <!-- Message shown when more than two participants joined the call. The placeholder is to include the name of the first participant and the number of extra participants joined -->
    <plurals name="meeting_call_screen_more_than_two_participants_joined_call">
        <item quantity="one">%1$s and 1 other joined</item>
        <item quantity="other">%1$s and %2$d others joined</item>
    </plurals>
    <!-- Message shown when more than two participants left the call. The placeholder is to include the name of the first participant and the number of extra participants left -->
    <plurals name="meeting_call_screen_more_than_two_participants_left_call">
        <item quantity="one">%1$s and 1 other left</item>
        <item quantity="other">%1$s and %2$d others left</item>
    </plurals>
    <!-- Bottom menu option to delete permanently an item from Rubbish Bin -->
    <string name="rubbish_bin_bottom_menu_option_delete">Delete permanently</string>
    <!-- Button in the delete confirmation dialog to delete permanently items from Rubbish Bin -->
    <string name="rubbish_bin_delete_confirmation_dialog_button_delete">Delete</string>
    <!-- Label to indicate the date when the current subscription renews. The placeholder is to include the date, and the other formatting placeholders are to display the text in different colors. -->
    <string name="account_info_renews_on">[A]Renews on[/A] [B]%s[/B]</string>
    <!-- Label to indicate the date when the current Pro plan or subscription expires. The placeholder is to include the date, and the other formatting placeholders are to display the text in different colors. -->
    <string name="account_info_expires_on">[A]Expires on[/A] [B]%s[/B]</string>
    <!-- Title of favourite category. -->
    <string name="favourites_category_title">Favourites</string>
    <!-- Button in the Passcode screen to open the app with the password if it does not remember the passcode. -->
    <string name="settings_passcode_forgot_passcode_button">Forgot your passcode?</string>
    <!-- Title in the Passcode screen to open the app with the password if it does not remember the passcode. -->
    <string name="settings_passcode_enter_password_title">Enter your password</string>
    <!-- Resume to paused transfers snack bar description text -->
    <string name="resume_paused_transfers_text">Transfers have been paused. Resume them to proceed with the download.</string>
    <!-- Warning of the scanning transfers dialog. It warns about not closing the app because the transfers will be lost. -->
    <string name="warning_scanning_transfers">Please do not close the application.</string>
    <!-- Stage of the scanning transfers dialog indicating transfers are scanning. -->
    <string name="scanning_transfers">Scanning&#8230;</string>
    <!-- Label cancel transfers. -->
    <string name="cancel_transfers">Cancel transfers</string>
    <!-- Warning informing what will happen if proceed on cancelling transfers. -->
    <string name="warning_cancel_transfers">Transfers not yet processed will be cancelled.</string>
    <!-- Button which dismisses the warning and proceeds with the cancel transfers action. -->
    <string name="button_proceed">Proceed</string>
    <!-- Warning informing transfers were cancelled. -->
    <string name="transfers_cancelled">Transfers have been cancelled.</string>
    <!-- Title of the screen where a name collision has been detected and some options to choose are shown to the user. -->
    <string name="title_duplicated_items">Duplicated items</string>
    <!-- Informs about a name collision, the file is trying to upload, move or copy already exists on the location. The placeholder is for the name of the file.-->
    <string name="file_already_exists_in_location">A file named [B]%1$s[/B] already exists at this destination.</string>
    <!-- Header giving more context about a name collision, informing there are different option to choose for the file. -->
    <string name="choose_file">Select the file you want to keep</string>
    <!-- Header giving more context about a name collision, informing there are different option to choose. -->
    <string name="choose_folder">Select whether you want to merge the folders</string>
    <!-- Informs about what is expected after choose the option upload and replace for a name collision if file versioning is disabled. -->
    <string name="warning_upload_and_replace">The current version of the file will be replaced with the file you are uploading.</string>
    <!-- Upload and replace action button for a name collision. -->
    <string name="upload_and_replace">Upload and replace</string>
    <!-- Informs about what is expected after choose the option upload and update for a name collision if file versioning is enabled. -->
    <string name="warning_versioning_upload_and_update">The file will be updated with version history:</string>
    <!-- Upload and update action button for a name collision. -->
    <string name="upload_and_update">Upload and update</string>
    <!-- Don’t upload action button for a name collision. -->
    <string name="do_not_upload">Don’t upload</string>
    <!-- Informs about what is expected after choose the option upload and rename for a name collision. -->
    <string name="warning_upload_and_rename">The file you are uploading will be renamed as:</string>
    <!-- Upload and rename action button for a name collision. -->
    <string name="upload_and_rename">Upload and rename</string>
    <!-- Informs about what is expected after choose the option move and replace for a name collision if file versioning is disabled. -->
    <string name="warning_move_and_replace">Replace the file in the destination folder with the file you are moving.</string>
    <!-- Move and replace action button for a name collision. -->
    <string name="move_and_replace">Move and replace</string>
    <!-- Don’t move action button for a name collision. -->
    <string name="do_not_move">Don’t move</string>
    <!-- Informs about what is expected after choose the option move and rename for a name collision. -->
    <string name="warning_move_and_rename">The file you are moving will be renamed as:</string>
    <!-- Move and rename action button for a name collision. -->
    <string name="move_and_rename">Move and rename</string>
    <!-- Informs about what is expected after choose the option copy and replace for a name collision if file versioning is disabled. -->
    <string name="warning_copy_and_replace">Replace the file in the destination folder with the file you are copying.</string>
    <!-- Copy and replace action button for a name collision. -->
    <string name="copy_and_replace">Copy and replace</string>
    <!-- Don’t copy action button for a name collision. -->
    <string name="do_not_copy">Don’t copy</string>
    <!-- Informs about what is expected after choose the option copy and rename for a name collision. -->
    <string name="warning_copy_and_rename">The file you are copying will be renamed as:</string>
    <!-- Copy and rename action button for a name collision. -->
    <string name="copy_and_rename">Copy and rename</string>
    <!-- Option given to the user in a name collision. If is marked, then the action chosen will be applied for the rest of collisions. The placeholder is for the number of pending name collisions conflicts that remain unsolved. -->
    <string name="file_apply_for_all">Apply this option on the next %1$d conflicts</string>
    <!-- Informs about what is expected after choose the option copy and merge for a name collision. -->
    <string name="warning_copy_and_merge">Merge the folder at the destination with the folder you are copying.</string>
    <!-- Copy and merge action button for a name collision. -->
    <string name="copy_and_merge">Copy and merge</string>
    <!-- Informs about what is expected after choose the option move and merge for a name collision. -->
    <string name="warning_move_and_merge">Merge the folder at the destination with the folder you are moving.</string>
    <!-- Move and merge action button for a name collision. -->
    <string name="move_and_merge">Move and merge</string>
    <!-- Informs about what is expected after choose the option upload and merge for a name collision. -->
    <string name="warning_upload_and_merge">Merge the folder at the destination with the folder you are uploading.</string>
    <!-- Upload and merge action button for a name collision. -->
    <string name="upload_and_merge">Upload and merge</string>
    <!-- Informs about what is expected after choose the option "Don’t copy/move/upload" for file name collisions. -->
    <string name="skip_file">No files will be changed. You will keep the file below:</string>
    <!-- Informs about what is expected after choose the option "Don’t copy/move/upload" for folder name collisions. -->
    <string name="skip_folder">Skip this folder</string>
    <!-- Informs about a name collision, the folder is trying to upload, move or copy already exists on the location. The placeholder is for the name of the folder. -->
    <string name="folder_already_exists_in_location">A folder named [B]%1$s[/B] already exists at this destination.</string>
    <!-- Banner text to indicate poor network quality -->
    <string name="calls_call_screen_poor_network_quality">Bad connection</string>
    <!-- Message shown in a chat room when a call is ended because the connection has been lost and could not be reconnected -->
    <string name="calls_chat_screen_unable_to_reconnect_the_call">Unable to reconnect</string>
    <!-- Size in bytes. The placeholder is for the size value, please adjust the position based on linguistics -->
    <string name="account_achievements_storage_quota_byte">[A]%1$s[/A]&#160;B</string>
    <!-- Size in kilobytes. The placeholder is for the size value, please adjust the position based on linguistics -->
    <string name="account_achievements_storage_quota_kilo_byte">[A]%1$s[/A]&#160;KB</string>
    <!-- Size in megabytes. The placeholder is for the size value, please adjust the position based on linguistics -->
    <string name="account_achievements_storage_quota_mega_byte">[A]%1$s[/A]&#160;MB</string>
    <!-- Size in gigabytes. The placeholder is for the size value, please adjust the position based on linguistics -->
    <string name="account_achievements_storage_quota_giga_byte">[A]%1$s[/A]&#160;GB</string>
    <!-- Size in terabytes. The placeholder is for the size value, please adjust the position based on linguistics -->
    <string name="account_achievements_storage_quota_tera_byte">[A]%1$s[/A]&#160;TB</string>
    <!-- Size in petabytes. The placeholder is for the size value, please adjust the position based on linguistics -->
    <string name="account_achievements_storage_quota_peta_byte">[A]%1$s[/A]&#160;PB</string>
    <!-- Size in exabytes. The placeholder is for the size value, please adjust the position based on linguistics -->
    <string name="account_achievements_storage_quota_exa_byte">[A]%1$s[/A]&#160;EB</string>
    <!-- Label to indicate the time remaining for the call to end automatically. The placeholder is to include the count down timer -->
    <string name="calls_call_screen_count_down_timer_to_end_call">Call will end in %s</string>
    <!-- Title of the dialog that indicates that you are alone in the call, displayed on the call screen -->
    <string name="calls_call_screen_dialog_title_only_you_in_the_call">You’re the only one here</string>
    <!-- Title of the dialog that indicates that you are alone in the call, displayed on the chat screen -->
    <string name="calls_chat_screen_dialog_title_only_you_in_the_call">You’re still on a call</string>
    <!-- Description of the dialog that indicates that you are alone in the call, displayed on the chat screen and call screen -->
    <string name="calls_call_screen_dialog_description_only_you_in_the_call">Call will automatically end in 2 mins unless you want to stay on it.</string>
    <!-- Button of the dialog that indicates that you are alone in the call, displayed on the chat screen and call screen. Allows to hang up the call -->
    <string name="calls_call_screen_button_to_end_call">End call now</string>
    <!-- Button of the dialog that indicates that you are alone in the call, displayed on the chat screen and call screen. Allows to stay on the call -->
    <string name="calls_call_screen_button_to_stay_alone_in_call">Stay on call</string>
    <!-- Report issue setting name-->
    <string name="settings_help_report_issue">Report issue</string>
    <!-- Report issue fragment instructions-->
    <string name="settings_help_report_issue_instructions">Your feedback helps us improve MEGA. Please clearly describe the issue you’ve experienced. The more details you provide, the easier it will be for us to resolve it.</string>
    <!-- Hint text for the description field on the report issue screen-->
    <string name="settings_help_report_issue_description_label">Describe the issue</string>
    <!-- Label for the switch to enable attaching logs when reporting an issue-->
    <string name="settings_help_report_issue_attach_logs_label">Send log file</string>
    <!-- Error message when there is no connectivity when reporting an issue-->
    <string name="check_internet_connection_error">No internet connection. Check your connection and try again.</string>
    <!-- Accessibility Label for the submit button on the report issue screen-->
    <string name="settings_help_report_issue_submit_menu_action">Submit</string>
    <!-- Error message when submit issue failed-->
    <string name="settings_help_report_issue_error">Something went wrong. Please try again later. If you still can’t submit the issue, contact %s for assistance.</string>
    <!-- Success message when submit issue succeeded-->
    <string name="settings_help_report_issue_success">We have received your report. We’ll look into the issue and get back to you.</string>
    <!-- Message shown during log file upload-->
    <string name="settings_help_report_issue_uploading_log_file">Uploading log file</string>
    <!-- Message shown if user tries to leave report screen without submitting their report-->
    <string name="settings_help_report_issue_discard_dialog_title">Discard report?</string>
    <!-- Button text for discard dialog option-->
    <string name="settings_help_report_issue_discard_button">Discard</string>
    <!-- Text shown when editing a chatroom message -->
    <string name="edit_chat_message">Edit message</string>
    <!-- Title of the voice call option displayed in the chat room toolbar -->
    <string name="chat_room_toolbar_voice_call_option">Voice</string>
    <!-- Title of the scan option displayed in the chat room toolbar -->
    <string name="chat_room_toolbar_scan_option">Scan</string>
    <!-- Title of the voice clip option displayed in the chat room toolbar -->
    <string name="chat_room_toolbar_voice_clip_option">Voice clip</string>
    <!-- Title of the gif option displayed in the chat room toolbar -->
    <string name="chat_room_toolbar_gif_option">GIF</string>
    <!-- Filter option on Photos/Timeline -->
    <string name="photos_action_filter">Filter</string>
    <!-- Filter option to show only photos and videos from Camera Uploads folder -->
    <string name="photos_filter_camera_uploads">Camera uploads</string>
    <!-- Title of the dialog shown when the user tries to open a file not supported by app and it is not downloaded yet. -->
    <string name="dialog_cannot_open_file_title">Cannot open file</string>
    <!-- Text of the dialog shown when the user tries to open a file not supported by app and it is not downloaded yet. -->
    <string name="dialog_cannot_open_file_text">This file type isn’t supported. To open the file, download it first.</string>
    <!-- General open action. -->
    <string name="general_confirmation_open">Open</string>
    <!-- Option in the chat menu to end call for all participants -->
    <string name="meetings_chat_screen_menu_option_end_call_for_all">End call for all</string>
    <!-- Title of the dialog indicating that it asks you if you want to end the call for all, displayed on the chat room screen -->
    <string name="meetings_chat_screen_dialog_title_end_call_for_all">End call for all?</string>
    <!-- Description of the dialog indicating that it asks you if you want to end the call for all, displayed on the chat room screen. Allows to end call for all participants -->
    <string name="meetings_chat_screen_dialog_description_end_call_for_all">This will end the call for all participants.</string>
    <!-- Positive button of the dialog asking if you want to end the call for everyone, displayed on the chat room screen -->
    <string name="meetings_chat_screen_dialog_positive_button_end_call_for_all">Yes</string>
    <!-- Negative button of the dialog asking if you want to end the call for everyone, displayed on the chat room screen -->
    <string name="meetings_chat_screen_dialog_negative_button_end_call_for_all">No</string>
    <!-- Option in bottom panel to leave the call, displayed on the group call and meeting screen -->
    <string name="calls_call_screen_bottom_panel_leave_call_option">Leave</string>
    <!-- Option in bottom panel to end call for all, displayed on the group call and meeting screen -->
    <string name="calls_call_screen_bottom_panel_end_call_for_all_option">End for all</string>
    <!-- Title of the dialog that indicates you are the only moderator of the meeting, displayed on meeting screen -->
    <string name="meeting_call_screen_title_of_bottom_panel_to_assign_another_host">Make host</string>
    <!-- Description of the dialog that indicates you are the only host of the meeting, displayed on meeting screen -->
    <string name="meeting_call_screen_description_of_bottom_panel_to_assign_another_host">You’re the only host on the call. Do you want to assign another one before leaving?</string>
    <!-- Yes button for the confirmation dialog before removing the outgoing shares of several folders. -->
    <string name="shared_items_outgoing_unshare_confirm_dialog_button_yes">Yes</string>
    <!-- No button for the confirmation dialog before removing the outgoing shares of several folders. -->
    <string name="shared_items_outgoing_unshare_confirm_dialog_button_no">No</string>
    <!-- Second part of title of a media recents bucket that contains some images and some videos. The full string is '%1$d Images and %2$d Videos'. The string was split in 2 for pluralization. -->
    <plurals name="title_media_bucket_images_and_videos_2">
        <item quantity="one">and %1$d video</item>
        <item quantity="other">and %1$d videos</item>
    </plurals>
    <!-- Second part of string, which indicates the content of a folder is some folders and some files. The full string is '%1$d folders · %2$d files'. The string was split in 2 for pluralization. -->
    <plurals name="num_folders_num_files_2">
        <item quantity="one">1 file</item>
        <item quantity="other">%1$d files</item>
    </plurals>
    <!-- Label of storage in upgrade/choose account page. Placeholder is to display the amount of storage space, e.g. for LITE ‘400GB Storage’. -->
    <string name="account_upgrade_storage_label">[A]%1$s[/A] storage</string>
    <!-- Label of transfer quota in upgrade/choose account page. Placeholder is to display the amount of transfer quota, e.g. for LITE ‘1TB Transfer quota’. -->
    <string name="account_upgrade_transfer_quota_label">[A]%1$s[/A] transfer</string>
    <!-- Label of storage in My account section. -->
    <string name="account_storage_label">Storage</string>
    <!-- Label to indicate the limited bandwidth of the free accounts. Placeholders are to display "Limited" in a different colour. -->
    <string name="account_choose_free_limited_transfer_quota">[A]Limited[/A] transfer quota</string>
    <!-- Name of hots or hosts in the meeting info bottom panel -->
    <plurals name="meeting_call_screen_meeting_info_bottom_panel_name_of_moderators">
        <item quantity="one">Host: %s</item>
        <item quantity="other">Hosts: %s</item>
    </plurals>
    <!-- Number of participants in the call in the meeting info bottom panel -->
    <plurals name="meeting_call_screen_meeting_info_bottom_panel_num_of_participants">
        <item quantity="one">Participant: %s</item>
        <item quantity="other">Participants: %s</item>
    </plurals>
    <!-- Chat log message when the permissions for a user has been changed to read-onl -->
    <string name="chat_chat_room_message_permissions_changed_to_read_only">[A]%1$s[/A][B] was changed to read-only by [/B][A]%2$s[/A]</string>
    <!-- Chat log message when the permissions for a user has been changed to standard -->
    <string name="chat_chat_room_message_permissions_changed_to_standard">[A]%1$s[/A][B] was changed to standard role by [/B][A]%2$s[/A]</string>
    <!-- Chat log message when the permissions for a user has been changed to host -->
    <string name="chat_chat_room_message_permissions_changed_to_host">[A]%1$s[/A][B] was changed to host role by [/B][A]%2$s[/A]</string>
    <!-- Last chat log message in chats list when the permissions for a user has been changed to read-only -->
    <string name="chat_chats_list_last_message_permissions_changed_to_read_only">%1$s was changed to read-only by %2$s</string>
    <!-- Last chat log message in chats list when the permissions for a user has been changed to standard -->
    <string name="chat_chats_list_last_message_permissions_changed_to_standard">%1$s was changed to standard role by %2$s</string>
    <!-- Last chat log message in chats list when the permissions for a user has been changed to host -->
    <string name="chat_chats_list_last_message_permissions_changed_to_host">%1$s was changed to host role by %2$s</string>
    <!-- Label to indicate you have started a meeting or a group call and are waiting for others to join in -->
    <string name="calls_call_screen_waiting_for_participants">Waiting for others to join</string>
    <!-- Text that indicates that there’s no favourite to show. The format placeholders are to showing it in different colors. -->
    <string name="homepage_empty_hint_favourites">[B]No[/B] [A]favourites[/A] [B]found[/B]</string>
    <!--Action text to start a meeting from Meeting screen empty view-->
    <string name="meetings_list_empty_action">Start a meeting</string>
    <!--Description text from Meeting screen empty view-->
    <string name="meetings_list_empty_description">Talk securely and privately on audio or video calls with friends and colleagues around the world.</string>
    <!--Action text to start a conversation from Recent Chat screen empty view-->
    <string name="chat_recent_list_empty_action">Start chatting now</string>
    <!--Description text from Recent Chat screen empty view-->
    <string name="chat_recent_list_empty_description">Chat securely and privately, with anyone and on any device, knowing that no one can read your chats, not even MEGA.</string>
    <!-- Title of the option on the meeting list to archive a meeting -->
    <string name="archive_meeting_option">Archive meeting</string>
    <!-- Action to indicate immediate meeting creation -->
    <string name="action_start_meeting_now">Start meeting now</string>
    <!-- Label for call option on settings -->
    <string name="settings_calls_preferences">Calls</string>
    <!-- Label for the sound notifications option on calls settings -->
    <string name="settings_calls_preferences_sound_notifications">Sound notifications</string>
    <!-- Text for the sound notifications option on calls settings -->
    <string name="settings_calls_preferences_sound_notifications_text">Hear a sound when someone joins or leaves a call.</string>
    <!-- Not now button for request contact access message box -->
    <string name="chat_recent_chat_not_now_btn">Not now</string>
    <!-- Text indicating a text file was saved to Cloud drive -->
    <string name="text_editor_creation_success">File saved to Cloud drive.</string>
    <!-- Warning indicating a text file was not saved to Cloud Drive. -->
    <string name="text_editor_creation_error">File not saved to Cloud drive. Try again.</string>
    <!-- Action label to start images slideshow -->
    <string name="action_slideshow">Slideshow</string>
    <!-- Filter page: Prompt to choose media type -->
    <string name="filter_prompt_media_type">Choose type</string>
    <!-- Filter page: Button text for all media type -->
    <string name="filter_button_all_media_type">All media</string>
    <!-- Filter page: Prompt to choose photos source -->
    <string name="filter_prompt_media_source">Show items from</string>
    <!-- Filter page: Radio button text for CD + CU source -->
    <string name="filter_button_all_source">All locations</string>
    <!-- Filter page: Radio button text for CD only source -->
    <string name="filter_button_cd_only">Cloud drive</string>
    <!-- Timeline: Empty state for No Media (No Images and Videos) -->
    <string name="timeline_empty_media">No [B]media[/B] found</string>
    <!-- Timeline: Empty state for No Images -->
    <string name="timeline_empty_images">No [B]images[/B] found</string>
    <!-- Timeline: Empty state for No Videos -->
    <string name="timeline_empty_videos">No [B]videos[/B] found</string>
    <!-- Button to skip asking permissions. -->
    <string name="permissions_not_now_button">Not now</string>
    <!-- Title of the screen asking for enabling notifications permission. -->
    <string name="permissions_notifications_title">Get notified</string>
    <!-- Description of the screen asking for enabling notifications permission. -->
    <string name="permissions_notifications_description">MEGA will send you call, chat, and file transfer notifications.</string>
    <!-- Title of the "Backups" feature in the Home Side Menu and the Backups feature itself. -->
    <string name="home_side_menu_backups_title">Backups</string>
    <!-- Title of the Backups feature when no Backup files or folders exist -->
    <string name="backups_empty_state_title">[B]No items in [/B][A]backups[/A]</string>
    <!-- Description of the Backups feature when no Backup files or folders exist -->
    <string name="backups_empty_state_body">This is where your backed up files and folders are stored. Your backed up items are “read-only” to protect them from being accidentally modified in your cloud drive.\nYou can back up items from your computer to MEGA using our desktop app.</string>
    <!-- Message error shown when trying to log in on an account that has been suspended due to breaches of copyright -->
    <string name="dialog_account_suspended_ToS_copyright_message">Account suspended due to copyright violations. We sent you an email with more information about this.</string>
    <!-- Message error shown when trying to log in on an account that has been terminated due to breaches of all reasons of breaching Terms of Service, except copyright. -->
    <string name="dialog_account_suspended_ToS_non_copyright_message">Account terminated due to a breach of MEGA’s Terms of Service, such as abuse of others’ rights, sharing and importing illegal data, or system abuse.</string>
<<<<<<< HEAD
=======
    <!-- Title of the option to allow non-hosts add participants to the chat in Group info, Group call screen and Meeting screen -->
    <string name="chat_group_chat_info_allow_non_host_participants_option">Allow non-hosts to add participants</string>
>>>>>>> d7b32432
    <!-- Title of the Meetings tab for the chat section -->
    <string name="chat_tab_meetings_title">Meetings</string>
    <!-- Title of the location option displayed in the chat room toolbar -->
    <string name="chat_room_toolbar_location_option">Location</string>
    <!-- Used in chat screen to indicate last message sent by me -->
    <string name="chat_last_message_sender_me">Me</string>
    <!-- Hint the screen is locked in video player page -->
    <string name="video_player_locked_hint">Screen is locked</string>
    <!-- Hint that tap to unlock in video player page -->
    <string name="video_player_unlock_hint">Tap to unlock</string>
    <!-- Label that schedule a meeting -->
    <string name="chat_schedule_meeting">Schedule meeting</string>
    <!-- Message informing the account was successfully subscribed to the Pro Lite monthly plan. -->
<<<<<<< HEAD
    <string name="upgrade_account_successful_pro_lite_monthly">Thank you for your Pro&#160;Lite monthly subscription</string>
    <!-- Message informing the account was successfully subscribed to the Pro Lite yearly plan. -->
    <string name="upgrade_account_successful_pro_lite_yearly">Thank you for your Pro&#160;Lite yearly subscription</string>
    <!-- Message informing the account was successfully subscribed to the Pro I monthly plan. -->
    <string name="upgrade_account_successful_pro_1_monthly">Thank you for your Pro&#160;I monthly subscription</string>
    <!-- Message informing the account was successfully subscribed to the Pro I yearly plan. -->
    <string name="upgrade_account_successful_pro_1_yearly">Thank you for your Pro&#160;I yearly subscription</string>
    <!-- Message informing the account was successfully subscribed to the Pro II monthly plan. -->
    <string name="upgrade_account_successful_pro_2_monthly">Thank you for your Pro&#160;II monthly subscription</string>
    <!-- Message informing the account was successfully subscribed to the Pro II yearly plan. -->
    <string name="upgrade_account_successful_pro_2_yearly">Thank you for your Pro&#160;II yearly subscription</string>
    <!-- Message informing the account was successfully subscribed to the Pro III monthly plan. -->
    <string name="upgrade_account_successful_pro_3_monthly">Thank you for your Pro&#160;III monthly subscription</string>
    <!-- Message informing the account was successfully subscribed to the Pro III yearly plan. -->
    <string name="upgrade_account_successful_pro_3_yearly">Thank you for your Pro&#160;III yearly subscription</string>
    <!-- Title of the option to allow non-hosts add participants to the chat in Group info, Group call screen and Meeting screen -->
    <string name="chat_group_chat_info_allow_non_host_participants_option">Allow non-hosts to add participants</string>
=======
    <string name="upgrade_account_successful_pro_lite_monthly">Thank you for your Pro Lite monthly subscription</string>
    <!-- Message informing the account was successfully subscribed to the Pro Lite yearly plan. -->
    <string name="upgrade_account_successful_pro_lite_yearly">Thank you for your Pro Lite yearly subscription</string>
    <!-- Message informing the account was successfully subscribed to the Pro I monthly plan. -->
    <string name="upgrade_account_successful_pro_1_monthly">Thank you for your Pro I monthly subscription</string>
    <!-- Message informing the account was successfully subscribed to the Pro I yearly plan. -->
    <string name="upgrade_account_successful_pro_1_yearly">Thank you for your Pro I yearly subscription</string>
    <!-- Message informing the account was successfully subscribed to the Pro II monthly plan. -->
    <string name="upgrade_account_successful_pro_2_monthly">Thank you for your Pro II monthly subscription</string>
    <!-- Message informing the account was successfully subscribed to the Pro II yearly plan. -->
    <string name="upgrade_account_successful_pro_2_yearly">Thank you for your Pro II yearly subscription</string>
    <!-- Message informing the account was successfully subscribed to the Pro III monthly plan. -->
    <string name="upgrade_account_successful_pro_3_monthly">Thank you for your Pro III monthly subscription</string>
    <!-- Message informing the account was successfully subscribed to the Pro III yearly plan. -->
    <string name="upgrade_account_successful_pro_3_yearly">Thank you for your Pro III yearly subscription</string>
>>>>>>> d7b32432
</resources><|MERGE_RESOLUTION|>--- conflicted
+++ resolved
@@ -3971,11 +3971,6 @@
     <string name="dialog_account_suspended_ToS_copyright_message">Account suspended due to copyright violations. We sent you an email with more information about this.</string>
     <!-- Message error shown when trying to log in on an account that has been terminated due to breaches of all reasons of breaching Terms of Service, except copyright. -->
     <string name="dialog_account_suspended_ToS_non_copyright_message">Account terminated due to a breach of MEGA’s Terms of Service, such as abuse of others’ rights, sharing and importing illegal data, or system abuse.</string>
-<<<<<<< HEAD
-=======
-    <!-- Title of the option to allow non-hosts add participants to the chat in Group info, Group call screen and Meeting screen -->
-    <string name="chat_group_chat_info_allow_non_host_participants_option">Allow non-hosts to add participants</string>
->>>>>>> d7b32432
     <!-- Title of the Meetings tab for the chat section -->
     <string name="chat_tab_meetings_title">Meetings</string>
     <!-- Title of the location option displayed in the chat room toolbar -->
@@ -3989,7 +3984,6 @@
     <!-- Label that schedule a meeting -->
     <string name="chat_schedule_meeting">Schedule meeting</string>
     <!-- Message informing the account was successfully subscribed to the Pro Lite monthly plan. -->
-<<<<<<< HEAD
     <string name="upgrade_account_successful_pro_lite_monthly">Thank you for your Pro&#160;Lite monthly subscription</string>
     <!-- Message informing the account was successfully subscribed to the Pro Lite yearly plan. -->
     <string name="upgrade_account_successful_pro_lite_yearly">Thank you for your Pro&#160;Lite yearly subscription</string>
@@ -4007,21 +4001,4 @@
     <string name="upgrade_account_successful_pro_3_yearly">Thank you for your Pro&#160;III yearly subscription</string>
     <!-- Title of the option to allow non-hosts add participants to the chat in Group info, Group call screen and Meeting screen -->
     <string name="chat_group_chat_info_allow_non_host_participants_option">Allow non-hosts to add participants</string>
-=======
-    <string name="upgrade_account_successful_pro_lite_monthly">Thank you for your Pro Lite monthly subscription</string>
-    <!-- Message informing the account was successfully subscribed to the Pro Lite yearly plan. -->
-    <string name="upgrade_account_successful_pro_lite_yearly">Thank you for your Pro Lite yearly subscription</string>
-    <!-- Message informing the account was successfully subscribed to the Pro I monthly plan. -->
-    <string name="upgrade_account_successful_pro_1_monthly">Thank you for your Pro I monthly subscription</string>
-    <!-- Message informing the account was successfully subscribed to the Pro I yearly plan. -->
-    <string name="upgrade_account_successful_pro_1_yearly">Thank you for your Pro I yearly subscription</string>
-    <!-- Message informing the account was successfully subscribed to the Pro II monthly plan. -->
-    <string name="upgrade_account_successful_pro_2_monthly">Thank you for your Pro II monthly subscription</string>
-    <!-- Message informing the account was successfully subscribed to the Pro II yearly plan. -->
-    <string name="upgrade_account_successful_pro_2_yearly">Thank you for your Pro II yearly subscription</string>
-    <!-- Message informing the account was successfully subscribed to the Pro III monthly plan. -->
-    <string name="upgrade_account_successful_pro_3_monthly">Thank you for your Pro III monthly subscription</string>
-    <!-- Message informing the account was successfully subscribed to the Pro III yearly plan. -->
-    <string name="upgrade_account_successful_pro_3_yearly">Thank you for your Pro III yearly subscription</string>
->>>>>>> d7b32432
 </resources>