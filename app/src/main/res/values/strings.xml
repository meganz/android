<?xml version="1.0" encoding="utf-8"?>
<resources>

    <string name="app_name" context="Not translate">MEGA</string>
    <string name="pdf_app_name" context="Not translate">MEGA PDF Viewer</string>
    <string name="app_version" context="Not translate">3.3.5 (195)</string>
    <string name="sdk_version" context="Not translate">a6a7e37</string>
    <string name="karere_version" context="Not translate">1229c65</string>

    <string name="full_description_text" context="Full description text of the app in the Google Play page of the app">MEGA provides user-controlled encrypted cloud storage and chat through standard web browsers, together with dedicated apps for mobile devices. Unlike other cloud storage providers, your data is encrypted and decrypted by your client devices only and never by us.\n\nUpload your files from your smartphone or tablet then search, store, download, stream, view, share, rename or delete your files any time, from any device, anywhere. Share folders with your contacts and see their updates in real time. The encryption process means we cannot access or reset your password so you MUST remember it (unless you have your Recovery Key backed up) or you will lose access to your stored files.\n\nEnd-to-end user-encrypted MEGA video chat allows for total privacy, and has been available through the browser since 2016. It has been extended to our mobile app, with chat history accessible across multiple devices. Users can also easily add files to a chat from their MEGA cloud drive.\n\nMEGA offers a generous 50 GB free storage for all registered users with bonus achievements, and offers paid plans with much higher limits:\n\n\nPRO LITE subscription: 4.99 € per month or 49.99 € per year gives you 200 GB of storage space and 1 TB of transfer quota per month.\nPRO I subscription: 9.99 € per month or 99.99 € per year gives you 1 TB of storage space and 2 TB of transfer quota per month.\nPRO II subscription: 19.99 € per month or 199.99 € per year gives you 4 TB of storage space and 8 TB of transfer quota per month.\nPRO III subscription: 29.99 € per month or 299.99 € per year gives you 8 TB of storage space and 16 TB of transfer quota per month.\n\nSubscriptions are renewed automatically for successive subscription periods of the same duration and at the same price as the initial period chosen. To manage your subscriptions, simply click on the Play Store icon on your mobile device, sign in with your Google ID (if you haven\'t already done so) and then click on the MEGA app. You\'ll be able to manage your subscription there.\n\nApp Permissions:\nWRITE_EXTERNAL_STORAGE -> Download your files from MEGA to your device and upload files from your device to MEGA\nCAMERA -> Take a picture and upload your photos to MEGA\nREAD_CONTACTS -> Easily add contacts from your device as MEGA contacts\nRECORD_AUDIO &amp; CAPTURE_VIDEO_OUTPUT (mic and camera) -> MEGA provides for end-to-end encrypted audio/video calls\n\n\nTo enhance users\' confidence in the MEGA system, all of the client-side code is published, so interested security researchers can evaluate the encryption process. The code of our mobile app is located on: https://github.com/meganz/android\n\nFor more info, please check our website:\nSee https://mega.nz/terms\n\n\nDesktop - https://mega.nz/</string>

    <!--
    <string name="short_description_text" context="Short description text of the app in the Google Play page of the app">MEGA is Cloud Storage with Powerful Always-On Privacy. 50GB for free</string>
    -->

    <string name="general_x_of_x" context="Showing progress of elements. Example: 2 of 10."> of </string>
    <string name="general_yes" context="Answer for confirmation dialog.">Yes</string>
    <string name="general_no" context="Answer for confirmation dialog.">No</string>
    <string name="general_cancel" context="Answer for confirmation dialog.">Cancel</string>
    <string name="general_move_to" context="When moving a file to a location in MEGA. This is the text of the button after selection the destination">Move to</string>
    <string name="general_copy_to" context="When copying a file to a location in MEGA. This is the text of the button after selection the destination">Copy to</string>
    <!--
    <string name="general_import_to" context="When importing a file to a location in MEGA. This is the text of the button after selection the destination">Import to</string>
    -->
    <string name="general_select" context="Selecting a specific location in MEGA. This is the text of the button">Select</string>
    <string name="general_select_to_upload" context="Selecting a specific location in MEGA. This is the text of the button">Select files</string>
    <string name="general_select_to_download" context="Selecting a specific location in MEGA. This is the text of the button">Select folder</string>
    <string name="general_create" context="This is the final button when creating a folder in the dialog where the user inserts the folder name">Create</string>
    <!-- This string is commented in FileStorageActivityLollipop.java
    <string name="general_upload" context="Button text when uploading a file to a previously selected location in MEGA">Upload File</string>
    -->
    <string name="general_download" context="Item menu option upon right click on one or multiple files.">Download</string>
    <string name="general_add" context="button">Add</string>
    <string name="general_move" context="button">Move</string>
    <string name="general_remove" context="button">Remove</string>
    <string name="general_share" context="button">Share</string>
    <!--
    <string name="general_confirm" context="button">Confirm</string>
    -->
    <string name="general_leave" context="button">Leave</string>
    <string name="general_decryp" context="button">Decrypt</string>

    <string name="general_export" context="button">Export</string>

    <!--
    <string name="general_empty" context="Button to delete the contents of the trashbin. Can also be translated as &quot;clear&quot;">Empty</string>
    -->
    <string name="general_loading" context="state previous to import a file">Loading</string>
    <string name="general_importing" context="state while importing the file">Importing</string>
    <string name="general_forwarding" context="state while importing the file">Forwarding</string>
    <string name="general_import" context="Import button. When the user clicks this button the file will be imported to his account.">Import</string>
    <string name="general_storage" context="Text listed before the amount of storage a user gets with a certain package. For example: &quot;1TB Storage&quot;.">Storage</string>
    <string name="general_bandwidth" context="Text listed before the amount of bandwidth a user gets with a certain package. For example: &quot;8TB Bandwidth&quot;. Can also be translated as data transfer.">Transfer Quota</string>
    <string name="general_subscribe" context="Text placed inside the button the user clicks when upgrading to PRO. Meaning: subscribe to this plan">Subscribe</string>
    <!--
    <string name="general_continue" context="Text placed inside the button the user clicks when clicking into the FREE account. Meaning: Continue to the main screen">Continue</string>
    -->
    <string name="general_error_word" context="It will be followed by the error message">Error</string>
    <string name="general_not_yet_implemented" context="when clicking into a menu whose functionality is not yet implemented">Not yet implemented</string>
    <string name="error_no_selection" context="when any file or folder is selected">No file or folder selected</string>
    <string name="general_already_downloaded" context="when trying to download a file that is already downloaded in the device">Already downloaded</string>
    <string name="general_already_uploaded" context="when trying to upload a file that is already uploaded in the folder">already uploaded</string>
    <string name="general_file_info" context="Label of the option menu. When clicking this button, the app shows the info of the file">File info</string>
    <string name="general_folder_info" context="Label of the option menu. When clicking this button, the app shows the info of the folder">Folder info</string>
    <!--
    <string name="general_menu" context="Title when the left menu is opened">Menu</string>
    -->

    <string name="error_general_nodes" context="Error getting the root node">Error. Please, try again.</string>

    <string name="secondary_media_service_error_local_folder" context="Local folder error in Sync Service. There are two syncs for images and videos. This error appears when the secondary media local folder doesn't exist">The secondary media folder does not exist, please choose a new folder</string>
    <string name="no_external_SD_card_detected" context="when no external card exists">No external storage detected</string>
    <string name="no_permissions_upload" context="On clicking menu item upload in a incoming shared folder read only">This folder is read only. You do not have permission to upload</string>

    <string name="remove_key_confirmation" context="confirmation message before removing the previously downloaded MasterKey file">You are removing the previously exported Recovery Key file</string>
    <!--
    <string name="export_key_confirmation" context="confirmation message before downloading to the device the MasterKey file">Security warning! This is a high risk operation. Do you want to continue?</string>
    -->

    <!--
    <string name="more_options_overflow" context="title of the menu for more options for each file (rename, share, copy, move, etc)">More options</string>
    -->
    <string name="confirmation_add_contact" context="confirmation message before sending an invitation to a contact">Do you want to send an invitation to %s?</string>
    <!--
    <string name="confirmation_remove_multiple_contacts" context="confirmation message before removing mutiple contacts">Remove these %d contacts?</string>

    <string name="confirmation_move_to_rubbish" context="confirmation message before removing a file">Move to rubbish bin?</string>
    <string name="confirmation_move_to_rubbish_plural" context="confirmation message before removing a file">Move to rubbish bin?</string>

    <string name="confirmation_delete_from_mega" context="confirmation message before removing a file">Delete from MEGA?</string>
    <string name="confirmation_leave_share_folder" context="confirmation message before leaving an incoming shared folder">If you leave the folder, you will not be able to see it again</string>

    <string name="confirmation_alert" context="confirmation message before removing a file">Please confirm</string>
    -->

    <string name="action_logout" context="Button where the user can sign off or logout">Logout</string>
    <string name="action_add" context="Menu item">Upload</string>
    <string name="action_create_folder" context="Menu item">Create new folder</string>
    <string name="action_open_link" context="Menu item">Open link</string>
    <!--
    <string name="action_upload" context="Button text when choosing the destination location in MEGA">Upload to</string>
    -->

    <string name="action_settings" context="Menu item">Settings</string>
    <string name="action_search" context="Search button">Search</string>
    <string name="action_play" context="Search button">Play</string>
    <string name="action_pause" context="Search button">Pause</string>
    <string name="action_refresh" context="Menu item">Refresh</string>
    <string name="action_sort_by" context="Menu item">Sort by</string>
    <string name="action_help" context="Menu item">Help</string>
    <string name="action_upgrade_account" context="Change from a free account to paying MEGA">Upgrade account</string>
    <string name="upgrading_account_message" context="Message while proceeding to upgrade the account">Upgrading account</string>
    <string name="action_select_all" context="Menu item to select all the elements of a list">Select all</string>
    <string name="action_unselect_all" context="Menu item to unselect all the elements of a list">Clear selection</string>
    <string name="action_grid" context="Menu item to change from list view to grid view">Thumbnail view</string>
    <string name="action_list" context="Menu item to change from grid view to list view">List view</string>
    <string name="action_export_master_key" context="Menu item to let the user export the MasterKey">Backup Recovery Key</string>
    <string name="action_remove_master_key" context="Menu item to let the user remove the MasterKey (previously downloaded)">Remove Recovery Key</string>
    <string name="action_cancel_subscriptions" context="Menu item to let the user cancel subscriptions">Cancel subscription</string>
    <string name="toast_master_key_removed" context="success message when the MasterKey file has been removed">The Recovery Key file has been removed</string>
    <string name="cancel_subscription_ok" context="success message when the subscription has been canceled correctly">The subscription has been cancelled</string>
    <string name="cancel_subscription_error" context="error message when the subscription has not been canceled successfully">We were unable to cancel your subscription. Please contact support&#64;mega.nz for assistance</string>
    <string name="action_kill_all_sessions" context="Menu item to kill all opened sessions">Close other sessions</string>
    <string name="success_kill_all_sessions" context="Message after kill all opened sessions">The remaining sessions have been closed</string>
    <string name="error_kill_all_sessions" context="Message after kill all opened sessions">Error when closing the opened sessions</string>

    <plurals name="general_num_files" context="this is used for example when downloading 1 file or 2 files">
        <item context="Singular of file. 1 file" quantity="one">file</item>
        <item context="Plural of file. 2 files" quantity="other">files</item>
    </plurals>

    <plurals name="general_num_contacts">
        <item context="referring to a contact in the contact list of the user" quantity="one">contact</item>
        <item context="Title of the contact list" quantity="other">contacts</item>
    </plurals>

    <plurals name="general_num_folders">
        <item context="Singular of folder/directory. 1 folder" quantity="one">folder</item>
        <item context="Plural of folder/directory. 2 folders" quantity="other">folders</item>
    </plurals>

    <plurals name="general_num_shared_folders">
        <item context="Title of the incoming shared folders of a user in singular" quantity="one">shared folder</item>
        <item context="Title of the incoming shared folders of a user in plural." quantity="other">shared folders</item>
    </plurals>

    <!--
    <plurals name="general_num_downloads" context="in the notification. When downloading the notification is like 3 downloads.">
        <item context="Item menu option upon clicking on one or multiple files. Singular" quantity="one">download</item>
        <item context="Item menu option upon clicking on one or multiple files. Plural" quantity="other">downloads</item>
    </plurals>
    -->

    <!--
    <plurals name="general_num_uploads">
        <item context="Transfer type description in the active file transfer panel, can either be upload or download. Singular" quantity="one">upload</item>
        <item context="Transfer type description in the active file transfer panel, can either be upload or download. Plural" quantity="other">uploads</item>
    </plurals>
    -->

    <plurals name="general_num_users" context="used for example when a folder is shared with 1 user or 2 users">
        <item context="used for example when a folder is shared with 1 user" quantity="one">contact</item>
        <item context="used for example when a folder is shared with 2 or more users" quantity="other">contacts</item>
    </plurals>

    <!--
    <string name="confirmation_required" context="Alert title before download">Confirmation required</string>
    -->
    <string name="alert_larger_file" context="Alert text before download. Please do not modify the %s placeholder as it will be replaced by the size to be donwloaded">%s will be downloaded.</string>
    <string name="alert_no_app" context="Alert text before download">There is no app to open the file %s. Do you want to continue with the download?</string>
    <string name="checkbox_not_show_again" context="Alert checkbox before download">Do not show again</string>

    <string name="login_text" context="Login button">Login</string>
    <string name="email_text" context="email label">E-mail</string>
    <string name="password_text" context="password label">Password</string>
    <string name="confirm_password_text" context="label shown in the confirmation of the password when creating an account">Confirm password</string>
    <string name="abc" context="in the password edittext the user can see the password or asterisks. ABC shows the letters of the password">ABC</string>
    <!--
    <string name="dots" context="in the password edittext the user can see the password or asterisks. ··· shows asterisks instead of letters">···</string>
    -->
    <string name="new_to_mega" context="This question applies to users that do not have an account on MEGA yet">New to MEGA?</string>
    <string name="create_account" context="label and text button when creating the account">Create account</string>
    <string name="error_enter_email" context="when the user tries to log in MEGA without typing the email">Please enter your email address</string>
    <string name="error_invalid_email" context="error when logging in to MEGA with an invalid email">Invalid email address</string>
    <string name="error_enter_password" context="when the user tries to log in MEGA without typing the password">Please enter your password</string>
    <string name="error_server_connection_problem" context="when the user tries to log in to MEGA without a network connection">No network connection</string>
    <string name="error_server_expired_session" context="when the user tries to log in to MEGA without a valid session">You have been logged out on this device from another location</string>
    <string name="login_generating_key" context="the first step when logging in is calculate the private and public encryption keys">Calculating encryption keys</string>
    <string name="login_connecting_to_server" context="Message displayed while the app is connecting to a MEGA server">Connecting to the server</string>
    <string name="download_updating_filelist" context="Status text when updating the file manager">Updating file list</string>
    <string name="login_confirm_account" context="title of the screen after creating an account when the user has to confirm the password to confirm the account">Confirm account</string>
    <string name="login_querying_signup_link" context="when the user clicks on the link sent by MEGA after creating the account, this message is shown">Checking validation link</string>
    <string name="login_confirming_account" context="Attempting to activate a MEGA account for a user.">Activating account</string>
    <string name="login_preparing_filelist" context="After login, updating the file list, the file list should be processed before showing it to the user">Preparing file list</string>
    <string name="login_before_share" context="when the user tries to share something to MEGA without being logged">Please log in to share with MEGA</string>
    <!--
    <string name="session_problem" context="if a link to a folder cannot be fetched">Problem of retrieving files from the folder</string>
    -->

    <string name="tour_space_title">MEGA Space</string>
    <string name="tour_speed_title">MEGA Speed</string>
    <string name="tour_privacy_title">MEGA Privacy</string>
    <string name="tour_access_title">MEGA Access</string>
    <string name="tour_space_text">Register now and get 50 GB of free space</string>
    <string name="tour_speed_text">Uploads are fast. Quickly share files with everyone</string>
    <string name="tour_privacy_text">Keep all your files safe with MEGA\'s end-to-end encryption</string>
    <string name="tour_access_text">Get fully encrypted access anywhere, anytime</string>

    <string name="create_account_text" context="button that allows the user to create an account">Create account</string>
    <string name="name_text" context="Name of the user">Name</string>
    <string name="lastname_text" context="Last name of the user">Last Name</string>
    <string name="tos" context="text placed on the checkbox of acceptation of the Terms of Service">I agree with MEGA\'s [A]Terms of Service[/A]</string>
    <string name="already_account" context="Does the user already have a MEGA account">Already have an account?</string>

    <string name="create_account_no_terms" context="warning dialog">You have to accept our Terms of Service</string>
    <string name="error_enter_username" context="Warning dialog">Please enter your name</string>
    <string name="error_short_password" context="when creating the account">Password is too short</string>
    <string name="error_passwords_dont_match" context="when creating the account">Passwords do not match</string>
    <string name="error_email_registered" contect="when creating the account">This e-mail address has already registered an account with MEGA</string>

    <!--
    <string name="create_account_confirm_title" context="Title that is shown when e-mail confirmation is still required for the account">Confirmation required</string>
    -->
    <!--
    <string name="create_account_confirm" context="">Please check your e-mail and click the link to login and confirm your account</string>
    -->
    <string name="create_account_creating_account">Connecting to the server: Creating account</string>

    <!--<string name="cancel_transfer_title">Delete Transfer</string>
    -->
    <string name="cancel_transfer_confirmation">Delete this transfer?</string>
    <string name="cancel_all_transfer_confirmation">Delete all transfers?</string>

    <string name="section_cloud_drive" context="The name of every users root drive in the cloud of MEGA. The term \'cloud\' is a new computer term and can probably not be translated. Do not translate &quot;cloud&quot; literal unless your language allows this. Please see http://en.wikipedia.org/wiki/Cloud_computing for your reference.">Cloud drive</string>
    <string name="section_secondary_media_uploads" context="title of the screen where the secondary media images are uploaded">Media uploads</string>
    <string name="section_inbox" context="title of the screen that show the inbox">Inbox</string>
    <string name="section_saved_for_offline" context="title of the screen that shows the files saved for offline in the device">Saved for Offline</string>
    <!--
    <string name="section_shared_with_me" context="title of the screen that shows all the folders that the user shares with other users and viceversa">Shared with me</string>
    -->
    <string name="section_shared_items" context="title of the screen that shows all the shared items">Shared folders</string>
    <string name="section_rubbish_bin" context="The title of the trash bin in the tree of the file manager.">Rubbish bin</string>
    <string name="section_contacts" context="Title of the contact list">Contacts</string>

    <string name="section_contacts_with_notification" context="Item of the navigation title for the contacts section when there is any pending incoming request">Contacts [A](%1$d)[/A]</string>
    <string name="sent_requests_empty" context="the user has not sent any contact request to other users">No sent requests</string>
    <string name="received_requests_empty" context="the user has not received any contact request from other users">No received requests</string>
    <string name="section_transfers" context="Title for the file transfer screen (with the up &amp; download)">Transfers</string>

    <string name="section_account" context="button to the settings of the user\'s account">My Account</string>
    <string name="section_photo_sync" context="title of the screen where the camera images are uploaded">Camera uploads</string>
    <!--
    <string name="used_space" context="Used space &quot;5MB of 100MB&quot;.">%1$s of %2$s</string>
    -->
    <string name="tab_incoming_shares" context="Capital letters. Incoming shared folders. The title of a tab">INCOMING</string>
    <string name="tab_outgoing_shares" context="Capital letters. Outgoing shared folders. The title of a tab">OUTGOING</string>

    <string name="title_incoming_shares_explorer" context="Title of the file explorer in tab INCOMING">Incoming Shares</string>
    <!--
    <string name="choose_folder_explorer" context="Title of the button in Incoming Shares tabs">Choose folder</string>
    -->

    <string name="file_browser_empty_cloud_drive" context="message when there are no files in the Cloud drive">No files in your Cloud drive</string>
    <!--
    <string name="file_browser_empty_rubbish_bin" context="option to empty rubbish bin">Empty Rubbish Bin</string>
    -->
    <string name="file_browser_empty_folder" context="Text that indicates that a folder is currently empty">Empty Folder</string>

    <!--
    <string name="choose_account_activity" context="Title of the activity Choose Account">Choose Account</string>
    -->

    <!--
    <string name="file_properties_activity" context="Menu item to show the properties dialog of files and or folders.">Properties</string>
    -->
    <string name="file_properties_available_offline" context="The files are available &quot;offline&quot; (without a network Wi-Fi mobile data connection)">Available offline</string>
    <!--
    <string name="file_properties_available_offline_on" context="Button state when a file can be saved for offline.(Capital letters)">ON</string>
    -->
    <!--
    <string name="file_properties_available_offline_off" context="Button state when a file is already saved for offline. (Capital letters)">OFF</string>
    -->
    <string name="file_properties_info_size_file" context="Refers to the size of a file.">Size</string>
    <string name="file_properties_info_modified" context="when was the file modified">Modified</string>
    <!--
    <string name="file_properties_shared_folder_private_folder" context="the folder is private. A public user can\'t access the folder">No public link</string>
    -->
    <string name="file_properties_shared_folder_public_link" context="the label when a folder can be accesed by public users">Public link</string>
    <string name="file_properties_shared_folder_shared_with" context="title of the screen that shows the users with whom the user has shared a folder">Shared with: </string>
    -->
    <string name="file_properties_shared_folder_permissions" context="Item menu option upon clicking on a file folder. Refers to the permissions of a file folder in the file manager.">Permissions</string>
    <string name="dialog_select_permissions" context="Title of the dialog to choose permissions when sharing.">Share Permissions</string>
    <string name="file_properties_shared_folder_change_permissions" context="menu item">Change permissions</string>
    <string name="file_properties_shared_folder_select_contact" context="when listing all the contacts that shares a folder">Shared with</string>
    <string name="file_properties_send_file_select_contact" context="send a file to a MEGA user">Send to</string>
    <string name="file_properties_owner" context="shows the owner of an incoming shared folder">Owner</string>
    <string name="contact_invite" context="positive button on dialog to invite a contact">Invite</string>
    <string name="contact_reinvite" context="option to reinvite a contact">Reinvite</string>
	<string name="contact_ignore" context="option to ignore a contact invitation">Ignore</string>
	<string name="contact_decline" context="option to decline a contact invitation">Decline</string>
	<string name="contact_accept" context="option to accept a contact invitation">Accept</string>
	<string name="contact_properties_activity" context="title of the contact properties screen">Contact Info</string>	
	<!--
    <string name="contact_file_list_activity" context="header of a status field for what content a user has shared to you">Content</string>
    -->
	<string name="contacts_list_empty_text" context="Adding new relationships (contacts) using the actions.">Add new contacts using the button below</string>	
	<!--
    <string name="no_contacts" context="When an user wants to share a folder but has not any contact yet">There are not contacts in the account. Please add them on the Contacts screen</string>
	-->
	<string name="contacts_explorer_list_empty_text" context="Add new contacts before sharing.">Add a new contact to share</string>
	
	<string name="error_not_enough_free_space" context="Error message">Not enough free space on your device</string>

	<string name="option_link_without_key" context="Alert Dialog to get link">Link without key</string>
	<string name="option_decryption_key" context="Alert Dialog to get link">Decryption key</string>
	
	<!--
    <string name="download_failed" context="Error message">Download failed</string>
    -->
    <!--
	<string name="download_downloaded" context="notification message. Example: 1 file downloaded">downloaded</string>
    -->
    <!--
	<string name="download_downloading" context="Title header on the download page while the file is downloading.">Downloading</string>
	-->
    <!--
	<string name="text_downloading" context="Text located in each fragment when a download is in progress">Transferring</string>
	-->
	<string name="download_preparing_files" context="message before the download or upload start ">Preparing files</string>
    <string name="download_began" context="message when the download starts">Download has started</string>
    <!--
    <string name="download_cancel_downloading" context="Confirmation text when attempting to cancel the download">Do you want to cancel the download?</string>
    -->
    <string name="download_touch_to_cancel" context="Hint how to cancel the download">Touch to cancel</string>
    <string name="download_touch_to_show" context="Hint how to cancel the download">View transfers</string>
    <string name="error_file_size_greater_than_4gb" context="Warning message">Most devices can\'t download files greater than 4GB. Your download will probably fail</string>
    <string name="intent_not_available" context="message when trying to open a downloaded file but there isn\'t any app that open that file. Example: a user downloads a pdf but doesn\'t have any app to read a pdf">There isn\'t any available app to execute this file on your device</string>

    <string name="context_share_image" context="to share an image using Facebook, Whatsapp, etc">Share image using</string>
    <string name="context_get_link" context="create a link of a file and send it using an app from the device">Share link</string>
    <string name="context_get_link_menu" context="Item menu option upon right click on one or multiple files.">Get link</string>

    <!--<string name="context_manage_link_menu" context="Item menu option upon right click on one or multiple files.">Get link</string>-->

    <string name="context_leave_menu" context="Item menu option upon right click on one or multiple files.">Leave</string>
    <string name="alert_leave_share" context="Title alert before leaving a share.">Leave share</string>
    <string name="context_clean_shares_menu" context="Item menu option upon right click on one or multiple files.">Remove share</string>
    <string name="context_remove_link_menu" context="Item menu option upon right click on one or multiple files.">Remove link</string>
    <string name="context_remove_link_warning_text" context="Warning that appears prior to remove a link of a file.">This link will not be publicly available anymore.</string>
    <string name="context_rename" context="Item menu option upon right click on one or multiple files.">Rename</string>
    <string name="context_open_link_title" context="Item menu option upon right click on one or multiple files.">Open link</string>
    <string name="context_open_link" context="Item menu option upon right click on one or multiple files.">Open</string>
    <string name="context_renaming" context="while renaming a file or folder">Renaming</string>
    <string name="context_preparing_provider" context="while file provider is downloading a file">Preparing file</string>
    <string name="context_download" context="Item menu option upon right click on one or multiple files.">Download</string>

    <!--
    <string name="download_folder" context="Item menu option upon right click on one or multiple files.">Download folder</string>
    -->
    <!--
    <string name="import_folder" context="Item menu option upon right click on one or multiple files.">Import folder</string>
    -->
    <string name="context_move" context="Item menu option upon right click on one or multiple files.">Move</string>
    <string name="context_moving" context="while moving a file or folder">Moving</string>
    <!--
    <string name="context_sharing" context="while sharing a folder">Sharing folder</string>
    -->
    <string name="context_copy" context="Item menu option upon right click on one or multiple files.">Copy</string>
    <string name="context_upload" context="Item menu option upon right click on one or multiple files.">Upload</string>
    <string name="context_copying" context="while copying a file or folder">Copying</string>
    <!--
    <string name="context_creating_link" context="status text">Creating link</string>
    -->
    <!--
    <string name="context_moving_to_trash" context="status text">Moving to Rubbish Bin</string>
    -->
    <string name="context_move_to_trash" context="menu item">Move to rubbish bin</string>
    <string name="context_delete_from_mega" context="menu item">Remove from MEGA</string>
    <string name="context_new_folder_name" context="Input field description in the create folder dialog.">Folder Name</string>
    <string name="context_new_contact_name" context="when adding a new contact. in the dialog">Contact email</string>
    <string name="context_creating_folder" context="status dialog when performing the action">Creating folder</string>
    <!--
    <string name="context_adding_contact" context="Adding a new relationship (contact)">Adding contact</string>
    -->
    <string name="context_download_to" context="Menu item">Save to</string>
    <string name="context_clear_rubbish" context="Menu option title">Empty rubbish bin</string>
    <string name="clear_rubbish_confirmation" context="Ask for confirmation before removing all the elements of the rubbish bin">All items inside your rubbish bin will be deleted.</string>

    <!--<string name="context_send_link" context="get the link and send it">Send link</string>-->

    <string name="context_send" context="get the link and send it">Send</string>
    <string name="context_send_file_inbox" context="send the file to inbox">Send to contact</string>
    <!--
    <string name="context_copy_link" context="get the link and copy it">Copy link</string>
    -->
    <string name="context_remove" context="Menu option to delete one or multiple selected items.">Remove</string>
    <string name="context_delete_offline" context="Menu option to delete selected items of the offline state">Remove from Offline</string>
    <string name="context_share_folder" context="menu item">Share folder</string>
    <string name="context_send_file" context="menu item">Send file</string>
    <string name="context_view_shared_folders" context="open a shared folder">View shared folders</string>
    <string name="context_sharing_folder" context="Item menu option upon clicking on one or multiple files.">Sharing</string>
    <!--
    <string name="remove_all_sharing" context="status text">Removing all sharing contacts</string>
    -->
    <!--
    <string name="leave_incoming_share" context="status text">Leaving shared folder</string>
    -->
    <!--
    <string name="context_camera_folder" context="The location of where the user has the photos/videos stored.">Camera folder</string>
    -->
    <!--
    <string name="context_mega_contacts" context="when sharing a folder, the user can choose a contact from MEGA">MEGA Contacts</string>
    -->
    <!--
    <string name="context_phone_contacts" context="when sharing a folder, the user chan choose a contact from the device">Phone Contacts</string>
    -->
    <string name="context_delete" context="menu item">Delete</string>
    <!--
    <string name="context_more" context="menu item">More</string>
    -->
    <!--
    <string name="context_contact_added" context="success message when adding a contact">Contact added</string>
    -->
    <string name="context_contact_invitation_deleted" context="success message when removing a contact request">Request deleted</string>
    <string name="context_contact_invitation_resent" context="success message when reinvite a contact">Request resent</string>
    <string name="context_contact_request_sent" context="success message when sending a contact request">Request correctly sent to %s. The status can be consulted in the Sent Requests tab.</string>

    <string name="context_contact_removed" context="success message when removing a contact">Contact removed</string>
    <string name="context_contact_not_removed" context="error message">Error. Contact not removed</string>
    <string name="context_permissions_changed" context="success message when chaning the permissionss">Permissions changed</string>
    <string name="context_permissions_not_changed" context="error message">Error. Permissions not changed</string>
    <string name="context_folder_already_exists" context="message when trying to create a folder that already exists">Folder already exists</string>
    <string name="context_contact_already_exists" context="message when trying to create a invite a contact already that is already added">%s is already a contact</string>
    <string name="context_send_no_permission" context="message when trying to send a file without full access">You do not have permission to send this file</string>
    <string name="context_folder_created" context="success message when creating a folder">Folder created</string>
    <string name="context_folder_no_created" context="error message when creating a folder">Error. Folder not created</string>
    <string name="context_correctly_renamed" context="success message when renaming a node">Renamed successfully</string>
    <string name="context_no_renamed" context="error message">Error. Not renamed</string>
    <string name="context_correctly_copied" context="success message when copying a node">Copied successfully</string>
    <!--
    <string name="context_correctly_sent" context="success message when sending a file">File sent</string>
    -->
    <!--
    <string name="context_no_sent" context="error message when sending a file">Error. File not sent</string>
    -->
    <string name="context_correctly_sent_node" context="success message when sending a node to Inbox">Sent to Inbox</string>
    <string name="context_no_sent_node" context="error message when sending a node to Inbox">Error. Not sent to Inbox</string>
    <string name="context_no_copied" context="error message">Error. Not copied</string>
    <string name="context_no_destination_folder" context="message that appears when a user tries to move/copy/upload a file but doesn't choose a destination folder">Please choose a destination folder</string>
    <string name="context_correctly_moved" context="success message when moving a node">Moved successfully</string>
    <string name="number_correctly_moved" context="success message when moving a node">%d items moved successfully</string>
    <string name="number_incorrectly_moved" context="success message when moving a node">%d items were not moved successfully</string>
    <string name="context_correctly_moved_to_rubbish" context="success message when moving a node">Moved to the rubbish bin successfully</string>
    <string name="number_correctly_moved_to_rubbish" context="success message when moving a node">%d items moved to the rubbish bin successfully</string>
    <string name="number_incorrectly_moved_to_rubbish" context="success message when moving a node">&#160;and %d items were not sent successfully</string>
    <string name="context_no_moved" context="error message">Error. Not moved</string>
    <string name="context_correctly_shared" context="success message when sharing a folder">Shared successfully</string>
    <string name="context_no_shared_number" context="error message when sharing a folder">Error. %d shares were not completed</string>
    <string name="context_correctly_shared_removed" context="success message when sharing a folder">Remove shares successfully</string>
    <string name="context_no_shared_number_removed" context="error message when sharing a folder">Error. %d process of removing shares is not completed</string>
    <string name="context_no_shared" context="error message">Error. Not shared</string>
    <string name="context_no_removed_shared" context="error message">Error. Share failed to remove</string>
    <string name="context_remove_sharing" context="success message when removing a sharing">Folder sharing removed</string>
    <string name="context_no_link" context="error message">Link creation failed</string>
    <string name="context_correctly_removed" context="success message when removing a node from MEGA">Deleted successfully</string>
    <string name="context_no_removed" context="error message">Error. Deletion failed</string>
    <string name="number_correctly_removed" context="success message when moving a node">%d items removed successfully from MEGA</string>
    <string name="number_no_removed" context="error message when moving a node">%d items are not removed successfully</string>
    <string name="number_correctly_leaved" context="success message when moving a node">%d folders left successfully</string>
    <string name="number_no_leaved" context="error message when moving a node">%d folders were not left successfully</string>
    <string name="number_correctly_sent" context="success message when sending multiple files">File sent to %d contacts successfully</string>
    <string name="number_no_sent" context="error message when sending multiple files">File was not sent to %d contacts</string>
    <string name="number_correctly_sent_multifile" context="success message when sending multiple files">%d files sent successfully</string>
    <string name="number_no_sent_multifile" context="error message when sending multiple files">%d files failed to send</string>
    <string name="number_correctly_copied" context="success message when sending multiple files">%d items copied successfully</string>
    <string name="number_no_copied" context="error message when sending multiple files">%d items were not copied</string>
    <string name="number_contact_removed" context="success message when removing several contacts">%d contacts removed successfully</string>
    <string name="number_contact_not_removed" context="error message when removing several contacts">%d contacts were not removed</string>
    <string name="number_contact_file_shared_correctly" context="success message when sharing a file with multiple contacts">Folder shared with %d contacts successfully</string>
    <string name="number_contact_file_not_shared_" context="error message when sharing a file with multiple contacts">File can not be shared with %d contacts</string>
    <string name="number_correctly_shared" context="success message when sharing multiple files">%d folders shared successfully</string>
    <string name="number_no_shared" context="error message when sharing multiple files">%d folders were not shared</string>
    <string name="context_correctly_copied_contact" context="success message when sending a file to a contact">Successfully sent to:</string>
    <string name="context_correctly_removed_sharing_contacts" context="success message when removing all the contacts of a shared folder">The folder is no longer shared</string>
    <string name="context_no_removed_sharing_contacts" context="error message when removing all the contacts of a shared folder">Error, the folder is still shared with another contact</string>
    <string name="context_select_one_file" context="option available for just one file">Select just one file</string>
    <string name="rubbish_bin_emptied" context="success message when emptying the RB">Rubbish bin emptied successfully</string>
    <string name="rubbish_bin_no_emptied" context="error message when emptying the RB">Error. The rubbish bin has not been emptied</string>

    <string name="dialog_cancel_subscriptions" context="dialog cancel subscriptions">You are about to cancel your MEGA subscription. Please let us know if there is anything we can do to help you change your mind</string>
    <string name="hint_cancel_subscriptions" context="hint cancel subscriptions dialog">Type feedback here</string>
    <string name="send_cancel_subscriptions" context="send cancel subscriptions dialog">Send</string>
    <!--
    <string name="title_cancel_subscriptions" context="title cancel subscriptions dialog">Cancel Subscription</string>
    -->
    <string name="confirmation_cancel_subscriptions" context="confirmation cancel subscriptions dialog">Thank you for your feedback! Are you sure you want to cancel your MEGA subscription?</string>
    <string name="reason_cancel_subscriptions" context="provide a reason to cancel subscriptions dialog">Your subscription has not been cancelled. Please provide a reason for your cancellation</string>

    <string name="context_node_private" context="success message after removing the public link of a folder">The folder is now private</string>
    <!--
    <string name="context_share_correctly_removed" context="success message after removing a share of a folder. a contact has no access to the folder now">Share removed</string>
    -->

    <string name="menu_new_folder" context="Menu option to create a new folder in the file manager.">New folder</string>
    <string name="menu_add_contact" context="Menu option to add a contact to your contact list.">Add contact</string>
    <string name="menu_add_contact_and_share" context="Menu option to add a contact to your contact list.">Add contact and share</string>
    <!--
    <string name="menu_download_from_link" context="Text that is displayed in the dialog to download a MEGA link inside the app">Download from MEGA link</string>
    -->

    <string name="alert_decryption_key" context="Title of the alert to introduce the decryption key">Decryption Key</string>
    <string name="message_decryption_key" context="Message of the alert to introduce the decryption key">Please enter the decryption key for the link</string>

    <string name="upload_to_image" context="upload to. Then choose an Image file">Image</string>
    <string name="upload_to_audio" context="upload to. Then choose an Audio file">Audio</string>
    <string name="upload_to_video" context="upload to. Then choose a Video file">Video</string>
    <!--
    <string name="upload_to_other" context="upload to. Then choose a file which is not an Image, an Audio or a Video">Other File</string>
    -->
    <string name="upload_to_filesystem" context="upload to. Then choose to browse the file system to choose a file">Pick from File System</string>
    <!--
    <string name="upload_select_file_type" context="title of the dialog for choosing if a user wants to upload an image, an audio, a video or a file from the system">Select file type</string>
    -->
    <!--
    <string name="upload_uploading" context="status text">Uploading</string>
    -->
    <!--
    <string name="upload_touch_to_cancel" context="hint to how to cancel the upload (by touching the notification)">Touch to cancel upload</string>
    -->
    <!--
    <string name="upload_failed" context="error message">Upload failed</string>
    -->
    <string name="upload_uploaded" context="Label for the current uploaded size of a file. For example, 3 files, 50KB uploaded">uploaded</string>
    <!--
    <string name="upload_cancel_uploading" context="Confirmation text for cancelling an upload">Do you want to cancel the upload?</string>
    -->
    <string name="upload_prepare" context="Status text at the beginning of an upload">Processing file</string>
    <string name="error_temporary_unavaible" context="error message when downloading a file">Resource temporarily not available, please try again later</string>
    <string name="upload_can_not_open" context="Error message when the selected file cannot be opened">Cannot open selected file</string>
    <string name="upload_began" context="when an upload starts, a message is shown to the user">Upload has started</string>
    <string name="unzipping_process" context="when a zip file is downloaded and clicked, the app unzips the file. This is the status text while unzipping the file">Unzipping file</string>

    <string name="error_io_problem" context="error message while browsing the local filesystem">Filesystem problem</string>
    <string name="general_error" context="error message while browsing the local filesystem">Error happened when executing the action</string>

    <string name="full_screen_image_viewer_label" context="title of the image gallery">Image viewer</string>

    <!--
    <string name="manager_download_from_link_incorrect" context="Error message when the user entered an incorrect MEGA link format for importing">Incorrect link format</string>
    -->

    <!--
    <string name="my_account_activity" context="Title of the screen where the user account information is shown">Account</string>
    -->
    <!--
    <string name="my_account_total_space" context="Headline for the amount of total storage space">Storage Space</string>
    -->
    <!--
    <string name="my_account_free_space" context="Headline for the amount of storage space is remaining">Free Space</string>
    -->
    <string name="my_account_used_space" context="Headline for the amount of storage space is used">Used Space</string>
    <string name="my_account_change_password" context="menu item">Change password</string>
    <!--
    <string name="warning_out_space" context="Warning in Cloud drive when the user is runningut of space">You\'re running out of space!\n Do you want to upgrade your account?</string>
    -->
    <!--<string name="overquota_alert_title" context="Title dialog overquota error">Storage over quota</string>-->
    <string name="overquota_alert_text" context="Dialog text overquota error">You have exceeded your storage limit. Would you like to upgrade your account?</string>

    <!--
    <string name="op_not_allowed" context="Dialod text overquota error">Operation not allowed</string>
    -->
    <string name="my_account_last_session" context="when did the last session happen">Last session</string>
    <string name="my_account_connections" context="header for the social connections, showing the number of contacts the user has">Connections</string>

    <string name="my_account_changing_password" context="message displayed while the app is changing the password">Changing password</string>
    <string name="my_account_change_password_oldPassword" context="when changing the password, the first edittext is to enter the current password">Current password</string>
    <string name="my_account_change_password_newPassword1" context="when changing the password">New password</string>
    <string name="my_account_change_password_newPassword2" context="when changing the password">Confirm new password</string>
    <!--
    <string name="my_account_change_password_error" context="Error message when the user attempts to change his password (two potential reasons in one error message).">Incorrect current password or the new passwords you provided do not match. Please try again</string>
    -->
    <!--
    <string name="my_account_change_password_error_2" context="Error message when the user attempts to change his password (two potential reasons in one error message).">Incorrect current password. Please try again</string>
    -->
    <!--
    <string name="my_account_change_password_OK" context="Success text">Password changed successfully</string>
    -->
    <string name="my_account_change_password_dont_match" context="when changing the password or creating the account, the password is required twice and check that both times are the same">Password doesn\'t match</string>

    <!--
    <string name="upgrade_activity" context="title of the Upgrade screen">PRO Membership</string>
    -->
    <string name="upgrade_select_pricing" context="title of the selection of the pro account wanted">Select membership</string>
    <string name="select_membership_1" context="the user has to decide the way of payment">Monthly or annually recurring</string>

    <!--<string name="select_membership_2" context="button to go to Google Play">Google Play subscription</string>-->


    <string name="select_payment_method" context="after choosing one PRO plan, the user have to choose the payment method: credit card, fortumo, etc">Select payment method</string>
    <string name="no_available_payment_method" context="choose the payment method option when no method is available">At this moment, no method of payment is available for this plan</string>
    <string name="payment_method_credit_card" context="one of the payment methods">Credit Card (subscription)</string>
    <string name="payment_method_fortumo" context="one of the payment methods">Mobile Carrier (one-off)</string>
    <string name="payment_method_centili" context="one of the payment methods">Mobile Carrier (one-off)</string>
    <string name="payment_method_google_wallet" context="one of the payment methods">Google Wallet (subscription)</string>

    <string name="upgrade_per_month" context="button to decide monthly payment. The asterisk is needed">Monthly*</string>
    <string name="upgrade_per_year" context="button to decide annually payment. The asterisk is needed">Annually*</string>

    <string name="upgrade_comment" context="the meaning of the asterisk in monthly* and annually* payment">* recurring subscription can be cancelled anytime before the renewal date</string>

    <string name="file_properties_get_link" context="the user can get the link and it\'s copied to the clipboard">The link has been copied to the clipboard</string>
    <!--
    <string name="file_properties_remove_link" context="the user can remove the public link">The link has been removed</string>
    -->

    <string name="full_image_viewer_not_preview" context="before sharing an image, the preview has to be downloaded">The preview has not been downloaded yet. Please wait</string>

    <string name="log_out_warning" context="alert when clicking a newsignup link being logged">Please, log out before creating the account</string>

    <!--
    <string name="import_correct" context="success message after import a file">Imported successfully</string>
    -->

    <string name="transfers_empty" context="message shown in the screen when there are not any active transfer">No active transfers</string>
    <!--
    <string name="transfers_pause" context="File uploading or downloading has been paused (until the user continues at a later stage)">All transfers are paused</string>
    -->
    <string name="menu_pause_transfers" context="menu item">Pause transfers</string>
    <!--
    <string name="menu_restart_transfers" context="menu item">Restart transfers</string>
    -->
    <string name="menu_cancel_all_transfers" context="menu item">Delete all transfers</string>

    <string name="menu_take_picture" context="menu item">Take picture</string>

    <string name="cam_sync_wifi" context="how to upload the camera images. only when Wi-Fi connected">WiFi only</string>
    <string name="cam_sync_data" context="how to upload the camera images. when Wi-Fi connected and using data plan">WiFi or data plan</string>
    <string name="cam_sync_ok" context="Answer for confirmation dialog.">OK</string>
    <string name="cam_sync_skip" context="skip the step of camera upload">Skip</string>
    <string name="cam_sync_syncing" context="The upload of the user\'s photos orvideos from their specified album is in progress.">Camera Upload in progress</string>
    <string name="cam_sync_cancel_sync" context="confirmation question for cancelling the camera uploads">Do you want to cancel Camera uploads?</string>
    <!--
    <string name="settings_camera_notif_error_no_folder" context="Error message when an unavailable destination folder was selected">Destination folder is unavailable</string>
    -->
    <string name="settings_camera_notif_title" context="title of the notification when camera upload is enabled">Uploading files of media folders</string>
    <!--
    <string name="settings_camera_notif_error" context="notification error">Camera Uploads problem</string>
    -->
    <string name="settings_camera_notif_complete" context="notification camera uploads complete">Camera uploads complete</string>

    <string name="settings_storage" context="Text listed before the amount of storage a user gets with a certain package. For example: &quot;1TB Storage&quot;.">Storage</string>
    <string name="settings_pin_lock" context="settings category title. Below this title, the pin lock settings start">PIN Lock</string>

    <string name="settings_advanced_features" context="Settings category title for cache and offline files">Advanced</string>
    <string name="settings_advanced_features_cache" context="Settings preference title for cache">Clear Cache</string>
    <string name="settings_advanced_features_offline" context="Settings preference title for offline files">Clear Offline Files</string>

    <string name="settings_advanced_features_cancel_account" context="Settings preference title for canceling the account">Cancel your account</string>


    <string name="settings_advanced_features_size" context="Size of files in offline or cache folders">Currently using %s</string>
    <string name="settings_advanced_features_calculating" context="Calculating Size of files in offline or cache folders">Calculating</string>

    <string name="settings_storage_download_location" context="title of the setting to set the default download location">Default download location</string>
    <string name="settings_storage_ask_me_always" context="Whether to always ask the user each time.">Always ask for download location</string>
    <string name="settings_storage_advanced_devices" context="Whether to enable the storage in advanced devices">Display advanced devices (external SD)</string>

    <string-array name="settings_storage_download_location_array" context="if the user has an internal and an external SD card, it has to be set on the settings screen">
        <item context="internal storage option">Internal storage</item>
        <item context="external storage option">External storage</item>
    </string-array>

    <string-array name="add_contact_array" context="choose the way the new user's email is inserted">
        <item context="write option">Write the user\'s e-mail</item>
        <item context="import from phone option">Import from device</item>
    </string-array>

    <string name="settings_camera_upload_on" context="settings option">Enable Camera Uploads</string>
    <string name="settings_camera_upload_turn_on" context="settings option">Turn on Camera Uploads</string>
    <string name="settings_camera_upload_off" context="settings option">Disable Camera Uploads</string>
    <string name="settings_camera_upload_how_to_upload" context="settings option. How to upload the camera images: via Wi-Fi only or via Wi-Fi and data plan">How to upload</string>

    <string name="settings_secondary_upload_on" context="The Secondary Media uploads allows to create a second Camera Folder synchronization. Enabling it would imply to choose a new local folder and then, a new destination folder in MEGA. This is the text that appears in the settings option to enable the second synchronization.">Enable Secondary Media uploads</string>
    <string name="settings_secondary_upload_off" context="The Secondary Media uploads allows to create a second Camera Folder synchronization. Disabling it would imply that the current second sync won't be running anymore. This is the text that appears in the settings option to disable the second synchronization.">Disable Secondary Media uploads</string>

    <string name="settings_empty_folder" context="settings option">Choose folder</string>

    <string-array name="settings_camera_upload_how_to_entries" context="the options of how to upload, but in an array. needed for the settings">
        <item context="how to upload the camera images. when Wi-Fi connected and using data plan">WiFi or data plan</item>
        <item context="how to upload the camera images. only when Wi-Fi connected">WiFi only</item>
    </string-array>

    <string name="settings_camera_upload_what_to_upload" context="What kind of files are going to be uploaded: images, videos or both">File Upload</string>

    <string-array name="settings_camera_upload_file_upload_entries" context="the options of what to upload in an array. Needed for the settings">
        <item context="the options of what to upload.">Photos only</item>
        <item context="the options of what to upload.">Videos only</item>
        <item context="the options of what to upload.">Photos and videos</item>
    </string-array>

    <string name="settings_camera_upload_charging" context="Option to choose that the camera sync will only be enable when the device is charging">Only when charging</string>
    <string name="settings_keep_file_names" context="Option to choose that the camera sync will maintain the local file names when uploading">Keep file names as in the device</string>

    <string name="settings_local_camera_upload_folder" context="The location of where the user photos or videos are stored in the device.">Local Camera folder</string>
    <string name="settings_mega_camera_upload_folder" context="The location of where the user photos or videos are stored in MEGA.">MEGA Camera Uploads folder</string>

    <string name="settings_local_secondary_folder" context="The location of where the user photos or videos of the secondary sync are stored in the device.">Local Secondary folder</string>
    <string name="settings_mega_secondary_folder" context="The location of where the user photos or videos of the secondary sync are stored in MEGA.">MEGA Secondary folder</string>

    <string name="settings_camera_upload_only_photos" context="what kind of file are going to be uploaded. Needed for the settings summary">Photos only</string>
    <string name="settings_camera_upload_only_videos" context="what kind of file are going to be uploaded. Needed for the settings summary">Videos only</string>
    <string name="settings_camera_upload_photos_and_videos" context="what kind of file are going to be uploaded. Needed for the settings summary">Photos and videos</string>

    <!--
    <string name="settings_pin_lock_on" context="settings of the pin lock">Enable PIN Lock</string>
    -->
    <!--
    <string name="settings_pin_lock_off" context="settings of the pin lock">Disable PIN Lock</string>
    -->
    <!--
    <string name="settings_pin_lock_code" context="settings of the pin lock">PIN Code</string>
    -->
    <string name="settings_pin_lock_code_not_set" context="status text when no custom photo sync folder has been set">Not set</string>
    <string name="settings_reset_lock_code" context="settings of the pin lock">Reset PIN code</string>
    <string name="settings_pin_lock_switch" context="settings of the pin lock">PIN Lock</string>

    <string name="pin_lock_enter" context="Button after the pin code input field">Enter</string>
    <string name="pin_lock_alert" context="error message when not typing the pin code correctly">Your local files will be deleted and you will be logged out after 10 failed attempts</string>
    <string name="pin_lock_incorrect" context="error message when not typing the pin code correctly">Incorrect code</string>
    <string name="pin_lock_incorrect_alert" context="error message when not typing the pin code correctly">Wrong PIN code, please try again. You have %2d attempts left</string>
    <string name="pin_lock_not_match" context="error message when not typing the pin code correctly (two times)">PIN Codes don\'t match</string>
    <string name="unlock_pin_title" context="title of the screen to unlock screen with pin code">Enter your PIN Code</string>
    <string name="unlock_pin_title_2" context="title of the screen to unlock screen with pin code in second round">Re-Enter your PIN Code</string>
    <string name="reset_pin_title" context="title of the screen to unlock screen with pin code">Enter your new PIN Code</string>
    <string name="reset_pin_title_2" context="title of the screen to unlock screen with pin code in second round">Re-Enter your new PIN Code</string>
    <string name="incorrect_pin_activity" context="text of the screen after 10 attemps with a wrong PIN" formatted="false">All your local data will be deleted and you will be logged out in %1d seconds</string>

    <string name="settings_about" context="Caption of a title, in the context of &quot;About MEGA&quot; or &quot;About us&quot;">About</string>
    <string name="settings_about_privacy_policy" context="App means &quot;Application&quot;">Privacy Policy</string>
    <string name="settings_about_terms_of_service" context="App means &quot;Application&quot;">Terms of Service</string>
    <string name="settings_about_gdpr" context="setting menu that links to the GDPR terms">Data Protection Regulation</string>
    <string name="settings_about_app_version" context="App means &quot;Application&quot;">App version</string>
    <string name="settings_about_sdk_version" context="Title of the label where the SDK version is shown">MEGA SDK version</string>
    <string name="settings_about_karere_version" context="Title of the label where the MEGAchat SDK version is shown">MEGAchat SDK version</string>
    <string name="settings_about_code_link_title" context="Link to the public code of the app">View source code</string>

    <string name="january">January</string>
    <string name="february">February</string>
    <string name="march">March</string>
    <string name="april">April</string>
    <string name="may">May</string>
    <string name="june">June</string>
    <string name="july">July</string>
    <string name="august">August</string>
    <string name="september">September</string>
    <string name="october">October</string>
    <string name="november">November</string>
    <string name="december">December</string>

    <string name="zip_browser_activity" context="title of the screen that shows the ZIP files">ZIP Browser</string>

    <!--
    <string name="new_account" context="in login screen to create a new account">Create account now!</string>
    -->

    <string name="my_account_title" context="title of the My Account screen">Account Type</string>
    <string name="renews_on" context="title of the Expiration Date">Renews on&#160;</string>
    <string name="expires_on" context="title of the Expiration Date">Expires on&#160;</string>
    <string name="free_account">FREE</string>
    <string name="prolite_account" context="Not translate">Lite</string>
    <string name="pro1_account" context="Not translate">PRO I</string>
    <string name="pro2_account" context="Not translate">PRO II</string>
    <string name="pro3_account" context="Not translate">PRO III</string>

    <!--
    <string name="free_storage" context="Not translate">50 GB</string>
    -->
    <!--
    <string name="free_bandwidth" context="Free bandwich account details">Limited</string>
    -->

    <string name="camera_uploads_created" context="info message shown to the user when the Camera Uploads folder has been created">Camera Uploads folder created</string>

    <!--
    <string name="ZIP_download_permission" context="A compressed file will be downloaded and decompressed.">The ZIP file will be downloaded and unzipped</string>
    -->
    <!--
    <string name="ZIP_unzip_permission" context="A compressed file will be decompressed.">The ZIP file will be unzipped </string>
    -->

    <string name="sortby_owner_mail" context="category in sort by action">Owner\'s E-mail</string>
    <string name="sortby_name" context="category in sort by action">Name</string>
    <string name="sortby_name_ascending" context="sort files alphabetically ascending">Ascending</string>
    <string name="sortby_name_descending" context="sort files alphabetically descending">Descending</string>

    <string name="sortby_date" context="category in sort by action">Date</string>
    <string name="sortby_creation_date" context="category in sort by action">Creation Date</string>
    <string name="sortby_modification_date" context="category in sort by action">Modification Date</string>
    <string name="sortby_date_newest" context="sort files by date newest first">Newest</string>
    <string name="sortby_date_oldest" context="sort files by date oldest first">Oldest</string>

    <string name="sortby_size" context="category in sort by action">Size</string>
    <string name="sortby_size_largest_first" context="sort files by size largest first">Largest</string>
    <string name="sortby_size_smallest_first" context="sort files by size smallest first">Smallest</string>

    <string name="per_month" context="in payments, for example: 4.99€ per month">per month</string>
    <string name="per_year" context="in payments, for example: 49.99€ per year">per year</string>

    <string name="billing_details" context="Contextual text in the beginning of the Credit Card Payment">Enter your billing details:</string>
    <string name="address1_cc" context="Hint text of the address1 edittext, which is the first line (of two) of the address">Address 1</string>
    <string name="address2_cc" context="Hint text of the address2 edittext, which is the second line (of two) of the address">Address 2 (optional)</string>
    <string name="city_cc" context="Hint text of the city edittext for billing purposes">City</string>
    <string name="state_cc" context="Hint text of the state or province edittext for billing purposes">State / Province</string>
    <string name="country_cc" context="Hint text of the country edittext for billing purposes">Country</string>
    <string name="postal_code_cc" context="Hint text of the postal code edittext for billing purposes">Postal code</string>

    <string name="payment_details" context="Contextual text in the beginning of the Credit Card Payment">Enter your payment details:</string>
    <string name="first_name_cc" context="Hint text of the first name of the credit card edittext for payment purposes">First name</string>
    <string name="last_name_cc" context="Hint text of the last name of the credit card edittext for payment purposes">Last name</string>
    <string name="credit_card_number_cc" context="Hint text of the credit card number edittext for payment purposes">Credit Card Number</string>
    <string name="month_cc" context="Hint text of the expiration month of the credit card for payment purposes">Month</string>
    <string name="year_cc" context="Hint text of the expiration year of the credit card for payment purposes">Year</string>
    <string name="cvv_cc" context="Hint text of the CVV edittext for payment purposes">CVV</string>

    <string name="proceed_cc" context="Text of the button which proceeds the payment">Proceed</string>

    <string name="account_successfully_upgraded" context="Message shown when the payment of an upgrade has been correct">Account successfully upgraded!</string>
    <string name="account_error_upgraded" context="Message shown when the payment of an upgrade has not been correct">The operation failed. Your credit card has not been charged</string>
    <string name="credit_card_information_error" context="Message shown when the credit card information is not correct">The credit card information was not correct. The credit card will not be charged</string>
    <!--
    <string name="not_upgrade_is_possible" context="Message shown when the user wants to upgrade an account that cannot be upgraded">Your account cannot be upgraded from the app. Please contact support@mega.nz to upgrade your account</string>
    -->

    <string name="pin_lock_type" context="title to choose the type of PIN code">PIN Code Type</string>
    <string name="four_pin_lock" context="PIN with 4 digits">4 digit PIN</string>
    <string name="six_pin_lock" context="PIN with 6 digits">6 digit PIN</string>
    <string name="AN_pin_lock" context="PIN alphanumeric">Alphanumeric PIN</string>

    <string name="settings_enable_logs" context="Confirmation message when enabling logs in the app">Logs are now enabled</string>
    <string name="settings_disable_logs" context="Confirmation message when disabling logs in the app">Logs are now disabled</string>

    <string name="search_open_location" context="Option in the sliding panel to open the folder which contains the file selected after performing a search">Open location</string>
    <string name="servers_busy" context="message when a request cannot be performed because the servers are busy">This process is taking longer than expected. Please wait.</string>

    <string name="my_account_free" context="Label in My Account section to show user account type">Free Account</string>
    <string name="my_account_prolite" context="Label in My Account section to show user account type">Lite Account</string>
    <string name="my_account_pro1" context="Label in My Account section to show user account type">PRO I Account</string>
    <string name="my_account_pro2" context="Label in My Account section to show user account type">PRO II Account</string>
    <string name="my_account_pro3" context="Label in My Account section to show user account type">PRO III Account</string>

    <string name="backup_title" context="Title of the screen to backup the master key">Backup your Recovery Key</string>
    <string name="backup_subtitle" context="Subtitle of the screen to backup the master key">Your password unlocks your Recovery Key</string>

    <string name="backup_first_paragraph" context="First paragraph of the screen to backup the master key">Your data is only readable through a chain of decryption operations that begins with your master encryption key, which we store encrypted with your password. This means that if you lose your password, your master key can no longer be decrypted, and you can no longer decrypt your data.</string>
    <string name="backup_second_paragraph" context="Second paragraph of the screen to backup the master key">Exporting the master key and keeping it in a secure location enables you to set a new password without data loss.</string>
    <string name="backup_third_paragraph" context="Third paragraph of the screen to backup the master key">An external attacker cannot gain access to your account with just your key. A password reset requires both the key and access to your e-mail.</string>
    <string name="backup_action" context="Sentence to inform the user the available actions in the screen to backup the master key">Copy the Recovery Key to clipboard or save it as text file</string>

    <string name="save_action" context="Action of the button to save the master key as a text file">Save</string>
    <string name="copy_MK_confirmation" context="Alert message when the master key has been successfully copied to the ClipBoard">The Recovery Key has been successfully copied</string>

    <string name="change_pass" context="Button to change the password">Change</string>

    <string name="general_positive_button" context="Positive button to perform a general action">YES</string>
    <string name="general_negative_button" context="Negative button to perform a general action">NO</string>

    <string name="forgot_pass_menu" context="Option of the overflow menu to show the screen info to reset the password">Forgot password?</string>
    <string name="forgot_pass" context="Button in the Login screen to reset the password">Forgot your password?</string>
    <string name="forgot_pass_first_paragraph" context="First paragraph of the screen when the password has been forgotten">If you have a backup of your Recovery Key, you can reset your password by selecting YES. No data will be lost.</string>
    <string name="forgot_pass_second_paragraph" context="Second paragraph of the screen when the password has been forgotten">You can still export your Recovery Key now if you have an active MEGA session in another browser on this or any other computer. If you don\'t, you can no longer decrypt your existing account, but you can start a new one under the same e-mail address by selecting NO.</string>
    <!--
    <string name="forgot_pass_second_paragraph_logged_in" context="Second paragraph of the screen when the password has been forgotten and the user is still logged in">If you don\&apos;t, you can still export your recovery key now in this MEGA session. Please, go back and backup your recovery key.</string>
    -->

    <string name="forgot_pass_action" context="Sentence to ask to the user if he has the master key in the screen when the password has been forgotten">Do you have a backup of your Recovery Key?</string>

    <string name="title_alert_reset_with_MK" context="Title of the alert message to ask for the link to reset the pass with the MK">Great!</string>
    <string name="edit_text_insert_mail" context="Hint of the text where the user can write his e-mail">email goes here</string>
    <string name="text_alert_reset_with_MK" context="Text of the alert message to ask for the link to reset the pass with the MK">Please enter your email address below. You will receive a recovery link that will allow you to submit your Recovery Key and reset your password.</string>

    <string name="edit_text_insert_mk" context="Hint of the text when the user can write his master key">Your Recovery Key goes here</string>

    <string name="edit_text_insert_pass" context="Hint of the text where the user can write his password">password goes here</string>
    <string name="delete_account_text_last_step" context="Text shown in the last alert dialog to confirm the cancellation of an account">This is the last step to cancel your account. You will permanently lose all the data stored in the cloud. Please enter your password below.</string>

    <string name="email_verification_title" context="Title of the alert dialog to inform the user that have to check the email">Email verification</string>
    <string name="email_verification_text" context="Text of the alert dialog to inform the user that have to check the email">Please check your email to proceed.</string>
    <string name="email_verification_text_error" context="Text of the alert dialog to inform the user when an error occurs when cancelling the account">An error occurred, please try again.</string>


    <string name="alert_not_logged_in" context="Alert to inform the user that have to be logged in to perform the action">You must be logged in to perform this action.</string>
    <string name="invalid_string" context="Error when the user leaves empty the password field">Incorrect</string>

    <string name="invalid_email_title" context="Title of the alert dialog when the user tries to recover the pass of a non existing account">Invalid email address</string>
    <string name="invalid_email_text" context="Title of the alert dialog when the user tries to recover the pass of a non existing account">Please check the e-mail address and try again.</string>
    <!--
    <string name="alert_not_logged_out" context="Alert to inform the user that have to be logged out to perform the action">You must be logged out to perform this action.</string>
    -->

    <string name="title_dialog_insert_MK" context="Title of the dialog to write MK after opening the recovery link">Password reset</string>
    <string name="text_dialog_insert_MK" context="Text of the dialog to write MK after opening the recovery link">Please enter your Recovery Key below</string>

    <string name="pass_changed_alert" context="Text of the alert when the pass has been correctly changed">Password changed!</string>

    <string name="park_account_dialog_title" context="Title of the dialog to park an account">Park account</string>
    <string name="park_account_button" context="Button to park an account">Park</string>
    <string name="park_account_title" context="Title of the screen to park an account">Oops!</string>
    <string name="park_account_first_paragraph" context="First paragraph of the screen to park an account">Due to our end-to-end encryption paradigm, you will not be able to access your data without either your password or a backup of your Recovery Key.</string>
    <string name="park_account_second_paragraph" context="Second paragraph of the screen to park an account">You can park your existing account and start a fresh one under the same e-mail address. Your data will be retained for at least 60 days. In case that you recall your parked account\'s password, please contact support&#64;mega.nz</string>

    <string name="dialog_park_account" context="Text of the dialog message to ask for the link to park the account">Please enter your email address below. You will receive a recovery link that will allow you to park your account.</string>
    <string name="park_account_text_last_step" context="Text shown in the last alert dialog to park an account">This is the last step to park your account, please enter your new password. Your data will be retained for at least 60 days. If you recall your parked account\'s password, please contact support&#64;mega.nz</string>

    <string name="title_enter_new_password" context="Title of the screen to write the new password after opening the recovery link">Enter new password</string>
    <string name="recovery_link_expired" context="Message when the user tries to open a recovery pass link and it has expired">This recovery link has expired, please try again.</string>

    <string name="text_reset_pass_logged_in" context="Text of the alert after opening the recovery link to reset pass being logged.">Your Recovery Key will be used to reset your password. Please, enter your new password.</string>
    <string name="email_verification_text_change_pass" context="Text of the alert dialog to inform the user that have to check the email after clicking the option forgot pass">You will receive a recovery link that will allow you to reset your password.</string>

    <string name="my_account_upgrade_pro" context="Button to upgrade the account to PRO account in My Account Section">Upgrade</string>
    <string name="my_account_upgrade_pro_panel" context="Button to upgrade the account to PRO account in the panel that appears randomly">Upgrade now</string>
    <string name="get_pro_account" context="Message to promote PRO accounts">Improve your cloud capacity![A]Get more space &amp; transfer quota with a PRO account!</string>
    <string name="toast_master_key" context="success message when the MasterKey file has been downloaded">The Recovery Key has been backed up into: %1s.[A]While the file remains in this path, you will find it at the Saved for Offline Section.[A]Note: It will be deleted if you log out, please store it in a safe place.</string>

    <!--
    <string name="next_ime_action" context="Action to pass focus to the next field in a form">Next</string>
    -->

    <string name="mail_already_used" context="Error shown when the user tries to change his mail to one that is already used">Error. This email address is already in use.</string>

    <string name="change_mail_text_last_step" context="Text shown in the last alert dialog to change the email associated to an account">This is the last step to change your email. Please enter your password below.</string>
    <string name="change_mail_title_last_step" context="Title of the alert dialog to change the email associated to an account">Change email</string>

    <!--
    <string name="success_changing_user_mail" context="Message when the user email has been changed successfully">Your email has been correctly updated.</string>
    -->

    <string name="title_new_warning_out_space" context="Iitle of the warning when the user is running out of space">You\'re running out of space!</string>
    <string name="new_warning_out_space" context="Text of the warning when the user is running out of space">Take full advantage of your MEGA account by upgrading to PRO.</string>

    <string name="title_options_avatar_panel" context="Iitle of sliding panel to choose the option to edit the profile picture">Edit profile picture</string>
    <string name="take_photo_avatar_panel" context="Option of the sliding panel to change the avatar by taking a new picture">Take picture</string>
    <string name="choose_photo_avatar_panel" context="Option of the sliding panel to change the avatar by choosing an existing picture">Choose picture</string>
    <string name="delete_avatar_panel" context="Option of the sliding panel to delete the existing avatar">Delete picture</string>

    <string name="incorrect_MK" context="Alert when the user introduces his MK to reset pass incorrectly">The key you supplied does not match this account. Please make sure you use the correct Recovery Key and try again.</string>
    <string name="incorrect_MK_title" context="Title of the alert when the user introduces his MK to reset pass incorrectly">Invalid Recovery Key</string>

    <string name="option_full_link" context="Alert Dialog to get link">Link with key</string>

    <string name="recovering_info" context="Message shown meanwhile the app is waiting for a request">Getting info&#8230;</string>

    <string name="email_verification_text_change_mail" context="Text of the alert dialog to inform the user that have to check the email to validate his new email">Your new email address needs to be validated. Please check your email to proceed.</string>

    <string name="confirmation_delete_avatar" context="Confirmation before deleting the avatar of the user's profile">Delete your profile picture?</string>
    <string name="title_edit_profile_info" context="Title of the Dialog to edit the profile attributes of the user's account">Edit</string>

    <string name="title_set_expiry_date" context="Alert Dialog to get link">Set expiry date</string>
    <string name="title_set_password_protection" context="Title of the dialog to get link with password">Set password protection</string>
    <string name="subtitle_set_expiry_date" context="Subtitle of the dialog to get link">(PRO ONLY)</string>
    <string name="set_password_protection_dialog" context="Alert Dialog to get link with password">Set password</string>
    <string name="hint_set_password_protection_dialog" context="Hint of the dialog to get link with password">Enter password</string>
    <string name="hint_confirm_password_protection_dialog" context="Hint of the confirmation dialog to get link with password">Confirm password</string>
    <string name="link_request_status" context="Status text at the beginning of getting a link">Processing...</string>

    <string name="edit_link_option" context="Option of the sliding panel to edit the link of a node">Manage link</string>

    <string name="old_password_provided_incorrect" context="Error alert dialog shown when changing the password the user provides an incorrect password ">The current password you have provided is incorrect.</string>

    <string name="number_correctly_reinvite_contact_request" context="success message when reinviting multiple contacts">%d reinvite requests sent successfully.</string>

    <string name="number_correctly_delete_contact_request" context="success message when reinviting multiple contacts">%d requests deleted successfully.</string>
    <string name="number_no_delete_contact_request" context="error message when reinviting multiple contacts">%1$d requests successfully deleted but %2$d requests were not deleted.</string>

    <string name="confirmation_delete_contact_request" context="confirmation message before removing a contact request.">Do you want to remove the invitation request to %s?</string>
    <string name="confirmation_remove_multiple_contact_request" context="confirmation message before removing mutiple contact request">Do you want to remove these %d invitation requests?</string>

    <string name="number_correctly_invitation_reply_sent" context="success message when replying to multiple received request">%d request replies sent.</string>
    <string name="number_incorrectly_invitation_reply_sent" context="error message when replying to multiple received request">%1$d request replies successfully sent but %2$d were not sent.</string>

    <plurals name="general_num_request">
        <item context="referring to a invitation request in the Contacts section" quantity="one">request</item>
        <item context="referring to a invitation request in the Contacts section" quantity="other">requests</item>
    </plurals>

    <plurals name="confirmation_remove_outgoing_shares">
        <item context="Confirmation before removing the outgoing shares of a folder" quantity="one">The folder is shared with %1$d contact. Remove share?</item>
        <item context="Confirmation before removing the outgoing shares of a folder" quantity="other">The folder is shared with %1$d contacts. Remove all shares?</item>
    </plurals>

    <string name="error_incorrect_email_or_password" context="Error message when the credentials to login are incorrect.">Invalid email and/or password. Please try again.</string>
    <string name="error_account_suspended" context="Error message when trying to login and the account is suspended.">Your account has been suspended due to Terms of Service violations. Please contact support&#64;mega.nz</string>
    <string name="too_many_attempts_login" context="Error message when to many attempts to login.">Too many failed attempts to login, please wait for an hour.</string>
    <string name="account_not_validated_login" context="Error message when trying to login to an account not validated.">This account has not been validated yet. Please, check your email.</string>

    <string name="general_error_folder_not_found" context="Error message shown when opening a folder link which doesn't exist">Folder link unavailable</string>
    <string name="folder_link_unavaible_ToS_violation" context="Error message shown when opening a folder link which has been removed due to ToS/AUP violation">The folder link has been removed because of a ToS/AUP violation.</string>

    <string name="general_error_file_not_found" context="Error message shown when opening a file link which doesn't exist">File link unavailable</string>
    <string name="file_link_unavaible_ToS_violation" context="Error message shown when opening a file link which has been removed due to ToS/AUP violation">The file link has been removed because of a ToS/AUP violation.</string>

    <string name="confirm_email_text" context="Title of the screen after creating the account. That screen asks the user to confirm the account by checking the email">Awaiting email confirmation</string>
    <string name="confirm_email_explanation" context="Text below the title that explains the user should check the email and click the link to confirm the account">Please check your email and click the link to confirm your account.</string>

    <plurals name="general_num_items">
        <item context="Singular of items which contains a folder. 1 item" quantity="one">item</item>
        <item context="Plural of items which contains a folder. 2 items" quantity="other">items</item>
    </plurals>

    <string name="file_link_unavaible_delete_account" context="Error message shown when opening a file or folder link which account has been removed due to ToS/AUP violation">The associated user account has been terminated due to multiple violations of our Terms of Service.</string>

    <string name="general_error_invalid_decryption_key" context="Error message shown after login into a folder link with an invalid decryption key">The provided decryption key for the folder link is invalid.</string>

    <string name="my_account_my_credentials" context="Title of the label in the my account section. It shows the credentials of the current user so it can be used to be verified by other contacts">My credentials</string>
    <string name="limited_bandwith" context="Word to indicate the limited bandwidth of the free accounts">Limited</string>

    <string name="section_chat" context="Item of the navigation title for the chat section">Chat</string>
    <string name="section_chat_with_notification" context="Item of the navigation title for the chat section when there is any unread message">Chat [A](%1$d)[/A]</string>

    <string name="tab_archive_chat" context="Title of the archived chats tab. Capital letters">Archive</string>
    <!--
    <string name="tab_recent_chat" context="Title of the recent chats tab. Capital letters">RECENT</string>
    -->

    <!--
    <string name="archive_chat_empty" context="Message shown when the user has no archived chats">No archived conversations</string>
    -->
    <string name="recent_chat_enable_chat" context="Message shown when the user has no archived chats">Chat is disabled</string>
    <string name="recent_chat_enable_chat_button" context="Message shown when the user has no archived chats">Enable chat</string>

    <!--
    <string name="get_started_button" context="Button to start using the chat">Get started</string>
    -->

    <string name="recent_chat_empty_invite" context="Message shown when the user has no recent chats">Invite your friends to join you on Chat and enjoy our encrypted platform with privacy and security.</string>
    <!--<string name="recent_chat_empty_enable_chat" context="Message shown when the user has no recent chats">Enable Chat[A]and enjoy our encrypted platform with privacy and security.</string>-->

    <!--
    <string name="videocall_title" context="Title shown in the list of main chat screen for a videocall">Video call</string>
    -->

    <!--
    <plurals name="general_minutes">
        <item context="Singular of minutes. 1 minute" quantity="one">minute</item>
        <item context="Plural of minutes. 2 minute" quantity="other">minutes</item>
    </plurals>
    -->

    <!--
    <plurals name="general_hours">
        <item context="Singular of hours. 1 hour" quantity="one">hour</item>
        <item context="Plural of hours. 2 hours" quantity="other">hours</item>
    </plurals>
    -->

    <!--
    <plurals name="general_seconds">
        <item context="Singular of seconds. 1 second" quantity="one">second</item>
        <item context="Plural of seconds. 2 second" quantity="other">seconds</item>
    </plurals>
    -->

    <string name="initial_hour" context="Initial of the word hour to show the duration of a video or audio call">h</string>
    <string name="initial_minute" context="Initial of the word minute to show the duration of a video or audio call">m</string>
    <string name="initial_second" context="Initial of the word second to show the duration of a video or audio call">s</string>

    <!--
    <string name="videocall_item" context="Info shown about the last action in a chat is a videocall">Video call</string>
    -->

    <string name="selected_items" context="Title shown when multiselection is enable in chat tabs">%d selected</string>

    <string name="remove_contact_shared_folder" context="Message to confirm if the user wants to delete a contact from a shared folder">The contact %s will be removed from the shared folder.</string>
    <string name="remove_multiple_contacts_shared_folder" context="Message to confirm if the user wants to delete a multiple contacts from a shared folder">%d contacts will be removed from the shared folder.</string>

    <string name="number_correctly_removed_from_shared" context="success message when removing a contact from a shared folder">%d contacts removed correctly from the shared folder</string>
    <string name="number_incorrectly_removed_from_shared" context="success message when removing a contact from a shared folder">&#160;and %d contacts were not successfully removed</string>

    <string name="contacts_list_empty_text_loading" context="Message shown while the contact list from the device is being read and then shown to the user">Loading contacts from the phone...</string>

    <string name="number_correctly_invite_contact_request" context="success message when reinviting multiple contacts">%d invite requests sent successfully.</string>
    <string name="number_no_invite_contact_request" context="error message when reinviting multiple contacts">%1$d invite requests successfully sent but %2$d requests were not sent.</string>

    <string name="chat_me_text_bracket" context="Word next to own user's message in chat screen">%1s (Me)</string>
    <string name="type_message_hint" context="Hint shown in the field to write a message in the chat screen">Type a message</string>

    <string name="general_mute" context="button">Mute</string>
    <string name="general_unmute" context="button">Unmute</string>

    <string name="title_properties_chat_contact_notifications" context="Title of the section to enable notifications in the Contact Properties screen">Notifications</string>
    <string name="title_properties_chat_contact_message_sound" context="Title of the section to choose the sound of incoming messages in the Contact Properties screen">Message sound</string>
    <string name="title_properties_chat_clear_chat" context="Title of the section to clear the chat content in the Contact Properties screen">Clear chat</string>
    <string name="title_properties_chat_share_contact" context="Title of the section to share the contact in the Contact Properties screen">Share contact</string>

    <string name="call_ringtone_title" context="Title of the screen to select the ringtone of the calls">Call ringtone</string>
    <string name="notification_sound_title" context="Title of the screen to select the sound of the notifications">Notification sound</string>

    <string name="confirmation_clear_chat" context="Text of the confirmation dialog to clear the chat history">After cleared, neither %s nor you will be able to see messages of this chat.</string>

    <string name="general_clear" context="Button to clear the chat history">Clear</string>
    <!--
    <string name="login_initializing_chat" context="After login, initializing chat">Initializing chat</string>
    -->

    <string name="clear_history_success" context="Message show when the history of a chat has been successfully deleted">The history of the chat has been cleared</string>
    <string name="clear_history_error" context="Message show when the history of a chat hasn't been successfully deleted">Error. The history of the chat has not been cleared correctly</string>

    <string name="add_participants_menu_item" context="Menu item to add participants to a chat">Add participants</string>
    <string name="remove_participant_menu_item" context="Menu item to remove a participants from a chat">Remove participant</string>

    <string name="mega_info_empty_screen" context="Message about MEGA when there are no message in the chat screen">Protects your chat with end-to-end (user controlled) encryption, providing essential safety assurances:</string>
    <string name="mega_authenticity_empty_screen" context="Message about MEGA when there are no message in the chat screen">The system ensures that the data received is truly from the specified sender, and its content has not been manipulated during transit.</string>
    <string name="mega_confidentiality_empty_screen" context="Message about MEGA when there are no message in the chat screen">Only the author and intended recipients are able to decipher and read the content.</string>

    <string name="title_mega_info_empty_screen" context="Message about MEGA when there are no message in the chat screen">MEGA</string>
    <string name="title_mega_authenticity_empty_screen" context="Message about MEGA when there are no message in the chat screen">Authenticity</string>
    <string name="title_mega_confidentiality_empty_screen" context="Message about MEGA when there are no message in the chat screen">Confidentiality</string>

    <string name="error_not_logged_with_correct_account" context="Error message shown when opening a cancel link with an account that not corresponds to the link">This link is not related to this account. Please, log in with the correct account.</string>
    <string name="cancel_link_expired" context="Message when the user tries to open a cancel link and it has expired">This cancel link has expired, please try again.</string>

    <string name="no_results_found" context="Text shown after searching and no results found">No results were found</string>

    <string name="offline_status" context="Info label about the status of the user">Offline</string>
    <string name="online_status" context="Info label about the status of the user">Online</string>
    <string name="away_status" context="Info label about the status of the user">Away</string>
    <string name="busy_status" context="Info label about the status of the user">Busy</string>
    <string name="invalid_status" context="Info label about the status of the user">No connection</string>

    <string name="text_deleted_message" context="Text shown when a message has been deleted in the chat">This message has been deleted</string>
    <string name="text_deleted_message_by" context="Text shown when a message has been deleted in the chat">[A]This message has been deleted by [/A][B]%1$s[/B]</string>

    <string name="confirmation_delete_several_messages" context="Confirmation before deleting messages">Remove messages?</string>
    <string name="confirmation_delete_one_message" context="Confirmation before deleting one message">Remove message?</string>

    <!--
    <string name="text_cleared_history" context="Text shown when a user cleared the history of a chat"><![CDATA[<font color=\'#060000\'>%1$s</font> <font color=\'#868686\'> cleared the chat history</font>]]></string>
    -->

    <string name="group_chat_label" context="Label for the sliding panel of a group chat">Group chat</string>
    <string name="group_chat_info_label" context="Label for the option of the sliding panel to show the info of a chat group">Group info</string>
    <string name="group_chat_start_conversation_label" context="Label for the option of the sliding panel to start a one to one chat">Start conversation</string>
    <string name="group_chat_edit_profile_label" context="Label for the option of the sliding panel to edit the profile">Edit profile</string>
    <string name="title_properties_chat_leave_chat" context="Title of the section to leave a group content in the Contact Properties screen">Leave chat</string>
    <string name="participants_chat_label" context="Label for participants of a group chat">Participants</string>

    <string name="confirmation_remove_chat_contact" context="confirmation message before removing a contact from a chat.">Remove %s from this chat?</string>

    <string name="observer_permission_label_participants_panel" context="Label to show the participant permission in the options panel of the group info screen">Read-only</string>
    <!--
    <string name="member_permission_label_participants_panel" context="Label to show the participant permission in the options panel of the group info screen">Member</string>
    -->
    <string name="standard_permission_label_participants_panel" context="Label to show the participant permission in the options panel of the group info screen">Standard</string>
    <string name="administrator_permission_label_participants_panel" context="Label to show the participant permission in the options panel of the group info screen">Moderator</string>

    <string name="edited_message_text" context="Text appended to a edited message.">(edited)</string>
    <string name="change_title_option" context="Option in menu to change title of a chat group.">Change title</string>

    <string name="confirmation_leave_group_chat" context="confirmation message before leaving a group chat">If you leave, you will no longer have access to read or send messages.</string>
    <string name="title_confirmation_leave_group_chat" context="title confirmation message before leaving a group chat">Leave group chat?</string>

    <string name="confirmation_clear_group_chat" context="Text of the confirmation dialog to clear a group chat history">All messages and media in this conversation will be cleared.</string>
    <string name="title_confirmation_clear_group_chat" context="Title of the confirmation dialog to clear a group chat history">Clear history?</string>


    <string name="add_participant_error_already_exists" context="Message show when a participant hasn't been successfully invited to a group chat">The participant is already included in this group chat</string>

    <string name="number_correctly_add_participant" context="success message when inviting multiple contacts to a group chat">%d participants were correctly invited</string>
    <string name="number_no_add_participant_request" context="error message when inviting multiple contacts to a group chat">%1$d participants were successfully invited but %2$d participants were not invited.</string>

    <string name="message_permissions_changed" context="chat message when the permissions for a user has been changed">[A]%1$s[/A][B] was changed to [/B][C]%2$s[/C][D] by [/D][E]%3$s[/E]</string>
    <string name="message_add_participant" formatted="false" context="chat message when a participant was added to a group chat">[A]%1$s[/A][B] joined the group chat by invitation from [/B][C]%2$s[/C]</string>
    <string name="message_remove_participant" context="chat message when a participant was removed from a group chat">[A]%1$s[/A][B] was removed from group chat by [/B][C]%2$s[/C]</string>

    <string name="change_title_messages" context="Message shown when a participant change the title of a group chat.">[A]%1$s[/A][B] changed the group chat name to [/B][C]\"%2$s\"[/C]</string>

    <string name="message_participant_left_group_chat" context="chat message when a participant left a group chat">[A]%1$s[/A][B] left the group chat[/B]</string>

    <string name="manual_retry_alert" context="chat message alert when the message have to been manually">Message not sent. Tap for options</string>

    <string name="chat_status_title" context="settings of the chat to choose the status">Status</string>
    <!--
    <string name="settings_chat_summary_online" context="summary of the status online in settings">You can chat, share files and make calls with your contacts.</string>
    -->
    <!--
    <string name="settings_chat_summary_invisible" context="summary of the status invisible in settings">You can interact with your contacts but you will appear offline for them.</string>
    -->
    <!--
    <string name="settings_chat_summary_offline" context="summary of the status invisible in settings">You will appear offline to your contacts and you will not be able to chat with them.</string>
    -->

    <!--
    <string name="changing_status_to_online_success" context="message shown when the status of the user successfully changed to online">You\'re now online</string>
    -->
    <!--
    <string name="changing_status_to_invisible_success" context="message shown when the status of the user successfully changed to invisible">You\'re now away</string>
    -->

    <!--
    <string name="changing_status_to_offline_success" context="message shown when the status of the user successfully changed to offline">You\'re now offline</string>
    -->
    <!--
    <string name="changing_status_to_busy_success" context="message shown when the status of the user successfully changed to offline">You\'re now busy</string>
    -->
    <string name="changing_status_error" context="message shown when the status of the user coudn't be changed">Error. Your status has not been changed</string>
    <string name="leave_chat_error" context="message shown when a user couldn't leave chat">An error occurred when leaving the chat</string>
    <string name="create_chat_error" context="message shown when a chat has not been created">An error occurred when creating the chat</string>

    <string name="settings_chat_vibration" context="settings of the chat to choose the status">Vibration</string>

    <!--
    <string name="list_message_deleted" context="Text show in list of chats when the last message has been deleted">Message deleted</string>
    -->

    <string name="non_format_text_deleted_message_by" context="Text shown when a message has been deleted in the chat">This message has been deleted by %1$s</string>
    <string name="history_cleared_message" context="Text shown when the chat history was cleared by me">Chat history was cleared</string>
    <string name="non_format_history_cleared_by" context="Text shown when the chat history was cleared by someone">Chat history cleared by %1$s</string>

    <!--
    <string name="non_format_text_cleared_history" context="Text shown when a user cleared the history of a chat">%1$s cleared the chat history</string>
    -->
    <string name="non_format_message_permissions_changed" context="chat message when the permissions for a user has been changed">%1$s was changed to %2$s by %3$s</string>
    <string name="non_format_message_add_participant" formatted="false" context="chat message when a participant was added to a group chat">%1$s was added to this group chat by invitation from %2$s</string>
    <string name="non_format_message_remove_participant" context="chat message when a participant was removed from a group chat">%1$s was removed from group chat by %2$s</string>

    <string name="non_format_change_title_messages" context="Message shown when a participant change the title of a group chat.">%1$s changed the group chat name to \"%2$s\"</string>

    <string name="non_format_message_participant_left_group_chat" context="chat message when a participant left a group chat">%1$s left the group chat</string>

    <string name="messages_copied_clipboard" context="success alert when the user copy some messages to the clipboard">Copied to the clipboard</string>

    <string name="chat_error_open_title" context="Title of the error dialog when opening a chat">Chat Error!</string>
    <string name="chat_error_open_message" context="Message of the error dialog when opening a chat">The chat could not be opened correctly</string>

    <string name="menu_choose_contact" context="Menu option to add a contact to your contact list.">Choose contact</string>

    <plurals name="general_selection_num_contacts">
        <item context="referring to a contact in the contact list of the user" quantity="one">%1$d contact</item>
        <item context="Title of the contact list" quantity="other">%1$d contacts</item>
    </plurals>

    <string name="error_sharing_folder" context="Message shown when the folder sharing process fails">Error sharing the folder. Please, try again.</string>

    <plurals name="confirmation_remove_contact" context="confirmation message before removing a contact">
        <item context="Singular" quantity="one">All data associated with the selected contact will be permanently lost.</item>
        <item context="Plural" quantity="other">All data associated with the selected contacts will be permanently lost.</item>
    </plurals>

    <plurals name="title_confirmation_remove_contact" context="title of confirmation alert before removing a contact">
        <item context="Singular" quantity="one">Remove contact?</item>
        <item context="Plural" quantity="other">Remove contacts?</item>
    </plurals>

    <!--
    <string name="chat_connection_error" context="error shown when the connection to the chat fails">Chat connection error</string>
    -->

    <string name="message_option_retry" context="option shown when a message could not be sent">Retry</string>

    <string name="title_message_not_sent_options" context="title of the menu for a non sent message">Message not sent</string>

    <string name="no_conversation_history" context="message shown when a chat has no messages">No conversation history</string>

    <plurals name="user_typing" context="title of confirmation alert before removing a contact">
        <item context="Singular" quantity="one">%1$s [A]is typing...[/A]</item>
        <item context="Plural" quantity="other">%1$s [A]are typing...[/A]</item>
    </plurals>

    <string name="more_users_typing" context="text that appear when there are more than 2 people writing at that time in a chat. For example User1, user2 and more are typing...">%1$s [A]and more are typing...[/A]</string>

    <string name="tab_my_account_general" context="Title of the general tab in My Account Section">General</string>
    <string name="tab_my_account_storage" context="Title of the storage tab in My Account Section">Storage</string>

    <string name="account_plan" context="Title of the section about the plan in the storage tab in My Account Section">Plan</string>
    <string name="storage_space" context="Title of the section about the storage space in the storage tab in My Account Section">Storage space</string>
    <string name="transfer_quota" context="Title of the section about the transfer quota in the storage tab in My Account Section">Transfer quota</string>

    <string name="available_space" context="Label in section the storage tab in My Account Section">Available</string>
    <string name="not_available" context="Label in section the storage tab in My Account Section when no info info is received">not available</string>

    <string name="no_bylling_cycle" context="Label in section the storage tab when the account is Free">No billing cycle</string>

    <string name="my_account_of_string" context="String to show the transfer quota and the used space in My Account section">%1$s [A]of %2$s[/A]</string>

    <string name="confirmation_delete_from_save_for_offline" context="confirmation message before removing a something for the Save for offline section">Remove from Save for offline?</string>

    <string name="recent_chat_empty_no_connection_text" context="Text of chat section when the app has no connection">Chat is disabled and it cannot be enabled without a connection.</string>

    <string name="set_status_option_label" context="Label for the option of action menu to change the chat status">Set status</string>

    <string name="general_dismiss" context="Answer for confirmation dialog.">Dismiss</string>

    <string name="context_invitacion_reply_accepted" context="Accepted request invitacion alert">Invitation accepted</string>
    <string name="context_invitacion_reply_declined" context="Declined request invitacion alert">Invitation declined</string>
    <string name="context_invitacion_reply_ignored" context="Ignored request invitacion alert">Invitation ignored</string>

    <string name="error_message_unrecognizable" context="Content of a normal message that cannot be recognized">Message unrecognizable</string>

    <string name="settings_autoaway_title" context="Title of the settings section to configure the autoaway of chat presence">Auto-away</string>
    <string name="settings_autoaway_subtitle" context="Subtitle of the settings section to configure the autoaway of chat presence">Show me away after an inactivity of</string>
    <string name="settings_autoaway_value" context="Value in the settings section of the autoaway chat presence">%1d minutes</string>

    <string name="settings_persistence_title" context="Title of the settings section to configure the status persistence of chat presence">Status persistence</string>
    <string name="settings_persistence_subtitle" context="Subtitle of the settings section to configure the status persistence of chat presence">Maintain my chosen status appearance even when I have no connected devices</string>

    <string name="title_dialog_set_autoaway_value" context="Title of the dialog to set the value of the auto away preference">Set time limit</string>
    <string name="button_set" context="Button to set a value">Set</string>
    <string name="hint_minutes" context="Button to set a value">minutes</string>

    <!--
    <string name="autoaway_disabled" context="Word to indicated the autoaway is disabled">Disabled</string>
    -->

    <string-array name="settings_status_entries" context="the options of what to upload in an array. Needed for the settings">
        <item context="the options of what to upload.">Online</item>
        <item context="the options of what to upload.">Away</item>
        <item context="the options of what to upload.">Busy</item>
        <item context="the options of what to upload.">Offline</item>
    </string-array>

    <string name="offline_empty_folder" context="Text that indicates that a the offline section is currently empty">No files Saved for Offline</string>

    <string name="general_enable" context="Positive confirmation to enable logs">Enable</string>
    <string name="enable_log_text_dialog" context="Dialog to confirm the action of enabling logs">Logs can contain information related to your account</string>

    <string name="confirmation_to_reconnect" context="Dialog to confirm the reconnect action">Network connection recovered. Connect to MEGA?</string>
    <string name="loading_status" context="Message shown meanwhile the app is waiting for a the chat status">Loading status&#8230;</string>

    <string name="error_editing_message" context="Error when a message cannot be edited">This message cannot be edited</string>

    <plurals name="text_number_transfers" context="Label to show the number of transfers in progress">
        <item context="Singular" quantity="one">%1$d of %2$d file</item>
        <item context="Plural" quantity="other">%1$d of %2$d files</item>
    </plurals>

    <string name="option_to_transfer_manager" context="Label of the modal bottom sheet to Transfer Manager section" formatted="false">View</string>
    <string name="option_to_pause_transfers" context="Label of the modal bottom sheet to pause all transfers">Pause all transfers</string>
    <string name="option_to_resume_transfers" context="Label of the modal bottom sheet to resume all transfers">Resume all transfers</string>
    <string name="option_to_clear_transfers" context="Label of the modal bottom sheet to clear completed transfers">Clear completed</string>
    <string name="menu_pause_individual_transfer" context="Dialog to confirm the action of pausing one transfer">Pause transfer?</string>
    <string name="menu_resume_individual_transfer" context="Dialog to confirm the action of restarting one transfer">Resume transfer?</string>
    <string name="button_resume_individual_transfer" context="Button to confirm the action of restarting one transfer">Resume</string>

    <string name="confirmation_to_clear_completed_transfers" context="Dialog to confirm before removing completed transfers">Clear completed transfers?</string>

    <string name="title_tab_in_progress_transfers" context="Title of the tab section for transfers in progress">In progress</string>
    <string name="title_tab_completed_transfers" context="Title of the tab section for completed transfers">Completed</string>

    <string name="transfer_paused" context="Possible state of a transfer">Paused</string>
    <string name="transfer_queued" context="Possible state of a transfer">Queued</string>
    <!--
    <string name="transfer_canceled" context="Possible state of a transfer">Canceled</string>
    -->
    <string name="transfer_unknown" context="Possible state of a transfer">Unknown</string>

    <string name="paused_transfers_title" context="Title of the panel where the progress of the transfers is shown">Paused transfers</string>

    <string name="completed_transfers_empty" context="message shown in the screen when there are not any active transfer">No completed transfers</string>

    <!--
    <string name="message_transfers_completed" context="Message shown when the pending transfers are completed">Transfers finished</string>
    -->

    <plurals name="upload_service_notification" context="Text of the notification shown when the upload service is running">
        <item context="Singular" quantity="one">Uploading %1$d of %2$d file</item>
        <item context="Plural" quantity="other">Uploading %1$d of %2$d files</item>
    </plurals>

    <plurals name="upload_service_final_notification" context="Text of the notification shown when the upload service has finished">
        <item context="Singular" quantity="one">Uploaded %1$d file</item>
        <item context="Plural" quantity="other">Uploaded %1$d files</item>
    </plurals>

    <string name="general_total_size" context="label for the total file size of multiple files and/or folders (no need to put the colon punctuation in the translation)" formatted="false">Total size: %1$s</string>

    <plurals name="upload_service_failed" context="Text of the notification shown when the upload service has finished with any transfer error">
        <item context="Singular" quantity="one">%1$d file not uploaded</item>
        <item context="Plural" quantity="other">%1$d files not uploaded</item>
    </plurals>

    <plurals name="copied_service_upload" context="Text of the notification shown when the upload service has finished with any copied file instead uploaded">
        <item context="Singular" quantity="one">%1$d file copied</item>
        <item context="Plural" quantity="other">%1$d files copied</item>
    </plurals>

    <plurals name="already_downloaded_service" context="Text of the notification shown when the download service do not download because the file is already on the device">
        <item context="Singular" quantity="one">%1$d file previously downloaded</item>
        <item context="Plural" quantity="other">%1$d files previously downloaded</item>
    </plurals>

    <plurals name="download_service_final_notification" context="Text of the notification shown when the download service has finished">
        <item context="Singular" quantity="one">Downloaded %1$d file</item>
        <item context="Plural" quantity="other">Downloaded %1$d files</item>
    </plurals>

    <plurals name="download_service_final_notification_with_details" context="Text of the notification shown when the download service has finished with any error">
        <item context="Singular" quantity="one">Downloaded %1$d of %2$d file</item>
        <item context="Plural" quantity="other">Downloaded %1$d of %2$d files</item>
    </plurals>

    <plurals name="download_service_failed" context="Text of the notification shown when the download service has finished with any transfer error">
        <item context="Singular" quantity="one">%1$d file not downloaded</item>
        <item context="Plural" quantity="other">%1$d files not downloaded</item>
    </plurals>

    <plurals name="download_service_notification" context="Text of the notification shown when the download service is running">
        <item context="Singular" quantity="one">Downloading %1$d of %2$d file</item>
        <item context="Plural" quantity="other">Downloading %1$d of %2$d files</item>
    </plurals>

    <string name="title_depleted_transfer_overquota" context="Title of the alert when the transfer quota is depleted">Depleted transfer quota</string>
    <string name="text_depleted_transfer_overquota" context="Text of the alert when the transfer quota is depleted">Your queued transfer exceeds the current transfer quota available for your IP address and may therefore be interrupted.</string>
    <string name="plans_depleted_transfer_overquota" context="Button to show plans in the alert when the transfer quota is depleted">See our plans</string>
    <string name="continue_without_account_transfer_overquota" context="Button option of the alert when the transfer quota is depleted">Continue without account</string>

    <plurals name="new_general_num_files" context="this is used for example when downloading 1 file or 2 files">
        <item context="Singular of file. 1 file" quantity="one">%1$d file</item>
        <item context="Plural of file. 2 files" quantity="other">%1$d files</item>
    </plurals>

    <string name="general_view" context="Menu option">View files</string>
    <string name="add_to_cloud" context="Menu option">Add to Cloud drive</string>
    <string name="save_for_offline" context="Menu option">Save for offline</string>

    <string name="general_view_contacts" context="Menu option">View contacts</string>

    <string name="import_success_message" context="Menu option">Succesfully added to Cloud drive</string>
    <string name="import_success_error" context="Menu option">Error. Not added to Cloud drive</string>

    <string name="chat_connecting" context="Label in login screen to inform about the chat initialization proccess">Connecting&#8230;</string>

    <string name="context_contact_already_invited" context="message when trying to invite a contact with a pending request">%s was already invited. Consult your pending requests.</string>

    <string name="confirm_email_misspelled" context="Hint text explaining that you can change the email and resend the create account link to the new email address">If you have misspelled your email address, correct it and click \'Resend\'</string>
    <string name="confirm_email_misspelled_resend" context="Button to resend the create account email to a new email address in case the previous email address was misspelled">Resend</string>
    <string name="confirm_email_misspelled_email_sent" context="Text shown after the confirmation email has been sent to the new email address">Email sent</string>

    <string name="copyright_alert_title" context="text_copyright_alert_title">Copyright warning to all users</string>
    <string name="copyright_alert_first_paragraph" context="text_copyright_alert_first_paragraph">MEGA respects the copyrights of others and requires that users of the MEGA cloud service comply with the laws of copyright. </string>
    <string name="copyright_alert_second_paragraph" context="text_copyright_alert_second_paragraph">You are strictly prohibited from using the MEGA cloud service to infringe copyrights. You may not upload, download, store, share, display, stream, distribute, email, link to, transmit or otherwise make available any files, data or content that infringes any copyright or other proprietary rights of any person or entity.</string>
    <string name="copyright_alert_agree_button" context="text of the Agree button">Agree</string>
    <string name="copyright_alert_disagree_button" context="text of the Disagree button">Disagree</string>

    <string name="download_show_info" context="Hint how to cancel the download">Show info</string>

    <string name="context_link_removal_error" context="error message">Link removal failed. Try again later.</string>
    <string name="context_link_action_error" context="error message">Link action failed. Try again later.</string>

    <string name="title_write_user_email" context="title of the dialog shown when sending or sharing a folder">Write the user\'s e-mail</string>

    <string name="activity_title_files_attached" context="title of the screen to see the details of several node attachments">Files attached</string>
    <string name="activity_title_contacts_attached" context="title of the screen to see the details of several contact attachments">Contacts attached</string>

    <string name="alert_user_is_not_contact">The user is not a contact</string>

    <string name="camera_uploads_cellular_connection">Use cellular connection</string>
    <string name="camera_uploads_upload_videos">Upload videos</string>

    <string name="success_changing_user_avatar" context="Message when an user avatar has been changed successfully">Profile picture updated</string>
    <string name="error_changing_user_avatar" context="Message when an error ocurred when changing an user avatar">Error when changing the profile picture</string>
    <string name="success_deleting_user_avatar" context="Message when an user avatar has been deleted successfully">Profile picture deleted</string>
    <string name="error_deleting_user_avatar" context="Message when an error ocurred when deleting an user avatar">Error when deleting the profile picture</string>

    <string name="error_changing_user_attributes" context="Message when an error ocurred when changing an user attribute">An error occurred when changing the name</string>
    <string name="success_changing_user_attributes" context="Message when an user attribute has been changed successfully">Your name has been correctly updated</string>

    <string name="add_participant_success" context="Message show when a participant has been successfully invited to a group chat">Participant added</string>
    <string name="add_participant_error" context="Message show when a participant hasn't been successfully invited to a group chat">Error. Participant not added</string>

    <string name="remove_participant_success" context="Message show when a participant has been successfully removed from a group chat">Participant removed</string>
    <string name="remove_participant_error" context="Message show when a participant hasn't been successfully removed from a group chat">Error. Participant not removed</string>

    <string name="no_files_selected_warning">No files selected</string>

    <string name="attachment_upload_panel_from_cloud">From Cloud drive</string>
    <string name="attachment_upload_panel_contact">Contact</string>
    <string name="attachment_upload_panel_photo">From device</string>

    <string name="delete_account" context="Button and title of dialog shown when the user wants to delete permanently his account">Cancel account</string>
    <string name="delete_account_text" context="Text shown in the alert dialog to confirm the cancellation of an account">If you cancel your account you will not be able to access your account data, your MEGA contacts or conversations.\nYou will not be able to undo this action.</string>
    <string name="delete_button" context="Button in My Account section to confirm the account deletion">Delete</string>

    <string name="file_properties_info_info_file">Info</string>
    <string name="file_properties_info_size" context="Refers to the size of a file.">Total size</string>
    <string name="file_properties_info_content" context="header of a status field for what content a user has shared to you">Contains</string>
    <string name="file_properties_info_added" context="when was the file added in MEGA">Created</string>
    <string name="file_properties_shared_folder_public_link_name">Link</string>

    <string name="file_properties_shared_folder_full_access" context="Refers to access rights for a file folder.">Full access</string>
    <string name="file_properties_shared_folder_read_only" context="Refers to access rights for a file folder.">Read-only</string>
    <string name="file_properties_shared_folder_read_write" context="Refers to access rights for a file folder. (with the &amp; needed. Don\'t use the symbol itself. Use &amp;)">Read &amp; write</string>

    <string name="attachment_uploading_state_uploading">Uploading...</string>
    <string name="attachment_uploading_state_error">Error. Not sent.</string>

    <string name="already_downloaded_multiple" context="When a multiple download is started, some of the files could have already been downloaded before. This message shows the number of files that has already been downloaded and the number of files pending">%d files already downloaded.</string>
    <string name="pending_multiple" context="When a multiple download is started, some of the files could have already been downloaded before. This message shows the number of files that has already been downloaded and the number of files pending">%d files pending.</string>

    <string name="contact_is_me">No options available, you have selected yourself</string>

    <string name="confirmation_delete_one_attachment" context="Confirmation before deleting one attachment">Remove attachment?</string>

    <string name="general_view_with_revoke" formatted="false" context="Menu option">View files (%1$d deleted)</string>

    <string name="success_attaching_node_from_cloud" context="Success message when the attachment has been sent to a chat">File sent to %1$s</string>
    <string name="success_attaching_node_from_cloud_chats" context="Success message when the attachment has been sent to a many chats">File sent to %1$d chats</string>
    <string name="error_attaching_node_from_cloud" context="Error message when the attachment cannot be sent">Error. The file has not been sent</string>
    <string name="error_attaching_node_from_cloud_chats" context="Error message when the attachment cannot be sent to any of the selected chats">Error. The file has not been sent to any of the selected chats</string>
    <string name="error_revoking_node" context="Error message when the attachment cannot be revoked">Error. The attachment has not been removed</string>

    <string name="settings_set_up_automatic_uploads" context="settings option">Set up automatic uploads</string>

    <string name="settings_chat_silent_sound_not" context="settings option for chat notification">Silent</string>

    <string name="messages_chat_notification" context="messages string in chat notification">messages</string>
    <string name="incoming_folder_notification" context="part of the string in incoming shared folder notification">from</string>
    <string name="title_incoming_folder_notification" context="title of incoming shared folder notification">New shared folder</string>
    <string name="title_contact_request_notification" context="title of contact request notification">New contact request</string>

    <string name="title_properties_chat_clear" context="Title of the section to clear the chat content in the Contact Properties screen">Clear chat history</string>
    <string name="title_properties_remove_contact" context="Title of the section to remove contact in the Contact Properties screen">Remove contact</string>

    <string name="title_properties_chat_notifications_contact" context="Title of the section to enable notifications in the Contact Properties screen">Chat notifications</string>
    <string name="history_cleared_by" context="Text shown when the chat history was cleared by someone">[A]%1$s[/A][B] cleared the chat history[/B]</string>

    <string name="number_messages_chat_notification" formatted="false" context="messages string in chat notification">%1$d unread chats</string>

    <string name="context_permissions_changing_folder" context="Item menu option upon clicking on one or multiple files.">Changing permissions</string>
    <string name="context_removing_contact_folder" context="Item menu option upon clicking on one or multiple files.">Removing contact from shared folder</string>

    <string name="confirmation_move_to_rubbish" context="confirmation message before removing a file">Move to rubbish bin?</string>
    <string name="confirmation_move_to_rubbish_plural" context="confirmation message before removing a file">Move to rubbish bin?</string>
    <string name="confirmation_delete_from_mega" context="confirmation message before removing a file">Delete from MEGA?</string>
    <string name="confirmation_leave_share_folder" context="confirmation message before leaving an incoming shared folder">If you leave the folder, you will not be able to see it again</string>
    <string name="attachment_uploading_state" context="label to indicate the state of an upload in chat">Uploading...</string>

    <string name="title_properties_contact_notifications_for_chat" context="Title of the section to enable notifications in the Contact Properties screen">Chat notifications</string>

    <string name="achievements_title" context="title of the section for achievements">Achievements</string>
    <string name="achievements_subtitle" context="subtitle of the section for achievements">Invite friends and get rewards</string>

    <string name="button_invite_friends" context="button to invite friends for getting achievements">Invite friends</string>

    <string name="figures_achievements_text_referrals" context="title of the introduction for the achievements screen">Get %1$s of storage and %2$s of transfers for each referral</string>

    <string name="figures_achievements_text" context="sentence to detail the figures of storage and transfer quota related to each achievement">Get %1$s of storage and %2$s of transfers</string>

    <string name="unlocked_rewards_title" context="title of the section for unlocked rewards">Unlocked rewards</string>

    <string name="unlocked_storage_title" context="title of the section for unlocked storage quota">Storage Quota</string>

    <string name="title_referral_bonuses" context="title of the section for referral bonuses in achivements section (maximum 24 chars)">Referral Bonuses</string>
    <string name="title_install_app" context="title of the section for install a mobile app in achivements section (maximum 24 chars)">Install a mobile app</string>
    <string name="title_regitration" context="title of the section for install megasync in achivements section (maximum 24 chars)">Registration bonus</string>
    <string name="title_install_desktop" context="title of the section for install a mobile app bonuses in achivements section (maximum 24 chars)">Install MEGA desktop app</string>
    <string name="title_base_quota" context="title of the section for base quota in achivements section">Account Base Quota</string>
    <string name="camera_uploads_empty" context="Text that indicates that no pictures have been uploaded to the Camera Uploads section">No media on Camera Uploads</string>
    <string name="general_num_days_left" context="indicates the number of days left related to a achievement">%1$d d left</string>
    <string name="expired_achievement" context="state to indicate the achievement has expired">Expired</string>

    <string name="setting_title_use_https_only" context="title of the advanced setting to choose the use of https">Don\'t use HTTP</string>
    <string name="setting_subtitle_use_https_only" context="subtitle of the advanced setting to choose the use of https">Enable this option only if your transfers don\'t start. In normal circumstances HTTP is satisfactory as all transfers are already encrypted.</string>

    <string name="title_achievement_invite_friends" context="title of screen to invite friends and get an achievement">How it works</string>
    <string name="first_paragraph_achievement_invite_friends" context="first paragraph of screen to invite friends and get an achievement">Invite your friends to create a free MEGA account and install our mobile app. For every successful signup and app install you receive bonus storage and transfer quota.</string>
    <string name="second_paragraph_achievement_invite_friends" context="second paragraph of screen to invite friends and get an achievement">You will not receive credit for inviting someone who has used MEGA previously and you will not be notified about such a rejection. Invited contacts must install the MEGA mobile app or MEGA desktop app on their devices.</string>

    <string name="card_title_invite_friends" context="explanation of screen to invite friends and get an achievement">Select contacts from your phone contact list or enter multiple email addresses.</string>

    <string name="title_confirmation_invite_friends" context="title of the dialog to confirm the contact request">Invite friends to MEGA</string>
    <string name="subtitle_confirmation_invite_friends" context="subtitle of the dialog to confirm the contact request">Thanks! Invitation was sent by email</string>
    <string name="paragraph_confirmation_invite_friends" context="paragraph of the dialog to confirm the contact request">Encourage your friends to register and install a MEGA app. As long as your friend uses the same email address as you\'ve entered, you will receive your transfer quota reward.</string>

    <string name="invalid_email_to_invite" context="Error shown when the user writes a email with an incorrect format">Email is malformed</string>

    <string name="paragraph_info_achievement_install_desktop" context="info paragraph about the achievement install megasync">When you install MEGAsync you get %1$s of complimentary storage space plus %2$s of transfer quota, both valid for 180 days. MEGA desktop app is available for Windows, macOS and most Linux distros.</string>
    <string name="paragraph_info_achievement_install_mobile_app" context="info paragraph about the achievement install mobile app">When you install our mobile app you get %1$s of complimentary storage space plus %2$s of transfer quota, both valid for 180 days. We provide mobiles apps for iOS, Android and Windows Phone.</string>

    <string name="result_paragraph_info_achievement_install_desktop" context="info paragraph about the completed achievement install megasync">You have received %1$s storage space and %2$s transfer quota for installing our MEGA desktop app.</string>
    <string name="result_paragraph_info_achievement_install_mobile_app" context="info paragraph about the completed achievement install mobile app">You have received %1$s storage space and %2$s transfer quota for installing our mobile app.</string>
    <string name="result_paragraph_info_achievement_registration" context="info paragraph about the completed achievement registration">You have received %1$s storage space as your free registration bonus.</string>

    <string name="expiration_date_for_achievements" context="info paragraph about the completed achievement registration">Bonus expires in %1$d days</string>

    <plurals name="context_share_folders">
        <item context="menu item" quantity="one">Share folder</item>
        <item context="menu items" quantity="other">Share folders</item>
    </plurals>

    <string name="no_folders_shared" context="Info of a contact if there is no folders shared with him">No folders shared</string>

    <string name="settings_help" context="Settings category title for Help">Help</string>
    <string name="settings_help_preference" context="Settings preference title for send feedback">Send Feedback</string>
    <string name="setting_feedback_subject" context="mail subject">Android feedback</string>
    <string name="setting_feedback_body" context="mail body">Please, write your feedback here:</string>
    <string name="settings_feedback_body_device_model" context="mail body">Device model</string>
    <string name="settings_feedback_body_android_version" context="mail body">Android version</string>

    <string name="dialog_title_new_file" context="Title of the dialog to create a new file by inserting the name">New file</string>
    <string name="context_new_file_name" context="Input field description in the create file dialog.">File Name</string>

    <string name="new_file_subject_when_uploading" context="Title of the field subject when a new file is created to upload">SUBJECT</string>
    <string name="new_file_content_when_uploading" context="Title of the field content when a new file is created to upload">CONTENT</string>
    <string name="new_file_email_when_uploading" context="Title of the field email when a new contact is created to upload">EMAIL</string>

    <!--<string name="context_empty_inbox" context="Title of the empty text when a fragment is empty">No files on your</string>-->
    <!--<string name="context_empty_camera_uploads" context="Title of the empty text when a fragment is empty">No media on</string>-->

    <string name="forward_menu_item" context="Item of a menu to forward a message chat to another chatroom">Forward</string>

    <string name="general_attach" context="name of the button to attach file from MEGA to another app">Attach</string>

    <string name="type_contact" context="when add or share a file with a new contact, it can type by name or mail">Contact\'s name or email</string>

    <string name="max_add_contact" context="when add or share a file with a new contact, message displayed to warn that the maximum number has been reached">No more contacts can be added at this time</string>

    <string name="old_and_new_passwords_equals" context="when changing the password , the old password and new password are equals">The new password cannot be the same as the old password</string>

    <string name="action_search_by_date" context="Menu item">Search by date</string>
    <string name="general_apply" context="title of a button to apply search by date">Apply</string>ç
    <string name="general_search_month" context="title of a button to apply search by month">Last month</string>
    <string name="general_search_year" context="title of a button to apply search by year">Last year</string>

    <string name="label_set_day" context="title of a Search by date tag">Set day</string>
    <string name="snackbar_search_by_date" context="the user can't choose this date">Date required is not valid</string>

    <string name="invalid_characters" context="Error when the user writes a character not allowed">Characters not allowed</string>

    <string name="audio_play" context="Label shown when audio file is playing">Audio File</string>

    <string name="corrupt_pdf_dialog_text" context="when open PDF Viewer, the pdf that it try to open is damaged or does not exist">Error. The pdf file is corrupted or does not exist.</string>

    <string name="user_account_feedback" context="Label to include info of the user email in the feedback form">User account</string>

    <string name="save_to_mega" context="Label shown in MEGA pdf-viewer when it open a PDF save in smartphone storage">Save to my \nCloud Drive</string>

    <string name="chat_already_exists" context="Error message when creating a chat one to one with a contact that already has a chat">The chat already exists</string>

    <string name="not_download" context="before sharing a file, has to be downloaded">The file has not been downloaded yet</string>

    <string name="not_permited_add_email_to_invite" context="Error shown when a user is starting a chat or adding new participants in a group chat and writes a contact mail that has not added">Only MEGA contacts can be added</string>

    <string name="invalid_connection_state" context="Info label about the connectivity state of an individual chat">Chat disconnected</string>

    <string name="call_error" context="Message show when a call cannot be established">Error. The call cannot be established</string>

    <string name="title_evaluate_the_app_panel" context="Title of dialog to evaluate the app">Are you happy with this app?</string>
    <string name="rate_the_app_panel" context="Label to show rate the app">Yes, rate the app</string>
    <string name="send_feedback_panel" context="Label to show send feedback">No, send feedback</string>

    <string name="link_advanced_options" context="title of the section advanced options on the get link screen">Advanced options</string>

    <string name="no_contacts_permissions" context="Title of the section to invite contacts if the user has denied the contacts permmissions">No contact permissions granted</string>

    <string name="footnote_achievements" context="Footnote to clarify the storage space is subject to the achievement program">* Subject to your participation in our achievement program</string>

    <string name="choose_qr_option_panel" context="Option of the sliding panel to go to QR code section">My QR code</string>
    <string name="section_qr_code" context="Title of the screen that shows the options to the QR code">QR Code</string>
    <string name="action_reset_qr" context="Option in menu of section  My QR code to reset the QR code">Reset QR code</string>
    <string name="action_delete_qr" context="Option in menu of section  My QR code to delete the QR code">Delete QR code</string>
    <string name="save_cloud_drive" context="Option shown in QR code bottom sheet dialog to save QR code in Cloud Drive">To Cloud Drive</string>
    <string name="save_file_system" context="Option shown in QR code bottom sheet dialog to save QR code in File System">To File System</string>
    <string name="section_my_code" context="Title of QR code section">MY CODE</string>
    <string name="section_scan_code" context="Title of QR code scan section">SCAN CODE</string>
    <string name="settings_qrcode_autoaccept" context="Title of QR code settings that permits or not contacts that scan my QR code will be automatically added to my contact list">Auto-Accept</string>
    <string name="setting_subtitle_qrcode_autoccept" context="Subtitle of QR code settings auto-accept">Contacts that scan your QR code will be automatically added to your contact list</string>
    <string name="setting_subtitle_qrcode_reset" context="Subtitle of QR code settings that reset the code">Previous QR code will no longer be valid</string>
    <string name="qrcode_link_copied" context="Text shown when it has been copied the QR code link">Link copied to the clipboard</string>
    <string name="qrcode_reset_successfully" context="Text shown when it has been reseted the QR code successfully">QR code successfully reset</string>
    <string name="qrcode_delete_successfully" context="Text shown when it has been deleted the QR code successfully">QR code successfully delete</string>
    <string name="qrcode_reset_not_successfully" context="Text shown when it has not been reseted the QR code successfully">QR code not reset due to any error. Please, try again.</string>
    <string name="qrcode_delete_not_successfully" context="Text shown when it has not been delete the QR code successfully">QR code not delete due to any error. Please, try again.</string>
    <string name="invite_sent" context="Title of dialog shown when a contact request has been sent with QR code">Invite sent</string>
    <string name="invite_sent_text" context="Text of dialog shown when a contact request has been sent with QR code">The user %s has been invited and will appear in your contact list once accepted.</string>
    <string name="error_share_qr" context="Text shown when it tries to share the QR and occurs an error to process the action">An error ocur trying to share the QR file. Maybe the file does not exists. Try ir later.</string>
    <string name="error_upload_qr" context="Text shown when it tries to upload to Cloud Drive the QR and occurs an error to process the action">An error occur trying to upload the QR file. Maybe the file does not exists. Try ir later.</string>
    <string name="error_download_qr" context="Text shown when it tries to download to File System the QR and occurs an error to process the action">An error occur trying to download the QR file. Maybe the file does not exists. Try ir later.</string>
    <string name="success_download_qr" context="Text shown when it tries to download to File System the QR and the action has success">The QR Code has been downloaded successfully to %s</string>
    <string name="invite_not_sent" context="Title of dialog shown when a contact request has not been sent with QR code">Invite not sent</string>
    <string name="invite_not_sent_text" context="Text of dialog shown when a contact request has not been sent with QR code">The QR code is invalid. Try to scann another valid code.</string>
    <string name="invite_not_sent_text_already_contact" context="Text of dialog shown when a contact request has not been sent with QR code because of is already a contact">The invitation has not been sent. %s is already in your contacts list.</string>
    <string name="invite_not_sent_text_error" context="Text of dialog shown when a contact request has not been sent with QR code because of some error">The invitation has not been sent. Some error occurred processing it.</string>
    <string name="generatin_qr" context="Text of alert dialog informing that the qr is generating">Generating QR...</string>
    <string name="menu_item_scan_code" context="Title of QR code scan menu item">Scan QR code</string>
    <string name="invite_not_sent_link_text" context="Text of dialog shown when a contact request has not been sent with contact link">The contact link is invalid. Try with another valid link.</string>
    <string name="button_copy_link" context="get the contact link and copy it">Copy link</string>
    <string name="button_create_qr" context="Create QR code">Create QR code</string>
    <string name="qrcode_create_successfully" context="Text shown when it has been created the QR code successfully">QR code successfully create</string>
    <string name="qrcode_scan_help" context="Text shown in QR code scan fragment to help and guide the user in the action">Line up the QR code to scan it with your device\'s camera</string>
    <string name="contact_view" context="positive button on dialog to view a contact">View</string>


    <string name="external_play" context="Item menu option to reproduce audio or video in external reproductors">Open with</string>

    <string name="context_share" context="to share a file using Facebook, Whatsapp, etc">Share using</string>

    <string name="error_enable_chat_before_login" context="Message shown if the user choose enable button and he is not logged in">Please, log in before enabling the chat</string>

    <string name="label_set_period" context="title of a tag to search for a specific period within the search by date option in Camera upload">Set period</string>

    <string name="context_empty_chat_recent" context="Text of the empty screen when there are not chat conversations">[B]Invite friends to [/B][A]Chat[/A][B] and enjoy our encrypted platform with privacy and security.[/B]</string>
    <string name="recent_chat_empty_enable_chat" context="Message shown when the user has no recent chats">[C]Enable [/C][B]Chat[/B][A][C] and enjoy our encrypted platform with privacy and security.[/C]</string>

    <string name="context_empty_camera_uploads" context="Text of the empty screen when there are not elements in Camera Uploads">[B]No media on [/B][A]Camera Uploads[/A][B].[/B]</string>
    <string name="context_empty_rubbish_bin" context="Text of the empty screen when there are not elements in the Rubbish Bin">[B]Empty [/B][A]Rubbish Bin[/A][B].[/B]</string>

    <string name="context_empty_inbox" context="Text of the empty screen when there are not elements in Cloud Drive or Inbox">[B]No files on your [/B][A]%1$s[/A][B].[/B]</string>
    <string name="context_empty_offline" context="Text of the empty screen when there are not elements in Saved for Offline">[B]No files [/B][A]%1$s[/A][B].[/B]</string>
    <string name="context_empty_contacts" context="Text of the empty screen when there are not contacts">[B]No [/B][A]%1$s[/A][B].[/B]</string>

    <string name="recent_chat_empty" context="Message shown when the user has no archived chats">[A]No[/A] [B]Conversations[/B]</string>
    <string name="recent_chat_loading_conversations" context="Message shown when the chat is section is loading the conversations">[A]Loading[/A] [B]Conversations...[/B]</string>

    <string name="context_empty_incoming" context="Text of the empty screen when there are not elements in Incoming">Incoming Shared folders</string>
    <string name="context_empty_outgoing" context="Text of the empty screen when there are not elements in Outgoing">Outgoing Shared folders</string>

    <string name="tab_sent_requests" context="Title of the sent requests tab. Capital letters">Sent requests</string>
    <string name="tab_received_requests" context="Title of the received requests tab. Capital letters">Received requests</string>
    <string name="overquota_alert_title" context="Title dialog overquota error">Storage quota exceeded</string>

    <string name="invalid_link" context="error message shown when an account confirmation link or reset password link is invalid for unknown reasons">Invalid link, please ask for a new valid link</string>

    <string name="processing_link" context="Message shown when a link is being processing">Processing link...</string>

    <string name="passwd_weak" context="Message shown when it is creating an acount and it is been introduced a very weak or weak password">Your password is easily guessed. Try making your password longer. Combine uppercase &amp; lowercase letters. Add special characters. Do not use names or dictionary words.</string>
    <string name="passwd_medium" context="Message shown when it is creating an acount and it is been introduced a medium password">Your password is good enough to proceed, but it is recommended to strengthen your password further.</string>
    <string name="passwd_good" context="Message shown when it is creating an acount and it is been introduced a good password">This password will withstand most typical brute-force attacks. Please ensure that you will remember it.</string>
    <string name="passwd_strong" context="Message shown when it is creating an acount and it is been introduced a strong password">This password will withstand most sophisticated brute-force attacks. Please ensure that you will remember it.</string>
    <string name="pass_very_weak" context="Password very weak">Very Weak</string>
    <string name="pass_weak" context="Password weak">Weak</string>
    <string name="pass_medium" context="Password medium">Medium</string>
    <string name="pass_good" context="Password good">Good</string>
    <string name="pass_strong" context="Password strong">Strong</string>
    <string name="wrong_passwd" context="Error shown when it is changing the password and the old password is incorrect">Wrong password, choose another </string>

    <string name="title_notification_call_in_progress" context="Title of the notification shown on the action bar when there is a call in progress">Call in progress</string>
    <string name="action_notification_call_in_progress" context="Subtitle of the notification shown on the action bar when there is a call in progress">Click to go back to the call</string>
    <string name="button_notification_call_in_progress" context="Button in the notification shown on the action bar when there is a call in progress">Return to the call</string>

    <string name="contacts_mega" context="When it lists contacts of MEGA, the title of list's header">On Mega</string>
    <string name="contacts_phone" context="When it lists contacts of phone, the title of list's header">Phone contacts</string>

    <string name="account_suspended_multiple_breaches_ToS" context="Message error shown when trying to log in on an account has been suspended due to multiple breaches of Terms of Service">Your account has been suspended due to multiple breaches of MEGA\'s Terms of Service. Please check your email inbox.</string>
    <string name="account_suspended_breache_ToS" context="Message error shown when trying to log in on an account has been suspended due to breach of Terms of Service">Your account was terminated due to a breach of MEGA\'s Terms of Service, such as abuse of rights of others; sharing and/or importing illegal data; or system abuse.</string>

    <string name="file_storage_empty_folder" context="In a chat conversation when you try to send device's images but there aren't available images">No files</string>

    <plurals name="number_of_versions" formatted="false" context="Number of versions of a file shown on the screen info of the file">
        <item context="version item" quantity="one">%1$d version</item>
        <item context="version items" quantity="other">%1$d versions</item>
    </plurals>

    <string name="title_section_versions" context="Title of the section Versions for files">Versions</string>

    <string name="header_current_section_item" context="Header of the item to show the current version of a file in a list">Current version</string>
    <plurals name="header_previous_section_item" context="Header of the item to show the previous versions of a file in a list">
        <item context="file item" quantity="one">Previous version</item>
        <item context="file items" quantity="other">Previous versions</item>
    </plurals>

    <string name="general_revert" context="option menu to revert a file version">Revert</string>
    <string name="menu_item_clear_versions" context="option menu to clear all the previous versions">Clear previous versions</string>
    <plurals name="title_dialog_delete_version" context="Title of the dialog to confirm that a version os going to be deleted">
        <item context="version item" quantity="one">Delete version?</item>
        <item context="version items" quantity="other">Delete versions?</item>
    </plurals>

    <string name="content_dialog_delete_version" context="Content of the dialog to confirm that a version is going to be deleted">This version will be permanently removed.</string>
    <string name="content_dialog_delete_multiple_version" context="Content of the dialog to confirm that several versions are going to be deleted">These %d versions will be permanently removed.</string>

    <string name="chat_upload_title_notification" context="Title of the notification shown when a file is uploading to a chat">Chat uploading</string>

    <string name="settings_chat_upload_quality" context="Label for the option on setting to set up the quality of multimedia files uploaded to the chat">Chat media quality</string>

    <string-array name="settings_chat_upload_quality_entries" context="the options for the option on setting to set up the quality of multimedia files uploaded to the chat">
        <item context="the options of what to upload.">Original</item>
        <item context="the options of what to upload.">Medium</item>
    </string-array>

    <string name="missed_call_notification_title" context="Title of the notification for a missed call">Missed call</string>
    <string name="file_properties_info_location" cotext="Refers to a location of file">Location</string>

    <string name="file_properties_folder_current_versions" cotext="Title of the label to show the size of the current files inside a folder">Current versions</string>
    <string name="file_properties_folder_previous_versions" cotext="Title of the label to show the size of the versioned files inside a folder">Previous versions</string>

    <plurals name="number_of_versions_inside_folder" formatted="false" context="Number of versioned files inside a folder shown on the screen info of the folder">
        <item context="version item" quantity="one">%1$d versioned file</item>
        <item context="version items" quantity="other">%1$d versioned files</item>
    </plurals>

    <string name="messages_forwarded_success" context="Alert message after forwarding one or several messages to several chats">Messages forwarded</string>
    <string name="messages_forwarded_error" context="Error message after forwarding one or several messages to several chats">Error. Not correctly forwarded</string>

    <string name="turn_on_notifications_title" context="The title of fragment Turn on Notifications">Turn on Notifications</string>
    <string name="turn_on_notifications_subtitle" context="The subtitle of fragment Turn on Notifications">This way, you will see new messages\non your Android phone instantly.</string>
    <string name="turn_on_notifications_first_step" context="First step to turn on notifications">Open Android phone</string>
    <string name="turn_on_notifications_second_step" context="Second step to turn on notifications">Apps &amp; notifications</string>
    <string name="turn_on_notifications_fourth_step" context="Fourth step to turn on notifications">App notifications</string>
    <string name="turn_on_notifications_fifth_step" context="Fifth step to turn on notifications">Switch to On and select your preferences</string>

    <plurals name="files_send_to_chat_success" context="Alert message after sending to chat one or several messages to several chats">
        <item context="version item" quantity="one">File sent</item>
        <item context="version items" quantity="other">Files sent</item>
    </plurals>
    <string name="files_send_to_chat_error" context="Error message after sending to chat one or several messages to several chats">Error. Not correctly sent</string>

    <string name="context_send_file_to_chat" context="menu option to send a file to a chat">Send to chat</string>

    <string name="remember_pwd_dialog_title" context="Title of the dialog 'Do you remember your password?'">Do you remember your password?</string>
    <string name="remember_pwd_dialog_text" context="Text of the dialog 'Do you remember your password?'">Please test your password to ensure you remember it. If you lose your password, you will lose access to your MEGA data.</string>
    <string name="remember_pwd_dialog_do_not_show" context="'Do you remember your password?' dialog option that permits user do not show it again">Don\'t show me again</string>
    <string name="remember_pwd_dialog_button_test" context="Button of the dialog 'Do you remember your password?' that permits user test his password">Test password</string>
    <string name="test_pwd_title" context="Title of the activity that permits user test his password">Test your password</string>
    <string name="test_pwd_accepted" context="Message shown to the user when is testing her password and it is correct">Password accepted</string>
    <string name="test_pwd_wrong" context="Message shown to the user when is testing her password and it is wrong">Wrong password!\nBackup your Recovery Key as soon as possible!</string>
    <string name="recovery_key_exported_dialog_title" context="Title of the dialog 'Recovery Key exported'">Recovery Key exported</string>
    <string name="recovery_key_exported_dialog_text" context="Text of the dialog 'Recovery Key exported'">The Recovery Key has been exported into the Offline section as MEGARecoveryKey.txt.\nNote: It will be deleted if you log out, please store it in a safe place.</string>
    <string name="recovery_key_exported_dialog_text_logout" context="Text of the dialog 'Recovery Key exported' when the user wants logout">You are about to logout, please test your password to ensure you remember it.\nIf you lose your password, you will lose access to your MEGA data.</string>
    <string name="option_copy_to_clipboard" context="Option that permits user copy to clipboard">Copy to clipboard</string>
    <string name="option_export_recovery_key" context="Option that permits user export his recovery key">Export recovery key</string>
    <string name="option_logout_anyway" context="Option that permits user logout">Logout anyway</string>
    <string name="recovery_key_bottom_sheet" context="Title of the bottom sheet dialog 'Recovery Key'">Recovery Key</string>
    <string name="option_save_on_filesystem" context="Option that permits user save on File System">Save on File System</string>
    <string name="message_copied_to_clipboard" context="Message shown when something has been copied to clipboard">Copied to clipboard</string>

    <string name="message_jump_latest" context="text of the label to show that you have messages unread in the chat conversation">Jump to latest</string>
    <string name="message_new_messages" context="text of the label to show that you have new messages in the chat conversation">New messages</string>


    <string name="notification_subtitle_incoming" context="notification subtitle of incoming calls">Incoming call</string>

    <plurals name="number_unread_messages" context="Subtitle to show the number of unread messages on a chat">
        <item context="unread message" quantity="one">%1$s unread message</item>
        <item context="unread messages" quantity="other">%1$s unread messages</item>
    </plurals>

    <plurals name="plural_number_messages_chat_notification" context="Notification title to show the number of unread chats">
        <item context="unread message" quantity="one">%1$d unread chat</item>
        <item context="unread messages" quantity="other">%1$d unread chats</item>
    </plurals>

    <string name="chat_loading_messages" context="Message shown when a chat is opened and the messages are being recovered">[A]Loading[/A] [B]Messages...[/B]</string>

    <string name="general_error_internal_node_not_found" context="Error message shown when opening a file link which doesn't exist">File or folder not found. Are you logged in with a different account in your browser? You can only access files or folders from the account you are currently logged in with in the app</string>

    <string name="settings_security_options_title" context="Title of the category Security options on Settings section">Security options</string>
    <string name="settings_recovery_key_title" context="Title of the preference Recovery key on Settings section">Recovery Key</string>
    <string name="settings_recovery_key_summary" context="Summary of the preference Recovery key on Settings section">Exporting the master key and keeping it in a secure location enables you to set a new password without data loss.</string>

    <string name="login_connectivity_issues" context="message when a temporary error on logging in is due to connectivity issues">Unable to reach MEGA. Please check your connectivity or try again later.</string>
    <string name="login_servers_busy" context="message when a temporary error on logging in is due to servers busy">Servers are too busy. Please wait.</string>
    <string name="login_API_lock" context="message when a temporary error on logging in is due to SDK is waiting for the server to complete a request due to an API lock">This process is taking longer than expected. Please wait.</string>
    <string name="login_API_rate" context="message when a temporary error on logging in is due to SDK is waiting for the server to complete a request due to a rate limit ">Too many requests. Please wait.</string>

    <string name="corrupt_video_dialog_text" context="when open audio video player, the file that it try to open is damaged or does not exist">Error. The file is corrupted or does not exist.</string>

    <string name="context_option_print" context="Menu option to print the recovery key from Offline section">Print</string>

    <string name="save_MK_confirmation" context="Message when the recovery key has been successfully saved on the filesystem">The Recovery Key has been successfully saved</string>

    <string name="pending_outshare_indicator" context="label to indicate that a share is still pending on outgoing shares of a node">(Pending)</string>

    <string name="call_starting" context="Subtitle of the call screen when a call is just starting">Calling&#8230;</string>

<<<<<<< HEAD
    <string name="error_password" context="when the user tries to creates a MEGA account or tries to change his password and the password strength is very weak">Please enter a valid password</string>

=======
    <string name="title_acceptance_contact_request_notification" context="title of the notification for an acceptance of a contact request">New contact</string>

    <plurals name="plural_number_contact_request_notification" context="Notification title to show the number of incoming contact request">
        <item context="contact request" quantity="one">%1$d pending contact request</item>
        <item context="contact requests" quantity="other">%1$d pending contact requests</item>
    </plurals>

    <string name="title_new_contact_request_notification" context="title of the notification for a new incoming contact request">New contact request</string>

    <string name="type_message_hint_with_title" context="Hint shown in the field to write a message in the chat screen">Write message to \"%s\"&#8230;</string>
>>>>>>> d68cdbbd
</resources><|MERGE_RESOLUTION|>--- conflicted
+++ resolved
@@ -1862,10 +1862,9 @@
 
     <string name="call_starting" context="Subtitle of the call screen when a call is just starting">Calling&#8230;</string>
 
-<<<<<<< HEAD
+
     <string name="error_password" context="when the user tries to creates a MEGA account or tries to change his password and the password strength is very weak">Please enter a valid password</string>
 
-=======
     <string name="title_acceptance_contact_request_notification" context="title of the notification for an acceptance of a contact request">New contact</string>
 
     <plurals name="plural_number_contact_request_notification" context="Notification title to show the number of incoming contact request">
@@ -1876,5 +1875,5 @@
     <string name="title_new_contact_request_notification" context="title of the notification for a new incoming contact request">New contact request</string>
 
     <string name="type_message_hint_with_title" context="Hint shown in the field to write a message in the chat screen">Write message to \"%s\"&#8230;</string>
->>>>>>> d68cdbbd
+
 </resources>