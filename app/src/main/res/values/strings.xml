--- conflicted
+++ resolved
@@ -2809,15 +2809,13 @@
     <string name="remove_phone_number_success" context="Text show in a snackbar when phone has successfully reset.">Your phone number has been reset successfully.</string>
     <string name="remove_phone_number_fail" context="Text show in a snackbar when reset phone number failed.">Your phone number reset failed.</string>
 
-<<<<<<< HEAD
     <string name="search_hint">Search in MEGA</string>
     <string name="homepage_bottom_sheet_behavior">mega.privacy.android.app.HomepageBottomSheetBehavior</string>
-=======
+
     <string name="error_reset_account_blocked" context="Alert shown when a user tries to reset an account wich is bloqued.">The account you’re trying to reset is blocked.</string>
     <string name="error_account_blocked" context="Error message when trying to login and the account is blocked">Your account has been blocked. Please contact support@mega.nz</string>
 
     <string name="action_see" context="Text of an action button indicating something was successful and it can checks it by pressing it">See</string>
->>>>>>> 62289239
 
     <string name="category_photo">Photo</string>
     <string name="category_documents">Document</string>
@@ -2830,6 +2828,4 @@
     <string name="tab_recents">Recents</string>
     <string name="tab_favourites">Favourites</string>
     <string name="tab_offline">Offline</string>
-
-    <string name="action_see" context="Text of an action button indicating something was successful and it can checks it by pressing it">See</string>
 </resources>