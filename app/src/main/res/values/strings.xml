--- conflicted
+++ resolved
@@ -1636,10 +1636,7 @@
 
     <string name="user_account_feedback" context="Label to include info of the user email in the feedback form">User account</string>
 
-<<<<<<< HEAD
     <string name="invalid_characters" context="Error when the user writes a character not allowed">Characters not allowed</string>
 
-=======
     <string name="audio_play" context="Label shown when audio file is playing">Audio File</string>
->>>>>>> b5e70034
 </resources>