--- conflicted
+++ resolved
@@ -2001,7 +2001,6 @@
     <string name="number_incorrectly_restored_from_rubbish" context="error message when restoring several nodes from rubbish">%d items were not restored successfully</string>
     <string name="number_correctly_restored_from_rubbish" context="success message when restoring several nodes from rubbish">%d items restored successfully</string>
 
-<<<<<<< HEAD
     <string name="invite_contacts" context="Label shown when the user wants to add contacts into his MEGA account">Invite contacts</string>
     <string name="share_with" cotext="Label shown when the user wants to share something with other contacts">Share with</string>
     <string name="contacts_list_empty_text_loading_share" context="Message shown while the contact list from the device and from MEGA is being read and then shown to the user">Loading contacts...</string>
@@ -2009,7 +2008,7 @@
     <string name="subtitle_new_group" context="Subtitle of the screen New Group">Type group name</string>
     <string name="hint_type_group" context="Hint of edittext shown when it is creating a new group to guide user to type the name of the group">Name your group</string>
     <string name="confirmation_delete_contact" context="Text of the confirm dialog shown when it wants to remove a contact from a chat">Remove %s from this chat?</string>
-=======
+
     <string name="settings_file_management_file_versions_title" context="Settings preference title to show file versions info of the account">File versions</string>
     <string name="settings_file_management_file_versions_subtitle" context="Settings preference subtitle to show file versions info of the account">%1d file versions, taking a total of %2s</string>
 
@@ -2025,5 +2024,4 @@
     <string name="settings_enable_file_versioning_title" context="Title of the option to enable or disable file versioning on Settings section">File versioning</string>
     <string name="settings_enable_file_versioning_subtitle" context="Subtitle of the option to enable or disable file versioning on Settings section">Enable or disable file versioning for your entire account.\nYou may still receive file versions from shared folders if your contacts have this enabled.</string>
 
->>>>>>> e2fd33d7
 </resources>