--- conflicted
+++ resolved
@@ -1616,10 +1616,7 @@
 
     <string name="forward_menu_item" context="Item of a menu to forward a message chat to another chatroom">Forward</string>
 
-<<<<<<< HEAD
     <string name="general_attach" context="name of the button to attach file from MEGA to another app">Attach</string>
-=======
-    <string name="old_and_new_passwords_equals" context="when changing the password , the old password and new password are equals">Old and new passwords are equals</string>
->>>>>>> 9ba97e29
-
+
+    <string name="old_and_new_passwords_equals" context="when changing the password , the old password and new password are equals">Passwords cannot be the same</string>
 </resources>