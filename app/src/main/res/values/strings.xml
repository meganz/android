--- conflicted
+++ resolved
@@ -637,14 +637,8 @@
     <string name="cam_sync_data" context="how to upload the camera images. when Wi-Fi connected and using data plan">Wi-Fi or mobile data</string>
     <string name="cam_sync_ok" context="Answer for confirmation dialog.">OK</string>
     <string name="cam_sync_skip" context="skip the step of camera upload">Skip</string>
-<<<<<<< HEAD
-    <string name="cam_sync_syncing" context="The upload of the user\'s photos orvideos from their specified album is in progress.">Camera Upload in progress</string>
-    <string name="cam_sync_cancel_sync" context="confirmation question for disabling the camera uploads">Do you want to disable Camera Uploads?</string>
-=======
-    <string name="cam_sync_stop" context="skip the step of camera upload">Stop</string>
-    <string name="cam_sync_syncing" context="The upload of the user\'s photos orvideos from their specified album is in progress.">Camera Uploads in progress</string>
-    <string name="cam_sync_cancel_sync" context="confirmation question for cancelling the camera uploads">Do you want to stop Camera Uploads?</string>
->>>>>>> 2181ad69
+    <string name="cam_sync_syncing" context="The upload of the user\'s photos or videos from their specified album is in progress.">Camera Uploads in progress</string>
+    <string name="cam_sync_cancel_sync" context="confirmation question for disabling the camera uploads">Do you want to disabling Camera Uploads?</string>
     <!--
     <string name="settings_camera_notif_error_no_folder" context="Error message when an unavailable destination folder was selected">Destination folder is unavailable</string>
     -->
