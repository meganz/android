<?xml version="1.0" encoding="utf-8"?>
<resources>

    <string name="app_name" context="Not translate">MEGA</string>
    <string name="pdf_app_name" context="Not translate">MEGA PDF Viewer</string>
    <string name="app_version" context="Not translate">3.3.8 (205)</string>
    <string name="sdk_version" context="Not translate">8271d27</string>
    <string name="karere_version" context="Not translate">903f3d3</string>

    <string name="full_description_text" context="Full description text of the app in the Google Play page of the app">MEGA provides user-controlled encrypted cloud storage and chat through standard web browsers, together with dedicated apps for mobile devices. Unlike other cloud storage providers, your data is encrypted and decrypted by your client devices only and never by us.\n\nUpload your files from your smartphone or tablet then search, store, download, stream, view, share, rename or delete your files any time, from any device, anywhere. Share folders with your contacts and see their updates in real time. The encryption process means we cannot access or reset your password so you MUST remember it (unless you have your Recovery Key backed up) or you will lose access to your stored files.\n\nEnd-to-end user-encrypted MEGA video chat allows for total privacy, and has been available through the browser since 2016. It has been extended to our mobile app, with chat history accessible across multiple devices. Users can also easily add files to a chat from their MEGA cloud drive.\n\nMEGA offers a generous 50 GB free storage for all registered users with bonus achievements, and offers paid plans with much higher limits:\n\n\nPRO LITE subscription: 4.99 € per month or 49.99 € per year gives you 200 GB of storage space and 1 TB of transfer quota per month.\nPRO I subscription: 9.99 € per month or 99.99 € per year gives you 1 TB of storage space and 2 TB of transfer quota per month.\nPRO II subscription: 19.99 € per month or 199.99 € per year gives you 4 TB of storage space and 8 TB of transfer quota per month.\nPRO III subscription: 29.99 € per month or 299.99 € per year gives you 8 TB of storage space and 16 TB of transfer quota per month.\n\nSubscriptions are renewed automatically for successive subscription periods of the same duration and at the same price as the initial period chosen. To manage your subscriptions, simply click on the Play Store icon on your mobile device, sign in with your Google ID (if you haven\'t already done so) and then click on the MEGA app. You\'ll be able to manage your subscription there.\n\nApp Permissions:\nWRITE_EXTERNAL_STORAGE -> Download your files from MEGA to your device and upload files from your device to MEGA\nCAMERA -> Take a picture and upload your photos to MEGA\nREAD_CONTACTS -> Easily add contacts from your device as MEGA contacts\nRECORD_AUDIO &amp; CAPTURE_VIDEO_OUTPUT (mic and camera) -> MEGA provides for end-to-end encrypted audio/video calls\n\n\nTo enhance users\' confidence in the MEGA system, all of the client-side code is published, so interested security researchers can evaluate the encryption process. The code of our mobile app is located on: https://github.com/meganz/android\n\nFor more info, please check our website:\nSee https://mega.nz/terms\n\n\nDesktop - https://mega.nz/</string>

    <!--
    <string name="short_description_text" context="Short description text of the app in the Google Play page of the app">MEGA is Cloud Storage with Powerful Always-On Privacy. 50GB for free</string>
    -->

    <string name="general_x_of_x" context="Showing progress of elements. Example: 2 of 10."> of </string>
    <string name="general_yes" context="Answer for confirmation dialog.">Yes</string>
    <string name="general_no" context="Answer for confirmation dialog.">No</string>
    <string name="general_cancel" context="Answer for confirmation dialog.">Cancel</string>
    <string name="general_move_to" context="When moving a file to a location in MEGA. This is the text of the button after selection the destination">Move to</string>
    <string name="general_copy_to" context="When copying a file to a location in MEGA. This is the text of the button after selection the destination">Copy to</string>
    <!--
    <string name="general_import_to" context="When importing a file to a location in MEGA. This is the text of the button after selection the destination">Import to</string>
    -->
    <string name="general_select" context="Selecting a specific location in MEGA. This is the text of the button">Select</string>
    <string name="general_select_to_upload" context="Selecting a specific location in MEGA. This is the text of the button">Select files</string>
    <string name="general_select_to_download" context="Selecting a specific location in MEGA. This is the text of the button">Select folder</string>
    <string name="general_create" context="This is the final button when creating a folder in the dialog where the user inserts the folder name">Create</string>
    <!-- This string is commented in FileStorageActivityLollipop.java
    <string name="general_upload" context="Button text when uploading a file to a previously selected location in MEGA">Upload File</string>
    -->
    <string name="general_download" context="Item menu option upon right click on one or multiple files.">Download</string>
    <string name="general_add" context="button">Add</string>
    <string name="general_move" context="button">Move</string>
    <string name="general_remove" context="button">Remove</string>
    <string name="general_share" context="button">Share</string>
    <!--
    <string name="general_confirm" context="button">Confirm</string>
    -->
    <string name="general_leave" context="button">Leave</string>
    <string name="general_decryp" context="button">Decrypt</string>

    <string name="general_export" context="button">Export</string>

    <!--
    <string name="general_empty" context="Button to delete the contents of the trashbin. Can also be translated as &quot;clear&quot;">Empty</string>
    -->
    <string name="general_loading" context="state previous to import a file">Loading</string>
    <string name="general_importing" context="state while importing the file">Importing</string>
    <string name="general_forwarding" context="state while importing the file">Forwarding</string>
    <string name="general_import" context="Import button. When the user clicks this button the file will be imported to his account.">Import</string>
    <string name="general_storage" context="Text listed before the amount of storage a user gets with a certain package. For example: &quot;1TB Storage&quot;.">Storage</string>
    <string name="general_bandwidth" context="Text listed before the amount of bandwidth a user gets with a certain package. For example: &quot;8TB Bandwidth&quot;. Can also be translated as data transfer.">Transfer Quota</string>
    <string name="general_subscribe" context="Text placed inside the button the user clicks when upgrading to PRO. Meaning: subscribe to this plan">Subscribe</string>
    <!--
    <string name="general_continue" context="Text placed inside the button the user clicks when clicking into the FREE account. Meaning: Continue to the main screen">Continue</string>
    -->
    <string name="general_error_word" context="It will be followed by the error message">Error</string>
    <string name="general_not_yet_implemented" context="when clicking into a menu whose functionality is not yet implemented">Not yet implemented</string>
    <string name="error_no_selection" context="when any file or folder is selected">No file or folder selected</string>
    <string name="general_already_downloaded" context="when trying to download a file that is already downloaded in the device">Already downloaded</string>
    <string name="general_already_uploaded" context="when trying to upload a file that is already uploaded in the folder">already uploaded</string>
    <string name="general_file_info" context="Label of the option menu. When clicking this button, the app shows the info of the file">File info</string>
    <string name="general_folder_info" context="Label of the option menu. When clicking this button, the app shows the info of the folder">Folder info</string>
    <!--
    <string name="general_menu" context="Title when the left menu is opened">Menu</string>
    -->

    <string name="error_general_nodes" context="Error getting the root node">Error. Please, try again.</string>

    <string name="secondary_media_service_error_local_folder" context="Local folder error in Sync Service. There are two syncs for images and videos. This error appears when the secondary media local folder doesn't exist">The secondary media folder does not exist, please choose a new folder</string>
    <string name="no_external_SD_card_detected" context="when no external card exists">No external storage detected</string>
    <string name="no_permissions_upload" context="On clicking menu item upload in a incoming shared folder read only">This folder is read only. You do not have permission to upload</string>

    <string name="remove_key_confirmation" context="confirmation message before removing the previously downloaded MasterKey file">You are removing the previously exported Recovery Key file</string>
    <!--
    <string name="export_key_confirmation" context="confirmation message before downloading to the device the MasterKey file">Security warning! This is a high risk operation. Do you want to continue?</string>
    -->

    <!--
    <string name="more_options_overflow" context="title of the menu for more options for each file (rename, share, copy, move, etc)">More options</string>
    -->
    <string name="confirmation_add_contact" context="confirmation message before sending an invitation to a contact">Do you want to send an invitation to %s?</string>
    <!--
    <string name="confirmation_remove_multiple_contacts" context="confirmation message before removing mutiple contacts">Remove these %d contacts?</string>

    <string name="confirmation_move_to_rubbish" context="confirmation message before removing a file">Move to rubbish bin?</string>
    <string name="confirmation_move_to_rubbish_plural" context="confirmation message before removing a file">Move to rubbish bin?</string>

    <string name="confirmation_delete_from_mega" context="confirmation message before removing a file">Delete from MEGA?</string>
    <string name="confirmation_leave_share_folder" context="confirmation message before leaving an incoming shared folder">If you leave the folder, you will not be able to see it again</string>

    <string name="confirmation_alert" context="confirmation message before removing a file">Please confirm</string>
    -->

    <string name="action_logout" context="Button where the user can sign off or logout">Logout</string>
    <string name="action_add" context="Menu item">Upload</string>
    <string name="action_create_folder" context="Menu item">Create new folder</string>
    <string name="action_open_link" context="Menu item">Open link</string>
    <!--
    <string name="action_upload" context="Button text when choosing the destination location in MEGA">Upload to</string>
    -->

    <string name="action_settings" context="Menu item">Settings</string>
    <string name="action_search" context="Search button">Search</string>
    <string name="action_play" context="Search button">Play</string>
    <string name="action_pause" context="Search button">Pause</string>
    <string name="action_refresh" context="Menu item">Refresh</string>
    <string name="action_sort_by" context="Menu item">Sort by</string>
    <string name="action_help" context="Menu item">Help</string>
    <string name="action_upgrade_account" context="Change from a free account to paying MEGA">Upgrade account</string>
    <string name="upgrading_account_message" context="Message while proceeding to upgrade the account">Upgrading account</string>
    <string name="action_select_all" context="Menu item to select all the elements of a list">Select all</string>
    <string name="action_unselect_all" context="Menu item to unselect all the elements of a list">Clear selection</string>
    <string name="action_grid" context="Menu item to change from list view to grid view">Thumbnail view</string>
    <string name="action_list" context="Menu item to change from grid view to list view">List view</string>
    <string name="action_export_master_key" context="Menu item to let the user export the MasterKey">Backup Recovery Key</string>
    <string name="action_remove_master_key" context="Menu item to let the user remove the MasterKey (previously downloaded)">Remove Recovery Key</string>
    <string name="action_cancel_subscriptions" context="Menu item to let the user cancel subscriptions">Cancel subscription</string>
    <string name="toast_master_key_removed" context="success message when the MasterKey file has been removed">The Recovery Key file has been removed</string>
    <string name="cancel_subscription_ok" context="success message when the subscription has been canceled correctly">The subscription has been cancelled</string>
    <string name="cancel_subscription_error" context="error message when the subscription has not been canceled successfully">We were unable to cancel your subscription. Please contact support&#64;mega.nz for assistance</string>
    <string name="action_kill_all_sessions" context="Menu item to kill all opened sessions">Close other sessions</string>
    <string name="success_kill_all_sessions" context="Message after kill all opened sessions">The remaining sessions have been closed</string>
    <string name="error_kill_all_sessions" context="Message after kill all opened sessions">Error when closing the opened sessions</string>

    <plurals name="general_num_files" context="this is used for example when downloading 1 file or 2 files">
        <item context="Singular of file. 1 file" quantity="one">file</item>
        <item context="Plural of file. 2 files" quantity="other">files</item>
    </plurals>

    <plurals name="general_num_contacts">
        <item context="referring to a contact in the contact list of the user" quantity="one">contact</item>
        <item context="Title of the contact list" quantity="other">contacts</item>
    </plurals>

    <plurals name="general_num_folders">
        <item context="Singular of folder/directory. 1 folder" quantity="one">folder</item>
        <item context="Plural of folder/directory. 2 folders" quantity="other">folders</item>
    </plurals>

    <plurals name="general_num_shared_folders">
        <item context="Title of the incoming shared folders of a user in singular" quantity="one">shared folder</item>
        <item context="Title of the incoming shared folders of a user in plural." quantity="other">shared folders</item>
    </plurals>

    <!--
    <plurals name="general_num_downloads" context="in the notification. When downloading the notification is like 3 downloads.">
        <item context="Item menu option upon clicking on one or multiple files. Singular" quantity="one">download</item>
        <item context="Item menu option upon clicking on one or multiple files. Plural" quantity="other">downloads</item>
    </plurals>
    -->

    <!--
    <plurals name="general_num_uploads">
        <item context="Transfer type description in the active file transfer panel, can either be upload or download. Singular" quantity="one">upload</item>
        <item context="Transfer type description in the active file transfer panel, can either be upload or download. Plural" quantity="other">uploads</item>
    </plurals>
    -->

    <plurals name="general_num_users" context="used for example when a folder is shared with 1 user or 2 users">
        <item context="used for example when a folder is shared with 1 user" quantity="one">contact</item>
        <item context="used for example when a folder is shared with 2 or more users" quantity="other">contacts</item>
    </plurals>

    <!--
    <string name="confirmation_required" context="Alert title before download">Confirmation required</string>
    -->
    <string name="alert_larger_file" context="Alert text before download. Please do not modify the %s placeholder as it will be replaced by the size to be donwloaded">%s will be downloaded.</string>
    <string name="alert_no_app" context="Alert text before download">There is no app to open the file %s. Do you want to continue with the download?</string>
    <string name="checkbox_not_show_again" context="Alert checkbox before download">Do not show again</string>

    <string name="login_text" context="Login button">Login</string>
    <string name="email_text" context="email label">E-mail</string>
    <string name="password_text" context="password label">Password</string>
    <string name="confirm_password_text" context="label shown in the confirmation of the password when creating an account">Confirm password</string>
    <string name="abc" context="in the password edittext the user can see the password or asterisks. ABC shows the letters of the password">ABC</string>
    <!--
    <string name="dots" context="in the password edittext the user can see the password or asterisks. ··· shows asterisks instead of letters">···</string>
    -->
    <string name="new_to_mega" context="This question applies to users that do not have an account on MEGA yet">New to MEGA?</string>
    <string name="create_account" context="label and text button when creating the account">Create account</string>
    <string name="error_enter_email" context="when the user tries to log in MEGA without typing the email">Please enter your email address</string>
    <string name="error_invalid_email" context="error when logging in to MEGA with an invalid email">Invalid email address</string>
    <string name="error_enter_password" context="when the user tries to log in MEGA without typing the password">Please enter your password</string>
    <string name="error_server_connection_problem" context="when the user tries to log in to MEGA without a network connection">No network connection</string>
    <string name="error_server_expired_session" context="when the user tries to log in to MEGA without a valid session">You have been logged out on this device from another location</string>
    <string name="login_generating_key" context="the first step when logging in is calculate the private and public encryption keys">Calculating encryption keys</string>
    <string name="login_connecting_to_server" context="Message displayed while the app is connecting to a MEGA server">Connecting to the server</string>
    <string name="download_updating_filelist" context="Status text when updating the file manager">Updating file list</string>
    <string name="login_confirm_account" context="title of the screen after creating an account when the user has to confirm the password to confirm the account">Confirm account</string>
    <string name="login_querying_signup_link" context="when the user clicks on the link sent by MEGA after creating the account, this message is shown">Checking validation link</string>
    <string name="login_confirming_account" context="Attempting to activate a MEGA account for a user.">Activating account</string>
    <string name="login_preparing_filelist" context="After login, updating the file list, the file list should be processed before showing it to the user">Preparing file list</string>
    <string name="login_before_share" context="when the user tries to share something to MEGA without being logged">Please log in to share with MEGA</string>
    <!--
    <string name="session_problem" context="if a link to a folder cannot be fetched">Problem of retrieving files from the folder</string>
    -->

    <string name="tour_space_title">MEGA Space</string>
    <string name="tour_speed_title">MEGA Speed</string>
    <string name="tour_privacy_title">MEGA Privacy</string>
    <string name="tour_access_title">MEGA Access</string>
    <string name="tour_space_text">Register now and get 50 GB of free space</string>
    <string name="tour_speed_text">Uploads are fast. Quickly share files with everyone</string>
    <string name="tour_privacy_text">Keep all your files safe with MEGA\'s end-to-end encryption</string>
    <string name="tour_access_text">Get fully encrypted access anywhere, anytime</string>

    <string name="create_account_text" context="button that allows the user to create an account">Create account</string>
    <string name="name_text" context="Name of the user">Name</string>
    <string name="lastname_text" context="Last name of the user">Last Name</string>
    <string name="tos" context="text placed on the checkbox of acceptation of the Terms of Service">I agree with MEGA\'s [A]Terms of Service[/A]</string>
    <string name="already_account" context="Does the user already have a MEGA account">Already have an account?</string>

    <string name="create_account_no_terms" context="warning dialog">You have to accept our Terms of Service</string>
    <string name="error_enter_username" context="Warning dialog">Please enter your name</string>
    <string name="error_short_password" context="when creating the account">Password is too short</string>
    <string name="error_passwords_dont_match" context="when creating the account">Passwords do not match</string>
    <string name="error_email_registered" contect="when creating the account">This e-mail address has already registered an account with MEGA</string>

    <!--
    <string name="create_account_confirm_title" context="Title that is shown when e-mail confirmation is still required for the account">Confirmation required</string>
    -->
    <!--
    <string name="create_account_confirm" context="">Please check your e-mail and click the link to login and confirm your account</string>
    -->
    <string name="create_account_creating_account">Connecting to the server: Creating account</string>

    <!--<string name="cancel_transfer_title">Delete Transfer</string>
    -->
    <string name="cancel_transfer_confirmation">Delete this transfer?</string>
    <string name="cancel_all_transfer_confirmation">Delete all transfers?</string>

    <string name="section_cloud_drive" context="The name of every users root drive in the cloud of MEGA. The term \'cloud\' is a new computer term and can probably not be translated. Do not translate &quot;cloud&quot; literal unless your language allows this. Please see http://en.wikipedia.org/wiki/Cloud_computing for your reference.">Cloud drive</string>
    <string name="section_secondary_media_uploads" context="title of the screen where the secondary media images are uploaded">Media uploads</string>
    <string name="section_inbox" context="title of the screen that show the inbox">Inbox</string>
    <string name="section_saved_for_offline" context="title of the screen that shows the files saved for offline in the device">Saved for Offline</string>
    <!--
    <string name="section_shared_with_me" context="title of the screen that shows all the folders that the user shares with other users and viceversa">Shared with me</string>
    -->
    <string name="section_shared_items" context="title of the screen that shows all the shared items">Shared folders</string>
    <string name="section_rubbish_bin" context="The title of the trash bin in the tree of the file manager.">Rubbish bin</string>
    <string name="section_contacts" context="Title of the contact list">Contacts</string>

    <string name="section_contacts_with_notification" context="Item of the navigation title for the contacts section when there is any pending incoming request">Contacts [A](%1$d)[/A]</string>
    <string name="sent_requests_empty" context="the user has not sent any contact request to other users">No sent requests</string>
    <string name="received_requests_empty" context="the user has not received any contact request from other users">No received requests</string>
    <string name="section_transfers" context="Title for the file transfer screen (with the up &amp; download)">Transfers</string>

    <string name="section_account" context="button to the settings of the user\'s account">My Account</string>
    <string name="section_photo_sync" context="title of the screen where the camera images are uploaded">Camera uploads</string>
    <!--
    <string name="used_space" context="Used space &quot;5MB of 100MB&quot;.">%1$s of %2$s</string>
    -->
    <string name="tab_incoming_shares" context="Capital letters. Incoming shared folders. The title of a tab">INCOMING</string>
    <string name="tab_outgoing_shares" context="Capital letters. Outgoing shared folders. The title of a tab">OUTGOING</string>

    <string name="title_incoming_shares_explorer" context="Title of the file explorer in tab INCOMING">Incoming Shares</string>
    <!--
    <string name="choose_folder_explorer" context="Title of the button in Incoming Shares tabs">Choose folder</string>
    -->

    <string name="file_browser_empty_cloud_drive" context="message when there are no files in the Cloud drive">No files in your Cloud drive</string>
    <!--
    <string name="file_browser_empty_rubbish_bin" context="option to empty rubbish bin">Empty Rubbish Bin</string>
    -->
    <string name="file_browser_empty_folder" context="Text that indicates that a folder is currently empty">Empty Folder</string>

    <!--
    <string name="choose_account_activity" context="Title of the activity Choose Account">Choose Account</string>
    -->

    <!--
    <string name="file_properties_activity" context="Menu item to show the properties dialog of files and or folders.">Properties</string>
    -->
    <string name="file_properties_available_offline" context="The files are available &quot;offline&quot; (without a network Wi-Fi mobile data connection)">Available offline</string>
    <!--
    <string name="file_properties_available_offline_on" context="Button state when a file can be saved for offline.(Capital letters)">ON</string>
    -->
    <!--
    <string name="file_properties_available_offline_off" context="Button state when a file is already saved for offline. (Capital letters)">OFF</string>
    -->
    <string name="file_properties_info_size_file" context="Refers to the size of a file.">Size</string>
    <string name="file_properties_info_modified" context="when was the file modified">Modified</string>
    <!--
    <string name="file_properties_shared_folder_private_folder" context="the folder is private. A public user can\'t access the folder">No public link</string>
    -->
    <string name="file_properties_shared_folder_public_link" context="the label when a folder can be accesed by public users">Public link</string>
    <string name="file_properties_shared_folder_shared_with" context="title of the screen that shows the users with whom the user has shared a folder">Shared with: </string>
    -->
    <string name="file_properties_shared_folder_permissions" context="Item menu option upon clicking on a file folder. Refers to the permissions of a file folder in the file manager.">Permissions</string>
    <string name="dialog_select_permissions" context="Title of the dialog to choose permissions when sharing.">Share Permissions</string>
    <string name="file_properties_shared_folder_change_permissions" context="menu item">Change permissions</string>
    <string name="file_properties_shared_folder_select_contact" context="when listing all the contacts that shares a folder">Shared with</string>
    <string name="file_properties_send_file_select_contact" context="send a file to a MEGA user">Send to</string>
    <string name="file_properties_owner" context="shows the owner of an incoming shared folder">Owner</string>
    <string name="contact_invite" context="positive button on dialog to invite a contact">Invite</string>
    <string name="contact_reinvite" context="option to reinvite a contact">Reinvite</string>
	<string name="contact_ignore" context="option to ignore a contact invitation">Ignore</string>
	<string name="contact_decline" context="option to decline a contact invitation">Decline</string>
	<string name="contact_accept" context="option to accept a contact invitation">Accept</string>
	<string name="contact_properties_activity" context="title of the contact properties screen">Contact Info</string>	
	<!--
    <string name="contact_file_list_activity" context="header of a status field for what content a user has shared to you">Content</string>
    -->
	<string name="contacts_list_empty_text" context="Adding new relationships (contacts) using the actions.">Add new contacts using the button below</string>	
	<!--
    <string name="no_contacts" context="When an user wants to share a folder but has not any contact yet">There are not contacts in the account. Please add them on the Contacts screen</string>
	-->
	<string name="contacts_explorer_list_empty_text" context="Add new contacts before sharing.">Add a new contact to share</string>
	
	<string name="error_not_enough_free_space" context="Error message">Not enough free space on your device</string>

	<string name="option_link_without_key" context="Alert Dialog to get link">Link without key</string>
	<string name="option_decryption_key" context="Alert Dialog to get link">Decryption key</string>
	
	<!--
    <string name="download_failed" context="Error message">Download failed</string>
    -->
    <!--
	<string name="download_downloaded" context="notification message. Example: 1 file downloaded">downloaded</string>
    -->
    <!--
	<string name="download_downloading" context="Title header on the download page while the file is downloading.">Downloading</string>
	-->
    <!--
	<string name="text_downloading" context="Text located in each fragment when a download is in progress">Transferring</string>
	-->
	<string name="download_preparing_files" context="message before the download or upload start ">Preparing files</string>
    <string name="download_began" context="message when the download starts">Download has started</string>
    <!--
    <string name="download_cancel_downloading" context="Confirmation text when attempting to cancel the download">Do you want to cancel the download?</string>
    -->
    <string name="download_touch_to_cancel" context="Hint how to cancel the download">Touch to cancel</string>
    <string name="download_touch_to_show" context="Hint how to cancel the download">View transfers</string>
    <string name="error_file_size_greater_than_4gb" context="Warning message">Most devices can\'t download files greater than 4GB. Your download will probably fail</string>
    <string name="intent_not_available" context="message when trying to open a downloaded file but there isn\'t any app that open that file. Example: a user downloads a pdf but doesn\'t have any app to read a pdf">There isn\'t any available app to execute this file on your device</string>

    <string name="context_share_image" context="to share an image using Facebook, Whatsapp, etc">Share image using</string>
    <string name="context_get_link" context="create a link of a file and send it using an app from the device">Share link</string>
    <string name="context_get_link_menu" context="Item menu option upon right click on one or multiple files.">Get link</string>

    <!--<string name="context_manage_link_menu" context="Item menu option upon right click on one or multiple files.">Get link</string>-->

    <string name="context_leave_menu" context="Item menu option upon right click on one or multiple files.">Leave</string>
    <string name="alert_leave_share" context="Title alert before leaving a share.">Leave share</string>
    <string name="context_clean_shares_menu" context="Item menu option upon right click on one or multiple files.">Remove share</string>
    <string name="context_remove_link_menu" context="Item menu option upon right click on one or multiple files.">Remove link</string>
    <string name="context_remove_link_warning_text" context="Warning that appears prior to remove a link of a file.">This link will not be publicly available anymore.</string>
    <string name="context_rename" context="Item menu option upon right click on one or multiple files.">Rename</string>
    <string name="context_open_link_title" context="Item menu option upon right click on one or multiple files.">Open link</string>
    <string name="context_open_link" context="Item menu option upon right click on one or multiple files.">Open</string>
    <string name="context_renaming" context="while renaming a file or folder">Renaming</string>
    <string name="context_preparing_provider" context="while file provider is downloading a file">Preparing file</string>
    <string name="context_download" context="Item menu option upon right click on one or multiple files.">Download</string>

    <!--
    <string name="download_folder" context="Item menu option upon right click on one or multiple files.">Download folder</string>
    -->
    <!--
    <string name="import_folder" context="Item menu option upon right click on one or multiple files.">Import folder</string>
    -->
    <string name="context_move" context="Item menu option upon right click on one or multiple files.">Move</string>
    <string name="context_moving" context="while moving a file or folder">Moving</string>
    <!--
    <string name="context_sharing" context="while sharing a folder">Sharing folder</string>
    -->
    <string name="context_copy" context="Item menu option upon right click on one or multiple files.">Copy</string>
    <string name="context_upload" context="Item menu option upon right click on one or multiple files.">Upload</string>
    <string name="context_copying" context="while copying a file or folder">Copying</string>
    <!--
    <string name="context_creating_link" context="status text">Creating link</string>
    -->
    <!--
    <string name="context_moving_to_trash" context="status text">Moving to Rubbish Bin</string>
    -->
    <string name="context_move_to_trash" context="menu item">Move to rubbish bin</string>
    <string name="context_delete_from_mega" context="menu item">Remove from MEGA</string>
    <string name="context_new_folder_name" context="Input field description in the create folder dialog.">Folder Name</string>
    <string name="context_new_contact_name" context="when adding a new contact. in the dialog">Contact email</string>
    <string name="context_creating_folder" context="status dialog when performing the action">Creating folder</string>
    <!--
    <string name="context_adding_contact" context="Adding a new relationship (contact)">Adding contact</string>
    -->
    <string name="context_download_to" context="Menu item">Save to</string>
    <string name="context_clear_rubbish" context="Menu option title">Clear rubbish bin</string>
    <string name="clear_rubbish_confirmation" context="Ask for confirmation before removing all the elements of the rubbish bin">You are about to permanently remove all items from your Rubbish bin.</string>

    <!--<string name="context_send_link" context="get the link and send it">Send link</string>-->

    <string name="context_send" context="get the link and send it">Send</string>
    <string name="context_send_file_inbox" context="send the file to inbox">Send to contact</string>
    <!--
    <string name="context_copy_link" context="get the link and copy it">Copy link</string>
    -->
    <string name="context_remove" context="Menu option to delete one or multiple selected items.">Remove</string>
    <string name="context_delete_offline" context="Menu option to delete selected items of the offline state">Remove from Offline</string>
    <string name="context_share_folder" context="menu item">Share folder</string>
    <string name="context_send_file" context="menu item">Send file to chat</string>
    <string name="context_send_contact" context="menu item">Send contact to chat</string>
    <string name="context_view_shared_folders" context="open a shared folder">View shared folders</string>
    <string name="context_sharing_folder" context="Item menu option upon clicking on one or multiple files.">Sharing</string>
    <!--
    <string name="remove_all_sharing" context="status text">Removing all sharing contacts</string>
    -->
    <!--
    <string name="leave_incoming_share" context="status text">Leaving shared folder</string>
    -->
    <!--
    <string name="context_camera_folder" context="The location of where the user has the photos/videos stored.">Camera folder</string>
    -->
    <!--
    <string name="context_mega_contacts" context="when sharing a folder, the user can choose a contact from MEGA">MEGA Contacts</string>
    -->
    <!--
    <string name="context_phone_contacts" context="when sharing a folder, the user chan choose a contact from the device">Phone Contacts</string>
    -->
    <string name="context_delete" context="menu item">Delete</string>
    <!--
    <string name="context_more" context="menu item">More</string>
    -->
    <!--
    <string name="context_contact_added" context="success message when adding a contact">Contact added</string>
    -->
    <string name="context_contact_invitation_deleted" context="success message when removing a contact request">Request deleted</string>
    <string name="context_contact_invitation_resent" context="success message when reinvite a contact">Request resent</string>
    <string name="context_contact_request_sent" context="success message when sending a contact request">Request correctly sent to %s. The status can be consulted in the Sent Requests tab.</string>

    <string name="context_contact_removed" context="success message when removing a contact">Contact removed</string>
    <string name="context_contact_not_removed" context="error message">Error. Contact not removed</string>
    <string name="context_permissions_changed" context="success message when chaning the permissionss">Permissions changed</string>
    <string name="context_permissions_not_changed" context="error message">Error. Permissions not changed</string>
    <string name="context_folder_already_exists" context="message when trying to create a folder that already exists">Folder already exists</string>
    <string name="context_contact_already_exists" context="message when trying to create a invite a contact already that is already added">%s is already a contact</string>
    <string name="context_send_no_permission" context="message when trying to send a file without full access">You do not have permission to send this file</string>
    <string name="context_folder_created" context="success message when creating a folder">Folder created</string>
    <string name="context_folder_no_created" context="error message when creating a folder">Error. Folder not created</string>
    <string name="context_correctly_renamed" context="success message when renaming a node">Renamed successfully</string>
    <string name="context_no_renamed" context="error message">Error. Not renamed</string>
    <string name="context_correctly_copied" context="success message when copying a node">Copied successfully</string>
    <!--
    <string name="context_correctly_sent" context="success message when sending a file">File sent</string>
    -->
    <!--
    <string name="context_no_sent" context="error message when sending a file">Error. File not sent</string>
    -->
    <string name="context_correctly_sent_node" context="success message when sending a node to Inbox">Sent to Inbox</string>
    <string name="context_no_sent_node" context="error message when sending a node to Inbox">Error. Not sent to Inbox</string>
    <string name="context_no_copied" context="error message">Error. Not copied</string>
    <string name="context_no_destination_folder" context="message that appears when a user tries to move/copy/upload a file but doesn't choose a destination folder">Please choose a destination folder</string>
    <string name="context_correctly_moved" context="success message when moving a node">Moved successfully</string>
    <string name="number_correctly_moved" context="success message when moving a node">%d items moved successfully</string>
    <string name="number_incorrectly_moved" context="success message when moving a node">%d items were not moved successfully</string>
    <string name="context_correctly_moved_to_rubbish" context="success message when moving a node">Moved to the rubbish bin successfully</string>
    <string name="number_correctly_moved_to_rubbish" context="success message when moving a node">%d items moved to the rubbish bin successfully</string>
    <string name="number_incorrectly_moved_to_rubbish" context="success message when moving a node">&#160;and %d items were not sent successfully</string>
    <string name="context_no_moved" context="error message">Error. Not moved</string>
    <string name="context_correctly_shared" context="success message when sharing a folder">Shared successfully</string>
    <string name="context_no_shared_number" context="error message when sharing a folder">Error. %d shares were not completed</string>
    <string name="context_correctly_shared_removed" context="success message when sharing a folder">Remove shares successfully</string>
    <string name="context_no_shared_number_removed" context="error message when sharing a folder">Error. %d process of removing shares is not completed</string>
    <string name="context_no_shared" context="error message">Error. Not shared</string>
    <string name="context_no_removed_shared" context="error message">Error. Share failed to remove</string>
    <string name="context_remove_sharing" context="success message when removing a sharing">Folder sharing removed</string>
    <string name="context_no_link" context="error message">Link creation failed</string>
    <string name="context_correctly_removed" context="success message when removing a node from MEGA">Deleted successfully</string>
    <string name="context_no_removed" context="error message">Error. Deletion failed</string>
    <string name="number_correctly_removed" context="success message when moving a node">%d items removed successfully from MEGA</string>
    <string name="number_no_removed" context="error message when moving a node">%d items are not removed successfully</string>
    <string name="number_correctly_leaved" context="success message when moving a node">%d folders left successfully</string>
    <string name="number_no_leaved" context="error message when moving a node">%d folders were not left successfully</string>
    <string name="number_correctly_sent" context="success message when sending multiple files">File sent to %d contacts successfully</string>
    <string name="number_no_sent" context="error message when sending multiple files">File was not sent to %d contacts</string>
    <string name="number_correctly_sent_multifile" context="success message when sending multiple files">%d files sent successfully</string>
    <string name="number_no_sent_multifile" context="error message when sending multiple files">%d files failed to send</string>
    <string name="number_correctly_copied" context="success message when sending multiple files">%d items copied successfully</string>
    <string name="number_no_copied" context="error message when sending multiple files">%d items were not copied</string>
    <string name="number_contact_removed" context="success message when removing several contacts">%d contacts removed successfully</string>
    <string name="number_contact_not_removed" context="error message when removing several contacts">%d contacts were not removed</string>
    <string name="number_contact_file_shared_correctly" context="success message when sharing a file with multiple contacts">Folder shared with %d contacts successfully</string>
    <string name="number_contact_file_not_shared_" context="error message when sharing a file with multiple contacts">File can not be shared with %d contacts</string>
    <string name="number_correctly_shared" context="success message when sharing multiple files">%d folders shared successfully</string>
    <string name="number_no_shared" context="error message when sharing multiple files">%d folders were not shared</string>
    <string name="context_correctly_copied_contact" context="success message when sending a file to a contact">Successfully sent to:</string>
    <string name="context_correctly_removed_sharing_contacts" context="success message when removing all the contacts of a shared folder">The folder is no longer shared</string>
    <string name="context_no_removed_sharing_contacts" context="error message when removing all the contacts of a shared folder">Error, the folder is still shared with another contact</string>
    <string name="context_select_one_file" context="option available for just one file">Select just one file</string>
    <string name="rubbish_bin_emptied" context="success message when emptying the RB">Rubbish bin emptied successfully</string>
    <string name="rubbish_bin_no_emptied" context="error message when emptying the RB">Error. The rubbish bin has not been emptied</string>

    <string name="dialog_cancel_subscriptions" context="dialog cancel subscriptions">You are about to cancel your MEGA subscription. Please let us know if there is anything we can do to help you change your mind</string>
    <string name="hint_cancel_subscriptions" context="hint cancel subscriptions dialog">Type feedback here</string>
    <string name="send_cancel_subscriptions" context="send cancel subscriptions dialog">Send</string>
    <!--
    <string name="title_cancel_subscriptions" context="title cancel subscriptions dialog">Cancel Subscription</string>
    -->
    <string name="confirmation_cancel_subscriptions" context="confirmation cancel subscriptions dialog">Thank you for your feedback! Are you sure you want to cancel your MEGA subscription?</string>
    <string name="reason_cancel_subscriptions" context="provide a reason to cancel subscriptions dialog">Your subscription has not been cancelled. Please provide a reason for your cancellation</string>

    <string name="context_node_private" context="success message after removing the public link of a folder">The folder is now private</string>
    <!--
    <string name="context_share_correctly_removed" context="success message after removing a share of a folder. a contact has no access to the folder now">Share removed</string>
    -->

    <string name="menu_new_folder" context="Menu option to create a new folder in the file manager.">New folder</string>
    <string name="menu_add_contact" context="Menu option to add a contact to your contact list.">Add contact</string>
    <string name="menu_add_contact_and_share" context="Menu option to add a contact to your contact list.">Add contact and share</string>
    <!--
    <string name="menu_download_from_link" context="Text that is displayed in the dialog to download a MEGA link inside the app">Download from MEGA link</string>
    -->

    <string name="alert_decryption_key" context="Title of the alert to introduce the decryption key">Decryption Key</string>
    <string name="message_decryption_key" context="Message of the alert to introduce the decryption key">Please enter the decryption key for the link</string>

    <string name="upload_to_image" context="upload to. Then choose an Image file">Image</string>
    <string name="upload_to_audio" context="upload to. Then choose an Audio file">Audio</string>
    <string name="upload_to_video" context="upload to. Then choose a Video file">Video</string>
    <!--
    <string name="upload_to_other" context="upload to. Then choose a file which is not an Image, an Audio or a Video">Other File</string>
    -->
    <string name="upload_to_filesystem" context="upload to. Then choose to browse the file system to choose a file">Pick from File System</string>
    <!--
    <string name="upload_select_file_type" context="title of the dialog for choosing if a user wants to upload an image, an audio, a video or a file from the system">Select file type</string>
    -->
    <!--
    <string name="upload_uploading" context="status text">Uploading</string>
    -->
    <!--
    <string name="upload_touch_to_cancel" context="hint to how to cancel the upload (by touching the notification)">Touch to cancel upload</string>
    -->
    <!--
    <string name="upload_failed" context="error message">Upload failed</string>
    -->
    <string name="upload_uploaded" context="Label for the current uploaded size of a file. For example, 3 files, 50KB uploaded">uploaded</string>
    <!--
    <string name="upload_cancel_uploading" context="Confirmation text for cancelling an upload">Do you want to cancel the upload?</string>
    -->
    <string name="upload_prepare" context="Status text at the beginning of an upload">Processing file</string>
    <string name="error_temporary_unavaible" context="error message when downloading a file">Resource temporarily not available, please try again later</string>
    <string name="upload_can_not_open" context="Error message when the selected file cannot be opened">Cannot open selected file</string>
    <string name="upload_began" context="when an upload starts, a message is shown to the user">Upload has started</string>
    <string name="unzipping_process" context="when a zip file is downloaded and clicked, the app unzips the file. This is the status text while unzipping the file">Unzipping file</string>

    <string name="error_io_problem" context="error message while browsing the local filesystem">Filesystem problem</string>
    <string name="general_error" context="error message while browsing the local filesystem">Error happened when executing the action</string>

    <string name="full_screen_image_viewer_label" context="title of the image gallery">Image viewer</string>

    <!--
    <string name="manager_download_from_link_incorrect" context="Error message when the user entered an incorrect MEGA link format for importing">Incorrect link format</string>
    -->

    <!--
    <string name="my_account_activity" context="Title of the screen where the user account information is shown">Account</string>
    -->
    <!--
    <string name="my_account_total_space" context="Headline for the amount of total storage space">Storage Space</string>
    -->
    <!--
    <string name="my_account_free_space" context="Headline for the amount of storage space is remaining">Free Space</string>
    -->
    <string name="my_account_used_space" context="Headline for the amount of storage space is used">Used Space</string>
    <string name="my_account_change_password" context="menu item">Change password</string>
    <!--
    <string name="warning_out_space" context="Warning in Cloud drive when the user is runningut of space">You\'re running out of space!\n Do you want to upgrade your account?</string>
    -->
    <!--<string name="overquota_alert_title" context="Title dialog overquota error">Storage over quota</string>-->
    <string name="overquota_alert_text" context="Dialog text overquota error">You have exceeded your storage limit. Would you like to upgrade your account?</string>

    <!--
    <string name="op_not_allowed" context="Dialod text overquota error">Operation not allowed</string>
    -->
    <string name="my_account_last_session" context="when did the last session happen">Last session</string>
    <string name="my_account_connections" context="header for the social connections, showing the number of contacts the user has">Connections</string>

    <string name="my_account_changing_password" context="message displayed while the app is changing the password">Changing password</string>
    <string name="my_account_change_password_oldPassword" context="when changing the password, the first edittext is to enter the current password">Current password</string>
    <string name="my_account_change_password_newPassword1" context="when changing the password">New password</string>
    <string name="my_account_change_password_newPassword2" context="when changing the password">Confirm new password</string>
    <!--
    <string name="my_account_change_password_error" context="Error message when the user attempts to change his password (two potential reasons in one error message).">Incorrect current password or the new passwords you provided do not match. Please try again</string>
    -->
    <!--
    <string name="my_account_change_password_error_2" context="Error message when the user attempts to change his password (two potential reasons in one error message).">Incorrect current password. Please try again</string>
    -->
    <!--
    <string name="my_account_change_password_OK" context="Success text">Password changed successfully</string>
    -->
    <string name="my_account_change_password_dont_match" context="when changing the password or creating the account, the password is required twice and check that both times are the same">Password doesn\'t match</string>

    <!--
    <string name="upgrade_activity" context="title of the Upgrade screen">PRO Membership</string>
    -->
    <string name="upgrade_select_pricing" context="title of the selection of the pro account wanted">Select membership</string>
    <string name="select_membership_1" context="the user has to decide the way of payment">Monthly or annually recurring</string>

    <!--<string name="select_membership_2" context="button to go to Google Play">Google Play subscription</string>-->


    <string name="select_payment_method" context="after choosing one PRO plan, the user have to choose the payment method: credit card, fortumo, etc">Select payment method</string>
    <string name="no_available_payment_method" context="choose the payment method option when no method is available">At this moment, no method of payment is available for this plan</string>
    <string name="payment_method_credit_card" context="one of the payment methods">Credit Card (subscription)</string>
    <string name="payment_method_fortumo" context="one of the payment methods">Mobile Carrier (one-off)</string>
    <string name="payment_method_centili" context="one of the payment methods">Mobile Carrier (one-off)</string>
    <string name="payment_method_google_wallet" context="one of the payment methods">Google Wallet (subscription)</string>

    <string name="upgrade_per_month" context="button to decide monthly payment. The asterisk is needed">Monthly*</string>
    <string name="upgrade_per_year" context="button to decide annually payment. The asterisk is needed">Annually*</string>

    <string name="upgrade_comment" context="the meaning of the asterisk in monthly* and annually* payment">* recurring subscription can be cancelled anytime before the renewal date</string>

    <string name="file_properties_get_link" context="the user can get the link and it\'s copied to the clipboard">The link has been copied to the clipboard</string>
    <!--
    <string name="file_properties_remove_link" context="the user can remove the public link">The link has been removed</string>
    -->

    <string name="full_image_viewer_not_preview" context="before sharing an image, the preview has to be downloaded">The preview has not been downloaded yet. Please wait</string>

    <string name="log_out_warning" context="alert when clicking a newsignup link being logged">Please, log out before creating the account</string>

    <!--
    <string name="import_correct" context="success message after import a file">Imported successfully</string>
    -->

    <string name="transfers_empty" context="message shown in the screen when there are not any active transfer">No active transfers</string>
    <!--
    <string name="transfers_pause" context="File uploading or downloading has been paused (until the user continues at a later stage)">All transfers are paused</string>
    -->
    <string name="menu_pause_transfers" context="menu item">Pause transfers</string>
    <!--
    <string name="menu_restart_transfers" context="menu item">Restart transfers</string>
    -->
    <string name="menu_cancel_all_transfers" context="menu item">Delete all transfers</string>

    <string name="menu_take_picture" context="menu item">Take picture</string>

    <string name="cam_sync_wifi" context="how to upload the camera images. only when Wi-Fi connected">WiFi only</string>
    <string name="cam_sync_data" context="how to upload the camera images. when Wi-Fi connected and using data plan">WiFi or data plan</string>
    <string name="cam_sync_ok" context="Answer for confirmation dialog.">OK</string>
    <string name="cam_sync_skip" context="skip the step of camera upload">Skip</string>
    <string name="cam_sync_stop" context="skip the step of camera upload">Stop</string>
    <string name="cam_sync_syncing" context="The upload of the user\'s photos orvideos from their specified album is in progress.">Camera Upload in progress</string>
    <string name="cam_sync_cancel_sync" context="confirmation question for cancelling the camera uploads">Do you want to stop Camera uploads?</string>
    <!--
    <string name="settings_camera_notif_error_no_folder" context="Error message when an unavailable destination folder was selected">Destination folder is unavailable</string>
    -->
    <string name="settings_camera_notif_title" context="title of the notification when camera upload is enabled">Uploading files of media folders</string>
    <!--
    <string name="settings_camera_notif_error" context="notification error">Camera Uploads problem</string>
    -->
    <string name="settings_camera_notif_complete" context="notification camera uploads complete">Camera uploads complete</string>

    <string name="settings_storage" context="Text listed before the amount of storage a user gets with a certain package. For example: &quot;1TB Storage&quot;.">Storage</string>
    <string name="settings_pin_lock" context="settings category title. Below this title, the pin lock settings start">PIN Lock</string>

    <string name="settings_advanced_features" context="Settings category title for cache and offline files">Advanced</string>
    <string name="settings_advanced_features_cache" context="Settings preference title for cache">Clear Cache</string>
    <string name="settings_advanced_features_offline" context="Settings preference title for offline files">Clear offline files</string>

    <string name="settings_advanced_features_cancel_account" context="Settings preference title for canceling the account">Cancel your account</string>

    <string name="settings_advanced_features_size" context="Size of files in offline or cache folders">Currently using %s</string>
    <string name="settings_advanced_features_calculating" context="Calculating Size of files in offline or cache folders">Calculating</string>

    <string name="settings_storage_download_location" context="title of the setting to set the default download location">Default download location</string>
    <string name="settings_storage_ask_me_always" context="Whether to always ask the user each time.">Always ask for download location</string>
    <string name="settings_storage_advanced_devices" context="Whether to enable the storage in advanced devices">Display advanced devices (external SD)</string>

    <string-array name="settings_storage_download_location_array" context="if the user has an internal and an external SD card, it has to be set on the settings screen">
        <item context="internal storage option">Internal storage</item>
        <item context="external storage option">External storage</item>
    </string-array>

    <string-array name="add_contact_array" context="choose the way the new user's email is inserted">
        <item context="write option">Write the user\'s e-mail</item>
        <item context="import from phone option">Import from device</item>
    </string-array>

    <string name="settings_camera_upload_on" context="settings option">Enable Camera Uploads</string>
    <string name="settings_camera_upload_turn_on" context="settings option">Turn on Camera Uploads</string>
    <string name="settings_camera_upload_off" context="settings option">Disable Camera Uploads</string>
    <string name="settings_camera_upload_how_to_upload" context="settings option. How to upload the camera images: via Wi-Fi only or via Wi-Fi and data plan">How to upload</string>

    <string name="settings_secondary_upload_on" context="The Secondary Media uploads allows to create a second Camera Folder synchronization. Enabling it would imply to choose a new local folder and then, a new destination folder in MEGA. This is the text that appears in the settings option to enable the second synchronization.">Enable Secondary Media uploads</string>
    <string name="settings_secondary_upload_off" context="The Secondary Media uploads allows to create a second Camera Folder synchronization. Disabling it would imply that the current second sync won't be running anymore. This is the text that appears in the settings option to disable the second synchronization.">Disable Secondary Media uploads</string>

    <string name="settings_empty_folder" context="settings option">Choose folder</string>

    <string-array name="settings_camera_upload_how_to_entries" context="the options of how to upload, but in an array. needed for the settings">
        <item context="how to upload the camera images. when Wi-Fi connected and using data plan">WiFi or data plan</item>
        <item context="how to upload the camera images. only when Wi-Fi connected">WiFi only</item>
    </string-array>

    <string name="settings_camera_upload_what_to_upload" context="What kind of files are going to be uploaded: images, videos or both">File Upload</string>

    <string-array name="settings_camera_upload_file_upload_entries" context="the options of what to upload in an array. Needed for the settings">
        <item context="the options of what to upload.">Photos only</item>
        <item context="the options of what to upload.">Videos only</item>
        <item context="the options of what to upload.">Photos and videos</item>
    </string-array>

    <string name="settings_camera_upload_charging" context="Option to choose that the camera sync will only be enable when the device is charging">Only when charging</string>
    <string name="settings_keep_file_names" context="Option to choose that the camera sync will maintain the local file names when uploading">Keep file names as in the device</string>

    <string name="settings_local_camera_upload_folder" context="The location of where the user photos or videos are stored in the device.">Local Camera folder</string>
    <string name="settings_mega_camera_upload_folder" context="The location of where the user photos or videos are stored in MEGA.">MEGA Camera Uploads folder</string>

    <string name="settings_local_secondary_folder" context="The location of where the user photos or videos of the secondary sync are stored in the device.">Local Secondary folder</string>
    <string name="settings_mega_secondary_folder" context="The location of where the user photos or videos of the secondary sync are stored in MEGA.">MEGA Secondary folder</string>

    <string name="settings_camera_upload_only_photos" context="what kind of file are going to be uploaded. Needed for the settings summary">Photos only</string>
    <string name="settings_camera_upload_only_videos" context="what kind of file are going to be uploaded. Needed for the settings summary">Videos only</string>
    <string name="settings_camera_upload_photos_and_videos" context="what kind of file are going to be uploaded. Needed for the settings summary">Photos and videos</string>

    <!--
    <string name="settings_pin_lock_on" context="settings of the pin lock">Enable PIN Lock</string>
    -->
    <!--
    <string name="settings_pin_lock_off" context="settings of the pin lock">Disable PIN Lock</string>
    -->
    <!--
    <string name="settings_pin_lock_code" context="settings of the pin lock">PIN Code</string>
    -->
    <string name="settings_pin_lock_code_not_set" context="status text when no custom photo sync folder has been set">Not set</string>
    <string name="settings_reset_lock_code" context="settings of the pin lock">Reset PIN code</string>
    <string name="settings_pin_lock_switch" context="settings of the pin lock">PIN Lock</string>

    <string name="pin_lock_enter" context="Button after the pin code input field">Enter</string>
    <string name="pin_lock_alert" context="error message when not typing the pin code correctly">Your local files will be deleted and you will be logged out after 10 failed attempts</string>
    <string name="pin_lock_incorrect" context="error message when not typing the pin code correctly">Incorrect code</string>
    <string name="pin_lock_incorrect_alert" context="error message when not typing the pin code correctly">Wrong PIN code, please try again. You have %2d attempts left</string>
    <string name="pin_lock_not_match" context="error message when not typing the pin code correctly (two times)">PIN Codes don\'t match</string>
    <string name="unlock_pin_title" context="title of the screen to unlock screen with pin code">Enter your PIN Code</string>
    <string name="unlock_pin_title_2" context="title of the screen to unlock screen with pin code in second round">Re-Enter your PIN Code</string>
    <string name="reset_pin_title" context="title of the screen to unlock screen with pin code">Enter your new PIN Code</string>
    <string name="reset_pin_title_2" context="title of the screen to unlock screen with pin code in second round">Re-Enter your new PIN Code</string>
    <string name="incorrect_pin_activity" context="text of the screen after 10 attemps with a wrong PIN" formatted="false">All your local data will be deleted and you will be logged out in %1d seconds</string>

    <string name="settings_about" context="Caption of a title, in the context of &quot;About MEGA&quot; or &quot;About us&quot;">About</string>
    <string name="settings_about_privacy_policy" context="App means &quot;Application&quot;">Privacy Policy</string>
    <string name="settings_about_terms_of_service" context="App means &quot;Application&quot;">Terms of Service</string>
    <string name="settings_about_gdpr" context="setting menu that links to the GDPR terms">Data Protection Regulation</string>
    <string name="settings_about_app_version" context="App means &quot;Application&quot;">App version</string>
    <string name="settings_about_sdk_version" context="Title of the label where the SDK version is shown">MEGA SDK version</string>
    <string name="settings_about_karere_version" context="Title of the label where the MEGAchat SDK version is shown">MEGAchat SDK version</string>
    <string name="settings_about_code_link_title" context="Link to the public code of the app">View source code</string>

    <string name="january">January</string>
    <string name="february">February</string>
    <string name="march">March</string>
    <string name="april">April</string>
    <string name="may">May</string>
    <string name="june">June</string>
    <string name="july">July</string>
    <string name="august">August</string>
    <string name="september">September</string>
    <string name="october">October</string>
    <string name="november">November</string>
    <string name="december">December</string>

    <string name="zip_browser_activity" context="title of the screen that shows the ZIP files">ZIP Browser</string>

    <!--
    <string name="new_account" context="in login screen to create a new account">Create account now!</string>
    -->

    <string name="my_account_title" context="title of the My Account screen">Account Type</string>
    <string name="renews_on" context="title of the Expiration Date">Renews on&#160;</string>
    <string name="expires_on" context="title of the Expiration Date">Expires on&#160;</string>
    <string name="free_account">FREE</string>
    <string name="prolite_account" context="Not translate">Lite</string>
    <string name="pro1_account" context="Not translate">PRO I</string>
    <string name="pro2_account" context="Not translate">PRO II</string>
    <string name="pro3_account" context="Not translate">PRO III</string>

    <!--
    <string name="free_storage" context="Not translate">50 GB</string>
    -->
    <!--
    <string name="free_bandwidth" context="Free bandwich account details">Limited</string>
    -->

    <string name="camera_uploads_created" context="info message shown to the user when the Camera Uploads folder has been created">Camera Uploads folder created</string>

    <!--
    <string name="ZIP_download_permission" context="A compressed file will be downloaded and decompressed.">The ZIP file will be downloaded and unzipped</string>
    -->
    <!--
    <string name="ZIP_unzip_permission" context="A compressed file will be decompressed.">The ZIP file will be unzipped </string>
    -->

    <string name="sortby_owner_mail" context="category in sort by action">Owner\'s E-mail</string>
    <string name="sortby_name" context="category in sort by action">Name</string>
    <string name="sortby_name_ascending" context="sort files alphabetically ascending">Ascending</string>
    <string name="sortby_name_descending" context="sort files alphabetically descending">Descending</string>

    <string name="sortby_date" context="category in sort by action">Date</string>
    <string name="sortby_creation_date" context="category in sort by action">Creation Date</string>
    <string name="sortby_modification_date" context="category in sort by action">Modification Date</string>
    <string name="sortby_date_newest" context="sort files by date newest first">Newest</string>
    <string name="sortby_date_oldest" context="sort files by date oldest first">Oldest</string>

    <string name="sortby_size" context="category in sort by action">Size</string>
    <string name="sortby_size_largest_first" context="sort files by size largest first">Largest</string>
    <string name="sortby_size_smallest_first" context="sort files by size smallest first">Smallest</string>

    <string name="per_month" context="in payments, for example: 4.99€ per month">per month</string>
    <string name="per_year" context="in payments, for example: 49.99€ per year">per year</string>

    <string name="billing_details" context="Contextual text in the beginning of the Credit Card Payment">Enter your billing details:</string>
    <string name="address1_cc" context="Hint text of the address1 edittext, which is the first line (of two) of the address">Address 1</string>
    <string name="address2_cc" context="Hint text of the address2 edittext, which is the second line (of two) of the address">Address 2 (optional)</string>
    <string name="city_cc" context="Hint text of the city edittext for billing purposes">City</string>
    <string name="state_cc" context="Hint text of the state or province edittext for billing purposes">State / Province</string>
    <string name="country_cc" context="Hint text of the country edittext for billing purposes">Country</string>
    <string name="postal_code_cc" context="Hint text of the postal code edittext for billing purposes">Postal code</string>

    <string name="payment_details" context="Contextual text in the beginning of the Credit Card Payment">Enter your payment details:</string>
    <string name="first_name_cc" context="Hint text of the first name of the credit card edittext for payment purposes">First name</string>
    <string name="last_name_cc" context="Hint text of the last name of the credit card edittext for payment purposes">Last name</string>
    <string name="credit_card_number_cc" context="Hint text of the credit card number edittext for payment purposes">Credit Card Number</string>
    <string name="month_cc" context="Hint text of the expiration month of the credit card for payment purposes">Month</string>
    <string name="year_cc" context="Hint text of the expiration year of the credit card for payment purposes">Year</string>
    <string name="cvv_cc" context="Hint text of the CVV edittext for payment purposes">CVV</string>

    <string name="proceed_cc" context="Text of the button which proceeds the payment">Proceed</string>

    <string name="account_successfully_upgraded" context="Message shown when the payment of an upgrade has been correct">Account successfully upgraded!</string>
    <string name="account_error_upgraded" context="Message shown when the payment of an upgrade has not been correct">The operation failed. Your credit card has not been charged</string>
    <string name="credit_card_information_error" context="Message shown when the credit card information is not correct">The credit card information was not correct. The credit card will not be charged</string>
    <!--
    <string name="not_upgrade_is_possible" context="Message shown when the user wants to upgrade an account that cannot be upgraded">Your account cannot be upgraded from the app. Please contact support@mega.nz to upgrade your account</string>
    -->

    <string name="pin_lock_type" context="title to choose the type of PIN code">PIN Code Type</string>
    <string name="four_pin_lock" context="PIN with 4 digits">4 digit PIN</string>
    <string name="six_pin_lock" context="PIN with 6 digits">6 digit PIN</string>
    <string name="AN_pin_lock" context="PIN alphanumeric">Alphanumeric PIN</string>

    <string name="settings_enable_logs" context="Confirmation message when enabling logs in the app">Logs are now enabled</string>
    <string name="settings_disable_logs" context="Confirmation message when disabling logs in the app">Logs are now disabled</string>

    <string name="search_open_location" context="Option in the sliding panel to open the folder which contains the file selected after performing a search">Open location</string>
    <string name="servers_busy" context="message when a request cannot be performed because the servers are busy">This process is taking longer than expected. Please wait.</string>

    <string name="my_account_free" context="Label in My Account section to show user account type">Free Account</string>
    <string name="my_account_prolite" context="Label in My Account section to show user account type">Lite Account</string>
    <string name="my_account_pro1" context="Label in My Account section to show user account type">PRO I Account</string>
    <string name="my_account_pro2" context="Label in My Account section to show user account type">PRO II Account</string>
    <string name="my_account_pro3" context="Label in My Account section to show user account type">PRO III Account</string>

    <string name="backup_title" context="Title of the screen to backup the master key">Backup your Recovery Key</string>
    <string name="backup_subtitle" context="Subtitle of the screen to backup the master key">Your password unlocks your Recovery Key</string>

    <string name="backup_first_paragraph" context="First paragraph of the screen to backup the master key">Your data is only readable through a chain of decryption operations that begins with your master encryption key, which we store encrypted with your password. This means that if you lose your password, your master key can no longer be decrypted, and you can no longer decrypt your data.</string>
    <string name="backup_second_paragraph" context="Second paragraph of the screen to backup the master key">Exporting the master key and keeping it in a secure location enables you to set a new password without data loss.</string>
    <string name="backup_third_paragraph" context="Third paragraph of the screen to backup the master key">An external attacker cannot gain access to your account with just your key. A password reset requires both the key and access to your e-mail.</string>
    <string name="backup_action" context="Sentence to inform the user the available actions in the screen to backup the master key">Copy the Recovery Key to clipboard or save it as text file</string>

    <string name="save_action" context="Action of the button to save the master key as a text file">Save</string>
    <string name="copy_MK_confirmation" context="Alert message when the master key has been successfully copied to the ClipBoard">The Recovery Key has been successfully copied</string>

    <string name="change_pass" context="Button to change the password">Change</string>

    <string name="general_positive_button" context="Positive button to perform a general action">YES</string>
    <string name="general_negative_button" context="Negative button to perform a general action">NO</string>

    <string name="forgot_pass_menu" context="Option of the overflow menu to show the screen info to reset the password">Forgot password?</string>
    <string name="forgot_pass" context="Button in the Login screen to reset the password">Forgot your password?</string>
    <string name="forgot_pass_first_paragraph" context="First paragraph of the screen when the password has been forgotten">If you have a backup of your Recovery Key, you can reset your password by selecting YES. No data will be lost.</string>
    <string name="forgot_pass_second_paragraph" context="Second paragraph of the screen when the password has been forgotten">You can still export your Recovery Key now if you have an active MEGA session in another browser on this or any other computer. If you don\'t, you can no longer decrypt your existing account, but you can start a new one under the same e-mail address by selecting NO.</string>
    <!--
    <string name="forgot_pass_second_paragraph_logged_in" context="Second paragraph of the screen when the password has been forgotten and the user is still logged in">If you don\&apos;t, you can still export your recovery key now in this MEGA session. Please, go back and backup your recovery key.</string>
    -->

    <string name="forgot_pass_action" context="Sentence to ask to the user if he has the master key in the screen when the password has been forgotten">Do you have a backup of your Recovery Key?</string>

    <string name="title_alert_reset_with_MK" context="Title of the alert message to ask for the link to reset the pass with the MK">Great!</string>
    <string name="edit_text_insert_mail" context="Hint of the text where the user can write his e-mail">email goes here</string>
    <string name="text_alert_reset_with_MK" context="Text of the alert message to ask for the link to reset the pass with the MK">Please enter your email address below. You will receive a recovery link that will allow you to submit your Recovery Key and reset your password.</string>

    <string name="edit_text_insert_mk" context="Hint of the text when the user can write his master key">Your Recovery Key goes here</string>

    <string name="edit_text_insert_pass" context="Hint of the text where the user can write his password">password goes here</string>
    <string name="delete_account_text_last_step" context="Text shown in the last alert dialog to confirm the cancellation of an account">This is the last step to cancel your account. You will permanently lose all the data stored in the cloud. Please enter your password below.</string>

    <string name="email_verification_title" context="Title of the alert dialog to inform the user that have to check the email">Email verification</string>
    <string name="email_verification_text" context="Text of the alert dialog to inform the user that have to check the email">Please check your email to proceed.</string>
    <string name="email_verification_text_error" context="Text of the alert dialog to inform the user when an error occurs when cancelling the account">An error occurred, please try again.</string>


    <string name="alert_not_logged_in" context="Alert to inform the user that have to be logged in to perform the action">You must be logged in to perform this action.</string>
    <string name="invalid_string" context="Error when the user leaves empty the password field">Incorrect</string>

    <string name="invalid_email_title" context="Title of the alert dialog when the user tries to recover the pass of a non existing account">Invalid email address</string>
    <string name="invalid_email_text" context="Title of the alert dialog when the user tries to recover the pass of a non existing account">Please check the e-mail address and try again.</string>
    <!--
    <string name="alert_not_logged_out" context="Alert to inform the user that have to be logged out to perform the action">You must be logged out to perform this action.</string>
    -->

    <string name="title_dialog_insert_MK" context="Title of the dialog to write MK after opening the recovery link">Password reset</string>
    <string name="text_dialog_insert_MK" context="Text of the dialog to write MK after opening the recovery link">Please enter your Recovery Key below</string>

    <string name="pass_changed_alert" context="Text of the alert when the pass has been correctly changed">Password changed!</string>

    <string name="park_account_dialog_title" context="Title of the dialog to park an account">Park account</string>
    <string name="park_account_button" context="Button to park an account">Park</string>
    <string name="park_account_title" context="Title of the screen to park an account">Oops!</string>
    <string name="park_account_first_paragraph" context="First paragraph of the screen to park an account">Due to our end-to-end encryption paradigm, you will not be able to access your data without either your password or a backup of your Recovery Key.</string>
    <string name="park_account_second_paragraph" context="Second paragraph of the screen to park an account">You can park your existing account and start a fresh one under the same e-mail address. Your data will be retained for at least 60 days. In case that you recall your parked account\'s password, please contact support&#64;mega.nz</string>

    <string name="dialog_park_account" context="Text of the dialog message to ask for the link to park the account">Please enter your email address below. You will receive a recovery link that will allow you to park your account.</string>
    <string name="park_account_text_last_step" context="Text shown in the last alert dialog to park an account">This is the last step to park your account, please enter your new password. Your data will be retained for at least 60 days. If you recall your parked account\'s password, please contact support&#64;mega.nz</string>

    <string name="title_enter_new_password" context="Title of the screen to write the new password after opening the recovery link">Enter new password</string>
    <string name="recovery_link_expired" context="Message when the user tries to open a recovery pass link and it has expired">This recovery link has expired, please try again.</string>

    <string name="text_reset_pass_logged_in" context="Text of the alert after opening the recovery link to reset pass being logged.">Your Recovery Key will be used to reset your password. Please, enter your new password.</string>
    <string name="email_verification_text_change_pass" context="Text of the alert dialog to inform the user that have to check the email after clicking the option forgot pass">You will receive a recovery link that will allow you to reset your password.</string>

    <string name="my_account_upgrade_pro" context="Button to upgrade the account to PRO account in My Account Section">Upgrade</string>
    <string name="my_account_upgrade_pro_panel" context="Button to upgrade the account to PRO account in the panel that appears randomly">Upgrade now</string>
    <string name="get_pro_account" context="Message to promote PRO accounts">Improve your cloud capacity![A]Get more space &amp; transfer quota with a PRO account!</string>
    <string name="toast_master_key" context="success message when the MasterKey file has been downloaded">The Recovery Key has been backed up into: %1s.[A]While the file remains in this path, you will find it at the Saved for Offline Section.[A]Note: It will be deleted if you log out, please store it in a safe place.</string>

    <!--
    <string name="next_ime_action" context="Action to pass focus to the next field in a form">Next</string>
    -->

    <string name="mail_already_used" context="Error shown when the user tries to change his mail to one that is already used">This email address is already in use.</string>

    <string name="change_mail_text_last_step" context="Text shown in the last alert dialog to change the email associated to an account">This is the last step to change your email. Please enter your password below.</string>
    <string name="change_mail_title_last_step" context="Title of the alert dialog to change the email associated to an account">Change email</string>

    <!--
    <string name="success_changing_user_mail" context="Message when the user email has been changed successfully">Your email has been correctly updated.</string>
    -->

    <string name="title_new_warning_out_space" context="Iitle of the warning when the user is running out of space">You\'re running out of space!</string>
    <string name="new_warning_out_space" context="Text of the warning when the user is running out of space">Take full advantage of your MEGA account by upgrading to PRO.</string>

    <string name="title_options_avatar_panel" context="Iitle of sliding panel to choose the option to edit the profile picture">Edit profile picture</string>
    <string name="take_photo_avatar_panel" context="Option of the sliding panel to change the avatar by taking a new picture">Take picture</string>
    <string name="choose_photo_avatar_panel" context="Option of the sliding panel to change the avatar by choosing an existing picture">Choose picture</string>
    <string name="delete_avatar_panel" context="Option of the sliding panel to delete the existing avatar">Delete picture</string>

    <string name="incorrect_MK" context="Alert when the user introduces his MK to reset pass incorrectly">The key you supplied does not match this account. Please make sure you use the correct Recovery Key and try again.</string>
    <string name="incorrect_MK_title" context="Title of the alert when the user introduces his MK to reset pass incorrectly">Invalid Recovery Key</string>

    <string name="option_full_link" context="Alert Dialog to get link">Link with key</string>

    <string name="recovering_info" context="Message shown meanwhile the app is waiting for a request">Getting info&#8230;</string>

    <string name="email_verification_text_change_mail" context="Text of the alert dialog to inform the user that have to check the email to validate his new email">Your new email address needs to be validated. Please check your email to proceed.</string>

    <string name="confirmation_delete_avatar" context="Confirmation before deleting the avatar of the user's profile">Delete your profile picture?</string>
    <string name="title_edit_profile_info" context="Title of the Dialog to edit the profile attributes of the user's account">Edit</string>

    <string name="title_set_expiry_date" context="Alert Dialog to get link">Set expiry date</string>
    <string name="title_set_password_protection" context="Title of the dialog to get link with password">Set password protection</string>
    <string name="subtitle_set_expiry_date" context="Subtitle of the dialog to get link">(PRO ONLY)</string>
    <string name="set_password_protection_dialog" context="Alert Dialog to get link with password">Set password</string>
    <string name="hint_set_password_protection_dialog" context="Hint of the dialog to get link with password">Enter password</string>
    <string name="hint_confirm_password_protection_dialog" context="Hint of the confirmation dialog to get link with password">Confirm password</string>
    <string name="link_request_status" context="Status text at the beginning of getting a link">Processing...</string>

    <string name="edit_link_option" context="Option of the sliding panel to edit the link of a node">Manage link</string>

    <string name="old_password_provided_incorrect" context="Error alert dialog shown when changing the password the user provides an incorrect password ">The current password you have provided is incorrect.</string>

    <string name="number_correctly_reinvite_contact_request" context="success message when reinviting multiple contacts">%d reinvite requests sent successfully.</string>

    <string name="number_correctly_delete_contact_request" context="success message when reinviting multiple contacts">%d requests deleted successfully.</string>
    <string name="number_no_delete_contact_request" context="error message when reinviting multiple contacts">%1$d requests successfully deleted but %2$d requests were not deleted.</string>

    <string name="confirmation_delete_contact_request" context="confirmation message before removing a contact request.">Do you want to remove the invitation request to %s?</string>
    <string name="confirmation_remove_multiple_contact_request" context="confirmation message before removing mutiple contact request">Do you want to remove these %d invitation requests?</string>

    <string name="number_correctly_invitation_reply_sent" context="success message when replying to multiple received request">%d request replies sent.</string>
    <string name="number_incorrectly_invitation_reply_sent" context="error message when replying to multiple received request">%1$d request replies successfully sent but %2$d were not sent.</string>

    <plurals name="general_num_request">
        <item context="referring to a invitation request in the Contacts section" quantity="one">request</item>
        <item context="referring to a invitation request in the Contacts section" quantity="other">requests</item>
    </plurals>

    <plurals name="confirmation_remove_outgoing_shares">
        <item context="Confirmation before removing the outgoing shares of a folder" quantity="one">The folder is shared with %1$d contact. Remove share?</item>
        <item context="Confirmation before removing the outgoing shares of a folder" quantity="other">The folder is shared with %1$d contacts. Remove all shares?</item>
    </plurals>

    <string name="error_incorrect_email_or_password" context="Error message when the credentials to login are incorrect.">Invalid email and/or password. Please try again.</string>
    <string name="error_account_suspended" context="Error message when trying to login and the account is suspended.">Your account has been suspended due to Terms of Service violations. Please contact support&#64;mega.nz</string>
    <string name="too_many_attempts_login" context="Error message when to many attempts to login.">Too many failed attempts to login, please wait for an hour.</string>
    <string name="account_not_validated_login" context="Error message when trying to login to an account not validated.">This account has not been validated yet. Please, check your email.</string>

    <string name="general_error_folder_not_found" context="Error message shown when opening a folder link which doesn't exist">Folder link unavailable</string>
    <string name="folder_link_unavaible_ToS_violation" context="Error message shown when opening a folder link which has been removed due to ToS/AUP violation">The folder link has been removed because of a ToS/AUP violation.</string>

    <string name="general_error_file_not_found" context="Error message shown when opening a file link which doesn't exist">File link unavailable</string>
    <string name="file_link_unavaible_ToS_violation" context="Error message shown when opening a file link which has been removed due to ToS/AUP violation">The file link has been removed because of a ToS/AUP violation.</string>

    <string name="confirm_email_text" context="Title of the screen after creating the account. That screen asks the user to confirm the account by checking the email">Awaiting email confirmation</string>
    <string name="confirm_email_explanation" context="Text below the title that explains the user should check the email and click the link to confirm the account">Please check your email and click the link to confirm your account.</string>

    <plurals name="general_num_items">
        <item context="Singular of items which contains a folder. 1 item" quantity="one">item</item>
        <item context="Plural of items which contains a folder. 2 items" quantity="other">items</item>
    </plurals>

    <string name="file_link_unavaible_delete_account" context="Error message shown when opening a file or folder link which account has been removed due to ToS/AUP violation">The associated user account has been terminated due to multiple violations of our Terms of Service.</string>

    <string name="general_error_invalid_decryption_key" context="Error message shown after login into a folder link with an invalid decryption key">The provided decryption key for the folder link is invalid.</string>

    <string name="my_account_my_credentials" context="Title of the label in the my account section. It shows the credentials of the current user so it can be used to be verified by other contacts">My credentials</string>
    <string name="limited_bandwith" context="Word to indicate the limited bandwidth of the free accounts">Limited</string>

    <string name="section_chat" context="Item of the navigation title for the chat section">Chat</string>
    <string name="section_chat_with_notification" context="Item of the navigation title for the chat section when there is any unread message">Chat [A](%1$d)[/A]</string>

    <string name="tab_archive_chat" context="Title of the archived chats tab. Capital letters">Archive</string>
    <!--
    <string name="tab_recent_chat" context="Title of the recent chats tab. Capital letters">RECENT</string>
    -->

    <!--
    <string name="archive_chat_empty" context="Message shown when the user has no archived chats">No archived conversations</string>
    -->
    <string name="recent_chat_enable_chat" context="Message shown when the user has no archived chats">Chat is disabled</string>
    <string name="recent_chat_enable_chat_button" context="Message shown when the user has no archived chats">Enable chat</string>

    <!--
    <string name="get_started_button" context="Button to start using the chat">Get started</string>
    -->

    <string name="recent_chat_empty_invite" context="Message shown when the user has no recent chats">Invite your friends to join you on Chat and enjoy our encrypted platform with privacy and security.</string>
    <!--<string name="recent_chat_empty_enable_chat" context="Message shown when the user has no recent chats">Enable Chat[A]and enjoy our encrypted platform with privacy and security.</string>-->

    <!--
    <string name="videocall_title" context="Title shown in the list of main chat screen for a videocall">Video call</string>
    -->

    <!--
    <plurals name="general_minutes">
        <item context="Singular of minutes. 1 minute" quantity="one">minute</item>
        <item context="Plural of minutes. 2 minute" quantity="other">minutes</item>
    </plurals>
    -->

    <!--
    <plurals name="general_hours">
        <item context="Singular of hours. 1 hour" quantity="one">hour</item>
        <item context="Plural of hours. 2 hours" quantity="other">hours</item>
    </plurals>
    -->

    <!--
    <plurals name="general_seconds">
        <item context="Singular of seconds. 1 second" quantity="one">second</item>
        <item context="Plural of seconds. 2 second" quantity="other">seconds</item>
    </plurals>
    -->

    <string name="initial_hour" context="Initial of the word hour to show the duration of a video or audio call">h</string>
    <string name="initial_minute" context="Initial of the word minute to show the duration of a video or audio call">m</string>
    <string name="initial_second" context="Initial of the word second to show the duration of a video or audio call">s</string>

    <!--
    <string name="videocall_item" context="Info shown about the last action in a chat is a videocall">Video call</string>
    -->

    <string name="selected_items" context="Title shown when multiselection is enable in chat tabs">%d selected</string>

    <string name="remove_contact_shared_folder" context="Message to confirm if the user wants to delete a contact from a shared folder">The contact %s will be removed from the shared folder.</string>
    <string name="remove_multiple_contacts_shared_folder" context="Message to confirm if the user wants to delete a multiple contacts from a shared folder">%d contacts will be removed from the shared folder.</string>

    <string name="number_correctly_removed_from_shared" context="success message when removing a contact from a shared folder">%d contacts removed correctly from the shared folder</string>
    <string name="number_incorrectly_removed_from_shared" context="success message when removing a contact from a shared folder">&#160;and %d contacts were not successfully removed</string>

    <string name="contacts_list_empty_text_loading" context="Message shown while the contact list from the device is being read and then shown to the user">Loading contacts from the phone...</string>

    <string name="number_correctly_invite_contact_request" context="success message when reinviting multiple contacts">%d invite requests sent successfully.</string>
    <string name="number_no_invite_contact_request" context="error message when reinviting multiple contacts">%1$d invite requests successfully sent but %2$d requests were not sent.</string>

    <string name="chat_me_text_bracket" context="Word next to own user's message in chat screen">%1s (Me)</string>
    <string name="type_message_hint" context="Hint shown in the field to write a message in the chat screen">Type a message</string>

    <string name="general_mute" context="button">Mute</string>
    <string name="general_unmute" context="button">Unmute</string>

    <string name="title_properties_chat_contact_notifications" context="Title of the section to enable notifications in the Contact Properties screen">Notifications</string>
    <string name="title_properties_chat_contact_message_sound" context="Title of the section to choose the sound of incoming messages in the Contact Properties screen">Message sound</string>
    <string name="title_properties_chat_clear_chat" context="Title of the section to clear the chat content in the Contact Properties screen">Clear chat</string>
    <string name="title_properties_chat_share_contact" context="Title of the section to share the contact in the Contact Properties screen">Share contact</string>

    <string name="call_ringtone_title" context="Title of the screen to select the ringtone of the calls">Call ringtone</string>
    <string name="notification_sound_title" context="Title of the screen to select the sound of the notifications">Notification sound</string>

    <string name="confirmation_clear_chat" context="Text of the confirmation dialog to clear the chat history">After cleared, neither %s nor you will be able to see messages of this chat.</string>

    <string name="general_clear" context="Button to clear the chat history">Clear</string>
    <!--
    <string name="login_initializing_chat" context="After login, initializing chat">Initializing chat</string>
    -->

    <string name="clear_history_success" context="Message show when the history of a chat has been successfully deleted">The history of the chat has been cleared</string>
    <string name="clear_history_error" context="Message show when the history of a chat hasn't been successfully deleted">Error. The history of the chat has not been cleared correctly</string>

    <string name="add_participants_menu_item" context="Menu item to add participants to a chat">Add participants</string>
    <string name="remove_participant_menu_item" context="Menu item to remove a participants from a chat">Remove participant</string>

    <string name="mega_info_empty_screen" context="Message about MEGA when there are no message in the chat screen">Protects your chat with end-to-end (user controlled) encryption, providing essential safety assurances:</string>
    <string name="mega_authenticity_empty_screen" context="Message about MEGA when there are no message in the chat screen">The system ensures that the data received is truly from the specified sender, and its content has not been manipulated during transit.</string>
    <string name="mega_confidentiality_empty_screen" context="Message about MEGA when there are no message in the chat screen">Only the author and intended recipients are able to decipher and read the content.</string>

    <string name="title_mega_info_empty_screen" context="Message about MEGA when there are no message in the chat screen">MEGA</string>
    <string name="title_mega_authenticity_empty_screen" context="Message about MEGA when there are no message in the chat screen">Authenticity</string>
    <string name="title_mega_confidentiality_empty_screen" context="Message about MEGA when there are no message in the chat screen">Confidentiality</string>

    <string name="error_not_logged_with_correct_account" context="Error message shown when opening a cancel link with an account that not corresponds to the link">This link is not related to this account. Please, log in with the correct account.</string>
    <string name="cancel_link_expired" context="Message when the user tries to open a cancel link and it has expired">This cancel link has expired, please try again.</string>

    <string name="no_results_found" context="Text shown after searching and no results found">No results were found</string>

    <string name="offline_status" context="Info label about the status of the user">Offline</string>
    <string name="online_status" context="Info label about the status of the user">Online</string>
    <string name="away_status" context="Info label about the status of the user">Away</string>
    <string name="busy_status" context="Info label about the status of the user">Busy</string>
    <string name="invalid_status" context="Info label about the status of the user">No connection</string>

    <string name="text_deleted_message" context="Text shown when a message has been deleted in the chat">This message has been deleted</string>
    <string name="text_deleted_message_by" context="Text shown when a message has been deleted in the chat">[A]This message has been deleted by [/A][B]%1$s[/B]</string>

    <string name="confirmation_delete_several_messages" context="Confirmation before deleting messages">Remove messages?</string>
    <string name="confirmation_delete_one_message" context="Confirmation before deleting one message">Remove message?</string>

    <!--
    <string name="text_cleared_history" context="Text shown when a user cleared the history of a chat"><![CDATA[<font color=\'#060000\'>%1$s</font> <font color=\'#868686\'> cleared the chat history</font>]]></string>
    -->

    <string name="group_chat_label" context="Label for the sliding panel of a group chat">Group chat</string>
    <string name="group_chat_info_label" context="Label for the option of the sliding panel to show the info of a chat group">Group info</string>
    <string name="group_chat_start_conversation_label" context="Label for the option of the sliding panel to start a one to one chat">Start conversation</string>
    <string name="group_chat_edit_profile_label" context="Label for the option of the sliding panel to edit the profile">Edit profile</string>
    <string name="title_properties_chat_leave_chat" context="Title of the section to leave a group content in the Contact Properties screen">Leave chat</string>
    <string name="participants_chat_label" context="Label for participants of a group chat">Participants</string>

    <string name="confirmation_remove_chat_contact" context="confirmation message before removing a contact from a chat.">Remove %s from this chat?</string>

    <string name="observer_permission_label_participants_panel" context="Label to show the participant permission in the options panel of the group info screen">Read-only</string>
    <!--
    <string name="member_permission_label_participants_panel" context="Label to show the participant permission in the options panel of the group info screen">Member</string>
    -->
    <string name="standard_permission_label_participants_panel" context="Label to show the participant permission in the options panel of the group info screen">Standard</string>
    <string name="administrator_permission_label_participants_panel" context="Label to show the participant permission in the options panel of the group info screen">Moderator</string>

    <string name="edited_message_text" context="Text appended to a edited message.">(edited)</string>
    <string name="change_title_option" context="Option in menu to change title of a chat group.">Change title</string>

    <string name="confirmation_leave_group_chat" context="confirmation message before leaving a group chat">If you leave, you will no longer have access to read or send messages.</string>
    <string name="title_confirmation_leave_group_chat" context="title confirmation message before leaving a group chat">Leave group chat?</string>

    <string name="confirmation_clear_group_chat" context="Text of the confirmation dialog to clear a group chat history">All messages and media in this conversation will be cleared.</string>
    <string name="title_confirmation_clear_group_chat" context="Title of the confirmation dialog to clear a group chat history">Clear history?</string>


    <string name="add_participant_error_already_exists" context="Message show when a participant hasn't been successfully invited to a group chat">The participant is already included in this group chat</string>

    <string name="number_correctly_add_participant" context="success message when inviting multiple contacts to a group chat">%d participants were correctly invited</string>
    <string name="number_no_add_participant_request" context="error message when inviting multiple contacts to a group chat">%1$d participants were successfully invited but %2$d participants were not invited.</string>

    <string name="message_permissions_changed" context="chat message when the permissions for a user has been changed">[A]%1$s[/A][B] was changed to [/B][C]%2$s[/C][D] by [/D][E]%3$s[/E]</string>
    <string name="message_add_participant" formatted="false" context="chat message when a participant was added to a group chat">[A]%1$s[/A][B] joined the group chat by invitation from [/B][C]%2$s[/C]</string>
    <string name="message_remove_participant" context="chat message when a participant was removed from a group chat">[A]%1$s[/A][B] was removed from group chat by [/B][C]%2$s[/C]</string>

    <string name="change_title_messages" context="Message shown when a participant change the title of a group chat.">[A]%1$s[/A][B] changed the group chat name to [/B][C]\"%2$s\"[/C]</string>

    <string name="message_participant_left_group_chat" context="chat message when a participant left a group chat">[A]%1$s[/A][B] left the group chat[/B]</string>

    <string name="manual_retry_alert" context="chat message alert when the message have to been manually">Message not sent. Tap for options</string>

    <string name="chat_status_title" context="settings of the chat to choose the status">Status</string>
    <!--
    <string name="settings_chat_summary_online" context="summary of the status online in settings">You can chat, share files and make calls with your contacts.</string>
    -->
    <!--
    <string name="settings_chat_summary_invisible" context="summary of the status invisible in settings">You can interact with your contacts but you will appear offline for them.</string>
    -->
    <!--
    <string name="settings_chat_summary_offline" context="summary of the status invisible in settings">You will appear offline to your contacts and you will not be able to chat with them.</string>
    -->

    <!--
    <string name="changing_status_to_online_success" context="message shown when the status of the user successfully changed to online">You\'re now online</string>
    -->
    <!--
    <string name="changing_status_to_invisible_success" context="message shown when the status of the user successfully changed to invisible">You\'re now away</string>
    -->

    <!--
    <string name="changing_status_to_offline_success" context="message shown when the status of the user successfully changed to offline">You\'re now offline</string>
    -->
    <!--
    <string name="changing_status_to_busy_success" context="message shown when the status of the user successfully changed to offline">You\'re now busy</string>
    -->
    <string name="changing_status_error" context="message shown when the status of the user coudn't be changed">Error. Your status has not been changed</string>
    <string name="leave_chat_error" context="message shown when a user couldn't leave chat">An error occurred when leaving the chat</string>
    <string name="create_chat_error" context="message shown when a chat has not been created">An error occurred when creating the chat</string>

    <string name="settings_chat_vibration" context="settings of the chat to choose the status">Vibration</string>

    <!--
    <string name="list_message_deleted" context="Text show in list of chats when the last message has been deleted">Message deleted</string>
    -->

    <string name="non_format_text_deleted_message_by" context="Text shown when a message has been deleted in the chat">This message has been deleted by %1$s</string>
    <string name="history_cleared_message" context="Text shown when the chat history was cleared by me">Chat history was cleared</string>
    <string name="non_format_history_cleared_by" context="Text shown when the chat history was cleared by someone">Chat history cleared by %1$s</string>

    <!--
    <string name="non_format_text_cleared_history" context="Text shown when a user cleared the history of a chat">%1$s cleared the chat history</string>
    -->
    <string name="non_format_message_permissions_changed" context="chat message when the permissions for a user has been changed">%1$s was changed to %2$s by %3$s</string>
    <string name="non_format_message_add_participant" formatted="false" context="chat message when a participant was added to a group chat">%1$s was added to this group chat by invitation from %2$s</string>
    <string name="non_format_message_remove_participant" context="chat message when a participant was removed from a group chat">%1$s was removed from group chat by %2$s</string>

    <string name="non_format_change_title_messages" context="Message shown when a participant change the title of a group chat.">%1$s changed the group chat name to \"%2$s\"</string>

    <string name="non_format_message_participant_left_group_chat" context="chat message when a participant left a group chat">%1$s left the group chat</string>

    <string name="messages_copied_clipboard" context="success alert when the user copy some messages to the clipboard">Copied to the clipboard</string>

    <string name="chat_error_open_title" context="Title of the error dialog when opening a chat">Chat Error!</string>
    <string name="chat_error_open_message" context="Message of the error dialog when opening a chat">The chat could not be opened correctly</string>

    <string name="menu_choose_contact" context="Menu option to add a contact to your contact list.">Choose contact</string>

    <plurals name="general_selection_num_contacts">
        <item context="referring to a contact in the contact list of the user" quantity="one">%1$d contact</item>
        <item context="Title of the contact list" quantity="other">%1$d contacts</item>
    </plurals>

    <string name="error_sharing_folder" context="Message shown when the folder sharing process fails">Error sharing the folder. Please, try again.</string>

    <plurals name="confirmation_remove_contact" context="confirmation message before removing a contact">
        <item context="Singular" quantity="one">All data associated with the selected contact will be permanently lost.</item>
        <item context="Plural" quantity="other">All data associated with the selected contacts will be permanently lost.</item>
    </plurals>

    <plurals name="title_confirmation_remove_contact" context="title of confirmation alert before removing a contact">
        <item context="Singular" quantity="one">Remove contact?</item>
        <item context="Plural" quantity="other">Remove contacts?</item>
    </plurals>

    <!--
    <string name="chat_connection_error" context="error shown when the connection to the chat fails">Chat connection error</string>
    -->

    <string name="message_option_retry" context="option shown when a message could not be sent">Retry</string>

    <string name="title_message_not_sent_options" context="title of the menu for a non sent message">Message not sent</string>

    <string name="no_conversation_history" context="message shown when a chat has no messages">No conversation history</string>

    <plurals name="user_typing" context="title of confirmation alert before removing a contact">
        <item context="Singular" quantity="one">%1$s [A]is typing...[/A]</item>
        <item context="Plural" quantity="other">%1$s [A]are typing...[/A]</item>
    </plurals>

    <string name="more_users_typing" context="text that appear when there are more than 2 people writing at that time in a chat. For example User1, user2 and more are typing...">%1$s [A]and more are typing...[/A]</string>

    <string name="tab_my_account_general" context="Title of the general tab in My Account Section">General</string>
    <string name="tab_my_account_storage" context="Title of the storage tab in My Account Section">Storage</string>

    <string name="account_plan" context="Title of the section about the plan in the storage tab in My Account Section">Plan</string>
    <string name="storage_space" context="Title of the section about the storage space in the storage tab in My Account Section">Storage space</string>
    <string name="transfer_quota" context="Title of the section about the transfer quota in the storage tab in My Account Section">Transfer quota</string>

    <string name="available_space" context="Label in section the storage tab in My Account Section">Available</string>
    <string name="not_available" context="Label in section the storage tab in My Account Section when no info info is received">not available</string>

    <string name="no_bylling_cycle" context="Label in section the storage tab when the account is Free">No billing cycle</string>

    <string name="my_account_of_string" context="String to show the transfer quota and the used space in My Account section">%1$s [A]of %2$s[/A]</string>

    <string name="confirmation_delete_from_save_for_offline" context="confirmation message before removing a something for the Save for offline section">Remove from Save for offline?</string>

    <string name="recent_chat_empty_no_connection_text" context="Text of chat section when the app has no connection">Chat is disabled and it cannot be enabled without a connection.</string>

    <string name="set_status_option_label" context="Label for the option of action menu to change the chat status">Set status</string>

    <string name="general_dismiss" context="Answer for confirmation dialog.">Dismiss</string>

    <string name="context_invitacion_reply_accepted" context="Accepted request invitacion alert">Invitation accepted</string>
    <string name="context_invitacion_reply_declined" context="Declined request invitacion alert">Invitation declined</string>
    <string name="context_invitacion_reply_ignored" context="Ignored request invitacion alert">Invitation ignored</string>

    <string name="error_message_unrecognizable" context="Content of a normal message that cannot be recognized">Message unrecognizable</string>

    <string name="settings_autoaway_title" context="Title of the settings section to configure the autoaway of chat presence">Auto-away</string>
    <string name="settings_autoaway_subtitle" context="Subtitle of the settings section to configure the autoaway of chat presence">Show me away after an inactivity of</string>
    <string name="settings_autoaway_value" context="Value in the settings section of the autoaway chat presence">%1d minutes</string>

    <string name="settings_persistence_title" context="Title of the settings section to configure the status persistence of chat presence">Status persistence</string>
    <string name="settings_persistence_subtitle" context="Subtitle of the settings section to configure the status persistence of chat presence">Maintain my chosen status appearance even when I have no connected devices</string>

    <string name="title_dialog_set_autoaway_value" context="Title of the dialog to set the value of the auto away preference">Set time limit</string>
    <string name="button_set" context="Button to set a value">Set</string>
    <string name="hint_minutes" context="Button to set a value">minutes</string>

    <!--
    <string name="autoaway_disabled" context="Word to indicated the autoaway is disabled">Disabled</string>
    -->

    <string-array name="settings_status_entries" context="the options of what to upload in an array. Needed for the settings">
        <item context="the options of what to upload.">Online</item>
        <item context="the options of what to upload.">Away</item>
        <item context="the options of what to upload.">Busy</item>
        <item context="the options of what to upload.">Offline</item>
    </string-array>

    <string name="offline_empty_folder" context="Text that indicates that a the offline section is currently empty">No files Saved for Offline</string>

    <string name="general_enable" context="Positive confirmation to enable logs">Enable</string>
    <string name="enable_log_text_dialog" context="Dialog to confirm the action of enabling logs">Logs can contain information related to your account</string>

    <string name="confirmation_to_reconnect" context="Dialog to confirm the reconnect action">Network connection recovered. Connect to MEGA?</string>
    <string name="loading_status" context="Message shown meanwhile the app is waiting for a the chat status">Loading status&#8230;</string>

    <string name="error_editing_message" context="Error when a message cannot be edited">This message cannot be edited</string>

    <plurals name="text_number_transfers" context="Label to show the number of transfers in progress">
        <item context="Singular" quantity="one">%1$d of %2$d file</item>
        <item context="Plural" quantity="other">%1$d of %2$d files</item>
    </plurals>

    <string name="option_to_transfer_manager" context="Label of the modal bottom sheet to Transfer Manager section" formatted="false">View</string>
    <string name="option_to_pause_transfers" context="Label of the modal bottom sheet to pause all transfers">Pause all transfers</string>
    <string name="option_to_resume_transfers" context="Label of the modal bottom sheet to resume all transfers">Resume all transfers</string>
    <string name="option_to_clear_transfers" context="Label of the modal bottom sheet to clear completed transfers">Clear completed</string>
    <string name="menu_pause_individual_transfer" context="Dialog to confirm the action of pausing one transfer">Pause transfer?</string>
    <string name="menu_resume_individual_transfer" context="Dialog to confirm the action of restarting one transfer">Resume transfer?</string>
    <string name="button_resume_individual_transfer" context="Button to confirm the action of restarting one transfer">Resume</string>

    <string name="confirmation_to_clear_completed_transfers" context="Dialog to confirm before removing completed transfers">Clear completed transfers?</string>

    <string name="title_tab_in_progress_transfers" context="Title of the tab section for transfers in progress">In progress</string>
    <string name="title_tab_completed_transfers" context="Title of the tab section for completed transfers">Completed</string>

    <string name="transfer_paused" context="Possible state of a transfer">Paused</string>
    <string name="transfer_queued" context="Possible state of a transfer">Queued</string>
    <!--
    <string name="transfer_canceled" context="Possible state of a transfer">Canceled</string>
    -->
    <string name="transfer_unknown" context="Possible state of a transfer">Unknown</string>

    <string name="paused_transfers_title" context="Title of the panel where the progress of the transfers is shown">Paused transfers</string>

    <string name="completed_transfers_empty" context="message shown in the screen when there are not any active transfer">No completed transfers</string>

    <!--
    <string name="message_transfers_completed" context="Message shown when the pending transfers are completed">Transfers finished</string>
    -->

    <plurals name="upload_service_notification" context="Text of the notification shown when the upload service is running">
        <item context="Singular" quantity="one">Uploading %1$d of %2$d file</item>
        <item context="Plural" quantity="other">Uploading %1$d of %2$d files</item>
    </plurals>

    <plurals name="upload_service_final_notification" context="Text of the notification shown when the upload service has finished">
        <item context="Singular" quantity="one">Uploaded %1$d file</item>
        <item context="Plural" quantity="other">Uploaded %1$d files</item>
    </plurals>

    <string name="general_total_size" context="label for the total file size of multiple files and/or folders (no need to put the colon punctuation in the translation)" formatted="false">Total size: %1$s</string>

    <plurals name="upload_service_failed" context="Text of the notification shown when the upload service has finished with any transfer error">
        <item context="Singular" quantity="one">%1$d file not uploaded</item>
        <item context="Plural" quantity="other">%1$d files not uploaded</item>
    </plurals>

    <plurals name="copied_service_upload" context="Text of the notification shown when the upload service has finished with any copied file instead uploaded">
        <item context="Singular" quantity="one">%1$d file copied</item>
        <item context="Plural" quantity="other">%1$d files copied</item>
    </plurals>

    <plurals name="already_downloaded_service" context="Text of the notification shown when the download service do not download because the file is already on the device">
        <item context="Singular" quantity="one">%1$d file previously downloaded</item>
        <item context="Plural" quantity="other">%1$d files previously downloaded</item>
    </plurals>

    <plurals name="download_service_final_notification" context="Text of the notification shown when the download service has finished">
        <item context="Singular" quantity="one">Downloaded %1$d file</item>
        <item context="Plural" quantity="other">Downloaded %1$d files</item>
    </plurals>

    <plurals name="download_service_final_notification_with_details" context="Text of the notification shown when the download service has finished with any error">
        <item context="Singular" quantity="one">Downloaded %1$d of %2$d file</item>
        <item context="Plural" quantity="other">Downloaded %1$d of %2$d files</item>
    </plurals>

    <plurals name="download_service_failed" context="Text of the notification shown when the download service has finished with any transfer error">
        <item context="Singular" quantity="one">%1$d file not downloaded</item>
        <item context="Plural" quantity="other">%1$d files not downloaded</item>
    </plurals>

    <plurals name="download_service_notification" context="Text of the notification shown when the download service is running">
        <item context="Singular" quantity="one">Downloading %1$d of %2$d file</item>
        <item context="Plural" quantity="other">Downloading %1$d of %2$d files</item>
    </plurals>

    <string name="title_depleted_transfer_overquota" context="Title of the alert when the transfer quota is depleted">Depleted transfer quota</string>
    <string name="text_depleted_transfer_overquota" context="Text of the alert when the transfer quota is depleted">Your queued transfer exceeds the current transfer quota available for your IP address and may therefore be interrupted.</string>
    <string name="plans_depleted_transfer_overquota" context="Button to show plans in the alert when the transfer quota is depleted">See our plans</string>
    <string name="continue_without_account_transfer_overquota" context="Button option of the alert when the transfer quota is depleted">Continue without account</string>

    <plurals name="new_general_num_files" context="this is used for example when downloading 1 file or 2 files">
        <item context="Singular of file. 1 file" quantity="one">%1$d file</item>
        <item context="Plural of file. 2 files" quantity="other">%1$d files</item>
    </plurals>

    <string name="general_view" context="Menu option">View files</string>
    <string name="add_to_cloud" context="Menu option">Add to Cloud drive</string>
    <string name="save_for_offline" context="Menu option">Save for offline</string>

    <string name="general_view_contacts" context="Menu option">View contacts</string>

    <string name="import_success_message" context="Menu option">Succesfully added to Cloud drive</string>
    <string name="import_success_error" context="Menu option">Error. Not added to Cloud drive</string>

    <string name="chat_connecting" context="Label in login screen to inform about the chat initialization proccess">Connecting&#8230;</string>

    <string name="context_contact_already_invited" context="message when trying to invite a contact with a pending request">%s was already invited. Consult your pending requests.</string>

    <string name="confirm_email_misspelled" context="Hint text explaining that you can change the email and resend the create account link to the new email address">If you have misspelled your email address, correct it and click [A]Resend[A].</string>
    <string name="confirm_email_misspelled_resend" context="Button to resend the create account email to a new email address in case the previous email address was misspelled">Resend</string>
    <string name="confirm_email_misspelled_email_sent" context="Text shown after the confirmation email has been sent to the new email address">Email sent</string>

    <string name="copyright_alert_title" context="text_copyright_alert_title">Copyright warning to all users</string>
    <string name="copyright_alert_first_paragraph" context="text_copyright_alert_first_paragraph">MEGA respects the copyrights of others and requires that users of the MEGA cloud service comply with the laws of copyright. </string>
    <string name="copyright_alert_second_paragraph" context="text_copyright_alert_second_paragraph">You are strictly prohibited from using the MEGA cloud service to infringe copyrights. You may not upload, download, store, share, display, stream, distribute, email, link to, transmit or otherwise make available any files, data or content that infringes any copyright or other proprietary rights of any person or entity.</string>
    <string name="copyright_alert_agree_button" context="text of the Agree button">Agree</string>
    <string name="copyright_alert_disagree_button" context="text of the Disagree button">Disagree</string>

    <string name="download_show_info" context="Hint how to cancel the download">Show info</string>

    <string name="context_link_removal_error" context="error message">Link removal failed. Try again later.</string>
    <string name="context_link_action_error" context="error message">Link action failed. Try again later.</string>

    <string name="title_write_user_email" context="title of the dialog shown when sending or sharing a folder">Write the user\'s e-mail</string>

    <string name="activity_title_files_attached" context="title of the screen to see the details of several node attachments">Files attached</string>
    <string name="activity_title_contacts_attached" context="title of the screen to see the details of several contact attachments">Contacts attached</string>

    <string name="alert_user_is_not_contact">The user is not a contact</string>

    <string name="camera_uploads_cellular_connection">Use cellular connection</string>
    <string name="camera_uploads_upload_videos">Upload videos</string>

    <string name="success_changing_user_avatar" context="Message when an user avatar has been changed successfully">Profile picture updated</string>
    <string name="error_changing_user_avatar" context="Message when an error ocurred when changing an user avatar">Error when changing the profile picture</string>
    <string name="success_deleting_user_avatar" context="Message when an user avatar has been deleted successfully">Profile picture deleted</string>
    <string name="error_deleting_user_avatar" context="Message when an error ocurred when deleting an user avatar">Error when deleting the profile picture</string>

    <string name="error_changing_user_attributes" context="Message when an error ocurred when changing an user attribute">An error occurred when changing the name</string>
    <string name="success_changing_user_attributes" context="Message when an user attribute has been changed successfully">Your name has been correctly updated</string>

    <string name="add_participant_success" context="Message show when a participant has been successfully invited to a group chat">Participant added</string>
    <string name="add_participant_error" context="Message show when a participant hasn't been successfully invited to a group chat">Error. Participant not added</string>

    <string name="remove_participant_success" context="Message show when a participant has been successfully removed from a group chat">Participant removed</string>
    <string name="remove_participant_error" context="Message show when a participant hasn't been successfully removed from a group chat">Error. Participant not removed</string>

    <string name="no_files_selected_warning">No files selected</string>

    <string name="attachment_upload_panel_from_cloud">From Cloud drive</string>
    <string name="attachment_upload_panel_contact">Contact</string>
    <string name="attachment_upload_panel_photo">From device</string>

    <string name="delete_account" context="Button and title of dialog shown when the user wants to delete permanently his account">Cancel account</string>
    <string name="delete_account_text" context="Text shown in the alert dialog to confirm the cancellation of an account">If you cancel your account you will not be able to access your account data, your MEGA contacts or conversations.\nYou will not be able to undo this action.</string>
    <string name="delete_button" context="Button in My Account section to confirm the account deletion">Delete</string>

    <string name="file_properties_info_info_file">Info</string>
    <string name="file_properties_info_size" context="Refers to the size of a file.">Total size</string>
    <string name="file_properties_info_content" context="header of a status field for what content a user has shared to you">Contains</string>
    <string name="file_properties_info_added" context="when was the file added in MEGA">Created</string>
    <string name="file_properties_shared_folder_public_link_name">Link</string>

    <string name="file_properties_shared_folder_full_access" context="Refers to access rights for a file folder.">Full access</string>
    <string name="file_properties_shared_folder_read_only" context="Refers to access rights for a file folder.">Read-only</string>
    <string name="file_properties_shared_folder_read_write" context="Refers to access rights for a file folder. (with the &amp; needed. Don\'t use the symbol itself. Use &amp;)">Read &amp; write</string>

    <string name="attachment_uploading_state_uploading">Uploading...</string>
    <string name="attachment_uploading_state_error">Error. Not sent.</string>

    <string name="already_downloaded_multiple" context="When a multiple download is started, some of the files could have already been downloaded before. This message shows the number of files that has already been downloaded and the number of files pending">%d files already downloaded.</string>
    <string name="pending_multiple" context="When a multiple download is started, some of the files could have already been downloaded before. This message shows the number of files that has already been downloaded and the number of files pending">%d files pending.</string>

    <string name="contact_is_me">No options available, you have selected yourself</string>

    <string name="confirmation_delete_one_attachment" context="Confirmation before deleting one attachment">Remove attachment?</string>

    <string name="general_view_with_revoke" formatted="false" context="Menu option">View files (%1$d deleted)</string>

    <string name="success_attaching_node_from_cloud" context="Success message when the attachment has been sent to a chat">File sent to %1$s</string>
    <string name="success_attaching_node_from_cloud_chats" context="Success message when the attachment has been sent to a many chats">File sent to %1$d chats</string>
    <string name="error_attaching_node_from_cloud" context="Error message when the attachment cannot be sent">Error. The file has not been sent</string>
    <string name="error_attaching_node_from_cloud_chats" context="Error message when the attachment cannot be sent to any of the selected chats">Error. The file has not been sent to any of the selected chats</string>
    <string name="error_revoking_node" context="Error message when the attachment cannot be revoked">Error. The attachment has not been removed</string>

    <string name="settings_set_up_automatic_uploads" context="settings option">Set up automatic uploads</string>

    <string name="settings_chat_silent_sound_not" context="settings option for chat notification">Silent</string>

    <string name="messages_chat_notification" context="messages string in chat notification">messages</string>
    <string name="incoming_folder_notification" context="part of the string in incoming shared folder notification">from</string>
    <string name="title_incoming_folder_notification" context="title of incoming shared folder notification">New shared folder</string>
    <string name="title_contact_request_notification" context="title of contact request notification">New contact request</string>

    <string name="title_properties_chat_clear" context="Title of the section to clear the chat content in the Contact Properties screen">Clear chat history</string>
    <string name="title_properties_remove_contact" context="Title of the section to remove contact in the Contact Properties screen">Remove contact</string>

    <string name="title_properties_chat_notifications_contact" context="Title of the section to enable notifications in the Contact Properties screen">Chat notifications</string>
    <string name="history_cleared_by" context="Text shown when the chat history was cleared by someone">[A]%1$s[/A][B] cleared the chat history[/B]</string>

    <string name="number_messages_chat_notification" formatted="false" context="messages string in chat notification">%1$d unread chats</string>

    <string name="context_permissions_changing_folder" context="Item menu option upon clicking on one or multiple files.">Changing permissions</string>
    <string name="context_removing_contact_folder" context="Item menu option upon clicking on one or multiple files.">Removing contact from shared folder</string>

    <string name="confirmation_move_to_rubbish" context="confirmation message before removing a file">Move to rubbish bin?</string>
    <string name="confirmation_move_to_rubbish_plural" context="confirmation message before removing a file">Move to rubbish bin?</string>
    <string name="confirmation_delete_from_mega" context="confirmation message before removing a file">Delete from MEGA?</string>
    <string name="confirmation_leave_share_folder" context="confirmation message before leaving an incoming shared folder">If you leave the folder, you will not be able to see it again</string>
    <string name="attachment_uploading_state" context="label to indicate the state of an upload in chat">Uploading...</string>

    <string name="title_properties_contact_notifications_for_chat" context="Title of the section to enable notifications in the Contact Properties screen">Chat notifications</string>

    <string name="achievements_title" context="title of the section for achievements">Achievements</string>
    <string name="achievements_subtitle" context="subtitle of the section for achievements">Invite friends and get rewards</string>

    <string name="button_invite_friends" context="button to invite friends for getting achievements">Invite friends</string>

    <string name="figures_achievements_text_referrals" context="title of the introduction for the achievements screen">Get %1$s of storage and %2$s of transfers for each referral</string>

    <string name="figures_achievements_text" context="sentence to detail the figures of storage and transfer quota related to each achievement">Get %1$s of storage and %2$s of transfers</string>

    <string name="unlocked_rewards_title" context="title of the section for unlocked rewards">Unlocked rewards</string>

    <string name="unlocked_storage_title" context="title of the section for unlocked storage quota">Storage Quota</string>

    <string name="title_referral_bonuses" context="title of the section for referral bonuses in achivements section (maximum 24 chars)">Referral Bonuses</string>
    <string name="title_install_app" context="title of the section for install a mobile app in achivements section (maximum 24 chars)">Install a mobile app</string>
    <string name="title_regitration" context="title of the section for install megasync in achivements section (maximum 24 chars)">Registration bonus</string>
    <string name="title_install_desktop" context="title of the section for install a mobile app bonuses in achivements section (maximum 24 chars)">Install MEGA desktop app</string>
    <string name="title_base_quota" context="title of the section for base quota in achivements section">Account Base Quota</string>
    <string name="camera_uploads_empty" context="Text that indicates that no pictures have been uploaded to the Camera Uploads section">No media on Camera Uploads</string>
    <string name="general_num_days_left" context="indicates the number of days left related to a achievement">%1$d d left</string>
    <string name="expired_achievement" context="state to indicate the achievement has expired">Expired</string>

    <string name="setting_title_use_https_only" context="title of the advanced setting to choose the use of https">Don\'t use HTTP</string>
    <string name="setting_subtitle_use_https_only" context="subtitle of the advanced setting to choose the use of https">Enable this option only if your transfers don\'t start. In normal circumstances HTTP is satisfactory as all transfers are already encrypted.</string>

    <string name="title_achievement_invite_friends" context="title of screen to invite friends and get an achievement">How it works</string>
    <string name="first_paragraph_achievement_invite_friends" context="first paragraph of screen to invite friends and get an achievement">Invite your friends to create a free MEGA account and install our mobile app. For every successful signup and app install you receive bonus storage and transfer quota.</string>
    <string name="second_paragraph_achievement_invite_friends" context="second paragraph of screen to invite friends and get an achievement">You will not receive credit for inviting someone who has used MEGA previously and you will not be notified about such a rejection. Invited contacts must install the MEGA mobile app or MEGA desktop app on their devices.</string>

    <string name="card_title_invite_friends" context="explanation of screen to invite friends and get an achievement">Select contacts from your phone contact list or enter multiple email addresses.</string>

    <string name="title_confirmation_invite_friends" context="title of the dialog to confirm the contact request">Invite friends to MEGA</string>
    <string name="subtitle_confirmation_invite_friends" context="subtitle of the dialog to confirm the contact request">Thanks! Invitation was sent by email</string>
    <string name="paragraph_confirmation_invite_friends" context="paragraph of the dialog to confirm the contact request">Encourage your friends to register and install a MEGA app. As long as your friend uses the same email address as you\'ve entered, you will receive your transfer quota reward.</string>

    <string name="invalid_email_to_invite" context="Error shown when the user writes a email with an incorrect format">Email is malformed</string>

    <string name="paragraph_info_achievement_install_desktop" context="info paragraph about the achievement install megasync">When you install MEGAsync you get %1$s of complimentary storage space plus %2$s of transfer quota, both valid for 180 days. MEGA desktop app is available for Windows, macOS and most Linux distros.</string>
    <string name="paragraph_info_achievement_install_mobile_app" context="info paragraph about the achievement install mobile app">When you install our mobile app you get %1$s of complimentary storage space plus %2$s of transfer quota, both valid for 180 days. We provide mobiles apps for iOS, Android and Windows Phone.</string>

    <string name="result_paragraph_info_achievement_install_desktop" context="info paragraph about the completed achievement install megasync">You have received %1$s storage space and %2$s transfer quota for installing our MEGA desktop app.</string>
    <string name="result_paragraph_info_achievement_install_mobile_app" context="info paragraph about the completed achievement install mobile app">You have received %1$s storage space and %2$s transfer quota for installing our mobile app.</string>
    <string name="result_paragraph_info_achievement_registration" context="info paragraph about the completed achievement registration">You have received %1$s storage space as your free registration bonus.</string>

    <string name="expiration_date_for_achievements" context="info paragraph about the completed achievement registration">Bonus expires in %1$d days</string>

    <plurals name="context_share_folders">
        <item context="menu item" quantity="one">Share folder</item>
        <item context="menu items" quantity="other">Share folders</item>
    </plurals>

    <string name="no_folders_shared" context="Info of a contact if there is no folders shared with him">No folders shared</string>

    <string name="settings_help" context="Settings category title for Help">Help</string>
    <string name="settings_help_preference" context="Settings preference title for send feedback">Send Feedback</string>
    <string name="setting_feedback_subject" context="mail subject">Android feedback</string>
    <string name="setting_feedback_body" context="mail body">Please, write your feedback here:</string>
    <string name="settings_feedback_body_device_model" context="mail body">Device model</string>
    <string name="settings_feedback_body_android_version" context="mail body">Android version</string>

    <string name="dialog_title_new_file" context="Title of the dialog to create a new file by inserting the name">New file</string>
    <string name="context_new_file_name" context="Input field description in the create file dialog.">File Name</string>

    <string name="new_file_subject_when_uploading" context="Title of the field subject when a new file is created to upload">SUBJECT</string>
    <string name="new_file_content_when_uploading" context="Title of the field content when a new file is created to upload">CONTENT</string>
    <string name="new_file_email_when_uploading" context="Title of the field email when a new contact is created to upload">EMAIL</string>

    <!--<string name="context_empty_inbox" context="Title of the empty text when a fragment is empty">No files on your</string>-->
    <!--<string name="context_empty_camera_uploads" context="Title of the empty text when a fragment is empty">No media on</string>-->

    <string name="forward_menu_item" context="Item of a menu to forward a message chat to another chatroom">Forward</string>

    <string name="general_attach" context="name of the button to attach file from MEGA to another app">Attach</string>

    <string name="type_contact" context="when add or share a file with a new contact, it can type by name or mail">Contact\'s name or email</string>

    <string name="max_add_contact" context="when add or share a file with a new contact, message displayed to warn that the maximum number has been reached">No more contacts can be added at this time</string>

    <string name="old_and_new_passwords_equals" context="when changing the password , the old password and new password are equals">The new password cannot be the same as the old password</string>

    <string name="action_search_by_date" context="Menu item">Search by date</string>
    <string name="general_apply" context="title of a button to apply search by date">Apply</string>ç
    <string name="general_search_month" context="title of a button to apply search by month">Last month</string>
    <string name="general_search_year" context="title of a button to apply search by year">Last year</string>

    <string name="label_set_day" context="title of a Search by date tag">Set day</string>
    <string name="snackbar_search_by_date" context="the user can't choose this date">Date required is not valid</string>

    <string name="invalid_characters" context="Error when the user writes a character not allowed">Characters not allowed</string>

    <string name="audio_play" context="Label shown when audio file is playing">Audio File</string>

    <string name="corrupt_pdf_dialog_text" context="when open PDF Viewer, the pdf that it try to open is damaged or does not exist">Error. The pdf file is corrupted or does not exist.</string>

    <string name="user_account_feedback" context="Label to include info of the user email in the feedback form">User account</string>

    <string name="save_to_mega" context="Label shown in MEGA pdf-viewer when it open a PDF save in smartphone storage">Save to my \nCloud Drive</string>

    <string name="chat_already_exists" context="Error message when creating a chat one to one with a contact that already has a chat">The chat already exists</string>

    <string name="not_download" context="before sharing a file, has to be downloaded">The file has not been downloaded yet</string>

    <string name="not_permited_add_email_to_invite" context="Error shown when a user is starting a chat or adding new participants in a group chat and writes a contact mail that has not added">Only MEGA contacts can be added</string>

    <string name="invalid_connection_state" context="Info label about the connectivity state of an individual chat">Chat disconnected</string>

    <string name="call_error" context="Message show when a call cannot be established">Error. The call cannot be established</string>

    <string name="title_evaluate_the_app_panel" context="Title of dialog to evaluate the app">Are you happy with this app?</string>
    <string name="rate_the_app_panel" context="Label to show rate the app">Yes, rate the app</string>
    <string name="send_feedback_panel" context="Label to show send feedback">No, send feedback</string>

    <string name="link_advanced_options" context="title of the section advanced options on the get link screen">Advanced options</string>

    <string name="no_contacts_permissions" context="Title of the section to invite contacts if the user has denied the contacts permmissions">No contact permissions granted</string>

    <string name="footnote_achievements" context="Footnote to clarify the storage space is subject to the achievement program">* Subject to your participation in our achievement program</string>

    <string name="choose_qr_option_panel" context="Option of the sliding panel to go to QR code section">My QR code</string>
    <string name="section_qr_code" context="Title of the screen that shows the options to the QR code">QR Code</string>
    <string name="action_reset_qr" context="Option in menu of section  My QR code to reset the QR code">Reset QR code</string>
    <string name="action_delete_qr" context="Option in menu of section  My QR code to delete the QR code">Delete QR code</string>
    <string name="save_cloud_drive" context="Option shown in QR code bottom sheet dialog to save QR code in Cloud Drive">To Cloud Drive</string>
    <string name="save_file_system" context="Option shown in QR code bottom sheet dialog to save QR code in File System">To File System</string>
    <string name="section_my_code" context="Title of QR code section">MY CODE</string>
    <string name="section_scan_code" context="Title of QR code scan section">SCAN CODE</string>
    <string name="settings_qrcode_autoaccept" context="Title of QR code settings that permits or not contacts that scan my QR code will be automatically added to my contact list">Auto-Accept</string>
    <string name="setting_subtitle_qrcode_autoccept" context="Subtitle of QR code settings auto-accept">Contacts that scan your QR code will be automatically added to your contact list</string>
    <string name="setting_subtitle_qrcode_reset" context="Subtitle of QR code settings that reset the code">Previous QR code will no longer be valid</string>
    <string name="qrcode_link_copied" context="Text shown when it has been copied the QR code link">Link copied to the clipboard</string>
    <string name="qrcode_reset_successfully" context="Text shown when it has been reseted the QR code successfully">QR code successfully reset</string>
    <string name="qrcode_delete_successfully" context="Text shown when it has been deleted the QR code successfully">QR code successfully delete</string>
    <string name="qrcode_reset_not_successfully" context="Text shown when it has not been reseted the QR code successfully">QR code not reset due to any error. Please, try again.</string>
    <string name="qrcode_delete_not_successfully" context="Text shown when it has not been delete the QR code successfully">QR code not delete due to any error. Please, try again.</string>
    <string name="invite_sent" context="Title of dialog shown when a contact request has been sent with QR code">Invite sent</string>
    <string name="invite_sent_text" context="Text of dialog shown when a contact request has been sent with QR code">The user %s has been invited and will appear in your contact list once accepted.</string>
    <string name="error_share_qr" context="Text shown when it tries to share the QR and occurs an error to process the action">An error ocur trying to share the QR file. Maybe the file does not exists. Try ir later.</string>
    <string name="error_upload_qr" context="Text shown when it tries to upload to Cloud Drive the QR and occurs an error to process the action">An error occur trying to upload the QR file. Maybe the file does not exists. Try ir later.</string>
    <string name="error_download_qr" context="Text shown when it tries to download to File System the QR and occurs an error to process the action">An error occur trying to download the QR file. Maybe the file does not exists. Try ir later.</string>
    <string name="success_download_qr" context="Text shown when it tries to download to File System the QR and the action has success">The QR Code has been downloaded successfully to %s</string>
    <string name="invite_not_sent" context="Title of dialog shown when a contact request has not been sent with QR code">Invite not sent</string>
    <string name="invite_not_sent_text" context="Text of dialog shown when a contact request has not been sent with QR code">The QR code or contact link is invalid. Try to scann another valid code or to open another valid link.</string>
    <string name="invite_not_sent_text_already_contact" context="Text of dialog shown when a contact request has not been sent with QR code because of is already a contact">The invitation has not been sent. %s is already in your contacts list.</string>
    <string name="invite_not_sent_text_error" context="Text of dialog shown when a contact request has not been sent with QR code because of some error">The invitation has not been sent. Some error occurred processing it.</string>
    <string name="generatin_qr" context="Text of alert dialog informing that the qr is generating">Generating QR...</string>
    <string name="menu_item_scan_code" context="Title of QR code scan menu item">Scan QR code</string>
    <string name="button_copy_link" context="get the contact link and copy it">Copy link</string>
    <string name="button_create_qr" context="Create QR code">Create QR code</string>
    <string name="qrcode_create_successfully" context="Text shown when it has been created the QR code successfully">QR code successfully create</string>
    <string name="qrcode_scan_help" context="Text shown in QR code scan fragment to help and guide the user in the action">Line up the QR code to scan it with your device\'s camera</string>
    <string name="contact_view" context="positive button on dialog to view a contact">View</string>


    <string name="external_play" context="Item menu option to reproduce audio or video in external reproductors">Open with</string>

    <string name="context_share" context="to share a file using Facebook, Whatsapp, etc">Share using</string>

    <string name="error_enable_chat_before_login" context="Message shown if the user choose enable button and he is not logged in">Please, log in before enabling the chat</string>

    <string name="label_set_period" context="title of a tag to search for a specific period within the search by date option in Camera upload">Set period</string>

    <string name="context_empty_chat_recent" context="Text of the empty screen when there are not chat conversations">[B]Invite friends to [/B][A]Chat[/A][B] and enjoy our encrypted platform with privacy and security.[/B]</string>
    <string name="recent_chat_empty_enable_chat" context="Message shown when the user has no recent chats">[C]Enable [/C][B]Chat[/B][A][C] and enjoy our encrypted platform with privacy and security.[/C]</string>

    <string name="context_empty_camera_uploads" context="Text of the empty screen when there are not elements in Camera Uploads">[B]No media on [/B][A]Camera Uploads[/A][B].[/B]</string>
    <string name="context_empty_rubbish_bin" context="Text of the empty screen when there are not elements in the Rubbish Bin">[B]Empty [/B][A]Rubbish Bin[/A][B].[/B]</string>

    <string name="context_empty_inbox" context="Text of the empty screen when there are not elements in Cloud Drive or Inbox">[B]No files on your [/B][A]%1$s[/A][B].[/B]</string>
    <string name="context_empty_offline" context="Text of the empty screen when there are not elements in Saved for Offline">[B]No files [/B][A]%1$s[/A][B].[/B]</string>
    <string name="context_empty_contacts" context="Text of the empty screen when there are not contacts">[B]No [/B][A]%1$s[/A][B].[/B]</string>

    <string name="recent_chat_empty" context="Message shown when the user has no chats">[A]No[/A] [B]Conversations[/B]</string>
    <string name="recent_chat_loading_conversations" context="Message shown when the chat is section is loading the conversations">[A]Loading[/A] [B]Conversations...[/B]</string>

    <string name="context_empty_incoming" context="Text of the empty screen when there are not elements in Incoming">Incoming Shared folders</string>
    <string name="context_empty_outgoing" context="Text of the empty screen when there are not elements in Outgoing">Outgoing Shared folders</string>

    <string name="tab_sent_requests" context="Title of the sent requests tab. Capital letters">Sent requests</string>
    <string name="tab_received_requests" context="Title of the received requests tab. Capital letters">Received requests</string>
    <string name="overquota_alert_title" context="Title dialog overquota error">Storage quota exceeded</string>

    <string name="invalid_link" context="error message shown when an account confirmation link or reset password link is invalid for unknown reasons">Invalid link, please ask for a new valid link</string>

    <string name="processing_link" context="Message shown when a link is being processing">Processing link...</string>

    <string name="passwd_weak" context="Message shown when it is creating an acount and it is been introduced a very weak or weak password">Your password is easily guessed. Try making your password longer. Combine uppercase &amp; lowercase letters. Add special characters. Do not use names or dictionary words.</string>
    <string name="passwd_medium" context="Message shown when it is creating an acount and it is been introduced a medium password">Your password is good enough to proceed, but it is recommended to strengthen your password further.</string>
    <string name="passwd_good" context="Message shown when it is creating an acount and it is been introduced a good password">This password will withstand most typical brute-force attacks. Please ensure that you will remember it.</string>
    <string name="passwd_strong" context="Message shown when it is creating an acount and it is been introduced a strong password">This password will withstand most sophisticated brute-force attacks. Please ensure that you will remember it.</string>
    <string name="pass_very_weak" context="Password very weak">Very Weak</string>
    <string name="pass_weak" context="Password weak">Weak</string>
    <string name="pass_medium" context="Password medium">Medium</string>
    <string name="pass_good" context="Password good">Good</string>
    <string name="pass_strong" context="Password strong">Strong</string>

    <string name="title_notification_call_in_progress" context="Title of the notification shown on the action bar when there is a call in progress">Call in progress</string>
    <string name="action_notification_call_in_progress" context="Subtitle of the notification shown on the action bar when there is a call in progress">Click to go back to the call</string>
    <string name="button_notification_call_in_progress" context="Button in the notification shown on the action bar when there is a call in progress">Return to the call</string>

    <string name="contacts_mega" context="When it lists contacts of MEGA, the title of list's header">On Mega</string>
    <string name="contacts_phone" context="When it lists contacts of phone, the title of list's header">Phone contacts</string>

    <string name="account_suspended_multiple_breaches_ToS" context="Message error shown when trying to log in on an account has been suspended due to multiple breaches of Terms of Service">Your account has been suspended due to multiple breaches of MEGA\'s Terms of Service. Please check your email inbox.</string>
    <string name="account_suspended_breache_ToS" context="Message error shown when trying to log in on an account has been suspended due to breach of Terms of Service">Your account was terminated due to a breach of MEGA\'s Terms of Service, such as abuse of rights of others; sharing and/or importing illegal data; or system abuse.</string>

    <string name="file_storage_empty_folder" context="In a chat conversation when you try to send device's images but there aren't available images">No files</string>

    <plurals name="number_of_versions" formatted="false" context="Number of versions of a file shown on the screen info of the file">
        <item context="version item" quantity="one">%1$d version</item>
        <item context="version items" quantity="other">%1$d versions</item>
    </plurals>

    <string name="title_section_versions" context="Title of the section Versions for files">Versions</string>

    <string name="header_current_section_item" context="Header of the item to show the current version of a file in a list">Current version</string>
    <plurals name="header_previous_section_item" context="Header of the item to show the previous versions of a file in a list">
        <item context="file item" quantity="one">Previous version</item>
        <item context="file items" quantity="other">Previous versions</item>
    </plurals>

    <string name="general_revert" context="option menu to revert a file version">Revert</string>
    <string name="menu_item_clear_versions" context="option menu to clear all the previous versions">Clear previous versions</string>
    <plurals name="title_dialog_delete_version" context="Title of the dialog to confirm that a version os going to be deleted">
        <item context="version item" quantity="one">Delete version?</item>
        <item context="version items" quantity="other">Delete versions?</item>
    </plurals>

    <string name="content_dialog_delete_version" context="Content of the dialog to confirm that a version is going to be deleted">This version will be permanently removed.</string>
    <string name="content_dialog_delete_multiple_version" context="Content of the dialog to confirm that several versions are going to be deleted">These %d versions will be permanently removed.</string>

    <string name="chat_upload_title_notification" context="Title of the notification shown when a file is uploading to a chat">Chat uploading</string>

    <string name="settings_chat_upload_quality" context="Label for the option on setting to set up the quality of multimedia files uploaded to the chat">Chat media quality</string>

    <string-array name="settings_chat_upload_quality_entries" context="the options for the option on setting to set up the quality of multimedia files uploaded to the chat">
        <item context="the options of what to upload.">Original</item>
        <item context="the options of what to upload.">Medium</item>
    </string-array>

    <string name="missed_call_notification_title" context="Title of the notification for a missed call">Missed call</string>
    <string name="file_properties_info_location" cotext="Refers to a location of file">Location</string>

    <string name="file_properties_folder_current_versions" cotext="Title of the label to show the size of the current files inside a folder">Current versions</string>
    <string name="file_properties_folder_previous_versions" cotext="Title of the label to show the size of the versioned files inside a folder">Previous versions</string>

    <plurals name="number_of_versions_inside_folder" formatted="false" context="Number of versioned files inside a folder shown on the screen info of the folder">
        <item context="version item" quantity="one">%1$d versioned file</item>
        <item context="version items" quantity="other">%1$d versioned files</item>
    </plurals>

    <string name="messages_forwarded_success" context="Alert message after forwarding one or several messages to several chats">Messages forwarded</string>
    <string name="messages_forwarded_error" context="Error message after forwarding one or several messages to several chats">Error. Not correctly forwarded</string>
    <plurals name="messages_forwarded_partial_error" formatted="false" context="Error message if any of the forwarded messages fails">
        <item context="message item" quantity="one">Error. %1$d message not correctly forwarded</item>
        <item context="message items" quantity="other">Error. %1$d messages not correctly forwarded</item>
    </plurals>
    <plurals name="messages_forwarded_error_not_available" formatted="false" context="Error non existing resource after forwarding one or several messages to several chats">
        <item context="message item" quantity="one">Error. The resource is no longer available</item>
        <item context="message items" quantity="other">Error. The resources are no longer available</item>
    </plurals>

    <string name="turn_on_notifications_title" context="The title of fragment Turn on Notifications">Turn on Notifications</string>
    <string name="turn_on_notifications_subtitle" context="The subtitle of fragment Turn on Notifications">This way, you will see new messages\non your Android phone instantly.</string>
    <string name="turn_on_notifications_first_step" context="First step to turn on notifications">Open Android phone [A]Settings[/A]</string>
    <string name="turn_on_notifications_second_step" context="Second step to turn on notifications">Open [A]Apps &amp; notifications[/A]</string>
    <string name="turn_on_notifications_third_step" context="Third step to turn on notifications">Select [A]MEGA[/A]</string>
    <string name="turn_on_notifications_fourth_step" context="Fourth step to turn on notifications">Open [A]App notifications[/A]</string>
    <string name="turn_on_notifications_fifth_step" context="Fifth step to turn on notifications">Switch to On and select your preferences</string>

    <plurals name="files_send_to_chat_success" context="Alert message after sending to chat one or several messages to several chats">
        <item context="version item" quantity="one">File sent</item>
        <item context="version items" quantity="other">Files sent</item>
    </plurals>
    <string name="files_send_to_chat_error" context="Error message after sending to chat one or several messages to several chats">Error. Not correctly sent</string>

    <string name="context_send_file_to_chat" context="menu option to send a file to a chat">Send to chat</string>

    <string name="remember_pwd_dialog_title" context="Title of the dialog 'Do you remember your password?'">Do you remember your password?</string>
    <string name="remember_pwd_dialog_text" context="Text of the dialog 'Do you remember your password?'">Please test your password to ensure you remember it. If you lose your password, you will lose access to your MEGA data.</string>
    <string name="remember_pwd_dialog_do_not_show" context="'Do you remember your password?' dialog option that permits user do not show it again">Don\'t show me again</string>
    <string name="remember_pwd_dialog_button_test" context="Button of the dialog 'Do you remember your password?' that permits user test his password">Test password</string>
    <string name="test_pwd_title" context="Title of the activity that permits user test his password">Test your password</string>
    <string name="test_pwd_accepted" context="Message shown to the user when is testing her password and it is correct">Password accepted</string>
    <string name="test_pwd_wrong" context="Message shown to the user when is testing her password and it is wrong">Wrong password!\nBackup your Recovery Key as soon as possible!</string>
    <string name="recovery_key_exported_dialog_title" context="Title of the dialog 'Recovery Key exported'">Recovery Key exported</string>
    <string name="recovery_key_exported_dialog_text" context="Text of the dialog 'Recovery Key exported'">The Recovery Key has been exported into the Offline section as MEGARecoveryKey.txt.\nNote: It will be deleted if you log out, please store it in a safe place.</string>
    <string name="recovery_key_exported_dialog_text_logout" context="Text of the dialog 'Recovery Key exported' when the user wants logout">You are about to logout, please test your password to ensure you remember it.\nIf you lose your password, you will lose access to your MEGA data.</string>
    <string name="option_copy_to_clipboard" context="Option that permits user copy to clipboard">Copy to clipboard</string>
    <string name="option_export_recovery_key" context="Option that permits user export his recovery key">Export recovery key</string>
    <string name="option_logout_anyway" context="Option that permits user logout">Logout anyway</string>
    <string name="recovery_key_bottom_sheet" context="Title of the bottom sheet dialog 'Recovery Key'">Recovery Key</string>
    <string name="option_save_on_filesystem" context="Option that permits user save on File System">Save on File System</string>
    <string name="message_copied_to_clipboard" context="Message shown when something has been copied to clipboard">Copied to clipboard</string>

    <string name="message_jump_latest" context="text of the label to show that you have messages unread in the chat conversation">Jump to latest</string>
    <string name="message_new_messages" context="text of the label to show that you have new messages in the chat conversation">New messages</string>


    <string name="notification_subtitle_incoming" context="notification subtitle of incoming calls">Incoming call</string>

    <plurals name="number_unread_messages" context="Subtitle to show the number of unread messages on a chat">
        <item context="unread message" quantity="one">%1$s unread message</item>
        <item context="unread messages" quantity="other">%1$s unread messages</item>
    </plurals>

    <plurals name="plural_number_messages_chat_notification" context="Notification title to show the number of unread chats">
        <item context="unread message" quantity="one">%1$d unread chat</item>
        <item context="unread messages" quantity="other">%1$d unread chats</item>
    </plurals>

    <string name="chat_loading_messages" context="Message shown when a chat is opened and the messages are being recovered">[A]Loading[/A] [B]Messages...[/B]</string>

    <string name="general_error_internal_node_not_found" context="Error message shown when opening a file link which doesn't exist">File or folder not found. Are you logged in with a different account in your browser? You can only access files or folders from the account you are currently logged in with in the app</string>


    <string name="context_loop_video" context="menu option to loop video or audio file">Loop</string>

    <string name="settings_security_options_title" context="Title of the category Security options on Settings section">Security options</string>
    <string name="settings_recovery_key_title" context="Title of the preference Recovery key on Settings section">Recovery Key</string>
    <string name="settings_recovery_key_summary" context="Summary of the preference Recovery key on Settings section">Exporting the master key and keeping it in a secure location enables you to set a new password without data loss.</string>

    <string name="login_connectivity_issues" context="message when a temporary error on logging in is due to connectivity issues">Unable to reach MEGA. Please check your connectivity or try again later.</string>
    <string name="login_servers_busy" context="message when a temporary error on logging in is due to servers busy">Servers are too busy. Please wait.</string>
    <string name="login_API_lock" context="message when a temporary error on logging in is due to SDK is waiting for the server to complete a request due to an API lock">This process is taking longer than expected. Please wait.</string>
    <string name="login_API_rate" context="message when a temporary error on logging in is due to SDK is waiting for the server to complete a request due to a rate limit ">Too many requests. Please wait.</string>

    <string name="corrupt_video_dialog_text" context="when open audio video player, the file that it try to open is damaged or does not exist">Error. The file is corrupted or does not exist.</string>


    <string name="section_playlist" context="Title of the screen Playlist">Playlist</string>
    <string name="playlist_state_playing" context="Text shown in playlist subtitle item when a file is reproducing">Now playing...</string>
    <string name="playlist_state_paused" context="Text shown in playlist subtitle item when a file is reproducing but it is paused">Paused</string>

    <string name="context_option_print" context="Menu option to print the recovery key from Offline section">Print</string>

    <string name="save_MK_confirmation" context="Message when the recovery key has been successfully saved on the filesystem">The Recovery Key has been successfully saved</string>

    <string name="pending_outshare_indicator" context="label to indicate that a share is still pending on outgoing shares of a node">(Pending)</string>

    <string name="option_enable_chat_rich_preview" context="Option in Settings section to enable the rick links previews">Rich URL previews</string>

    <string name="button_always_rich_links" context="Button to allow the rich links previews on chat">Always allow</string>
    <string name="button_not_now_rich_links" context="Button do not allow now the rich links previews on chat">Not now</string>
    <string name="button_never_rich_links" context="Button do not allow the rich links previews on chat">Never</string>

    <string name="title_enable_rich_links" context="Title of the dialog to enable the rich links previews on chat">Enable rich URL previews</string>

    <string name="text_enable_rich_links" context="Text of the dialog to enable the rich links previews on chat">Enhance the MEGAchat experience. URL content will be retrieved without end-to-end encryption.</string>

    <string name="subtitle_mega_rich_link_no_key" context="Subtitle of a MEGA rich link without the decryption key">Tap to write the decryption key</string>

    <string name="call_starting" context="Subtitle of the call screen when a call is just starting">Calling&#8230;</string>


    <string name="error_password" context="when the user tries to creates a MEGA account or tries to change his password and the password strength is very weak">Please enter a stronger password</string>

    <string name="title_acceptance_contact_request_notification" context="title of the notification for an acceptance of a contact request">New contact</string>
    <string name="title_storage_usage" context="title of usage storage section in Storage">Usage Storage</string>

    <plurals name="plural_number_contact_request_notification" context="Notification title to show the number of incoming contact request">
        <item context="contact request" quantity="one">%1$d pending contact request</item>
        <item context="contact requests" quantity="other">%1$d pending contact requests</item>
    </plurals>

    <string name="title_new_contact_request_notification" context="title of the notification for a new incoming contact request">New contact request</string>

    <string name="type_message_hint_with_title" context="Hint shown in the field to write a message in the chat screen">Write message to \"%s\"&#8230;</string>
    <string name="transfers_empty_new" context="message shown in the screen when there are not any active transfer">[B]No active[/B][A] Transfers[/A][B].[/B]</string>
    <string name="completed_transfers_empty_new" context="message shown in the screen when there are not any active transfer">[B]No completed[/B][A] Transfers[/A][B].[/B]</string>
    <string name="file_browser_empty_folder_new" context="Text that indicates that a folder is currently empty">[B]Empty[/B][A] Folder[/A][B].[/B]</string>

    <string name="type_message_hint_with_customized_title" context="Hint shown in the field to write a message in the chat screen (chat with customized title)">Write message to \"%s\"&#8230;</string>
    <string name="type_message_hint_with_default_title" context="Hint shown in the field to write a message in the chat screen (chat with default title)">Write message to %s&#8230;</string>

    <string name="number_correctly_imported_from_chat" context="success message when importing multiple files from">%d files shared successfully</string>
    <string name="number_no_imported_from_chat" context="error message when importing multiple files from chat">%d files were not shared</string>
    <string name="preview_content" context="button's text to open a full screen image">PREVIEW CONTENT</string>

    <string name="no_network_connection_on_play_file" context="message shown when the user clicks on media file chat message, there is no network connection and the file is not been downloaded">The streaming can not be executed and the file is not been downloaded</string>
    <string name="file_already_exists" context="message when trying to save for offline a file that already exists">File already exists on Save for Offline</string>

    <plurals name="error_forwarding_messages" context="Error message if forwarding a message failed">
        <item context="one message" quantity="one">Message not forwarded</item>
        <item context="many messages" quantity="other">Messages not forwarded</item>
    </plurals>

    <string name="title_confirmation_disable_rich_links" context="Title of the dialog to disable the rich links previews on chat">Rich URL previews</string>
    <string name="text_confirmation_disable_rich_links" context="Text of the dialog to disable the rich links previews on chat">You are disabling rich URL previews permanently. You can re-enable rich URL previews in your settings. Do you want to continue?</string>

    <string name="call_missed_messages" context="Message shown when a call ends.">[A]Missed call[/A]</string>
    <string name="call_rejected_messages" context="Message shown when a call ends.">[A]Call was rejected[/A]</string>
    <string name="call_cancelled_messages" context="Message shown when a call ends.">[A]Call was cancelled[/A]</string>
    <string name="call_failed_messages" context="Message shown when a call ends.">[A]Call failed[/A]</string>
    <string name="call_not_answered_messages" context="Message shown when a call ends.">[A]Call was not answered[/A]</string>

    <string name="contact_email" context="Indicates that can type a contact email">Contact\'s email</string>
    <string name="contact_not_added" context="When it tries to add a contact in a list an is already added">Contact not added, is already added.</string>

    <plurals name="plural_call_ended_messages_with_minutes" context="Message shown when a call ends.">
        <item context="one minute" quantity="one">[A]Call ended[/A][C]. Duration: [/C][B]%1$s minute[/B]</item>
        <item context="more minutes" quantity="other">[A]Call ended[/A][C]. Duration: [/C][B]%1$s minutes[/B]</item>
    </plurals>

    <plurals name="plural_call_ended_messages_with_one_second" context="Message shown when a call ends.">
        <item context="one minute" quantity="one">[A]Call ended[/A][C]. Duration: [/C][B]%1$d minute, %2$d second[/B]</item>
        <item context="more minutes" quantity="other">[A]Call ended[/A][C]. Duration: [/C][B]%1$d minutes, %2$d second[/B]</item>
    </plurals>

    <plurals name="plural_call_ended_messages_with_more_seconds" context="Message shown when a call ends.">
        <item context="one minute" quantity="one">[A]Call ended[/A][C]. Duration: [/C][B]%1$d minute, %2$d seconds[/B]</item>
        <item context="more minutes" quantity="other">[A]Call ended[/A][C]. Duration: [/C][B]%1$d minutes, %2$d seconds[/B]</item>
    </plurals>

    <plurals name="plural_call_ended_messages_just_seconds" context="Message shown when a call ends.">
        <item context="one second" quantity="one">[A]Call ended[/A][C]. Duration: [/C][B]%1$d second[/B]</item>
        <item context="more seconds" quantity="other">[A]Call ended[/A][C]. Duration: [/C][B]%1$d seconds[/B]</item>
    </plurals>

    <string name="error_message_invalid_format" context="Content of a normal message that cannot be recognized">Invalid format message</string>
    <string name="error_message_invalid_signature" context="Content of a normal message that cannot be recognized">Invalid signature message</string>

    <string name="add_to_cloud_import" context="Menu option">Add to Cloud</string>

    <string name="error_streaming" context="When the user tries to reproduce a file through streaming and ocurred an error creating it">An error ocurred trying to create the streaming</string>

    <string name="context_restore" context="Menu option to restore an item from the Rubbish bin">Restore</string>

    <string name="context_correctly_node_restored" context="success message when a node was restore from Rubbish bin">Restored to %s</string>
    <string name="context_no_restored" context="error message when a node was restore from Rubbish bin">Error. Not restored</string>

    <string name="context_send_message" context="menu item from contact section to send a message to a contact">Send message</string>

    <plurals name="plural_contact_sent_to_chats" context="Message shown when a contact is successfully sent to several chats">
        <item context="one contact" quantity="one">Contact sent to chats successfully</item>
        <item context="more contacts" quantity="other">Contacts sent to chats successfully</item>
    </plurals>

    <string name="error_MEGAdrop_not_supported" context="Error message on opening a MEGAdrop folder link">MEGAdrop folders are not supported yet</string>

    <string name="pre_overquota_alert_text" context="Pre overquota error dialog when trying to copy or import a file">This action cannot be completed as it would take you over your current storage limit. Would you like to upgrade your account?</string>

    <string name="archived_chats_title_section" context="Title of the section Archived chats">Archived chats</string>

    <string name="archived_chats_show_option" context="Text of the option to show the arhived chat, it shows the number of archived chats">Archived chats (%d)</string>

    <string name="archive_chat_option" context="Title of the option on the chat list to archive a chat">Archive chat</string>
    <string name="unarchive_chat_option" context="Title of the option on the chat list to unarchive a chat">Unarchive chat</string>

    <string name="general_archive" context="Confirmation button of the dialog to archive a chat">Archive</string>

    <string name="success_archive_chat" context="Message shown when a chat is successfully archived, it shows the name of the chat">%s chat was archived.</string>
    <string name="error_archive_chat" context="Error message shown when a chat has not be archived, it shows the name of the chat">Error. %s chat was not archived.</string>

    <string name="success_unarchive_chat" context="Message shown when a chat is successfully unarchived, it shows the name of the chat">%s chat was unarchived.</string>
    <string name="error_unarchive_chat" context="Error message shown when a chat has not be unarchived, it shows the name of the chat">Error. %s chat was not unarchived.</string>

    <string name="archived_chats_empty" context="Message shown when the user has no archived chats">[A]No[/A] [B]Archived Chats[/B]</string>

    <string name="inactive_chat" context="Subtitle of chat screen when the chat is inactive">Inactive chat</string>
    <string name="archived_chat" context="Subtitle of chat screen when the chat is archived">Archived chat</string>

    <string name="number_incorrectly_restored_from_rubbish" context="error message when restoring several nodes from rubbish">%d items were not restored successfully</string>
    <string name="number_correctly_restored_from_rubbish" context="success message when restoring several nodes from rubbish">%d items restored successfully</string>

<<<<<<< HEAD
    <string name="call_in_progress_layout" context="Title of the layout to return to a call from the chat screen">Tap to return to the call</string>
    <string name="join_call_layout" context="Title of the layout to join a group call from the chat screen">Tap to join to the call</string>
=======
    <string name="settings_file_management_file_versions_title" context="Settings preference title to show file versions info of the account">File versions</string>
    <string name="settings_file_management_file_versions_subtitle" context="Settings preference subtitle to show file versions info of the account">%1d file versions, taking a total of %2s</string>

    <string name="settings_file_management_category" context="Title of the section File management on Settings section">File management</string>

    <string name="settings_file_management_delete_versions" context="Option in Settings to delete all the versions of the account">Delete all file versions</string>

    <string name="text_confirmation_dialog_delete_versions" context="Text of the dialog to delete all the file versions of the account">You are about to delete the version histories of all files. Any file version shared to you from a contact will need to be deleted by them.\n\nPlease note that the current files will not be deleted.</string>

    <string name="success_delete_versions" context="success message when deleting all the versions of the account">File versions deleted successfully</string>
    <string name="error_delete_versions" context="error message when deleting all the versions of the account">Error. The file versions have not been deleted</string>

    <string name="settings_enable_file_versioning_title" context="Title of the option to enable or disable file versioning on Settings section">File versioning</string>
    <string name="settings_enable_file_versioning_subtitle" context="Subtitle of the option to enable or disable file versioning on Settings section">Enable or disable file versioning for your entire account.\nYou may still receive file versions from shared folders if your contacts have this enabled.</string>

    <string name="title_alert_logged_out" context="Title of the alert when the account have been logged out from another client">Logged out</string>

    <string name="error_own_email_as_contact" context="Error shown if a user tries to add their own email address as a contact">There’s no need to add your own email address</string>

    <string name="invalid_code" context="Error shown when it is scanning a QR code and it is invalid">Invalid code</string>

>>>>>>> 874d50c5
</resources><|MERGE_RESOLUTION|>--- conflicted
+++ resolved
@@ -2001,10 +2001,9 @@
     <string name="number_incorrectly_restored_from_rubbish" context="error message when restoring several nodes from rubbish">%d items were not restored successfully</string>
     <string name="number_correctly_restored_from_rubbish" context="success message when restoring several nodes from rubbish">%d items restored successfully</string>
 
-<<<<<<< HEAD
     <string name="call_in_progress_layout" context="Title of the layout to return to a call from the chat screen">Tap to return to the call</string>
     <string name="join_call_layout" context="Title of the layout to join a group call from the chat screen">Tap to join to the call</string>
-=======
+
     <string name="settings_file_management_file_versions_title" context="Settings preference title to show file versions info of the account">File versions</string>
     <string name="settings_file_management_file_versions_subtitle" context="Settings preference subtitle to show file versions info of the account">%1d file versions, taking a total of %2s</string>
 
@@ -2025,6 +2024,4 @@
     <string name="error_own_email_as_contact" context="Error shown if a user tries to add their own email address as a contact">There’s no need to add your own email address</string>
 
     <string name="invalid_code" context="Error shown when it is scanning a QR code and it is invalid">Invalid code</string>
-
->>>>>>> 874d50c5
 </resources>