<?xml version="1.0" encoding="utf-8"?>
<resources>
    <string name="full_description_text" context="Full description text of the app in the Google Play page of the app (character limit 4000)">MEGA provides user controlled encrypted cloud storage and chat through standard web browsers, together with dedicated apps for mobile devices. Unlike other cloud storage providers, your data is encrypted and decrypted by your client devices only and never by us.\n\nUpload your files from your smartphone or tablet then search, store, download, stream, view, share, rename or delete your files any time, from any device, anywhere. Share folders with your contacts and see their updates in real time. The encryption process means we cannot access or reset your password so you MUST remember it (unless you have your Recovery Key backed up) or you will lose access to your stored files.\n\nEnd-to-end user encrypted MEGA video chat allows for total privacy, and has been available through the browser since 2016. It has been extended to our mobile app, with chat history accessible across multiple devices. Users can also easily add files to a chat from their MEGA Cloud Drive.\n\nMEGA offers a generous 50 GB free storage for all registered users with bonus achievements, and offers paid plans with much higher limits:\n\n\nPro Lite subscription: 4.99 € per month or 49.99 € per year gives you 400 GB of storage space and 1 TB of transfer quota per month.\nPro I subscription: 9.99 € per month or 99.99 € per year gives you 2 TB of storage space and 2 TB of transfer quota per month.\nPro II subscription: 19.99 € per month or 199.99 € per year gives you 8 TB of storage space and 8 TB of transfer quota per month.\nPro III subscription: 29.99 € per month or 299.99 € per year gives you 16 TB of storage space and 16 TB of transfer quota per month.\n\nSubscriptions are renewed automatically for successive subscription periods of the same duration and at the same price as the initial period chosen. To manage your subscriptions, simply click on the Play Store icon on your mobile device, sign in with your Google ID (if you haven’t already done so) and then click on the MEGA app. You’ll be able to manage your subscription there.\n\nApp Permissions:\nWRITE_EXTERNAL_STORAGE -&gt; Download your files from MEGA to your device and upload files from your device to MEGA\nCAMERA -&gt; Take a picture and upload your photos to MEGA\nREAD_CONTACTS -&gt; Easily add contacts from your device as MEGA contacts\nRECORD_AUDIO and CAPTURE_VIDEO_OUTPUT (mic and camera) -&gt; MEGA provides for end-to-end encrypted audio/video calls\n\n\nTo enhance users” confidence in the MEGA system, all of the client-side code is published, so interested security researchers can evaluate the encryption process. The code of our mobile app is located on: https://github.com/meganz/android\n\nFor more info, please check our website:\nSee https://mega.nz/terms\n\n\nDesktop - https://mega.nz/</string>
    <string name="short_description_text" context="Short description text of the app in the Google Play page of the app (character limit 80)">MEGA is Cloud Storage with Powerful Always-On Privacy.</string>

    <string name="pdf_app_name" context="Name of the MEGA PDF Viewer. Keep uppercase.">MEGA PDF Viewer</string>

    <string name="general_x_of_x" context="Showing progress of elements. Example: 2 of 10.">of</string>
    <string name="general_yes" context="Answer for confirmation dialog.">Yes</string>
    <string name="general_no" context="Answer for confirmation dialog.">No</string>
    <string name="general_cancel" context="dialog option cancel in alert dialog">Cancel</string>
    <string name="general_move_to" context="When moving a file to a location in MEGA. This is the text of the button after selection the destination">Move to</string>
    <string name="general_copy_to" context="When copying a file to a location in MEGA. This is the text of the button after selection the destination">Copy to</string>
    <!--
    <string name="general_import_to" context="When importing a file to a location in MEGA. This is the text of the button after selection the destination">Import to</string>
    -->
    <string name="general_select" context="Selecting a specific location in MEGA. This is the text of the button">Select</string>
    <string name="general_select_to_upload" context="Selecting a specific location in MEGA. This is the text of the button">Select files</string>
    <string name="general_select_to_download" context="Selecting a specific location in MEGA. This is the text of the button">Select folder</string>
    <string name="general_create" context="This is the final button when creating a folder in the dialog where the user inserts the folder name">Create</string>
    <!-- This string is commented in FileStorageActivityLollipop.java
    <string name="general_upload" context="Button text when uploading a file to a previously selected location in MEGA">Upload File</string>
    -->
    <string name="general_download" context="Item menu option upon right click on one or multiple files.">Download</string>
    <string name="general_add" context="button">Add</string>
    <string name="general_move" context="Item menu option upon right click on one or multiple files.">Move</string>
    <string name="general_remove" context="Menu option to delete one or multiple selected items.">Remove</string>
    <string name="general_share" context="button">Share</string>
    <!--
    <string name="general_confirm" context="button">Confirm</string>
    -->
    <string name="general_leave" context="Item menu option upon right click on one or multiple files.">Leave</string>
    <string name="general_decryp" context="button">Decrypt</string>

    <string name="general_export" context="button">Export</string>

    <string name="general_ok" context="Answer for confirmation dialog.">OK</string>
    <string name="general_skip" context="Skip a step of a configuration process.">Skip</string>
    <string name="general_stop" context="Label for a button to stop some process. For example stop the Camera Uploads">Stop</string>

    <string name="general_retry" context="option shown when a message could not be sent">Retry</string>
    <string name="general_open_browser" context="Button to open the default web browser">Open browser</string>
    <!--
    <string name="general_empty" context="Button to delete the contents of the trashbin. Can also be translated as &quot;clear&quot;">Empty</string>
    -->
    <string name="general_loading" context="The title of progress dialog when loading web content">Loading</string>
    <string name="general_importing" context="state while importing the file">Importing</string>
    <string name="general_forwarding" context="state while importing the file">Forwarding</string>
    <string name="general_import" context="Menu option to choose to add file or folders to Cloud Drive">Import</string>
    <string name="general_storage" context="label of storage in upgrade/choose account page, it is being used with a variable, e.g. for LITE user it will show ‘200GB Storage’.">Storage</string>
    <string name="general_bandwidth" context="Text listed before the amount of bandwidth a user gets with a certain package. For example: “8TB Bandwidth”. Can also be translated as data transfer.">Transfer Quota</string>
    <string name="general_subscribe" context="Text placed inside the button the user clicks when upgrading to PRO. Meaning: subscribe to this plan">Subscribe</string>
    <!--
    <string name="general_continue" context="Text placed inside the button the user clicks when clicking into the FREE account. Meaning: Continue to the main screen">Continue</string>
    -->
    <string name="general_error_word" context="It will be followed by the error message">Error</string>
    <string name="general_not_yet_implemented" context="when clicking into a menu whose functionality is not yet implemented">Not yet implemented</string>
    <string name="error_no_selection" context="when any file or folder is selected">No file or folder selected</string>
    <string name="general_already_downloaded" context="when trying to download a file that is already downloaded in the device">Already downloaded</string>
    <string name="general_already_uploaded" context="when trying to upload a file that is already uploaded in the folder">already uploaded</string>
    <string name="general_file_info" context="Label of the option menu. When clicking this button, the app shows the info of the file">File info</string>
    <string name="general_folder_info" context="Label of the option menu. When clicking this button, the app shows the info of the folder">Folder info</string>
    <!--
    <string name="general_menu" context="Title when the left menu is opened">Menu</string>
    -->
    <string name="general_show_info" context="Hint how to cancel the download">Show info</string>

    <string name="error_general_nodes" context="Error getting the root node">Error. Please try again.</string>

    <string name="general_rk" context="File name (without extension) of file exported with the recovery key">MEGA-RECOVERYKEY</string>

    <string name="secondary_media_service_error_local_folder" context="Local folder error in Sync Service. There are two syncs for images and videos. This error appears when the secondary media local folder doesn’t exist">The secondary media folder does not exist, please choose a new folder</string>
    <string name="no_external_SD_card_detected" context="when no external card exists">No external storage detected</string>
    <string name="no_permissions_upload" context="On clicking menu item upload in a incoming shared folder read only">This folder is read only. You do not have permission to upload</string>

    <string name="remove_key_confirmation" context="confirmation message before removing the previously downloaded MasterKey file">You are removing the previously exported Recovery Key file</string>
    <!--
    <string name="export_key_confirmation" context="confirmation message before downloading to the device the MasterKey file">Security warning! This is a high risk operation. Do you want to continue?</string>
    -->

    <!--
    <string name="more_options_overflow" context="title of the menu for more options for each file (rename, share, copy, move, etc)">More options</string>
    -->
    <string name="confirmation_add_contact" context="confirmation message before sending an invitation to a contact">Do you want to send an invitation to %s?</string>
    <!--
    <string name="confirmation_remove_multiple_contacts" context="confirmation message before removing mutiple contacts">Remove these %d contacts?</string>

    <string name="confirmation_move_to_rubbish" context="confirmation message before removing a file">Move to rubbish bin?</string>
    <string name="confirmation_move_to_rubbish_plural" context="confirmation message before removing a file">Move to rubbish bin?</string>

    <string name="confirmation_delete_from_mega" context="confirmation message before removing a file">Delete from MEGA?</string>

    <string name="confirmation_alert" context="confirmation message before removing a file">Please confirm</string>
    -->

    <string name="action_logout" context="Button where the user can sign off or logout">Logout</string>
    <string name="action_add" context="Item menu option upon right click on one or multiple files.">Upload</string>
    <string name="action_create_folder" context="Menu item">Create new folder</string>
    <string name="action_open_link" context="Item menu option upon right click on one or multiple files.">Open link</string>
    <!--
    <string name="action_upload" context="Button text when choosing the destination location in MEGA">Upload to</string>
    -->

    <string name="action_settings" context="Menu item">Settings</string>
    <string name="action_search" context="Search button">Search</string>
    <string name="action_search_country" context="Select country page title">Choose your region</string>
    <string name="action_play" context="Search button">Play</string>
    <string name="action_pause" context="Search button">Pause</string>
    <string name="action_refresh" context="Menu item">Refresh</string>
    <string name="action_sort_by" context="Menu item">Sort by</string>
    <string name="action_help" context="Menu item">Help</string>
    <string name="action_upgrade_account" context="Change from a free account to paying MEGA">Upgrade account</string>
    <string name="upgrading_account_message" context="Message while proceeding to upgrade the account">Upgrading account</string>
    <string name="action_select_all" context="Menu item to select all the elements of a list">Select all</string>
    <string name="action_unselect_all" context="Menu item to unselect all the elements of a list">Clear selection</string>
    <string name="action_grid" context="Menu item to change from list view to grid view">Thumbnail view</string>
    <string name="action_list" context="Menu item to change from grid view to list view">List view</string>
    <string name="action_export_master_key" context="Title of the preference Recovery key on Settings section">Backup Recovery Key</string>
    <string name="action_cancel_subscriptions" context="Menu item to let the user cancel subscriptions">Cancel subscription</string>
    <string name="cancel_subscription_ok" context="success message when the subscription has been canceled correctly">The subscription has been cancelled</string>
    <string name="cancel_subscription_error" context="error message when the subscription has not been canceled successfully">We were unable to cancel your subscription. Please contact support&#64;mega.nz for assistance</string>
    <string name="action_kill_all_sessions" context="Menu item to kill all opened sessions">Close other sessions</string>
    <string name="success_kill_all_sessions" context="Message after kill all opened sessions">The remaining sessions have been closed</string>
    <string name="error_kill_all_sessions" context="Message after kill all opened sessions">Error when closing the opened sessions</string>

    <plurals name="general_num_files">
        <item context="this is used for example when downloading 1 file or 2 files, Singular of file. 1 file" quantity="one">file</item>
        <item context="this is used for example when downloading 1 file or 2 files, Plural of file. 2 files" quantity="other">files</item>
    </plurals>

    <plurals name="general_num_contacts">
        <item context="used for example when a folder is shared with 1 user or 2 users, used for example when a folder is shared with 1 user" quantity="one">contact</item>
        <item context="used for example when a folder is shared with 1 user or 2 users, used for example when a folder is shared with 2 or more users" quantity="other">contacts</item>
    </plurals>

    <plurals name="num_contacts_selected">
        <item context="chat invitation - tool bar subtitle, when users selected single contact. Placeholder - number of contacts selected" quantity="one">%d contact</item>
        <item context="chat invitation - tool bar subtitle, when users selected multiple contacts. Placeholder - number of contacts selected" quantity="other">%d contacts</item>
    </plurals>

    <plurals name="general_num_folders">
        <item context="Singular of folder/directory. 1 folder" quantity="one">folder</item>
        <item context="Plural of folder/directory. 2 folders" quantity="other">folders</item>
    </plurals>

    <plurals name="general_num_shared_folders">
        <item context="Title of the incoming shared folders of a user in singular" quantity="one">shared folder</item>
        <item context="Title of the incoming shared folders of a user in plural." quantity="other">shared folders</item>
    </plurals>

    <!--
    <plurals name="general_num_downloads" context="in the notification. When downloading the notification is like 3 downloads.">
        <item context="Item menu option upon clicking on one or multiple files. Singular" quantity="one">download</item>
        <item context="Item menu option upon clicking on one or multiple files. Plural" quantity="other">downloads</item>
    </plurals>
    -->

    <!--
    <plurals name="general_num_uploads">
        <item context="Transfer type description in the active file transfer panel, can either be upload or download. Singular" quantity="one">upload</item>
        <item context="Transfer type description in the active file transfer panel, can either be upload or download. Plural" quantity="other">uploads</item>
    </plurals>
    -->

    <plurals name="general_num_users">
        <item context="used for example when a folder is shared with 1 user or 2 users, used for example when a folder is shared with 1 user" quantity="one">contact</item>
        <item context="used for example when a folder is shared with 1 user or 2 users, used for example when a folder is shared with 2 or more users" quantity="other">contacts</item>
    </plurals>

    <!--
    <string name="confirmation_required" context="Alert title before download">Confirmation required</string>
    -->
    <string name="alert_larger_file" context="Alert text before download. Please do not modify the %s placeholder as it will be replaced by the size to be donwloaded">%s will be downloaded.</string>
    <string name="alert_no_app" context="Alert text before download">There is no app to open the file %s. Do you want to continue with the download?</string>
    <string name="checkbox_not_show_again" context="Dialog option that permits user do not show it again">Do not show again</string>

    <string name="confirm_cancel_login" context="Press back while login to cancel current login process.">Are you sure that you want to cancel the current login process?</string>

    <string name="login_text" context="Login button">Login</string>
    <string name="email_text" context="email label">Email</string>
    <string name="password_text" context="password label">Password</string>
    <string name="confirm_password_text" context="Hint of the confirmation dialog to get link with password">Confirm password</string>
    <string name="abc" context="in the password edittext the user can see the password or asterisks. ABC shows the letters of the password">ABC</string>
    <!--
    <string name="dots" context="in the password edittext the user can see the password or asterisks. ··· shows asterisks instead of letters">···</string>
    -->
    <string name="new_to_mega" context="This question applies to users that do not have an account on MEGA yet">New to MEGA?</string>
    <string name="create_account" context="button that allows the user to create an account">Create account</string>
    <string name="error_enter_email" context="when the user tries to log in MEGA without typing the email">Please enter your email address</string>
    <string name="error_invalid_email" context="Title of the alert dialog when the user tries to recover the pass of a non existing account">Invalid email address</string>
    <string name="error_enter_password" context="when the user tries to log in MEGA without typing the password">Please enter your password</string>
    <string name="error_server_connection_problem" context="when the user tries to log in to MEGA without a network connection">No network connection</string>
    <string name="error_server_expired_session" context="when the user tries to log in to MEGA without a valid session">You have been logged out on this device from another location</string>
    <string name="login_generating_key" context="the first step when logging in is calculate the private and public encryption keys">Calculating encryption keys</string>
    <string name="login_connecting_to_server" context="Message displayed while the app is connecting to a MEGA server">Connecting to the server</string>
    <string name="download_updating_filelist" context="Status text when updating the file manager">Updating file list</string>
    <string name="login_confirm_account" context="title of the screen after creating an account when the user has to confirm the password to confirm the account">Confirm account</string>
    <string name="login_querying_signup_link" context="when the user clicks on the link sent by MEGA after creating the account, this message is shown">Checking validation link</string>
    <string name="login_confirming_account" context="Attempting to activate a MEGA account for a user.">Activating account</string>
    <string name="login_preparing_filelist" context="After login, updating the file list, the file list should be processed before showing it to the user">Preparing file list</string>
    <string name="login_before_share" context="when the user tries to share something to MEGA without being logged">Please log in to share with MEGA</string>
    <string name="reg_link_expired" context="This toast message is shown on the login page when an email confirm link is no longer valid.">Your confirmation link is no longer valid. Your account may already be activated or you may have cancelled your registration.</string>
    <!--
    <string name="session_problem" context="if a link to a folder cannot be fetched">Problem of retrieving files from the folder</string>
    -->

    <string name="tour_space_title">MEGA Space</string>
    <string name="tour_speed_title">MEGA Speed</string>
    <string name="tour_privacy_title">MEGA Privacy</string>
    <string name="tour_access_title">MEGA Access</string>
    <string name="tour_space_text">Register now and get 50 GB* of free space</string>
    <string name="tour_speed_text">Uploads are fast. Quickly share files with everyone</string>
    <string name="tour_privacy_text">Keep all your files safe with MEGA’s end-to-end encryption</string>
    <string name="tour_access_text">Get fully encrypted access anywhere, anytime</string>

    <string name="create_account_text" context="button that allows the user to create an account">Create account</string>
    <string name="name_text" context="category in sort by action">Name</string>
    <string name="first_name_text" context="First Name of the user">First Name</string>
    <string name="lastname_text" context="Last name of the user">Last Name</string>
    <string name="tos" context="text placed on the checkbox of acceptation of the Terms of Service">I agree with MEGA’s [A]Terms of Service[/A]</string>
    <string name="top" context="Text placed on the checkbox to make sure user agree that understand the danger of losing password">I understand that [B]if I lose my password, I may lose my data[/B]. Read more about [A]MEGA’s end-to-end encryption[/A].</string>
    <string name="already_account" context="Does the user already have a MEGA account">Already have an account?</string>

    <string name="create_account_no_terms" context="warning dialog">You have to accept our Terms of Service</string>

    <string name="create_account_no_top" context="warning dialog, for user do not tick checkbox of understanding the danger of losing password">You need to agree that you understand the danger of losing your password</string>
    <string name="error_enter_username" context="Warning message when the first name is a required field to submit a form. For example during the create account process.">Please enter your first name</string>
    <string name="error_enter_userlastname" context="Warning dialog">Please enter your last name.</string>
    <string name="error_short_password" context="when creating the account">Password is too short</string>
    <string name="error_passwords_dont_match" context="when creating the account">Passwords do not match</string>
    <string name="error_email_registered" contect="when creating the account">This email address has already registered an account with MEGA</string>

    <!--
    <string name="create_account_confirm_title" context="Title that is shown when e-mail confirmation is still required for the account">Confirmation required</string>
    -->
    <!--
    <string name="create_account_confirm" context="">Please check your e-mail and click the link to login and confirm your account</string>
    -->
    <string name="create_account_creating_account">Connecting to the server: Creating account</string>

    <!--<string name="cancel_transfer_title">Delete Transfer</string>
    -->
    <string name="cancel_transfer_confirmation">Cancel this transfer?</string>
    <string name="cancel_all_transfer_confirmation">Cancel all transfers?</string>
    <string name="cancel_all_action" context="Label for any ‘Cancel all’ button, link, etc. - (String as short as possible).">Cancel all</string>

    <string name="section_cloud_drive" context="The name of every users root drive in the cloud of MEGA.">Cloud Drive</string>
    <string name="section_recents" context="Label to reference a recents section">Recents</string>
    <string name="section_secondary_media_uploads" context="title of the screen where the secondary media images are uploaded, and name of the folder where the secondary media images are uploaded">Media Uploads</string>
    <string name="section_inbox" context="Section name for the “Messages” section.Preferably one word. There is little space for this word.">Inbox</string>
    <string name="section_saved_for_offline" context="title of the screen that shows the files saved for offline in the device">Saved for Offline</string>
    <string name="section_saved_for_offline_new" context="the options of what to upload in an array. Needed for the settings, the options of what to upload.">Offline</string>
    <!--
    <string name="section_shared_with_me" context="title of the screen that shows all the folders that the user shares with other users and viceversa">Shared with me</string>
    -->
    <string name="title_shared_items" context="title of the screen that shows all the shared items">Shared items</string>
    <string name="section_shared_items" context="title of the screen that shows all the shared items">Shared folders</string>
    <string name="section_rubbish_bin" context="The title of the trash bin in the tree of the file manager.">Rubbish Bin</string>
    <string name="section_contacts" context="Section name for the “Contacts” section.Preferably one word. There is little space for this word.">Contacts</string>

    <string name="section_contacts_with_notification" context="Item of the navigation title for the contacts section when there is any pending incoming request">Contacts [A](%1$d)[/A]</string>
    <string name="sent_requests_empty" context="the user has not sent any contact request to other users">[B]No [/B][A]sent requests[/A][B].[/B]</string>
    <string name="received_requests_empty" context="the user has not received any contact request from other users">[B]No [/B][A]received requests[/A][B].[/B]</string>
    <string name="section_transfers" context="Title for the file transfer screen (with the up &amp; download)">Transfers</string>

    <string name="section_account" context="Section name for the &amp;ldquo;My Account&amp;rdquo; section.Preferably one or two words. There is little space for this.">My Account</string>
    <string name="section_photo_sync" context="title of the screen where the camera images are uploaded, and name of the folder where camera images are uploaded">Camera Uploads</string>
    <!--
    <string name="used_space" context="Used space &quot;5MB of 100MB&quot;.">%1$s of %2$s</string>
    -->
    <string name="tab_incoming_shares" context="Capital letters. Incoming shared folders. The title of a tab">Incoming</string>
    <string name="tab_outgoing_shares" context="Capital letters. Outgoing shared folders. The title of a tab">Outgoing</string>
    <string name="tab_links_shares" context="Capital letters. Files with link. The title of a tab">Links</string>

    <string name="title_incoming_shares_explorer" context="Label for any &amp;lsquo;Incoming shares&amp;rsquo; button, link, text, title, etc. - (String as short as possible).">Incoming Shares</string>
    <string name="title_incoming_shares_with_explorer" context="Title of the share with file explorer">Incoming shares with</string>
    <!--
    <string name="choose_folder_explorer" context="Title of the button in Incoming Shares tabs">Choose folder</string>
    -->

    <string name="file_browser_empty_cloud_drive" context="message when there are no files in the Cloud drive">No files in your Cloud Drive</string>
    <!--
    <string name="file_browser_empty_rubbish_bin" context="option to empty rubbish bin">Empty Rubbish Bin</string>
    -->
    <string name="file_browser_empty_folder" context="Text that indicates that a folder is currently empty">Empty Folder</string>

    <string name="choose_account_fragment" context="Title of the fragment Choose Account">CHOOSE ACCOUNT</string>

    <!--
    <string name="file_properties_activity" context="Menu item to show the properties dialog of files and or folders.">Properties</string>
    -->
    <string name="file_properties_available_offline" context="The file are available “offline” (without a network Wi-Fi mobile data connection)">Available offline</string>
    <!--
    <string name="file_properties_available_offline_on" context="Button state when a file can be saved for offline.(Capital letters)">ON</string>
    -->
    <!--
    <string name="file_properties_available_offline_off" context="Button state when a file is already saved for offline. (Capital letters)">OFF</string>
    -->
    <string name="file_properties_info_size_file" context="category in sort by action">Size</string>
    <string name="file_properties_info_last_modified" context="When the file/folder was last modified">Last modified</string>
    <string name="file_properties_info_added" context="when was the file added in MEGA">Added</string>
    <!--
    <string name="file_properties_shared_folder_private_folder" context="the folder is private. A public user can\'t access the folder">No public link</string>
    -->
    <string name="file_properties_shared_folder_public_link" context="the label when a folder can be accesed by public users">Public link</string>

    <string name="file_properties_shared_folder_permissions" context="Item menu option upon clicking on a file folder. Refers to the permissions of a file folder in the file manager.">Permissions</string>
    <string name="dialog_select_permissions" context="Title of the dialog to choose permissions when sharing.">Share Permissions</string>
    <string name="file_properties_shared_folder_change_permissions" context="menu item">Change permissions</string>
    <string name="file_properties_shared_folder_select_contact" context="when listing all the contacts that shares a folder">Shared with</string>
    <string name="file_properties_send_file_select_contact" context="send a file to a MEGA user">Send to</string>
    <string name="file_properties_owner" context="shows the owner of an incoming shared folder">Owner</string>
    <string name="contact_invite" context="positive button on dialog to invite a contact">Invite</string>
    <string name="contact_reinvite" context="option to reinvite a contact">Reinvite</string>
    <string name="contact_ignore" context="The text of the notification button that is displayed when there is a call in progress, another call is received and ignored.">Ignore</string>
    <string name="contact_decline" context="option to decline a contact invitation">Decline</string>
    <string name="contact_accept" context="option to accept a contact invitation">Accept</string>
    <string name="contact_properties_activity" context="title of the contact properties screen">Contact Info</string>
    <!--
    <string name="contact_file_list_activity" context="header of a status field for what content a user has shared to you">Content</string>
    -->
    <string name="contacts_list_empty_text" context="Adding new relationships (contacts) using the actions.">Add new contacts using the button below</string>
    <!--
    <string name="no_contacts" context="When an user wants to share a folder but has not any contact yet">There are not contacts in the account. Please add them on the Contacts screen</string>
	-->
    <string name="contacts_explorer_list_empty_text" context="Add new contacts before sharing.">Add a new contact to share</string>

    <string name="error_not_enough_free_space" context="Error message">Not enough free space on your device</string>

    <string name="option_link_without_key" context="This is button text on the Get Link dialog. This lets the user get a public file/folder link without the decryption key e.g. https://mega.nz/#!Qo12lSpT.">Link without key</string>
    <string name="option_decryption_key" context="Alert Dialog to get link">Decryption key</string>

    <!--
    <string name="download_failed" context="Error message">Download failed</string>
    -->
    <!--
	<string name="download_downloaded" context="notification message. Example: 1 file downloaded">downloaded</string>
    -->
    <!--
	<string name="download_downloading" context="Title header on the download page while the file is downloading.">Downloading</string>
	-->
    <!--
	<string name="text_downloading" context="Text located in each fragment when a download is in progress">Transferring</string>
	-->
    <string name="download_preparing_files" context="Alert shown when some content is sharing with chats and they are processing">Preparing files</string>

    <plurals name="download_began">
        <item context="Message when a download starts. Singular 1 file" quantity="one">Download has started</item>
        <item context="Message when many downloads start. Plural more than 1 file. Placeholder is for include the number of downloads in runtime." quantity="other">%1$d downloads have started</item>
    </plurals>

    <plurals name="download_finish">
        <item context="Message when a download finishes. Singular 1 file" quantity="one">Download has finished</item>
        <item context="Message when many downloads finish. Plural more than 1 file. Placeholder is for include the number of downloads in runtime." quantity="other">%1$d downloads have finished</item>
    </plurals>

    <plurals name="upload_began">
        <item context="Message when a upload starts. Singular 1 file" quantity="one">Upload has started</item>
        <item context="Message when many uploads start. Plural more than 1 file. Placeholder is for include the number of uploads in runtime." quantity="other">%1$d uploads have started</item>
    </plurals>

    <plurals name="upload_finish">
        <item context="Message when a download finishes. Singular 1 file" quantity="one">Upload has finished</item>
        <item context="Message when many downloads finish. Plural more than 1 file. Placeholder is for include the number of uploads in runtime." quantity="other">%1$d uploads have finished</item>
    </plurals>

    <plurals name="empty_folders">
        <item context="Warning shown when it tries to download an empty folder. Singular" quantity="one">Folder is empty.</item>
        <item context="Warning shown when it tries to download some empty folders. Plural" quantity="other">Folders are empty.</item>
    </plurals>
    <!--
    <string name="download_cancel_downloading" context="Confirmation text when attempting to cancel the download">Do you want to cancel the download?</string>
    -->
    <string name="download_touch_to_cancel" context="Hint how to cancel the download">Touch to cancel</string>
    <string name="download_touch_to_show" context="Hint how to cancel the download">View transfers</string>
    <string name="error_file_size_greater_than_4gb" context="Warning message">Most devices can’t download files greater than 4GB. Your download will probably fail</string>
    <string name="intent_not_available" context="message when trying to open a downloaded file but there isn’t any app that open that file. Example: a user downloads a pdf but doesn’t have any app to read a pdf">There isn’t any available app to execute this file on your device</string>

    <string name="context_share_image" context="to share an image using Facebook, Whatsapp, etc">Share image using</string>
    <string name="context_get_link" context="create a link of a file and send it using an app from the device">Share link</string>
    <string name="context_delete_link" context="Delete a link label">Delete link</string>
    <string name="context_get_link_menu" context="Item menu option upon right click on one or multiple files.">Get Link</string>

    <!--<string name="context_manage_link_menu" context="Item menu option upon right click on one or multiple files.">Get link</string>-->

    <string name="context_leave_menu" context="Item menu option upon right click on one or multiple files.">Leave</string>
    <string name="alert_leave_share" context="Title alert before leaving a share.">Leave share</string>
    <string name="context_clean_shares_menu" context="Item menu option upon right click on one or multiple files.">Remove share</string>
    <string name="context_remove_link_menu" context="Item menu option upon right click on one or multiple files.">Remove link</string>
    <string name="context_remove_link_warning_text" context="Warning that appears prior to remove a link of a file. Singular.">This link will not be publicly available anymore.</string>
    <plurals name="remove_links_warning_text">
        <item context="Warning that appears prior to remove a link of a file. Singular." quantity="one">This link will not be publicly available anymore.</item>
        <item context="Warning that appears prior to remove links of files. Plural." quantity="other">These links will not be publicly available anymore.</item>
    </plurals>
    <string name="context_rename" context="Item menu option upon right click on one or multiple files.">Rename</string>
    <string name="context_open_link_title" context="Item menu option upon right click on one or multiple files.">Open link</string>
    <string name="context_open_link" context="Item menu option upon right click on one or multiple files.">Open</string>
    <string name="context_renaming" context="while renaming a file or folder">Renaming</string>
    <string name="context_preparing_provider" context="while file provider is downloading a file">Preparing file</string>
    <string name="context_download" context="Item menu option upon right click on one or multiple files.">Download</string>

    <!--
    <string name="download_folder" context="Item menu option upon right click on one or multiple files.">Download folder</string>
    -->
    <!--
    <string name="import_folder" context="Item menu option upon right click on one or multiple files.">Import folder</string>
    -->
    <string name="context_move" context="Item menu option upon right click on one or multiple files.">Move</string>
    <string name="context_moving" context="while moving a file or folder">Moving</string>
    <!--
    <string name="context_sharing" context="while sharing a folder">Sharing folder</string>
    -->
    <string name="context_copy" context="Item menu option upon right click on one or multiple files.">Copy</string>
    <string name="context_upload" context="Item menu option upon right click on one or multiple files.">Upload</string>
    <string name="context_copying" context="while copying a file or folder">Copying</string>
    <!--
    <string name="context_creating_link" context="status text">Creating link</string>
    -->
    <!--
    <string name="context_moving_to_trash" context="status text">Moving to Rubbish Bin</string>
    -->
    <string name="context_move_to_trash" context="menu item">Move to Rubbish Bin</string>
    <string name="context_delete_from_mega" context="menu item">Remove from MEGA</string>
    <string name="context_new_folder_name" context="Input field description in the create folder dialog.">Folder Name</string>
    <string name="context_new_contact_name" context="when adding a new contact. in the dialog">Contact email</string>
    <string name="context_creating_folder" context="status dialog when performing the action">Creating folder</string>
    <!--
    <string name="context_adding_contact" context="Adding a new relationship (contact)">Adding contact</string>
    -->
    <string name="context_download_to" context="Menu item">Save to</string>
    <string name="context_clear_rubbish" context="Menu option title">Clear Rubbish Bin</string>
    <string name="clear_rubbish_confirmation" context="Ask for confirmation before removing all the elements of the rubbish bin">You are about to permanently remove all items from your Rubbish Bin.</string>

    <!--<string name="context_send_link" context="get the link and send it">Send link</string>-->

    <string name="context_send" context="send cancel subscriptions dialog">Send</string>
    <string name="context_send_file_inbox" context="send the file to inbox">Send to contact</string>
    <!--
    <string name="context_copy_link" context="get the link and copy it">Copy link</string>
    -->
    <string name="context_remove" context="Menu option to delete one or multiple selected items.">Remove</string>
    <string name="context_delete_offline" context="Menu option to delete selected items of the offline state">Remove from Offline</string>
    <string name="context_share_folder" context="menu item">Share folder</string>
    <string name="context_send_file" context="menu item">Send file to chat</string>
    <string name="context_send_contact" context="menu item">Share contact to chat</string>
    <string name="context_view_shared_folders" context="open a shared folder">View shared folders</string>
    <string name="context_sharing_folder" context="Item menu option upon clicking on one or multiple files.">Sharing</string>
    <string name="manage_share" context="Menu option to manage a shared folder.">Manage share</string>
    <!--
    <string name="remove_all_sharing" context="status text">Removing all sharing contacts</string>
    -->
    <!--
    <string name="leave_incoming_share" context="status text">Leaving shared folder</string>
    -->
    <!--
    <string name="context_camera_folder" context="The location of where the user has the photos/videos stored.">Camera folder</string>
    -->
    <!--
    <string name="context_mega_contacts" context="when sharing a folder, the user can choose a contact from MEGA">MEGA Contacts</string>
    -->
    <!--
    <string name="context_phone_contacts" context="when sharing a folder, the user chan choose a contact from the device">Phone Contacts</string>
    -->
    <string name="context_delete" context="menu item">Delete</string>
    <!--
    <string name="context_more" context="menu item">More</string>
    -->
    <!--
    <string name="context_contact_added" context="success message when adding a contact">Contact added</string>
    -->
    <string name="context_contact_invitation_deleted" context="success message when removing a contact request">Request deleted</string>
    <string name="context_contact_invitation_resent" context="success message when reinvite a contact">Request resent</string>
    <string name="context_contact_request_sent" context="success message when sending a contact request">Request successfully sent to %s. The status can be consulted in the Sent Requests tab.</string>

    <string name="context_contact_removed" context="success message when removing a contact">Contact removed</string>
    <string name="context_contact_not_removed" context="error message">Error. Contact not removed</string>
    <string name="context_permissions_changed" context="success message when chaning the permissionss">Permissions changed</string>
    <string name="context_permissions_not_changed" context="error message">Error. Permissions not changed</string>
    <string name="context_folder_already_exists" context="message when trying to create a folder that already exists">Folder already exists</string>
    <string name="context_contact_already_exists" context="message when trying to create a invite a contact already that is already added">%s is already a contact</string>
    <string name="context_send_no_permission" context="message when trying to send a file without full access">You do not have permission to send this file</string>
    <string name="context_folder_created" context="success message when creating a folder">Folder created</string>
    <string name="context_folder_no_created" context="error message when creating a folder">Error. Folder not created</string>
    <string name="context_correctly_renamed" context="success message when renaming a node">Renamed successfully</string>
    <string name="context_no_renamed" context="error message">Error. Not renamed</string>
    <string name="context_correctly_copied" context="success message when copying a node">Copied successfully</string>
    <!--
    <string name="context_correctly_sent" context="success message when sending a file">File sent</string>
    -->
    <!--
    <string name="context_no_sent" context="error message when sending a file">Error. File not sent</string>
    -->
    <string name="context_correctly_sent_node" context="success message when sending a node to Inbox">Sent to Inbox</string>
    <string name="context_no_sent_node" context="error message when sending a node to Inbox">Error. Not sent to Inbox</string>
    <string name="context_no_copied" context="error message">Error. Not copied</string>
    <string name="context_no_destination_folder" context="message that appears when a user tries to move/copy/upload a file but doesn’t choose a destination folder">Please choose a destination folder</string>
    <string name="context_correctly_moved" context="success message when moving a node">Moved successfully</string>
    <string name="number_correctly_moved" context="success message when moving a node">%d items moved successfully.</string>
    <string name="number_incorrectly_moved" context="success message when moving a node">%d items were not moved successfully</string>
    <string name="context_correctly_moved_to_rubbish" context="success message when moving a node">Moved to the Rubbish Bin successfully</string>
    <string name="number_correctly_moved_to_rubbish" context="success message when moving a node">%d items moved to the Rubbish Bin successfully</string>
    <string name="number_incorrectly_moved_to_rubbish" context="success message when moving a node">&#160;and %d items were not sent successfully</string>
    <string name="context_no_moved" context="error message">Error. Not moved</string>
    <string name="context_correctly_shared" context="success message when sharing a folder">Shared successfully</string>
    <string name="context_no_shared_number" context="error message when sharing a folder">Error. %d shares were not completed</string>
    <string name="context_correctly_shared_removed" context="success message when sharing a folder">Remove shares successfully</string>
    <string name="context_no_shared_number_removed" context="error message when sharing a folder">Error. %d process of removing shares is not completed</string>
    <string name="context_no_shared" context="error message">Error. Not shared</string>
    <string name="context_no_removed_shared" context="error message">Error. Share failed to remove</string>
    <string name="context_remove_sharing" context="success message when removing a sharing">Folder sharing removed</string>
    <string name="context_no_link" context="error message">Link creation failed</string>
    <string name="context_correctly_removed" context="success message when removing a node from MEGA">Deleted successfully</string>
    <string name="context_no_removed" context="error message">Error. Deletion failed</string>
    <string name="number_correctly_removed" context="success message when moving a node">%d items removed successfully from MEGA</string>
    <string name="number_no_removed" context="error message when moving a node">%d items are not removed successfully</string>
    <string name="number_correctly_leaved" context="Success message when left shared folders">%d folders left successfully.</string>
    <string name="share_left" context="Message shown when a share has been left">Share left</string>
    <string name="number_no_leaved" context="error message when moving a node">%d folders were not left successfully</string>
    <string name="number_correctly_sent" context="success message when sending multiple files">File sent to %d contacts successfully</string>
    <string name="number_no_sent" context="error message when sending multiple files">File was not sent to %d contacts</string>
    <string name="number_correctly_sent_multifile" context="success message when sending multiple files">%d files sent successfully</string>
    <string name="number_no_sent_multifile" context="error message when sending multiple files">%d files failed to send</string>
    <string name="number_correctly_copied" context="success message when sending multiple files">%d items copied successfully</string>
    <string name="number_no_copied" context="error message when sending multiple files">%d items were not copied</string>
    <string name="number_contact_removed" context="success message when removing several contacts">%d contacts removed successfully</string>
    <string name="number_contact_not_removed" context="error message when removing several contacts">%d contacts were not removed</string>
    <string name="number_contact_file_shared_correctly" context="success message when sharing a file with multiple contacts">Folder shared with %d contacts successfully</string>
    <string name="number_contact_file_not_shared_" context="error message when sharing a file with multiple contacts">File can not be shared with %d contacts</string>
    <string name="number_correctly_shared" context="success message when sharing multiple files">%d folders shared successfully</string>
    <string name="number_no_shared" context="error message when sharing multiple files">%d folders were not shared</string>
    <string name="context_correctly_copied_contact" context="success message when sending a file to a contact">Successfully sent to:</string>
    <string name="context_correctly_removed_sharing_contacts" context="success message when removing all the contacts of a shared folder">The folder is no longer shared</string>
    <string name="context_no_removed_sharing_contacts" context="error message when removing all the contacts of a shared folder">Error, the folder is still shared with another contact</string>
    <string name="context_select_one_file" context="option available for just one file">Select just one file</string>
    <string name="rubbish_bin_emptied" context="success message when emptying the RB">Rubbish Bin emptied successfully</string>
    <string name="rubbish_bin_no_emptied" context="error message when emptying the RB">Error. The Rubbish Bin has not been emptied</string>

    <string name="dialog_cancel_subscriptions" context="dialog cancel subscriptions">You are about to cancel your MEGA subscription. Please let us know if there is anything we can do to help change your mind.</string>
    <string name="hint_cancel_subscriptions" context="hint cancel subscriptions dialog">Type feedback here</string>
    <string name="send_cancel_subscriptions" context="send cancel subscriptions dialog">Send</string>
    <!--
    <string name="title_cancel_subscriptions" context="title cancel subscriptions dialog">Cancel Subscription</string>
    -->
    <string name="confirmation_cancel_subscriptions" context="confirmation cancel subscriptions dialog">Thank you for your feedback! Are you sure you want to cancel your MEGA subscription?</string>
    <string name="reason_cancel_subscriptions" context="provide a reason to cancel subscriptions dialog">Your subscription has not been cancelled. Please provide a reason for your cancellation</string>
    <string name="message_user_purchased_subscription" context="welcome message after user brought subscription. placeholder 1: subscription type (Lite/Pro1 etc), placeholder 2: renewal interval (monthly/yearly)">Thank you for subscribing to %1$s %2$s!</string>
    <string name="message_user_purchased_subscription_down_grade" context="Pop up message shows when user purchased a lower level of subscription">Your new subscription will take effect once the current one expires, the new price will be charged at that time.</string>
    <string name="message_user_payment_pending" context="Pop up message shows when user purchased a subscription with a payment method that can not be processed in real time, e.g. voucher">Your subscription will take effect once the payment is processed by Google.</string>
    <string name="subscription_type_monthly" context="">Monthly</string>
    <string name="subscription_type_yearly" context="">Yearly</string>

    <string name="context_node_private" context="success message after removing the public link of a folder">The folder is now private</string>

    <string name="context_share_correctly_removed" context="success message after removing a share of a folder. a contact has no access to the folder now">Share removed</string>


    <string name="menu_new_folder" context="Menu option to create a new folder in the file manager.">New folder</string>
    <string name="menu_add_contact" context="Menu option to add a contact to your contact list.">Add contact</string>
    <string name="menu_add_contact_and_share" context="Menu option to add a contact to your contact list.">Add contact and share</string>
    <!--
    <string name="menu_download_from_link" context="Text that is displayed in the dialog to download a MEGA link inside the app">Download from MEGA link</string>
    -->

    <string name="alert_decryption_key" context="Title of the alert to introduce the decryption key">Decryption Key</string>
    <string name="message_decryption_key" context="Message of the alert to introduce the decryption key">Please enter the decryption key for the link</string>
    <string name="invalid_decryption_key" context="error message shown on the decryption key dialog if the key typed in was wrong">Invalid decryption key</string>

    <string name="upload_to_image" context="upload to. Then choose an Image file">Image</string>
    <string name="upload_to_audio" context="upload to. Then choose an Audio file">Audio</string>
    <string name="upload_to_video" context="Title of the button in the contact info screen to start a video call">Video</string>
    <!--
    <string name="upload_to_other" context="upload to. Then choose a file which is not an Image, an Audio or a Video">Other File</string>
    -->
    <string name="upload_to_filesystem" context="upload to. Then choose to browse the file system to choose a file">Pick from File System</string>
    <string name="upload_to_filesystem_from" context="upload to. Then choose to browse the file system to choose a file">Pick from</string>
    <!--
    <string name="upload_select_file_type" context="title of the dialog for choosing if a user wants to upload an image, an audio, a video or a file from the system">Select file type</string>
    -->
    <!--
    <string name="upload_uploading" context="status text">Uploading</string>
    -->
    <!--
    <string name="upload_touch_to_cancel" context="hint to how to cancel the upload (by touching the notification)">Touch to cancel upload</string>
    -->
    <!--
    <string name="upload_failed" context="error message">Upload failed</string>
    -->
    <string name="upload_uploaded" context="Label for the current uploaded size of a file. For example, 3 files, 50KB uploaded">uploaded</string>
    <!--
    <string name="upload_cancel_uploading" context="Confirmation text for cancelling an upload">Do you want to cancel the upload?</string>
    -->
    <string name="upload_prepare" context="Status text at the beginning of an upload, Status text at the beginning of an upload for 1 file">Processing file</string>
    <plurals name="upload_prepare">
        <item context="Status text at the beginning of an upload, Status text at the beginning of an upload for 1 file" quantity="one">Processing file</item>
        <item context="Status text at the beginning of an upload, Status text at the beginning of an upload for 2 or more files" quantity="other">Processing files</item>
    </plurals>
    <string name="error_temporary_unavaible" context="error message when downloading a file">Resource temporarily not available, please try again later</string>
    <string name="upload_can_not_open" context="Error message when the selected file cannot be opened">Cannot open selected file</string>
    <string name="unzipping_process" context="when a zip file is downloaded and clicked, the app unzips the file. This is the status text while unzipping the file">Unzipping file</string>

    <string name="error_io_problem" context="error message while browsing the local filesystem">File system problem</string>
    <string name="general_error" context="error message while browsing the local filesystem">Error happened when executing the action</string>

    <string name="full_screen_image_viewer_label" context="title of the image gallery">Image viewer</string>

    <!--
    <string name="manager_download_from_link_incorrect" context="Error message when the user entered an incorrect MEGA link format for importing">Incorrect link format</string>
    -->

    <!--
    <string name="my_account_activity" context="Title of the screen where the user account information is shown">Account</string>
    -->
    <!--
    <string name="my_account_total_space" context="Headline for the amount of total storage space">Storage Space</string>
    -->
    <!--
    <string name="my_account_free_space" context="Headline for the amount of storage space is remaining">Free Space</string>
    -->
    <string name="my_account_used_space" context="Headline for the amount of storage space is used">Used Space</string>
    <string name="my_account_change_password" context="menu item">Change password</string>
    <!--
    <string name="warning_out_space" context="Warning in Cloud drive when the user is runningut of space">You\'re running out of space!\n Do you want to upgrade your account?</string>
    -->
    <string name="overquota_alert_text" context="Dialog text overquota error">You have exceeded your storage limit. Would you like to upgrade your account?</string>

    <!--
    <string name="op_not_allowed" context="Dialod text overquota error">Operation not allowed</string>
    -->
    <string name="my_account_last_session" context="when did the last session happen">Last session</string>
    <string name="my_account_connections" context="header for the social connections, showing the number of contacts the user has">Connections</string>

    <string name="my_account_changing_password" context="message displayed while the app is changing the password">Changing password</string>
    <string name="my_account_change_password_oldPassword" context="when changing the password, the first edittext is to enter the current password">Current password</string>
    <string name="my_account_change_password_newPassword1" context="when changing the password">New password</string>
    <string name="my_account_change_password_newPassword2" context="when changing the password">Confirm new password</string>
    <!--
    <string name="my_account_change_password_error" context="Error message when the user attempts to change his password (two potential reasons in one error message).">Incorrect current password or the new passwords you provided do not match. Please try again</string>
    -->
    <!--
    <string name="my_account_change_password_error_2" context="Error message when the user attempts to change his password (two potential reasons in one error message).">Incorrect current password. Please try again</string>
    -->
    <!--
    <string name="my_account_change_password_OK" context="Success text">Password changed successfully</string>
    -->
    <string name="my_account_change_password_dont_match" context="when changing the password or creating the account, the password is required twice and check that both times are the same">Password doesn’t match</string>

    <!--
    <string name="upgrade_activity" context="title of the Upgrade screen">PRO Membership</string>
    -->
    <string name="upgrade_select_pricing" context="title of the selection of the pro account wanted">Select membership</string>
    <string name="select_membership_1" context="the user has to decide the way of payment">Monthly or annually recurring</string>

    <!--<string name="select_membership_2" context="button to go to Google Play">Google Play subscription</string>-->

    <string name="no_available_payment_method" context="choose the payment method option when no method is available">At this moment, no method of payment is available for this plan</string>

    <string name="upgrade_per_month" context="button to decide monthly payment. The asterisk is needed">Monthly*</string>
    <string name="upgrade_per_year" context="button to decide annually payment. The asterisk is needed">Annually*</string>

    <string name="file_properties_get_link" context="the user can get the link and it’s copied to the clipboard">The link has been copied to the clipboard</string>
    <!--
    <string name="file_properties_remove_link" context="the user can remove the public link">The link has been removed</string>
    -->

    <string name="full_image_viewer_not_preview" context="before sharing an image, the preview has to be downloaded">The preview has not been downloaded yet. Please wait</string>
    <string name="not_load_preview_low_memory" context="due to device is low on memory, cannot load an image preview temporarily">The preview is not able to load due to insufficient memory available. Please try again later.</string>

    <string name="log_out_warning" context="alert when clicking a newsignup link being logged">Please log out before creating the account</string>

    <!--
    <string name="import_correct" context="success message after import a file">Imported successfully</string>
    -->

    <string name="transfers_empty" context="message shown in the screen when there are not any active transfer">No active transfers</string>
    <!--
    <string name="transfers_pause" context="File uploading or downloading has been paused (until the user continues at a later stage)">All transfers are paused</string>
    -->
    <string name="menu_pause_transfers" context="menu item">Pause transfers</string>
    <!--
    <string name="menu_restart_transfers" context="menu item">Restart transfers</string>
    -->
    <string name="menu_cancel_all_transfers" context="menu item">Cancel all transfers</string>

    <string name="menu_take_picture" context="Option of the sliding panel to change the avatar by taking a new picture">Take picture</string>

    <string name="ask_for_display_over_title" context="Dialog title, to explain why MEGA needs the ’display over other apps’ permission (Android 10)">Allow notifications for incoming MEGA calls</string>
    <string name="ask_for_display_over_msg" context="Dialog message, to explain why MEGA needs the ’display over other apps’ permission (Android 10)">MEGA needs your authorization to allow the call interface to pop up from the background.</string>
    <string name="ask_for_display_over_explain" context="Prompt text shows when the user doesn’t want to make MEGA grant the ’display over other apps’ permission for now (Android 10)">Don’t worry, you can still manually grant permissions from your device’s settings.</string>

    <string name="cam_sync_wifi" context="the options of how to upload, but in an array. needed for the settings, how to upload the camera images. only when Wi-Fi connected">Wi-Fi only</string>
    <string name="cam_sync_data" context="the options of how to upload, but in an array. needed for the settings, how to upload the camera images. when Wi-Fi connected and using data plan">Wi-Fi or mobile data</string>
    <string name="cam_sync_syncing" context="The upload of the user’s photos orvideos from their specified album is in progress.">Camera Uploads in progress</string>
    <string name="cam_sync_cancel_sync" context="confirmation question for cancelling the camera uploads">Do you want to stop Camera Uploads?</string>
    <!--
    <string name="settings_camera_notif_error_no_folder" context="Error message when an unavailable destination folder was selected">Destination folder is unavailable</string>
    -->
    <string name="settings_camera_notif_title" context="title of the notification when camera upload is enabled">Uploading files of media folders</string>
	<string name="settings_camera_notif_checking_title" context="title of the notification when camera upload is checking files">Checking for files to be uploaded</string>
	<string name="settings_camera_notif_initializing_title" context="title of the notification when camera upload is initializing">Initializing Camera Uploads</string>
	<string name="camera_notif_primary_local_unavailable" context="title of the notification when camera upload’s primary local folder is unavailable.">Camera Uploads have been disabled. Your local folder is unavailable.</string>
	<string name="camera_notif_secondary_local_unavailable" context="title of the notification when camera upload’s secondary local folder is unavailable.">Media Uploads have been disabled. Your local folder is unavailable.</string>

    <!--
    <string name="settings_camera_notif_error" context="notification error">Camera Uploads problem</string>
    -->
    <string name="settings_camera_notif_complete" context="notification camera uploads complete">Camera uploads complete</string>
    <string name="settings_features" context="settings of the Features section">Features</string>

    <string name="settings_storage" context="label of storage in upgrade/choose account page, it is being used with a variable, e.g. for LITE user it will show ‘200GB Storage’.">Storage</string>
    <string name="settings_pin_lock" context="Settings of the Passcode">Passcode Lock</string>
	<string name="settings_camera_upload_charging_helper_label" context="Helper text to explain why we have this `Require me to plug in` setting, placeholder - 100 to 1000 in MB">Video compression consumes a lot of power; MEGA will require you to be actively charging your device if the videos to be compressed are larger than %s.</string>
	<string name="settings_camera_upload_include_gps_helper_label" context="Helper text to explain the things to note if enable the feature of including GPS info">If enabled, you will upload information about where your pictures were taken, so be careful when sharing them.</string>

    <string name="settings_advanced_features" context="Settings category title for cache and offline files">Advanced</string>
    <string name="settings_advanced_features_cache" context="Settings preference title for cache">Clear Cache</string>
    <string name="settings_advanced_features_offline" context="Settings preference title for offline files">Clear Offline Files</string>

    <string name="settings_auto_play_label" context="description of switch ‘Open file when download is completed’">Open file when downloaded</string>
    <string name="settings_advanced_features_cancel_account" context="Settings preference title for canceling the account">Cancel your account</string>
    <string name="settings_delete_account" context="Settings preference title for delete account">Delete account</string>

    <string name="settings_advanced_features_size" context="Size of files in offline or cache folders">Currently using %s</string>
    <string name="settings_advanced_features_calculating" context="Calculating Size of files in offline or cache folders">Calculating</string>

    <string name="settings_storage_download_location" context="title of the setting to set the default download location">Default download location</string>
    <string name="settings_storage_ask_me_always" context="Whether to always ask the user each time.">Always ask for download location</string>
    <string name="settings_storage_advanced_devices" context="Whether to enable the storage in advanced devices">Display advanced devices (external SD)</string>
    <string name="add_phone_number_label" context="Label of button on account page that ask user to add their phone number">Add phone number</string>
    <string name="verify_account_title" context="enter verification code page title">Verify your account</string>
    <string name="verify_account_helper_locked" context="Text to explain to user why to verify phone number (account suspended use case)">Your account has been locked temporarily due to potential abuse. Please verify your phone number to unlock your account.</string>
    <string name="general_country_label" context="Hint text of the country edittext for billing purposes">Country</string>
    <string name="sms_region_label" context="Hint text of the region edittext for choosing dial code.">Region</string>
	<string name="verify_account_phone_number_placeholder" context="place holder for enter mobile number field">Your phone number</string>
    <string name="general_back_button" context="Button label - go to previous page">Back</string>
    <string name="verify_account_not_now_button" context="button label - quite sms verification use case">Not now</string>
    <string name="general_confirm_button" context="Button label - confirm some action">Confirm</string>
	<string name="verify_account_invalid_country_code" context="On “add phone number” page, an error message will be shown if user click next button without select country code.">Please select a region code</string>
    <string name="verify_account_not_loading_country_code" context="On “Add phone number” page, a toast error message will be shown if the country code cannot be fetched from back end.">Region codes could not be fetched.</string>
	<string name="verify_account_invalid_phone_number" context="error message if user click next button without enter a valid phone number">Please supply a valid phone number.</string>
	<string name="verify_account_enter_txt_label" context="Label tell user to enter received txt to below input boxes">Please enter the verification code sent to</string>
	<string name="verify_account_enter_code_title" context="enter verification code page title">Verify your account</string>
	<string name="verify_account_incorrect_code" context="error message that will show to user when user entered invalid verification code">Wrong code. Please try again or resend.</string>
	<string name="verify_account_resend_label" context="text message to remind user to resend verification code">You didn’t receive a code?</string>
    <string name="general_resend_button" context="Button to resend the create account email to a new email address in case the previous email address was misspelled">Resend</string>
    <string name="verify_account_error_phone_number_register" context="error message that will show to user when host detected that the mobile number has been registered already">This number is already associated with a MEGA account.</string>
    <string name="verify_account_error_reach_limit" context="error message that will show to user when user reached the sms verification daily limit">You have reached the daily limit</string>
    <string name="verify_account_error_wrong_code" context="error message that will show to user when user reached the sms verification daily limit">The verification code doesn’t match.</string>
    <string name="verify_account_error_code_verified" context="error message that will show to user when code has been verified">The code has been verified</string>
    <string name="verify_account_error_invalid_code" context="error message that will show to user when user entered invalid verification code">Wrong code. Please try again or resend.</string>
    <string name="verify_account_successfully" context="verify phone number successfully">Your phone number has been verified successfully</string>

    <string-array name="settings_storage_download_location_array">
        <item context="if the user has an internal and an external SD card, it has to be set on the settings screen, internal storage option">Internal storage</item>
        <item context="if the user has an internal and an external SD card, it has to be set on the settings screen, external storage option">External storage</item>
    </string-array>

    <string name="internal_storage_label" context="If the user has an internal storage and an external SD card, it has to be set on the settings screen, internal storage option">Internal storage</string>
    <string name="external_storage_label" context="If the user has an internal storage and an external SD card, it has to be set on the settings screen, external storage option">External storage</string>

    <string-array name="add_contact_array">
        <item context="title of the dialog shown when sending or sharing a folder">Write the user’s email</item>
        <item context="choose the way the new user’s email is inserted, import from phone option">Import from device</item>
    </string-array>

    <string name="settings_camera_upload_on" context="settings option">Enable Camera Uploads</string>
    <string name="settings_camera_upload_turn_on" context="settings option">Turn on Camera Uploads</string>
    <string name="settings_camera_upload_off" context="settings option">Disable Camera Uploads</string>
    <string name="settings_camera_upload_how_to_upload" context="settings option. How to upload the camera images: via Wi-Fi only or via Wi-Fi and data plan">How to upload</string>

    <string name="settings_secondary_upload_on" context="The Secondary Media uploads allows to create a second Camera Folder synchronization. Enabling it would imply to choose a new local folder and then, a new destination folder in MEGA. This is the text that appears in the settings option to enable the second synchronization.">Enable Secondary Media uploads</string>
    <string name="settings_secondary_upload_off" context="The Secondary Media uploads allows to create a second Camera Folder synchronization. Disabling it would imply that the current second sync won’t be running anymore. This is the text that appears in the settings option to disable the second synchronization.">Disable Secondary Media uploads</string>

    <string name="settings_empty_folder" context="Title of shared folder explorer to choose a folder to perform an action">Choose folder</string>

    <string-array name="settings_camera_upload_how_to_entries">
        <item context="the options of how to upload, but in an array. needed for the settings, how to upload the camera images. when Wi-Fi connected and using data plan">Wi-Fi or mobile data</item>
        <item context="the options of how to upload, but in an array. needed for the settings, how to upload the camera images. only when Wi-Fi connected">Wi-Fi only</item>
    </string-array>
    <string name="settings_camera_upload_what_to_upload" context="What kind of files are going to be uploaded: images, videos or both">File Upload</string>

    <string-array name="settings_camera_upload_file_upload_entries">
        <item context="what kind of file are going to be uploaded. Needed for the settings summary">Photos only</item>
        <item context="what kind of file are going to be uploaded. Needed for the settings summary">Videos only</item>
        <item context="what kind of file are going to be uploaded. Needed for the settings summary">Photos and videos</item>
    </string-array>

    <string name="settings_camera_upload_charging" context="Option to choose that the camera sync will only be enable when the device is charging">Only when charging</string>
    <string name="settings_camera_upload_include_gps" context="Title of ‘Include location tags’ setting option. Once enabled, Camera Uploads will include the location info from pictures those are being uploaded">Include location tags</string>
    <string name="settings_camera_upload_require_plug_in" context="Option to choose that the video compression will only be enable when the device is charging">Require me to actively charge my device</string>
    <string name="settings_keep_file_names" context="Option to choose that the camera sync will maintain the local file names when uploading">Keep file names as in the device</string>

    <string name="settings_local_camera_upload_folder" context="The location of where the user photos or videos are stored in the device.">Local Camera folder</string>
    <string name="settings_mega_camera_upload_folder" context="The location of where the user photos or videos are stored in MEGA.">MEGA Camera Uploads folder</string>

    <string name="settings_local_secondary_folder" context="The location of where the user photos or videos of the secondary sync are stored in the device.">Local Secondary folder</string>
    <string name="settings_mega_secondary_folder" context="The location of where the user photos or videos of the secondary sync are stored in MEGA.">MEGA Secondary folder</string>

    <string name="settings_camera_upload_only_photos" context="what kind of file are going to be uploaded. Needed for the settings summary">Photos only</string>
    <string name="settings_camera_upload_only_videos" context="what kind of file are going to be uploaded. Needed for the settings summary">Videos only</string>
    <string name="settings_camera_upload_photos_and_videos" context="what kind of file are going to be uploaded. Needed for the settings summary">Photos and videos</string>

    <string name="settings_pin_lock_code_not_set" context="status text when no custom photo sync folder has been set">Not set</string>
    <string name="settings_pin_lock_switch" context="Settings of the Passcode">Passcode Lock</string>
    <string name="settings_change_passcode" context="Settings option to change Passcode.">Change Passcode</string>

    <string name="pin_lock_enter" context="Button after the Passcode code input field">Enter</string>
    <string name="pin_lock_alert" context="error message when not typing the Passcode code correctly">Your local files will be deleted and you will be logged out after 10 failed attempts</string>
    <string name="pin_lock_incorrect" context="error message when not typing the Passcode code correctly">Incorrect code</string>
    <plurals name="pin_lock_incorrect_alert">
        <item context="Error message when not typing the Passcode correctly and only have 1 attempt left." quantity="one">Wrong Passcode, please try again. You have 1 attempt left</item>
        <item context="Error message when not typing the Passcode correctly and have several attempts left. The placeholder is to display the number of attempts left in runtime." quantity="other">Wrong Passcode, please try again. You have %2d attempts left</item>
    </plurals>
    <string name="pin_lock_not_match" context="Error message when not typing the Passcode correctly (two times)">Passcodes don’t match</string>
    <string name="unlock_pin_title" context="Title of the screen to unlock screen with Passcode">Enter your Passcode</string>
    <string name="unlock_pin_title_2" context="Title of the screen to unlock screen with Passcode in second round">Re-Enter your Passcode</string>
    <string name="reset_pin_title" context="Title of the screen to unlock screen with Passcode">Enter your new Passcode</string>
    <string name="reset_pin_title_2" context="Title of the screen to unlock screen with Passcode in second round">Re-Enter your new Passcode</string>
    <string name="incorrect_pin_activity" context="Text of the screen after 10 attemps with a wrong Passcode" formatted="false">All your local data will be deleted and you will be logged out in %1d seconds</string>

    <string name="settings_about" context="Caption of a title, in the context of “About MEGA” or “About us”">About</string>
    <string name="settings_about_privacy_policy" context="App means “Application”">Privacy Policy</string>
    <string name="settings_about_terms_of_service" context="">Terms of Service</string>
    <string name="settings_about_gdpr" context="setting menu that links to the GDPR terms">Data Protection Regulation</string>
    <string name="settings_about_app_version" context="App means “Application”">App version</string>
    <string name="settings_about_sdk_version" context="Title of the label where the SDK version is shown">MEGA SDK Version</string>
    <string name="settings_about_karere_version" context="Title of the label where the MEGAchat SDK version is shown">MEGAchat SDK Version</string>
    <string name="settings_about_code_link_title" context="Link to the public code of the app">View source code</string>

    <string name="january">January</string>
    <string name="february">February</string>
    <string name="march">March</string>
    <string name="april">April</string>
    <string name="may">May</string>
    <string name="june">June</string>
    <string name="july">July</string>
    <string name="august">August</string>
    <string name="september">September</string>
    <string name="october">October</string>
    <string name="november">November</string>
    <string name="december">December</string>

    <string name="zip_browser_activity" context="title of the screen that shows the ZIP files">ZIP Browser</string>

    <!--
    <string name="new_account" context="in login screen to create a new account">Create account now!</string>
    -->

    <string name="my_account_title" context="title of the My Account screen">Account Type</string>
    <string name="renews_on" context="title of the Expiration Date">Renews on&#160;</string>
    <string name="expires_on" context="title of the Expiration Date">Expires on&#160;</string>
    <string name="free_account">Free</string>

    <!--
    <string name="free_storage" context="Not translate">50 GB</string>
    -->
    <!--
    <string name="free_bandwidth" context="Free bandwich account details">Limited</string>
    -->

    <string name="camera_uploads_created" context="info message shown to the user when the Camera Uploads folder has been created">Camera Uploads folder created</string>

    <!--
    <string name="ZIP_download_permission" context="A compressed file will be downloaded and decompressed.">The ZIP file will be downloaded and unzipped</string>
    -->
    <!--
    <string name="ZIP_unzip_permission" context="A compressed file will be decompressed.">The ZIP file will be unzipped </string>
    -->

    <string name="sortby_owner_mail" context="category in sort by action">Owner’s Email</string>
    <string name="sortby_name" context="category in sort by action">Name</string>
    <string name="sortby_name_ascending" context="sort files alphabetically ascending">Ascending</string>
    <string name="sortby_name_descending" context="sort files alphabetically descending">Descending</string>

    <string name="sortby_date" context="category in sort by action">Date</string>
    <string name="sortby_creation_date" context="category in sort by action">Creation Date</string>
    <string name="sortby_modification_date" context="category in sort by action">Modification Date</string>
    <string name="sortby_link_creation_date" context="category in sort by action">Link creation date</string>
    <string name="sortby_date_newest" context="sort files by date newest first">Newest</string>
    <string name="sortby_date_oldest" context="sort files by date oldest first">Oldest</string>

    <string name="sortby_size" context="category in sort by action">Size</string>
    <string name="sortby_size_largest_first" context="sort files by size largest first">Largest</string>
    <string name="sortby_size_smallest_first" context="sort files by size smallest first">Smallest</string>

    <string name="sortby_type" context="Title of sort by media type options">Media type</string>
    <string name="sortby_type_photo_first" context="sort option, sort media files by photos first">Photos</string>
    <string name="sortby_type_video_first" context="sort option, sort media files by videos first">Videos</string>

    <string name="sort_by_newest_date" context="sort files by date newest first">Newest date</string>
    <string name="sort_by_oldest_date" context="sort files by date oldest first">Oldest date</string>
    <string name="sort_by_largest_size" context="sort files by date newest first">Largest size</string>
    <string name="sort_by_smallest_size" context="sort files by date oldest first">Smallest size</string>

    <string name="per_month" context="in payments, for example: 4.99€ per month">per month</string>
    <string name="per_year" context="in payments, for example: 49.99€ per year">per year</string>

    <string name="billing_details" context="Contextual text in the beginning of the Credit Card Payment">Enter your billing details:</string>
    <string name="address1_cc" context="Hint text of the address1 edittext, which is the first line (of two) of the address">Address 1</string>
    <string name="address2_cc" context="Hint text of the address2 edittext, which is the second line (of two) of the address">Address 2 (optional)</string>
    <string name="city_cc" context="Hint text of the city edittext for billing purposes">City</string>
    <string name="state_cc" context="Hint text of the state or province edittext for billing purposes">State/Province</string>
    <string name="country_cc" context="Hint text of the country edittext for billing purposes">Country</string>
    <string name="postal_code_cc" context="Hint text of the postal code edittext for billing purposes">Postal code</string>

    <string name="payment_details" context="Contextual text in the beginning of the Credit Card Payment">Enter your payment details:</string>
    <string name="first_name_cc" context="Hint text of the first name of the credit card edittext for payment purposes">First name</string>
    <string name="last_name_cc" context="Hint text of the last name of the credit card edittext for payment purposes">Last name</string>
    <string name="credit_card_number_cc" context="Hint text of the credit card number edittext for payment purposes">Credit Card Number</string>
    <string name="month_cc" context="Hint text of the expiration month of the credit card for payment purposes">Month</string>
    <string name="year_cc" context="Hint text of the expiration year of the credit card for payment purposes">Year</string>
    <string name="cvv_cc" context="Hint text of the CVV edittext for payment purposes">CVV</string>

    <string name="proceed_cc" context="Text of the button which proceeds the payment">Proceed</string>

    <string name="account_successfully_upgraded" context="Message shown when the payment of an upgrade has been correct">Account successfully upgraded!</string>
    <string name="account_error_upgraded" context="Message shown when the payment of an upgrade has not been correct">The operation failed. Your credit card has not been charged</string>
    <string name="credit_card_information_error" context="Message shown when the credit card information is not correct">The credit card information was not correct. The credit card will not be charged</string>
    <!--
    <string name="not_upgrade_is_possible" context="Message shown when the user wants to upgrade an account that cannot be upgraded">Your account cannot be upgraded from the app. Please contact support@mega.nz to upgrade your account</string>
    -->

    <string name="pin_lock_type" context="Title to choose the type of Passcode">Passcode Type</string>
    <string name="four_pin_lock" context="Passcode with 4 digits">4 digit Passcode</string>
    <string name="six_pin_lock" context="Passcode with 6 digits">6 digit Passcode</string>
    <string name="AN_pin_lock" context="Passcode alphanumeric">Alphanumeric Passcode</string>

    <string name="settings_enable_logs" context="Confirmation message when enabling logs in the app">Logs are now enabled</string>
    <string name="settings_disable_logs" context="Confirmation message when disabling logs in the app">Logs are now disabled</string>
    <string name="error_unable_to_setup_cloud_folder" context="Snackbar error message triggered by host error when user is trying to setup MEGA Camera Uploads folder in settings page">Unable to setup MEGA Camera Uploads folder</string>
    <string name="logs_not_enabled_permissions" context="Message displayed when the user denies the required permissions during the logs activation">Logs have not been enabled because you denied the required permissions</string>

    <string name="search_open_location" context="Option in the sliding panel to open the folder which contains the file selected after performing a search">Open location</string>
    <string name="servers_busy" context="message when a temporary error on logging in is due to SDK is waiting for the server to complete a request due to an API lock">This process is taking longer than expected. Please wait.</string>

    <string name="my_account_free" context="Label in My Account section to show user account type">Free Account</string>
    <string name="my_account_prolite" context="Label in My Account section to show user account type">Pro Lite Account</string>
    <string name="my_account_pro1" context="Label in My Account section to show user account type">Pro I Account</string>
    <string name="my_account_pro2" context="Label in My Account section to show user account type">Pro II Account</string>
    <string name="my_account_pro3" context="Label in My Account section to show user account type">Pro III Account</string>

    <string name="my_account_prolite_feedback_email" context="Type of account info added to the feedback email sent to support">Pro Lite Account</string>

    <string name="backup_title" context="">Backup your Recovery Key</string>
    <string name="backup_subtitle" context="Subtitle of the screen to backup the master key">Your password unlocks your Recovery Key</string>

    <string name="backup_first_paragraph" context="First paragraph of the screen to backup the master key">Your data is only readable through a chain of decryption operations that begins with your master encryption key, which we store encrypted with your password. This means that if you lose your password, your Recovery Key can no longer be decrypted, and you can no longer decrypt your data.</string>
    <string name="backup_second_paragraph" context="Summary of the preference Recovery key on Settings section">Exporting the Recovery Key and keeping it in a secure location enables you to set a new password without data loss.</string>
    <string name="backup_third_paragraph" context="Third paragraph of the screen to backup the master key">An external attacker cannot gain access to your account with just your key. A password reset requires both the key and access to your email.</string>
    <string name="backup_action" context="Sentence to inform the user the available actions in the screen to backup the master key">Copy the Recovery Key to clipboard or save it as text file</string>

    <string name="save_action" context="Action of a button to save something">Save</string>
    <string name="copy_MK_confirmation" context="Alert message when the master key has been successfully copied to the ClipBoard">The Recovery Key has been successfully copied</string>

    <string name="change_pass" context="Button to change the password">Change</string>

    <string name="general_positive_button" context="Positive button to perform a general action">YES</string>
    <string name="general_negative_button" context="Negative button to perform a general action">NO</string>

    <string name="forgot_pass_menu" context="Option of the overflow menu to show the screen info to reset the password">Forgot password?</string>
    <string name="forgot_pass" context="Button in the Login screen to reset the password">Forgot your password?</string>
    <string name="forgot_pass_first_paragraph" context="First paragraph of the screen when the password has been forgotten">If you have a backup of your Recovery Key, you can reset your password by selecting YES. No data will be lost.</string>
    <string name="forgot_pass_second_paragraph" context="Second paragraph of the screen when the password has been forgotten">You can still export your Recovery Key now if you have an active MEGA session in another browser on this or any other computer. If you don’t, you can no longer decrypt your existing account, but you can start a new one under the same email address by selecting NO.</string>
    <!--
    <string name="forgot_pass_second_paragraph_logged_in" context="Second paragraph of the screen when the password has been forgotten and the user is still logged in">If you don\&apos;t, you can still export your recovery key now in this MEGA session. Please, go back and backup your recovery key.</string>
    -->

    <string name="forgot_pass_action" context="Sentence to ask to the user if he has the master key in the screen when the password has been forgotten">Do you have a backup of your Recovery Key?</string>

    <string name="title_alert_reset_with_MK" context="Title of the alert message to ask for the link to reset the pass with the MK">Great!</string>
    <string name="edit_text_insert_mail" context="Hint of the text where the user can write his e-mail">email goes here</string>
    <string name="text_alert_reset_with_MK" context="Text of the alert message to ask for the link to reset the pass with the MK">Please enter your email address below. You will receive a recovery link that will allow you to submit your Recovery Key and reset your password.</string>

    <string name="edit_text_insert_mk" context="Hint of the text when the user can write his master key">Your Recovery Key goes here</string>

    <string name="edit_text_insert_pass" context="Hint of the text where the user can write his password">password goes here</string>
    <string name="delete_account_text_last_step" context="Text shown in the last alert dialog to confirm the cancellation of an account">This is the last step to cancel your account. You will permanently lose all the data stored in the cloud. Please enter your password below.</string>

    <string name="email_verification_title" context="Title of the alert dialog to inform the user that have to check the email">Email verification</string>
    <string name="email_verification_text" context="Text of the alert dialog to inform the user that have to check the email">Please check your email to proceed.</string>
    <string name="general_text_error" context="Text to inform the user when an error occurs">An error occurred, please try again.</string>


    <string name="alert_not_logged_in" context="Alert to inform the user that have to be logged in to perform the action">You must be logged in to perform this action.</string>
    <string name="change_email_not_logged_in" context="Error message when a user attempts to change their email without an active login session.">You need to be logged in to complete your email change. Please log in again with your current email address and then click on your confirmation link again.</string>
    <string name="email_changed" context="Text displayed to inform that the email was successfully changed. Please keep the placeholder, it will be replaced with the new email address.">Congratulations, your new email address for this MEGA account is: %1$s</string>
    <string name="invalid_string" context="Error when the user leaves empty the password field">Incorrect</string>

    <string name="invalid_input" context="Text of the toast when the user enters invalid text which is neither a valid phone number nor a valid email">Invalid input</string>
    <string name="invalid_email_title" context="Title of the alert dialog when the user tries to recover the pass of a non existing account">Invalid email address</string>
    <string name="invalid_email_text" context="Title of the alert dialog when the user tries to recover the pass of a non existing account">Please check the email address and try again.</string>
    <!--
    <string name="alert_not_logged_out" context="Alert to inform the user that have to be logged out to perform the action">You must be logged out to perform this action.</string>
    -->

    <string name="title_dialog_insert_MK" context="Title of the dialog to write MK after opening the recovery link">Password reset</string>
    <string name="text_dialog_insert_MK" context="Text of the dialog to write MK after opening the recovery link">Please enter your Recovery Key below</string>

    <string name="pass_changed_alert" context="Text of the alert when the pass has been correctly changed">Password changed!</string>

    <string name="park_account_dialog_title" context="Title of the dialog to park an account">Park account</string>
    <string name="park_account_button" context="Button to park an account">Park</string>
    <string name="park_account_title" context="Title of the screen to park an account">Oops!</string>
    <string name="park_account_first_paragraph" context="First paragraph of the screen to park an account">Due to our end-to-end encryption paradigm, you will not be able to access your data without either your password or a backup of your Recovery Key.</string>
    <string name="park_account_second_paragraph" context="Second paragraph of the screen to park an account">You can park your existing account and start a fresh one under the same email address. Your data will be retained for at least 60 days. In case that you recall your parked account’s password, please contact support&#64;mega.nz</string>

    <string name="dialog_park_account" context="Text of the dialog message to ask for the link to park the account">Please enter your email address below. You will receive a recovery link that will allow you to park your account.</string>
    <string name="park_account_text_last_step" context="Text shown in the last alert dialog to park an account">This is the last step to park your account, please enter your new password. Your data will be retained for at least 60 days. If you recall your parked account’s password, please contact support&#64;mega.nz</string>

    <string name="title_enter_new_password" context="Title of the screen to write the new password after opening the recovery link">Enter new password</string>
    <string name="recovery_link_expired" context="Message when the user tries to open a recovery pass link and it has expired">This recovery link has expired, please try again.</string>

    <string name="text_reset_pass_logged_in" context="Text of the alert after opening the recovery link to reset pass being logged.">Your Recovery Key will be used to reset your password. Please enter your new password.</string>
    <string name="email_verification_text_change_pass" context="Text of the alert dialog to inform the user that have to check the email after clicking the option forgot pass">You will receive a recovery link that will allow you to reset your password.</string>

    <string name="my_account_upgrade_pro" context="Button to upgrade the account to PRO account in My Account Section">Upgrade</string>
    <string name="my_account_upgrade_pro_panel" context="Button to upgrade the account to PRO account in the panel that appears randomly">Upgrade now</string>
    <string name="get_pro_account" context="Message to promote PRO accounts">Improve your cloud capacity![A]Get more space &amp; transfer quota with a PRO account!</string>
    <string name="toast_master_key" context="success message when the MasterKey file has been downloaded">The Recovery Key has been backed up into: %1s.[A]While the file remains in this path, you will find it at the Saved for Offline Section.[A]Note: It will be deleted if you log out, please store it in a safe place.</string>

    <!--
    <string name="next_ime_action" context="Action to pass focus to the next field in a form">Next</string>
    -->

    <string name="mail_already_used" context="Error shown when the user tries to change his mail to one that is already used">Error. This email address is already in use.</string>

    <string name="mail_changed_confirm_requested" context="Error shown when the user tries to change his mail while the user has already requested a confirmation link for that email address">You have already requested a confirmation link for that email address.</string>

    <string name="mail_same_as_old" context="Error shown when the user tries to change his mail while the email is the same as the old">The new and the old email must not match</string>
    <string name="change_mail_text_last_step" context="Text shown in the last alert dialog to change the email associated to an account">This is the last step to change your email. Please enter your password below.</string>
    <string name="change_mail_title_last_step" context="Title of the alert dialog to change the email associated to an account">Change email</string>

    <!--
    <string name="success_changing_user_mail" context="Message when the user email has been changed successfully">Your email has been correctly updated.</string>
    -->

    <string name="title_new_warning_out_space" context="Iitle of the warning when the user is running out of space">You’re running out of space!</string>
    <string name="new_warning_out_space" context="Text of the warning when the user is running out of space">Take full advantage of your MEGA account by upgrading to Pro.</string>

    <string name="title_options_avatar_panel" context="Iitle of sliding panel to choose the option to edit the profile picture">Edit profile picture</string>
    <string name="take_photo_avatar_panel" context="Option of the sliding panel to change the avatar by taking a new picture">Take picture</string>
    <string name="choose_photo_avatar_panel" context="Option of the sliding panel to change the avatar by choosing an existing picture">Choose picture</string>
    <string name="delete_avatar_panel" context="Option of the sliding panel to delete the existing avatar">Delete picture</string>

    <string name="incorrect_MK" context="Alert when the user introduces his MK to reset pass incorrectly">The key you supplied does not match this account. Please make sure you use the correct Recovery Key and try again.</string>
    <string name="incorrect_MK_title" context="Title of the alert when the user introduces his MK to reset pass incorrectly">Invalid Recovery Key</string>

    <string name="option_full_link" context="Alert Dialog to get link">Link with key</string>

    <string name="recovering_info" context="Message shown meanwhile the app is waiting for a request">Getting info&#8230;</string>

    <string name="email_verification_text_change_mail" context="Text of the alert dialog to inform the user that have to check the email to validate his new email">Your new email address needs to be validated. Please check your email to proceed.</string>

    <string name="confirmation_delete_avatar" context="Confirmation before deleting the avatar of the user’s profile">Delete your profile picture?</string>
    <string name="title_edit_profile_info" context="Title of the Dialog to edit the profile attributes of the user’s account">Edit</string>

    <string name="title_set_expiry_date" context="Alert Dialog to get link">Set expiry date</string>
    <string name="title_set_password_protection" context="Title of the dialog to get link with password">Set password protection</string>
    <string name="subtitle_set_expiry_date" context="Subtitle of the dialog to get link">(PRO ONLY)</string>
    <string name="set_password_protection_dialog" context="Alert Dialog to get link with password">Set password</string>
    <string name="hint_set_password_protection_dialog" context="Hint of the dialog to get link with password">Enter password</string>
    <string name="hint_confirm_password_protection_dialog" context="Hint of the confirmation dialog to get link with password">Confirm password</string>
    <string name="link_request_status" context="Status text at the beginning of getting a link">Processing&#8230;</string>

    <string name="edit_link_option" context="Option of the sliding panel to edit the link of a node">Manage link</string>

    <string name="old_password_provided_incorrect" context="Error alert dialog shown when changing the password the user provides an incorrect password">The current password you have provided is incorrect.</string>

    <string name="number_correctly_reinvite_contact_request" context="success message when reinviting multiple contacts">%d reinvite requests sent successfully.</string>

    <string name="number_correctly_delete_contact_request" context="success message when reinviting multiple contacts">%d requests deleted successfully.</string>
    <string name="number_no_delete_contact_request" context="error message when reinviting multiple contacts">%1$d requests successfully deleted but %2$d requests were not deleted.</string>

    <string name="confirmation_delete_contact_request" context="confirmation message before removing a contact request.">Do you want to remove the invitation request to %s?</string>
    <string name="confirmation_remove_multiple_contact_request" context="confirmation message before removing mutiple contact request">Do you want to remove these %d invitation requests?</string>

    <string name="number_correctly_invitation_reply_sent" context="success message when replying to multiple received request">%d request replies sent.</string>
    <string name="number_incorrectly_invitation_reply_sent" context="error message when replying to multiple received request">%1$d request replies successfully sent but %2$d were not sent.</string>

    <plurals name="general_num_request">
        <item context="referring to a invitation request in the Contacts section" quantity="one">request</item>
        <item context="referring to a invitation request in the Contacts section" quantity="other">requests</item>
    </plurals>

    <plurals name="confirmation_remove_outgoing_shares">
        <item context="Confirmation before removing the outgoing shares of a folder" quantity="one">The folder is shared with %1$d contact. Remove share?</item>
        <item context="Confirmation before removing the outgoing shares of a folder" quantity="other">The folder is shared with %1$d contacts. Remove all shares?</item>
    </plurals>

    <string name="error_incorrect_email_or_password" context="Error message when the credentials to login are incorrect.">Invalid email and/or password. Please try again.</string>
    <string name="error_account_suspended" context="Error message when trying to login and the account is suspended.">Your account has been suspended due to Terms of Service violations. Please contact support&#64;mega.nz</string>
    <string name="too_many_attempts_login" context="Error message when to many attempts to login.">Too many failed attempts to log in, please wait for an hour.</string>
    <string name="account_not_validated_login" context="Error message when trying to login to an account not validated.">This account has not been validated yet. Please check your email.</string>

    <string name="general_error_folder_not_found" context="Error message shown when opening a folder link which doesn’t exist">Folder link unavailable</string>
    <string name="folder_link_unavaible_ToS_violation" context="Error message shown when opening a folder link which has been removed due to ToS/AUP violation">The folder link has been removed because of a ToS/AUP violation.</string>

    <string name="general_error_file_not_found" context="Error message shown when opening a file link which doesn’t exist">File link unavailable</string>
    <string name="file_link_unavaible_ToS_violation" context="Error message shown when opening a file link which has been removed due to ToS/AUP violation">The file link has been removed because of a ToS/AUP violation.</string>

    <string name="link_broken" context="Error message shown when opening a folder link or file link which has been corrupt or deformed">This URL is corrupt or deformed. The link you are trying to access does not exist.</string>

    <string name="confirm_email_text" context="Title of the screen after creating the account. That screen asks the user to confirm the account by checking the email">Awaiting email confirmation</string>
    <string name="confirm_email_explanation" context="Text below the title that explains the user should check the email and click the link to confirm the account">Please check your email and click the link to confirm your account.</string>

    <plurals name="general_num_items">
        <item context="Singular of items which contains a folder. 1 item" quantity="one">item</item>
        <item context="Plural of items which contains a folder. 2 items" quantity="other">items</item>
    </plurals>

    <string name="file_link_unavaible_delete_account" context="Error message shown when opening a file or folder link which account has been removed due to ToS/AUP violation">The associated user account has been terminated due to multiple violations of our Terms of Service.</string>

    <string name="general_error_invalid_decryption_key" context="Error message shown after login into a folder link with an invalid decryption key">The provided decryption key for the folder link is invalid.</string>

    <string name="my_account_my_credentials" context="Title of the label in the my account section. It shows the credentials of the current user so it can be used to be verified by other contacts">My credentials</string>
    <string name="limited_bandwith" context="Word to indicate the limited bandwidth of the free accounts">Limited</string>

    <string name="section_chat" context="Item of the navigation title for the chat section">Chat</string>
    <string name="section_chat_with_notification" context="Item of the navigation title for the chat section when there is any unread message">Chat [A](%1$d)[/A]</string>

    <string name="tab_archive_chat" context="Confirmation button of the dialog to archive a chat">Archive</string>

    <!--
    <string name="tab_recent_chat" context="Title of the recent chats tab. Capital letters">RECENT</string>
    -->

    <!--
    <string name="archive_chat_empty" context="Message shown when the user has no archived chats">No archived conversations</string>
    -->

    <!--
    <string name="get_started_button" context="Button to start using the chat">Get started</string>
    -->

    <string name="recent_chat_empty_invite" context="Message shown when the user has no recent chats">Invite your friends to join you on Chat and enjoy our encrypted platform with privacy and security.</string>

    <!--
    <string name="videocall_title" context="Title shown in the list of main chat screen for a videocall">Video call</string>
    -->

    <!--
    <plurals name="general_minutes">
        <item context="Singular of minutes. 1 minute" quantity="one">minute</item>
        <item context="Plural of minutes. 2 minute" quantity="other">minutes</item>
    </plurals>
    -->

    <!--
    <plurals name="general_hours">
        <item context="Singular of hours. 1 hour" quantity="one">hour</item>
        <item context="Plural of hours. 2 hours" quantity="other">hours</item>
    </plurals>
    -->

    <!--
    <plurals name="general_seconds">
        <item context="Singular of seconds. 1 second" quantity="one">second</item>
        <item context="Plural of seconds. 2 second" quantity="other">seconds</item>
    </plurals>
    -->

    <string name="initial_hour" context="Initial of the word hour to show the duration of a video or audio call">h</string>
    <string name="initial_minute" context="Initial of the word minute to show the duration of a video or audio call">m</string>
    <string name="initial_second" context="Initial of the word second to show the duration of a video or audio call">s</string>

    <!--
    <string name="videocall_item" context="Info shown about the last action in a chat is a videocall">Video call</string>
    -->

    <string name="selected_items" context="Title shown when multiselection is enable in chat tabs">%d selected</string>

    <string name="remove_contact_shared_folder" context="Message to confirm if the user wants to delete a contact from a shared folder">The contact %s will be removed from the shared folder.</string>
    <string name="remove_multiple_contacts_shared_folder" context="Message to confirm if the user wants to delete a multiple contacts from a shared folder">%d contacts will be removed from the shared folder.</string>

    <string name="number_correctly_removed_from_shared" context="success message when removing a contact from a shared folder">%d contacts removed successfully from the shared folder</string>
    <string name="number_incorrectly_removed_from_shared" context="success message when removing a contact from a shared folder">%d contacts were not successfully removed</string>

    <string name="number_permission_correctly_changed_from_shared" context="success message when changing permissions of contacts for a shared folder, place holder: number of contacts effected">Successfully updated permissions for %d contacts</string>
    <string name="number_permission_incorrectly_changed_from_shared" context="success message when changing permissions of contacts for a shared folder, place holder: number of contacts effected">Failed to update permissions for %d contacts</string>

    <string name="contacts_list_empty_text_loading" context="Message shown while the contact list from the device is being read and then shown to the user">Loading contacts from the phone&#8230;</string>

    <string name="number_correctly_invite_contact_request" context="success message when reinviting multiple contacts">%d invite requests sent successfully.</string>
    <string name="number_no_invite_contact_request" context="error message when reinviting multiple contacts">%1$d invite requests successfully sent but %2$d requests were not sent.</string>

    <string name="chat_me_text_bracket" context="Word next to own user’s message in chat screen">%1s (Me)</string>
    <string name="type_message_hint" context="Hint shown in the field to write a message in the chat screen">Type a message</string>

    <string name="general_mute" context="button">Mute</string>
    <string name="general_unmute" context="button">Unmute</string>
    <string name="title_dialog_mute_chat_notifications" context="Title of the dialogue to mute the general chat notifications.">Do not disturb</string>
    <string name="subtitle_dialog_mute_chat_notifications" context="Subtitle of the dialogue to mute the general chat notifications.">Mute chat notifications for</string>

    <string name="title_dialog_mute_chatroom_notifications" context="Title of the dialogue to mute the notifications of a specific chat.">Mute notifications</string>
    <string name="mute_chat_notification_option_on" context="Label for the setting option that indicates the general notifications are enabled.">On</string>

    <string name="mute_chatroom_notification_option_off" context="Label for the dialog box option to mute a chat. This option will indicate that notifications for that chat are enabled.">Off</string>
    <string name="mute_chatroom_notification_option_until_tomorrow_morning" context="Label for the dialog box option to mute a chat. This option will indicate that chat notifications will be disabled until tomorrow at 8 a.m.">Until tomorrow morning</string>
    <string name="mute_chatroom_notification_option_until_this_morning" context="Label for the dialog box option to mute a chat. This option will indicate that chat notifications will be disabled until today at 8 a.m.">Until this morning</string>
    <string name="mute_chatroom_notification_option_forever" context="Label for the dialog box option to mute a chat. This option will indicate that chat notifications will be disabled until turn it off again.">Until I turn them back on</string>

    <string name="success_muting_a_chat_for_specific_time" context="Message when a chat has been silenced, for a specific time, successfully. For example: Chat notifications will be muted for 1 hour">Chat notifications will be muted for %s</string>
    <string name="success_muting_a_chat_until_this_morning" context="Message when a chat has been muted, until this morning, successfully. For example: “Chat notifications will be muted until 8:00”">Chat notifications will be muted until %1$s</string>
    <string name="success_muting_a_chat_until_tomorrow_morning" context="Message when a chat has been muted, until tomorrow morning, successfully. For example: Chat notifications will be muted until tomorrow at 8">Chat notifications will be muted until %1$s at %2$s</string>
    <string name="notifications_are_already_muted" context="Message when select the option Do not disturb but the notifications are already muted">Chat notifications are muted</string>

    <string name="success_unmuting_a_chat" context="Message when a chat has been unmuted successfully.">Chat notifications enabled</string>
    <string name="chat_notifications_muted_today" context="String that appears when we show the date until which a specific chat is silenced, this date is on the same day.">Mute until %1$s</string>

    <string name="title_properties_chat_contact_notifications" context="Title of the section to enable notifications in the Contact Properties screen">Notifications</string>
    <string name="title_properties_chat_contact_message_sound" context="Title of the section to choose the sound of incoming messages in the Contact Properties screen">Message sound</string>
    <string name="title_properties_chat_clear_chat" context="Title of the section to clear the chat content in the Contact Properties screen">Clear chat</string>
    <string name="title_properties_chat_share_contact" context="Title of the section to share the contact in the Contact Properties screen">Share contact</string>

    <string name="call_ringtone_title" context="Title of the screen to select the ringtone of the calls">Call ringtone</string>
    <string name="notification_sound_title" context="Title of the screen to select the sound of the notifications">Notification sound</string>

    <string name="general_clear" context="Button to clear the chat history">Clear</string>
    <!--
    <string name="login_initializing_chat" context="After login, initializing chat">Initializing chat</string>
    -->

    <string name="clear_history_success" context="Message show when the history of a chat has been successfully deleted">Chat history has been cleared</string>
    <string name="clear_history_error" context="Message show when the history of a chat hasn’t been successfully deleted">An error has occured. The chat history has not been successfully cleared.</string>

    <string name="add_participants_menu_item" context="Menu item to add participants to a chat">Add participants</string>
    <string name="remove_participant_menu_item" context="Menu item to remove a participants from a chat">Remove participant</string>

    <string name="mega_info_empty_screen" context="Message about MEGA when there are no message in the chat screen">Protects your chat with end-to-end (user controlled) encryption, providing essential safety assurances:</string>
    <string name="mega_authenticity_empty_screen" context="Message about MEGA when there are no message in the chat screen">The system ensures that the data received is truly from the specified sender, and its content has not been manipulated during transit.</string>
    <string name="mega_confidentiality_empty_screen" context="Message about MEGA when there are no message in the chat screen">Only the author and intended recipients are able to decipher and read the content.</string>

    <string name="title_mega_info_empty_screen" context="Message about MEGA when there are no message in the chat screen">MEGA</string>
    <string name="title_mega_authenticity_empty_screen" context="Message about MEGA when there are no message in the chat screen">Authenticity</string>
    <string name="title_mega_confidentiality_empty_screen" context="Message about MEGA when there are no message in the chat screen">Confidentiality</string>

    <string name="error_not_logged_with_correct_account" context="Error message shown when opening a cancel link with an account that not corresponds to the link">This link is not related to this account. Please log in with the correct account.</string>
    <string name="cancel_link_expired" context="Message when the user tries to open a cancel link and it has expired">This cancel link has expired, please try again.</string>

    <string name="no_results_found" context="Text shown after searching and no results found">No results were found</string>

    <string name="offline_status" context="the options of what to upload in an array. Needed for the settings, the options of what to upload.">Offline</string>
    <string name="online_status" context="the options of what to upload in an array. Needed for the settings, the options of what to upload.">Online</string>
    <string name="away_status" context="the options of what to upload in an array. Needed for the settings, the options of what to upload.">Away</string>
    <string name="busy_status" context="the options of what to upload in an array. Needed for the settings, the options of what to upload.">Busy</string>
    <string name="invalid_status" context="Info label about the status of the user">No connection</string>

    <string name="text_deleted_message" context="Text shown when a message has been deleted in the chat">This message has been deleted</string>
    <string name="text_deleted_message_by" context="Text shown when a message has been deleted in the chat">[A]This message has been deleted by [/A][B]%1$s[/B]</string>

    <string name="confirmation_delete_several_messages" context="Confirmation before deleting messages">Remove messages?</string>
    <string name="confirmation_delete_one_message" context="Confirmation before deleting one message">Remove message?</string>

    <!--
    <string name="text_cleared_history" context="Text shown when a user cleared the history of a chat"><![CDATA[<font color=\'#060000\'>%1$s</font> <font color=\'#868686\'> cleared the chat history</font>]]></string>
    -->

    <string name="group_chat_label" context="Label for the sliding panel of a group chat">Group chat</string>
    <string name="group_chat_info_label" context="Label for the option of the sliding panel to show the info of a chat group">Group info</string>
    <string name="group_chat_start_conversation_label" context="Label for the option of the sliding panel to start a one to one chat">Start conversation</string>
    <string name="group_chat_edit_profile_label" context="Label for the option of the sliding panel to edit the profile">Edit profile</string>
    <string name="title_properties_chat_leave_chat" context="Title of the section to leave a group content in the Contact Properties screen">Leave Group</string>
    <string name="participants_chat_label" context="Label for participants of a group chat">Participants</string>

    <string name="confirmation_remove_chat_contact" context="Text of the confirm dialog shown when it wants to remove a contact from a chat">Remove %s from this chat?</string>

    <string name="observer_permission_label_participants_panel" context="Refers to access rights for a file folder.">Read-only</string>
    <!--
    <string name="member_permission_label_participants_panel" context="Label to show the participant permission in the options panel of the group info screen">Member</string>
    -->
    <string name="standard_permission_label_participants_panel" context="Label to show the participant permission in the options panel of the group info screen">Standard</string>
    <string name="administrator_permission_label_participants_panel" context="Label to show the participant permission in the options panel of the group info screen">Moderator</string>

    <string name="edited_message_text" context="Text appended to a edited message.">(edited)</string>
    <string name="change_title_option" context="Option in menu to change title of a chat group.">Change title</string>

    <string name="confirmation_leave_group_chat" context="confirmation message before leaving a group chat">If you leave, you will no longer have access to read or send messages.</string>
    <string name="title_confirmation_leave_group_chat" context="title confirmation message before leaving a group chat">Leave group chat?</string>

    <string name="add_participant_error_already_exists" context="Message show when a participant hasn’t been successfully invited to a group chat">The participant is already included in this group chat</string>

    <string name="number_correctly_add_participant" context="success message when inviting multiple contacts to a group chat">%d participants were successfully invited</string>
    <string name="number_no_add_participant_request" context="error message when inviting multiple contacts to a group chat">%1$d participants were successfully invited but %2$d participants were not invited.</string>

    <string name="message_permissions_changed" context="chat message when the permissions for a user has been changed">[A]%1$s[/A][B] was changed to [/B][C]%2$s[/C][D] by [/D][E]%3$s[/E]</string>
    <string name="message_add_participant" context="chat message when a participant was added to a group chat" formatted="false">[A]%1$s[/A][B] joined the group chat by invitation from [/B][C]%2$s[/C]</string>
    <string name="message_remove_participant" context="chat message when a participant was removed from a group chat">[A]%1$s[/A][B] was removed from group chat by [/B][C]%2$s[/C]</string>

    <string name="change_title_messages" context="Message shown when a participant change the title of a group chat.">[A]%1$s[/A][B] changed the group chat name to [/B][C]“%2$s”[/C]</string>

    <string name="message_participant_left_group_chat" context="chat message when a participant left a group chat">[A]%1$s[/A][B] left the group chat[/B]</string>

    <string name="manual_retry_alert" context="chat message alert when the message have to been manually">Message not sent. Tap for options</string>
    <string name="manual_resume_alert" context="Chat alert of an attachment message when the upload is in progress but the queue of transfers is paused.">Transfers paused. Tap to resume.</string>
    <!--
    <string name="settings_chat_summary_online" context="summary of the status online in settings">You can chat, share files and make calls with your contacts.</string>
    -->
    <!--
    <string name="settings_chat_summary_invisible" context="summary of the status invisible in settings">You can interact with your contacts but you will appear offline for them.</string>
    -->
    <!--
    <string name="settings_chat_summary_offline" context="summary of the status invisible in settings">You will appear offline to your contacts and you will not be able to chat with them.</string>
    -->

    <!--
    <string name="changing_status_to_online_success" context="message shown when the status of the user successfully changed to online">You\'re now online</string>
    -->
    <!--
    <string name="changing_status_to_invisible_success" context="message shown when the status of the user successfully changed to invisible">You\'re now away</string>
    -->

    <!--
    <string name="changing_status_to_offline_success" context="message shown when the status of the user successfully changed to offline">You\'re now offline</string>
    -->
    <!--
    <string name="changing_status_to_busy_success" context="message shown when the status of the user successfully changed to offline">You\'re now busy</string>
    -->
    <string name="changing_status_error" context="message shown when the status of the user coudn’t be changed">Error. Your status has not been changed</string>
    <string name="leave_chat_error" context="message shown when a user couldn’t leave chat">An error occurred when leaving the chat</string>
    <string name="create_chat_error" context="message shown when a chat has not been created">An error occurred when creating the chat</string>

    <string name="settings_chat_vibration" context="settings of the chat to choose the status">Vibration</string>

    <!--
    <string name="list_message_deleted" context="Text show in list of chats when the last message has been deleted">Message deleted</string>
    -->
    <string name="sms_logout" context="Button text shown on SMS verification page, if the user wants to logout current suspended account and login with another account, user can press this button to logout">[A]Logout[/A] to use MEGA with another account</string>
    <string name="confirm_logout_from_sms_verification" context="On SMS verification page, if the user presses the logout button, a dialog with this text will show to ask for user’s confirmation.">Are you sure that you want to log out of the current account?</string>
    <string name="non_format_text_deleted_message_by" context="Text shown when a message has been deleted in the chat">This message has been deleted by %1$s</string>
    <string name="history_cleared_message" context="Text shown when the chat history has been successfully deleted.">Chat history has been cleared</string>
    <string name="non_format_history_cleared_by" context="Text shown when the chat history was cleared by someone">Chat history cleared by %1$s</string>

    <!--
    <string name="non_format_text_cleared_history" context="Text shown when a user cleared the history of a chat">%1$s cleared the chat history</string>
    -->
    <string name="non_format_message_permissions_changed" context="chat message when the permissions for a user has been changed">%1$s was changed to %2$s by %3$s</string>
    <string name="non_format_message_add_participant" context="chat message when a participant was added to a group chat" formatted="false">%1$s was added to this group chat by invitation from %2$s</string>
    <string name="non_format_message_remove_participant" context="chat message when a participant was removed from a group chat">%1$s was removed from group chat by %2$s</string>

    <string name="non_format_change_title_messages" context="Message shown when a participant change the title of a group chat.">%1$s changed the group chat name to “%2$s”</string>

    <string name="non_format_message_participant_left_group_chat" context="chat message when a participant left a group chat">%1$s left the group chat</string>

    <string name="messages_copied_clipboard" context="success alert when the user copy some messages to the clipboard">Copied to the clipboard</string>

    <string name="chat_error_open_title" context="Title of the error dialog when opening a chat">Chat Error!</string>
    <string name="chat_error_open_message" context="Message of the error dialog when opening a chat">The chat could not be opened successfully</string>

    <string name="menu_choose_contact" context="Menu option to add a contact to your contact list.">Choose contact</string>

    <plurals name="general_selection_num_contacts">
        <item context="referring to a contact in the contact list of the user" quantity="one">%1$d contact</item>
        <item context="Title of the contact list" quantity="other">%1$d contacts</item>
    </plurals>

    <string name="error_sharing_folder" context="Message shown when the folder sharing process fails">Error sharing the folder. Please try again.</string>

    <plurals name="confirmation_remove_contact">
        <item context="confirmation message before removing a contact, Singular" quantity="one">All data associated with the selected contact will be permanently lost.</item>
        <item context="confirmation message before removing a contact, Plural" quantity="other">All data associated with the selected contacts will be permanently lost.</item>
    </plurals>

    <plurals name="title_confirmation_remove_contact">
        <item context="title of confirmation alert before removing a contact, Singular" quantity="one">Remove contact?</item>
        <item context="title of confirmation alert before removing a contact, Plural" quantity="other">Remove contacts?</item>
    </plurals>

    <!--
    <string name="chat_connection_error" context="error shown when the connection to the chat fails">Chat connection error</string>
    -->

    <string name="message_option_retry" context="option shown when a message could not be sent">Retry</string>

    <string name="title_message_not_sent_options" context="title of the menu for a non sent message">Message not sent</string>
    <string name="title_message_uploading_options" context="title of the menu for an uploading message with attachment">Uploading attachment</string>

    <string name="no_conversation_history" context="message shown when a chat has no messages">No conversation history</string>

    <plurals name="user_typing">
        <item context="title of confirmation alert before removing a contact, Singular" quantity="one">%1$s [A]is typing&#8230;[/A]</item>
        <item context="title of confirmation alert before removing a contact, Plural" quantity="other">%1$s [A]are typing&#8230;[/A]</item>
    </plurals>


    <string name="more_users_typing" context="text that appear when there are more than 2 people writing at that time in a chat. For example User1, user2 and more are typing&#8230;">%1$s [A]and more are typing&#8230;[/A]</string>
    <string name="label_more" context="More button in contact info page">More</string>
    <string name="label_close" context="Text button">Close</string>
    <string name="tab_my_account_general" context="Title of the general tab in My Account Section">General</string>
    <string name="tab_my_account_storage" context="label of storage in upgrade/choose account page, it is being used with a variable, e.g. for LITE user it will show ‘200GB Storage’.">Storage</string>
    <string name="label_storage_upgrade_account" context="label of storage in upgrade/choose account page, it is being used with a variable, e.g. for LITE user it will show ‘200GB Storage’.">Storage</string>
    <string name="label_transfer_quota_upgrade_account" context="Title of the section about the transfer quota in the storage tab in My Account Section">Transfer quota</string>
    <string name="label_transfer_quota_achievements" context="Title of the section about the transfer quota in the storage tab in My Account Section">Transfer quota</string>

    <string name="account_plan" context="Title of the section about the plan in the storage tab in My Account Section">Plan</string>
    <string name="storage_space" context="Title of the section about the storage space in the storage tab in My Account Section">Storage space</string>
    <string name="transfer_quota" context="Title of the section about the transfer quota in the storage tab in My Account Section">Transfer quota</string>

    <string name="available_space" context="Label in section the storage tab in My Account Section">Available</string>
    <string name="not_available" context="Label in section the storage tab in My Account Section when no info info is received">not available</string>

    <string name="no_bylling_cycle" context="Label in section the storage tab when the account is Free">No billing cycle</string>

    <string name="my_account_of_string" context="String to show the transfer quota and the used space in My Account section">%1$s [A]of %2$s[/A]</string>

    <string name="confirmation_delete_from_save_for_offline" context="Confirmation message before removing something from the Offline section.">Remove from Offline?</string>

    <string name="set_status_option_label" context="Label for the option of action menu to change the chat status">Set status</string>
    <string name="general_dismiss" context="Answer for confirmation dialog.">Dismiss</string>
    <string name="general_not_available" context="Label for any ‘Not available’ button, link, text, title, etc. - (String as short as possible).">Not available</string>

    <string name="context_invitacion_reply_accepted" context="Accepted request invitacion alert">Invitation accepted</string>
    <string name="context_invitacion_reply_declined" context="Declined request invitacion alert">Invitation declined</string>
    <string name="context_invitacion_reply_ignored" context="Ignored request invitacion alert">Invitation ignored</string>

    <string name="error_message_unrecognizable" context="Content of a normal message that cannot be recognized">Message unrecognizable</string>

    <string name="settings_autoaway_title" context="Title of the settings section to configure the autoaway of chat presence">Auto-away</string>
    <string name="settings_autoaway_subtitle" context="Subtitle of the settings section to configure the autoaway of chat presence">Show me away after an inactivity of</string>
    <string name="settings_autoaway_value" context="Value in the settings section of the autoaway chat presence">%1d minutes</string>

    <string name="settings_persistence_title" context="Title of the settings section to configure the status persistence of chat presence">Status persistence</string>
    <string name="settings_persistence_subtitle" context="Subtitle of the settings section to configure the status persistence of chat presence">Maintain my chosen status appearance even when I have no connected devices</string>

    <string name="title_dialog_set_autoaway_value" context="Title of the dialog to set the value of the auto away preference">Set time limit</string>
    <string name="button_set" context="Button to set a value">Set</string>
    <string name="hint_minutes" context="Button to set a value">minutes</string>

    <!--
    <string name="autoaway_disabled" context="Word to indicated the autoaway is disabled">Disabled</string>
    -->

    <string-array name="settings_status_entries">
        <item context="the options of what to upload in an array. Needed for the settings, the options of what to upload.">Online</item>
        <item context="the options of what to upload in an array. Needed for the settings, the options of what to upload.">Away</item>
        <item context="the options of what to upload in an array. Needed for the settings, the options of what to upload.">Busy</item>
        <item context="the options of what to upload in an array. Needed for the settings, the options of what to upload.">Offline</item>
    </string-array>

    <string name="offline_empty_folder" context="Text that indicates that a the offline section is currently empty">No files Saved for Offline</string>

    <string name="general_enable" context="Positive confirmation to enable logs">Enable</string>
    <string name="general_allow" context="Positive confirmation to allow MEGA to read contacts book.">Allow</string>
    <string name="enable_log_text_dialog" context="Dialog to confirm the action of enabling logs">Logs can contain information related to your account</string>

    <string name="confirmation_to_reconnect" context="Dialog to confirm the reconnect action">Network connection recovered. Connect to MEGA?</string>
    <string name="loading_status" context="Message shown meanwhile the app is waiting for a the chat status">Loading status&#8230;</string>

    <string name="error_editing_message" context="Error when a message cannot be edited">This message cannot be edited</string>

    <plurals name="text_number_transfers">
        <item context="Label to show the number of transfers in progress, Singular" quantity="one">%1$d of %2$d file</item>
        <item context="Label to show the number of transfers in progress, Plural" quantity="other">%1$d of %2$d files</item>
    </plurals>

    <string name="label_process_finishing" contest="Progress text shown when user stop upload/download and the app is waiting for async response">Process is finishing&#8230;</string>
    <string name="option_to_transfer_manager" context="positive button on dialog to view a contact" formatted="false">View</string>
    <string name="option_to_pause_transfers" context="Label of the modal bottom sheet to pause all transfers">Pause all transfers</string>
    <string name="option_to_resume_transfers" context="Label of the modal bottom sheet to resume all transfers">Resume all transfers</string>
    <string name="option_to_clear_transfers" context="Label of the modal bottom sheet to clear completed transfers">Clear all transfers</string>
    <string name="option_to_retry_transfers" context="Label indicating action to retry failed or cancelled transfers">Retry all transfers</string>
    <string name="menu_pause_individual_transfer" context="Dialog to confirm the action of pausing one transfer">Pause transfer?</string>
    <string name="menu_resume_individual_transfer" context="Dialog to confirm the action of restarting one transfer">Resume transfer?</string>
    <string name="button_resume_individual_transfer" context="Button to confirm the action of restarting one transfer">Resume</string>

    <string name="confirmation_to_clear_completed_transfers" context="Dialog to confirm before removing completed transfers">Clear completed transfers?</string>

    <string name="title_tab_in_progress_transfers" context="Title of the tab section for transfers in progress">In progress</string>
    <string name="title_tab_completed_transfers" context="Title of the tab section for completed transfers">Completed</string>

    <string name="transfer_paused" context="Text shown in playlist subtitle item when a file is reproducing but it is paused">Paused</string>
    <string name="transfer_queued" context="Possible state of a transfer">Queued</string>
    <string name="transfer_completing" context="Possible state of a transfer. When the transfer is finishing">Completing</string>
    <string name="transfer_retrying" context="Possible state of a transfer. When the transfer is retrying">Retrying</string>
    <string name="transfer_cancelled" context="Possible state of a transfer. When the transfer was cancelled">Cancelled</string>
    <!--
    <string name="transfer_canceled" context="Possible state of a transfer">Canceled</string>
    -->
    <string name="transfer_unknown" context="Possible state of a transfer">Unknown</string>

    <string name="paused_transfers_title" context="Title of the panel where the progress of the transfers is shown">Paused transfers</string>

    <string name="completed_transfers_empty" context="message shown in the screen when there are not any active transfer">No completed transfers</string>

    <!--
    <string name="message_transfers_completed" context="Message shown when the pending transfers are completed">Transfers finished</string>
    -->

    <plurals name="upload_service_notification">
        <item context="Text of the notification shown when the upload service is running, Singular" quantity="one">Uploading %1$d of %2$d file</item>
        <item context="Text of the notification shown when the upload service is running, Plural" quantity="other">Uploading %1$d of %2$d files</item>
    </plurals>

    <plurals name="upload_service_paused_notification">
        <item context="Text of the notification shown when the upload service is paused, Singular" quantity="one">Uploading %1$d of %2$d file (paused)</item>
        <item context="Text of the notification shown when the upload service is running, Plural" quantity="other">Uploading %1$d of %2$d files (paused)</item>
    </plurals>

    <plurals name="folder_upload_service_notification">
        <item context="Text of the notification shown when the folder upload service is running, Text of the notification shown when the folder upload service is running - singular e.g. Uploading 1 of 1 folder" quantity="one">Uploading %1$d of %2$d folder</item>
        <item context="Text of the notification shown when the folder upload service is running, Text of the notification shown when the folder upload service is running - plural e.g. Uploading 1 of 2 folders" quantity="other">Uploading %1$d of %2$d folders</item>
    </plurals>

    <plurals name="folder_upload_service_paused_notification">
        <item context="Text of the notification shown when the folder upload service is running, Text of the notification shown when the folder upload service is running - singular e.g. Uploading 1 of 1 folder" quantity="one">Uploading %1$d of %2$d folder (paused)</item>
        <item context="Text of the notification shown when the folder upload service is running, Text of the notification shown when the folder upload service is running - plural e.g. Uploading 1 of 2 folders" quantity="other">Uploading %1$d of %2$d folders (paused)</item>
    </plurals>

    <plurals name="upload_service_final_notification">
        <item context="Text of the notification shown when the upload service has finished, Singular" quantity="one">Uploaded %1$d file</item>
        <item context="Text of the notification shown when the upload service has finished, Plural" quantity="other">Uploaded %1$d files</item>
    </plurals>

    <plurals name="folder_upload_service_final_notification">
        <item context="Text of the notification shown when the folder upload service has finished, Text of the notification shown when the folder upload service has finished - singular e.g. Uploaded 1 folder" quantity="one">Uploaded %1$d folder</item>
        <item context="Text of the notification shown when the folder upload service has finished, Text of the notification shown when the folder upload service has finished - plural  e.g. Uploaded 2 folders" quantity="other">Uploaded %1$d folders</item>
    </plurals>

    <string name="general_total_size" context="label for the total file size of multiple files and/or folders (no need to put the colon punctuation in the translation)" formatted="false">Total size: %1$s</string>

    <plurals name="upload_service_failed">
        <item context="Text of the notification shown when the upload service has finished with any transfer error, Singular" quantity="one">%1$d file not uploaded</item>
        <item context="Text of the notification shown when the upload service has finished with any transfer error, Plural" quantity="other">%1$d files not uploaded</item>
    </plurals>

    <plurals name="copied_service_upload">
        <item context="Text of the notification shown when the upload service has finished with any copied file instead uploaded, Singular" quantity="one">%1$d file copied</item>
        <item context="Text of the notification shown when the upload service has finished with any copied file instead uploaded, Plural" quantity="other">%1$d files copied</item>
    </plurals>

    <plurals name="already_downloaded_service">
        <item context="Text of the notification shown when the download service do not download because the file is already on the device, Singular" quantity="one">%1$d file previously downloaded</item>
        <item context="Text of the notification shown when the download service do not download because the file is already on the device, Plural" quantity="other">%1$d files previously downloaded</item>
    </plurals>

    <plurals name="download_service_final_notification">
        <item context="Text of the notification shown when the download service has finished, Singular" quantity="one">Downloaded %1$d file</item>
        <item context="Text of the notification shown when the download service has finished, Plural" quantity="other">Downloaded %1$d files</item>
    </plurals>

    <plurals name="download_service_final_notification_with_details">
        <item context="Text of the notification shown when the download service has finished with any error, Singular" quantity="one">Downloaded %1$d of %2$d file</item>
        <item context="Text of the notification shown when the download service has finished with any error, Plural" quantity="other">Downloaded %1$d of %2$d files</item>
    </plurals>

    <plurals name="download_service_failed">
        <item context="Text of the notification shown when the download service has finished with any transfer error, Singular" quantity="one">%1$d file not downloaded</item>
        <item context="Text of the notification shown when the download service has finished with any transfer error, Plural" quantity="other">%1$d files not downloaded</item>
    </plurals>

    <plurals name="download_service_notification">
        <item context="Text of the notification shown when the download service is running, Singular" quantity="one">Downloading %1$d of %2$d file</item>
        <item context="Text of the notification shown when the download service is running, Plural" quantity="other">Downloading %1$d of %2$d files</item>
    </plurals>

    <plurals name="download_service_paused_notification">
        <item context="Text of the notification shown when the download service is paused, Singular" quantity="one">Downloading %1$d of %2$d file (paused)</item>
        <item context="Text of the notification shown when the download service is paused, Plural" quantity="other">Downloading %1$d of %2$d files (paused)</item>
    </plurals>

    <string name="title_depleted_transfer_overquota" context="Title of the alert when the transfer quota is exceeded.">Insufficient transfer quota</string>
    <string name="current_text_depleted_transfer_overquota" context="Text of the alert when the transfer quota is depleted. The placeholder indicates the time left for the transfer quota to be reset. For instance: 30m 45s">Your queued download exceeds the current transfer quota available for your IP address and has therefore been interrupted. Upgrade your account or wait %s to continue.</string>
    <string name="text_depleted_transfer_overquota" context="Text of the alert when the transfer quota is depleted. The placeholder indicates the time left for the transfer quota to be reset. For instance: 30m 45s">The transfer quota for this IP address has been exceeded. Upgrade your account or wait %s to continue your download.</string>
    <string name="plans_depleted_transfer_overquota" context="Button to show plans in the alert when the transfer quota is depleted">See our plans</string>
    <string name="continue_without_account_transfer_overquota" context="Button option of the alert when the transfer quota is depleted">Continue without account</string>

    <plurals name="new_general_num_files">
        <item context="this is used for example when downloading 1 file or 2 files, Singular of file. 1 file" quantity="one">%1$d file</item>
        <item context="this is used for example when downloading 1 file or 2 files, Plural of file. 2 files" quantity="other">%1$d files</item>
    </plurals>

    <string name="general_view" context="Menu option">View files</string>
    <string name="add_to_cloud" context="Menu option to choose to add file or folders to Cloud Drive">Import</string>
    <string name="save_for_offline" context="Menu option to choose save to Offline section">Save for offline</string>
    <string name="add_to_cloud_node_chat" context="Menu option to choose to add file to Cloud Drive in the chat">Add to Cloud Drive</string>

    <string name="general_view_contacts" context="Menu option">View contacts</string>

    <string name="import_success_message" context="Menu option">Succesfully added to Cloud Drive</string>
    <string name="import_success_error" context="Menu option">Error. Not added to Cloud Drive</string>

    <string name="chat_connecting" context="Label in login screen to inform about the chat initialization proccess">Connecting&#8230;</string>

    <string name="context_contact_already_invited" context="message when trying to invite a contact with a pending request">%s was already invited. Consult your pending requests.</string>

    <string name="confirm_email_misspelled" context="Hint text explaining that you can change the email and resend the create account link to the new email address">If you have misspelt your email address, correct it and click [A]Resend[A].</string>
    <string name="confirm_email_misspelled_resend" context="Button to resend the create account email to a new email address in case the previous email address was misspelled">Resend</string>
    <string name="confirm_email_misspelled_email_sent" context="Text shown after the confirmation email has been sent to the new email address">Email sent</string>

    <string name="copyright_alert_title" context="text_copyright_alert_title">Copyright warning to all users</string>
    <string name="copyright_alert_first_paragraph" context="text_copyright_alert_first_paragraph">MEGA respects the copyrights of others and requires that users of the MEGA cloud service comply with the laws of copyright.</string>
    <string name="copyright_alert_second_paragraph" context="text_copyright_alert_second_paragraph">You are strictly prohibited from using the MEGA cloud service to infringe copyrights. You may not upload, download, store, share, display, stream, distribute, email, link to, transmit or otherwise make available any files, data or content that infringes any copyright or other proprietary rights of any person or entity.</string>
    <string name="copyright_alert_agree_button" context="text of the Agree button">Agree</string>
    <string name="copyright_alert_disagree_button" context="text of the Disagree button">Disagree</string>

    <string name="download_show_info" context="Hint how to cancel the download">Show info</string>

    <plurals name="context_link_removal_error">
        <item context="Error message when removing public links of nodes. Singular." quantity="one">Link removal failed. Please try again later.</item>
        <item context="Error message when removing public links of nodes. Plural." quantity="other">Failed to remove some links. Please try again later.</item>
    </plurals>
    <plurals name="context_link_export_error">
        <item context="Error message when create public links of nodes. Singular." quantity="one">Link creation failed. Please try again later.</item>
        <item context="Error message when creating public links of nodes. Plural." quantity="other">Failed to create some links. Please try again later.</item>
    </plurals>
    <plurals name="context_link_removal_success">
        <item context="Message when a public links was removed successfully. Singular." quantity="one">Link removed successfully.</item>
        <item context="Message when some public links were removed successfully. Plural." quantity="other">Links removed successfully.</item>
    </plurals>
    <string name="context_link_action_error" context="error message">Link action failed. Please try again later.</string>

    <string name="title_write_user_email" context="title of the dialog shown when sending or sharing a folder">Write the user’s email</string>

    <string name="activity_title_files_attached" context="title of the screen to see the details of several node attachments">Files attached</string>
    <string name="activity_title_contacts_attached" context="title of the screen to see the details of several contact attachments">Contacts attached</string>

    <string name="alert_user_is_not_contact">The user is not a contact</string>

    <string name="camera_uploads_cellular_connection">Use cellular connection</string>
    <string name="camera_uploads_upload_videos">Upload Videos</string>

    <string name="success_changing_user_avatar" context="Message when an user avatar has been changed successfully">Profile picture updated</string>
    <string name="error_changing_user_avatar_image_not_available" context="Message when an error ocurred when changing an user avatar">Error. Selected image does not exist</string>
    <string name="error_changing_user_avatar" context="Message when an error ocurred when changing an user avatar">Error when changing the profile picture</string>
    <string name="success_deleting_user_avatar" context="Message when an user avatar has been deleted successfully">Profile picture deleted</string>
    <string name="error_deleting_user_avatar" context="Message when an error ocurred when deleting an user avatar">Error when deleting the profile picture</string>

    <string name="error_changing_user_attributes" context="Message when an error ocurred when changing an user attribute">An error occurred when changing the name</string>
    <string name="success_changing_user_attributes" context="Message when an user attribute has been changed successfully">Your name has been successfully updated</string>

    <string name="add_participant_success" context="Message show when a participant has been successfully invited to a group chat">Participant added</string>
    <string name="add_participant_error" context="Message show when a participant hasn’t been successfully invited to a group chat">Error. Participant not added</string>

    <string name="remove_participant_success" context="Message show when a participant has been successfully removed from a group chat">Participant removed</string>
    <string name="remove_participant_error" context="Message show when a participant hasn’t been successfully removed from a group chat">Error. Participant not removed</string>

    <string name="no_files_selected_warning">No files selected</string>

    <string name="attachment_upload_panel_from_cloud">From Cloud Drive</string>
    <string name="attachment_upload_panel_contact">Contact</string>
    <string name="attachment_upload_panel_photo">From device</string>

    <string name="delete_account" context="Button and title of dialog shown when the user wants to delete permanently his account">Cancel Account</string>
    <string name="delete_account_text" context="Text shown in the alert dialog to confirm the cancellation of an account">If you cancel your account you will not be able to access your account data, your MEGA contacts or conversations.\nYou will not be able to undo this action.</string>
    <string name="delete_button" context="menu item">Delete</string>

    <string name="file_properties_info_info_file">Info</string>
    <string name="file_properties_info_size" context="Refers to the size of a file.">Total size</string>
    <string name="file_properties_info_content" context="header of a status field for what content a user has shared to you">Contains</string>
    <string name="file_properties_shared_folder_public_link_name">Link</string>

    <string name="file_properties_shared_folder_full_access" context="Refers to access rights for a file folder.">Full access</string>
    <string name="file_properties_shared_folder_read_only" context="Refers to access rights for a file folder.">Read-only</string>
    <string name="file_properties_shared_folder_read_write" context="Refers to access rights for a file folder. (with the &amp; needed. Don’t use the symbol itself. Use &amp;)">Read and write</string>

    <string name="attachment_uploading_state_paused" context="State of an attachment message when the upload is in progress but the queue of transfers is paused.">Transfers paused</string>
    <string name="attachment_uploading_state_uploading">Uploading&#8230;</string>
    <string name="attachment_uploading_state_error">Error. Not sent.</string>

    <string name="already_downloaded_multiple" context="When a multiple download is started, some of the files could have already been downloaded before. This message shows the number of files that has already been downloaded and the number of files pending">%d files already downloaded.</string>
    <string name="pending_multiple" context="When a multiple download is started, some of the files could have already been downloaded before. This message shows the number of files that are pending in plural. placeholder: number of files">%d files pending.</string>

    <string name="contact_is_me">No options available, you have selected yourself</string>

    <string name="confirmation_delete_one_attachment" context="Confirmation before deleting one attachment">Remove attachment?</string>

    <string name="general_view_with_revoke" context="Menu option" formatted="false">View files (%1$d deleted)</string>

    <string name="success_attaching_node_from_cloud" context="Success message when the attachment has been sent to a chat">File sent to %1$s</string>
    <string name="success_attaching_node_from_cloud_chats" context="Success message when the attachment has been sent to a many chats">File sent to %1$d chats</string>
    <string name="error_attaching_node_from_cloud" context="Error message when the attachment cannot be sent">Error. The file has not been sent</string>
    <string name="error_attaching_node_from_cloud_chats" context="Error message when the attachment cannot be sent to any of the selected chats">Error. The file has not been sent to any of the selected chats</string>
    <string name="error_revoking_node" context="Error message when the attachment cannot be revoked">Error. The attachment has not been removed</string>

    <string name="settings_set_up_automatic_uploads" context="settings option">Set up automatic uploads</string>

    <string name="settings_chat_silent_sound_not" context="settings option for chat notification">Silent</string>

    <string name="messages_chat_notification" context="messages string in chat notification">messages</string>
    <string name="incoming_folder_notification" context="part of the string in incoming shared folder notification">from</string>
    <string name="title_incoming_folder_notification" context="title of incoming shared folder notification">New shared folder</string>
    <string name="title_contact_request_notification" context="title of the notification for a new incoming contact request">New contact request</string>
    <string name="title_properties_chat_clear" context="Title of the section to clear the chat content in the Contact Properties screen">Clear chat history</string>

    <string name="title_properties_remove_contact" context="Title of the section to remove contact in the Contact Properties screen">Remove contact</string>

    <string name="title_properties_chat_notifications_contact" context="Title of the section to enable notifications in the Contact Properties screen">Chat notifications</string>
    <string name="history_cleared_by" context="Text shown when the chat history was cleared by someone">[A]%1$s[/A][B] cleared the chat history[/B]</string>

    <string name="number_messages_chat_notification" context="Notification title to show the number of unread chats, unread messages" formatted="false">%1$d unread chats</string>

    <string name="context_permissions_changing_folder" context="Item menu option upon clicking on one or multiple files.">Changing permissions</string>
    <string name="context_removing_contact_folder" context="Item menu option upon clicking on one or multiple files.">Removing contact from shared folder</string>

    <string name="confirmation_move_to_rubbish" context="confirmation message before removing a file">Move to Rubbish Bin?</string>
    <string name="confirmation_move_cu_folder_to_rubbish" context="confirmation message before removing CU folder">Are you sure you want to move this folder to the Rubbish Bin? This will disable Camera Uploads.</string>
    <string name="confirmation_move_mu_folder_to_rubbish" context="Confirmation message before removing MU folder">Are you sure you want to move this folder to the Rubbish Bin? This will disable Secondary Media Uploads.</string>
    <string name="confirmation_move_to_rubbish_plural" context="confirmation message before removing a file">Move to Rubbish Bin?</string>
    <string name="confirmation_delete_from_mega" context="confirmation message before removing a file">Delete from MEGA?</string>
    <string name="attachment_uploading_state" context="label to indicate the state of an upload in chat">Uploading&#8230;</string>

    <string name="title_properties_contact_notifications_for_chat" context="Title of the section to enable notifications in the Contact Properties screen">Chat notifications</string>

    <string name="achievements_title" context="title of the section for achievements">Achievements</string>
    <string name="achievements_subtitle" context="subtitle of the section for achievements">Invite friends and get rewards</string>

    <string name="figures_achievements_text_referrals" context="title of the introduction for the achievements screen">Get %1$s of storage and %2$s of transfers for each referral</string>

    <string name="figures_achievements_text" context="sentence to detail the figures of storage and transfer quota related to each achievement">Get %1$s of storage and %2$s of transfers</string>

    <string name="unlocked_rewards_title" context="title of the section for unlocked rewards">Unlocked rewards</string>

    <string name="unlocked_storage_title" context="title of the section for unlocked storage quota">Storage Quota</string>

    <string name="title_referral_bonuses" context="title of the section for referral bonuses in achivements section (maximum 24 chars)">Referral Bonuses</string>
    <string name="title_install_app" context="title of the section for install a mobile app in achivements section (maximum 24 chars)">Install a mobile app</string>
    <string name="title_add_phone" context="Title of the section for add phone number in achivements section (maximum 24 chars)">Add a mobile phone</string>
    <string name="title_regitration" context="title of the section for install megasync in achivements section (maximum 24 chars)">Registration bonus</string>
    <string name="title_install_desktop" context="title of the section for install a mobile app bonuses in achivements section (maximum 24 chars)">Install MEGA desktop app</string>
    <string name="title_base_quota" context="title of the section for base quota in achivements section">Account Base Quota</string>
    <string name="camera_uploads_empty" context="Text that indicates that no pictures have been uploaded to the Camera Uploads section">No files in Camera Uploads</string>
    <string name="general_num_days_left" context="indicates the number of days left related to a achievement">%1$d d left</string>
    <string name="expired_label" context="State to indicate something has expired (achivements of business status account for instance)">Expired</string>

    <string name="setting_title_use_https_only" context="title of the advanced setting to choose the use of https">Don’t use HTTP</string>
    <string name="setting_subtitle_use_https_only" context="subtitle of the advanced setting to choose the use of https">Enable this option only if your transfers don’t start. In normal circumstances HTTP is satisfactory as all transfers are already encrypted.</string>

    <string name="title_achievement_invite_friends" context="title of screen to invite friends and get an achievement">How it works</string>
    <string name="first_paragraph_achievement_invite_friends" context="first paragraph of screen to invite friends and get an achievement">Invite your friends to create a free MEGA account and install our mobile app. For every successful signup and app install you receive bonus storage and transfer quota.</string>
    <string name="second_paragraph_achievement_invite_friends" context="second paragraph of screen to invite friends and get an achievement">You will not receive credit for inviting someone who has used MEGA previously and you will not be notified about such a rejection. Invited contacts must install the MEGA mobile app or MEGA desktop app on their devices.</string>

    <string name="card_title_invite_friends" context="explanation of screen to invite friends and get an achievement">Select contacts from your phone contact list or enter multiple email addresses.</string>

    <string name="title_confirmation_invite_friends" context="title of the dialog to confirm the contact request">Invite friends to MEGA</string>
    <string name="subtitle_confirmation_invite_friends" context="Text shown when the user sends a contact invitation">Invite Sent</string>
    <string name="paragraph_confirmation_invite_friends" context="paragraph of the dialog to confirm the contact request">Encourage your friends to register and install a MEGA app. As long as your friend uses the same email address as you’ve entered, you will receive your transfer quota reward.</string>

    <string name="invalid_email_to_invite" context="Error shown when the user writes a email with an incorrect format">Email is malformed</string>

    <string name="paragraph_info_achievement_install_desktop" context="info paragraph about the achievement install megasync">When you install MEGAsync you get %1$s of complimentary storage space plus %2$s of transfer quota, both valid for 180 days. MEGA desktop app is available for Windows, macOS and most Linux distros.</string>
    <string name="paragraph_info_achievement_install_mobile_app" context="info paragraph about the achievement install mobile app">When you install our mobile app you get %1$s of complimentary storage space plus %2$s of transfer quota, both valid for 180 days. We provide mobiles apps for iOS, Android and Windows Phone.</string>
    <string name="paragraph_info_achievement_add_phone" context="info paragraph about the achievement ‘add phone number’. Placeholder 1: bonus storage space e.g. 20GB. Placeholder 2: bonus transfer quota e.g. 50GB">When you verify your phone number you get %1$s of complimentary storage space plus %2$s of transfer quota, both valid for 180 days.</string>

    <string name="result_paragraph_info_achievement_install_desktop" context="info paragraph about the completed achievement install megasync">You have received %1$s storage space and %2$s transfer quota for installing our MEGA desktop app.</string>
    <string name="result_paragraph_info_achievement_install_mobile_app" context="info paragraph about the completed achievement install mobile app">You have received %1$s storage space and %2$s transfer quota for installing our mobile app.</string>
    <string name="result_paragraph_info_achievement_add_phone" context="info paragraph about the completed achievement of ‘add phone number’. Placeholder 1: bonus storage space e.g. 20GB. Placeholder 2: bonus transfer quota e.g. 50GB">You have received %1$s storage space and %2$s transfer quota for verifying your phone number.</string>
    <string name="result_paragraph_info_achievement_registration" context="info paragraph about the completed achievement registration">You have received %1$s storage space as your free registration bonus.</string>

    <string name="expiration_date_for_achievements" context="info paragraph about the completed achievement registration">Bonus expires in %1$d days</string>

    <plurals name="context_share_folders">
        <item context="menu item" quantity="one">Share folder</item>
        <item context="menu items" quantity="other">Share folders</item>
    </plurals>

    <plurals name="confirmation_leave_share_folder">
        <item context="Confirmation message before leaving an incoming shared folder" quantity="one">If you leave the folder, you will not be able to see it again.</item>
        <item context="confirmation message before leaving some incoming shared folders" quantity="other">If you leave these folders, you will not be able to see them again.</item>
    </plurals>

    <string name="no_folders_shared" context="Info of a contact if there is no folders shared with him">No folders shared</string>

    <string name="settings_help" context="Menu item">Help</string>
    <string name="settings_help_preference" context="Settings preference title for send feedback">Send Feedback</string>
    <string name="setting_feedback_subject" context="mail subject">Android feedback</string>
    <string name="setting_feedback_body" context="mail body">Please write your feedback here:</string>
    <string name="settings_feedback_body_device_model" context="mail body">Device model</string>
    <string name="settings_feedback_body_android_version" context="mail body">Android version</string>

    <string name="dialog_title_new_file" context="Title of the dialog to create a new file by inserting the name">New file</string>
    <string name="context_new_file_name" context="Input field description in the create file dialog.">File Name</string>

    <string name="dialog_title_new_link" context="Title of the dialog to create a new link by inserting the name">Link name</string>
    <string name="context_new_link_name" context="Input field description in the create link dialog.">Link URL</string>

    <string name="new_file_subject_when_uploading" context="Title of the field subject when a new file is created to upload">SUBJECT</string>
    <string name="new_file_content_when_uploading" context="Title of the field content when a new file is created to upload">CONTENT</string>
    <string name="new_file_email_when_uploading" context="Title of the field email when a new contact is created to upload">EMAIL</string>

    <string name="forward_menu_item" context="Item of a menu to forward a message chat to another chatroom">Forward</string>

    <string name="general_attach" context="name of the button to attach file from MEGA to another app">Attach</string>

    <string name="type_contact" context="when add or share a file with a new contact, it can type by name or mail">Contact’s name or email</string>

    <string name="max_add_contact" context="when add or share a file with a new contact, message displayed to warn that the maximum number has been reached">No more contacts can be added at this time</string>

    <string name="old_and_new_passwords_equals" context="when changing the password , the old password and new password are equals">The new password cannot be the same as the old password</string>

    <string name="action_search_by_date" context="Menu item">Search by date</string>
    <string name="general_apply" context="title of a button to apply search by date">Apply</string>ç
    <string name="general_search_month" context="title of a button to apply search by month">Last month</string>
    <string name="general_search_year" context="title of a button to apply search by year">Last year</string>

    <string name="label_set_day" context="title of a Search by date tag">Set day</string>
    <string name="snackbar_search_by_date" context="the user can’t choose this date">Date required is not valid</string>

    <string name="invalid_characters" context="Error when the user writes a character not allowed">Characters not allowed</string>

    <string name="audio_play" context="Label shown when audio file is playing">Audio File</string>

    <string name="corrupt_pdf_dialog_text" context="when open PDF Viewer, the pdf that it try to open is damaged or does not exist">Error. The pdf file is corrupted or does not exist.</string>

    <string name="user_account_feedback" context="Label to include info of the user email in the feedback form">User account</string>

    <string name="save_to_mega" context="Label shown in MEGA pdf-viewer when it open a PDF save in smartphone storage">Save to my \nCloud Drive</string>

    <string name="chat_already_exists" context="Error message when creating a chat one to one with a contact that already has a chat">The chat already exists</string>

    <string name="not_download" context="before sharing a file, has to be downloaded">The file has not been downloaded yet</string>

    <string name="not_permited_add_email_to_invite" context="Error shown when a user is starting a chat or adding new participants in a group chat and writes a contact mail that has not added">Only MEGA contacts can be added</string>

    <string name="invalid_connection_state" context="Info label about the connectivity state of the chat">Reconnecting to chat</string>

    <string name="call_error" context="Message show when a call cannot be established">Error. The call cannot be established</string>

    <string name="title_evaluate_the_app_panel" context="Title of dialog to evaluate the app">Are you happy with this app?</string>
    <string name="rate_the_app_panel" context="Label to show rate the app">Yes, rate the app</string>
    <string name="send_feedback_panel" context="Label to show send feedback">No, send feedback</string>

    <string name="link_advanced_options" context="title of the section advanced options on the get link screen">Advanced options</string>
    <string name="download_requires_permission" context="Message to show when users deny to permit the permissions to read and write on external storage on setting default download location">MEGA needs your permission to download files</string>
    <string name="old_sdcard_unavailable" context="Default download location is on old sd card, but currently the user installed a new SD card, need user to reset download location.">The old SD card is not available, please set a new download location.</string>
    <string name="title_select_download_location" context="Dialog title to ask download to internal storage or external storage.">Choose download location</string>

    <string name="no_contacts_permissions" context="Title of the section to invite contacts if the user has denied the contacts permmissions">No contact permissions granted</string>

    <string name="choose_qr_option_panel" context="Option of the sliding panel to go to QR code section">My QR code</string>
    <string name="section_qr_code" context="Title of the screen that shows the options to the QR code">QR Code</string>
    <string name="action_reset_qr" context="Option in menu of section  My QR code to reset the QR code">Reset QR code</string>
    <string name="action_delete_qr" context="Option in menu of section  My QR code to delete the QR code">Delete QR code</string>
    <string name="save_cloud_drive" context="Option shown in QR code bottom sheet dialog to save QR code in Cloud Drive">To Cloud Drive</string>
    <string name="save_file_system" context="Option shown in QR code bottom sheet dialog to save QR code in File System">To File System</string>
    <string name="section_my_code" context="Title of QR code section">My Code</string>
    <string name="section_scan_code" context="Title of QR code scan section">Scan Code</string>
    <string name="settings_qrcode_autoaccept" context="Title of QR code settings that permits or not contacts that scan my QR code will be automatically added to my contact list">Auto-Accept</string>
    <string name="setting_subtitle_qrcode_autoccept" context="Subtitle of QR code settings auto-accept">MEGA users who scan your QR code will be automatically added to your contact list.</string>
    <string name="setting_subtitle_qrcode_reset" context="Subtitle of QR code settings that reset the code">Previous QR code will no longer be valid</string>
    <string name="qrcode_link_copied" context="Text shown when it has been copied the QR code link">Link copied to the clipboard</string>
    <string name="qrcode_reset_successfully" context="Text shown when it has been reseted the QR code successfully">QR code successfully reset</string>
    <string name="qrcode_delete_successfully" context="Text shown when it has been deleted the QR code successfully">QR code successfully deleted</string>
    <string name="qrcode_reset_not_successfully" context="Text shown when it has not been reseted the QR code successfully">QR code not reset due to an error. Please try again.</string>
    <string name="qrcode_delete_not_successfully" context="Text shown when it has not been delete the QR code successfully">QR code not deleted due to an error. Please try again.</string>
    <string name="invite_sent" context="Title of dialog shown when a contact request has been sent with QR code">Invite sent</string>
    <string name="invite_sent_text" context="Text of dialog shown when a contact request has been sent with QR code">The user %s has been invited and will appear in your contact list once accepted.</string>
    <string name="invite_sent_text_multi" context="Text of dialog shown when multiple contacts request has been sent">The users have been invited and will appear in your contact list once accepted.</string>
    <string name="error_share_qr" context="Text shown when it tries to share the QR and occurs an error to process the action">An error occurred while trying to share the QR file. Perhaps the file does not exist. Please try again later.</string>
    <string name="error_upload_qr" context="Text shown when it tries to upload to Cloud Drive the QR and occurs an error to process the action">An error occurred while trying to upload the QR file. Perhaps the file does not exist. Please try again later.</string>
    <string name="error_download_qr" context="Text shown when it tries to download to File System the QR and occurs an error to process the action">An error occurred while trying to download the QR file. Perhaps the file does not exist. Please try again later.</string>
    <string name="success_download_qr" context="Text shown when it tries to download to File System the QR and the action has success">The QR Code has been downloaded successfully to %s</string>
    <string name="invite_not_sent" context="Title of dialog shown when a contact request has not been sent with QR code">Invite not sent</string>
    <string name="invite_not_sent_text" context="Text of dialog shown when a contact request has not been sent with QR code">The QR code or contact link is invalid. Please try to scan a valid code or to open a valid link.</string>
    <string name="invite_not_sent_text_already_contact" context="Text of dialog shown when a contact request has not been sent with QR code because of is already a contact">The invitation has not been sent. %s is already in your contacts list.</string>
    <string name="invite_not_sent_text_error" context="Text of dialog shown when a contact request has not been sent with QR code because of some error">The invitation has not been sent. An error occurred processing it.</string>
    <string name="generatin_qr" context="Text of alert dialog informing that the qr is generating">Generating QR Code&#8230;</string>
    <string name="menu_item_scan_code" context="Title of QR code scan menu item">Scan QR code</string>
    <string name="button_copy_link" context="get the contact link and copy it">Copy link</string>
    <string name="button_create_qr" context="Create QR code">Create QR code</string>
    <string name="qrcode_create_successfully" context="Text shown when it has been created the QR code successfully">QR code successfully created</string>
    <string name="qrcode_scan_help" context="Text shown in QR code scan fragment to help and guide the user in the action">Line up the QR code to scan it with your device’s camera</string>
    <string name="contact_view" context="positive button on dialog to view a contact">View</string>


    <string name="external_play" context="Item menu option to reproduce audio or video in external reproductors">Open with</string>

    <string name="context_share" context="to share a file using Facebook, Whatsapp, etc">Share using</string>

    <string name="error_enable_chat_before_login" context="Message shown if the user choose enable button and he is not logged in">Please log in before enabling the chat</string>

    <string name="label_set_period" context="title of a tag to search for a specific period within the search by date option in Camera upload">Set period</string>

    <string name="context_empty_chat_recent" context="Text of the empty screen when there are not chat conversations">[B]Invite friends to [/B][A]Chat[/A][B] and enjoy our encrypted platform with privacy and security.[/B]</string>

    <string name="context_empty_camera_uploads" context="Text of the empty screen when there are not elements in Camera Uploads">[B]No media on [/B][A]Camera Uploads[/A][B].[/B]</string>
    <string name="context_empty_rubbish_bin" context="Text of the empty screen when there are not elements in the Rubbish Bin">[B]Empty [/B][A]Rubbish Bin[/A][B].[/B]</string>

    <string name="context_empty_inbox" context="Text of the empty screen when there are not elements in  Inbox">[B]No files in your [/B][A]Inbox[/A][B].[/B]</string>
    <string name="context_empty_cloud_drive" context="Text of the empty screen when there are not elements in Cloud Drive">[B]No files in your [/B][A]Cloud Drive[/A][B].[/B]</string>
    <string name="context_empty_offline" context="Text of the empty screen when there are not elements in Saved for Offline">[B]No files [/B][A]Offline[/A][B][/B]</string>
    <string name="context_empty_contacts" context="Text of the empty screen when there are not contacts. No dot at the end because is for an empty state. The format placeholders are to showing it in different colors.">[B]No [/B][A]Contacts[/A]</string>

    <string name="recent_chat_empty" context="Message shown when the user has no chats">[A]No[/A] [B]Conversations[/B]</string>
    <string name="recent_chat_loading_conversations" context="Message shown when the chat is section is loading the conversations">[A]Loading[/A] [B]Conversations&#8230;[/B]</string>

    <string name="context_empty_incoming" context="Text of the empty screen when there are not elements in Incoming">[B]No [/B][A]Incoming Shared folders[/A][B].[/B]</string>
    <string name="context_empty_outgoing" context="Text of the empty screen when there are not elements in Outgoing">[B]No [/B][A]Outgoing Shared folders[/A][B].[/B]</string>
    <string name="context_empty_links" context="Text of the empty screen when there are not elements in Links. Please, keep the place holders to format the string">[B]No [/B][A]Public Links[/A][B][/B]</string>

    <string name="tab_sent_requests" context="Title of the sent requests tab. Capital letters">Sent requests</string>
    <string name="tab_received_requests" context="Title of the received requests tab. Capital letters">Received requests</string>
    <string name="overquota_alert_title" context="Title dialog overquota error">Storage quota exceeded</string>

    <string name="invalid_link" context="error message shown when an account confirmation link or reset password link is invalid for unknown reasons">Invalid link, please ask for a new valid link</string>
    <string name="invalid_link_password" context="error message shown on the link password dialog if the password typed in was wrong">Invalid link password</string>

    <string name="open_link_not_valid_link" context="Error message shown when user tries to open a not valid MEGA link">The link you are trying to open is not a valid MEGA link.</string>

    <string name="processing_link" context="Message shown when a link is being processing">Processing link&#8230;</string>

    <string name="passwd_weak" context="Message shown when it is creating an acount and it is been introduced a very weak or weak password">Your password is easily guessed. Try making your password longer. Combine uppercase and lowercase letters. Add special characters. Do not use names or dictionary words.</string>
    <string name="passwd_medium" context="Message shown when it is creating an acount and it is been introduced a medium password">Your password is good enough to proceed, but it is recommended to strengthen your password further.</string>
    <string name="passwd_good" context="Message shown when it is creating an acount and it is been introduced a good password">This password will withstand most typical brute-force attacks. Please ensure that you will remember it.</string>
    <string name="passwd_strong" context="Message shown when it is creating an acount and it is been introduced a strong password">This password will withstand most sophisticated brute-force attacks. Please ensure that you will remember it.</string>
    <string name="pass_very_weak" context="Password very weak">Very weak</string>
    <string name="pass_weak" context="Password weak">Weak</string>
    <string name="pass_medium" context="Password medium">Medium</string>
    <string name="pass_good" context="Password good">Good</string>
    <string name="pass_strong" context="Password strong">Strong</string>

    <string name="title_notification_call_in_progress" context="Text displayed in several parts when there is a call in progress (notification, recent chats list, etc).">Call in progress</string>
    <string name="action_notification_call_in_progress" context="Subtitle of the notification shown on the action bar when there is a call in progress">Click to go back to the call</string>
    <string name="button_notification_call_in_progress" context="Button in the notification shown on the action bar when there is a call in progress">Return to the call</string>

    <string name="contacts_mega" context="When it lists contacts of MEGA, the title of list’s header">On MEGA</string>
    <string name="contacts_phone" context="When it lists contacts of phone, the title of list’s header">Phone contacts</string>

    <string name="account_suspended_multiple_breaches_ToS" context="Message error shown when trying to log in on an account has been suspended due to multiple breaches of Terms of Service">Your account has been suspended due to multiple breaches of MEGA’s Terms of Service. Please check your email inbox.</string>
    <string name="account_suspended_breache_ToS" context="Message error shown when trying to log in on an account has been suspended due to breach of Terms of Service">Your account was terminated due to a breach of MEGA’s Terms of Service, such as abuse of rights of others; sharing and/or importing illegal data; or system abuse.</string>

    <string name="file_storage_loading" context="In a chat conversation when you try to send device’s images but images are still loading">Loading files</string>
    <string name="file_storage_empty_folder" context="In a chat conversation when you try to send device’s images but there aren’t available images">No files</string>
    <string name="label_file_size_byte" context="Size in bytes. The placeholder is for the size value, please adjust the position based on linguistics">%s B</string>
    <string name="label_file_size_kilo_byte" context="Size in kilobytes. The placeholder is for the size value, please adjust the position based on linguistics">%s KB</string>
    <string name="label_file_size_mega_byte" context="Size in megabytes. The placeholder is for the size value, please adjust the position based on linguistics">%s MB</string>
    <string name="label_file_size_giga_byte" context="Size in gigabytes. The placeholder is for the size value, please adjust the position based on linguistics">%s GB</string>
    <string name="label_file_size_tera_byte" context="Size in terabytes. The placeholder is for the size value, please adjust the position based on linguistics">%s TB</string>
    <string name="label_file_speed_byte" context="Speed in bytes. The placeholder is for the speed value, please adjust the position based on linguistics">%s B/s</string>
    <string name="label_file_speed_kilo_byte" context="Speed in kilobytes. The placeholder is for the speed value, please adjust the position based on linguistics">%s KB/s</string>
    <string name="label_file_speed_mega_byte" context="Speed in megabytes. The placeholder is for the speed value, please adjust the position based on linguistics">%s MB/s</string>
    <string name="label_file_speed_giga_byte" context="Speed in gigabytes. The placeholder is for the speed value, please adjust the position based on linguistics">%s GB/s</string>
    <string name="label_file_speed_tera_byte" context="Speed in terabytes. The placeholder is for the speed value, please adjust the position based on linguistics">%s TB/s</string>
    <string name="label_mega_byte" context="Size in megabytes.">MB</string>

    <plurals name="number_of_versions" formatted="false">
        <item context="Number of versions of a file shown on the screen info of the file, version item" quantity="one">%1$d version</item>
        <item context="Number of versions of a file shown on the screen info of the file, version items" quantity="other">%1$d versions</item>
    </plurals>

    <string name="title_section_versions" context="Title of the section Versions for files">Versions</string>

    <string name="header_current_section_item" context="Header of the item to show the current version of a file in a list">Current version</string>
    <plurals name="header_previous_section_item">
        <item context="Header of the item to show the previous versions of a file in a list, file item" quantity="one">Previous version</item>
        <item context="" quantity="other">Previous versions</item>
    </plurals>

    <string name="general_revert" context="option menu to revert a file version">Revert</string>
    <string name="menu_item_clear_versions" context="option menu to clear all the previous versions">Clear previous versions</string>
    <plurals name="title_dialog_delete_version">
        <item context="Title of the dialog to confirm that a version os going to be deleted, version item" quantity="one">Delete version?</item>
        <item context="Title of the dialog to confirm that a version os going to be deleted, version items" quantity="other">Delete versions?</item>
    </plurals>

    <string name="content_dialog_delete_version" context="Content of the dialog to confirm that a version is going to be deleted">This version will be permanently removed.</string>
    <string name="content_dialog_delete_multiple_version" context="Content of the dialog to confirm that several versions are going to be deleted">These %d versions will be permanently removed.</string>

    <string name="chat_upload_title_notification" context="Title of the notification shown when a file is uploading to a chat">Chat uploading</string>

    <string name="settings_chat_upload_quality" context="Label for the option on setting to set up the quality of multimedia files uploaded to the chat">Chat video quality</string>
    <string name="settings_video_upload_quality" context="Label for the option on setting to set up the quality of video files to be uploaded">Video Quality</string>
    <string name="on_refuse_storage_permission" context="Text shown when the user refuses to permit the storage permission when enable camera upload">Camera Uploads needs to access your photos and other media on your device. Please go to the settings page and grant permission.</string>
    <string-array name="settings_chat_upload_quality_entries">
        <item context="the options for the option on setting to set up the quality of multimedia files uploaded to the chat, the options of origin quality multimedia file to upload.">Original quality</item>
        <item context="the options for the option on setting to set up the quality of multimedia files uploaded to the chat, the options of medium quality multimedia file to  upload.">Medium quality</item>
    </string-array>

    <string name="missed_call_notification_title" context="Title of the notification for a missed call">Missed call</string>
    <string name="file_properties_info_location" cotext="Refers to a location of file">Location</string>

    <string name="file_properties_folder_current_versions" cotext="Title of the label to show the size of the current files inside a folder">Current versions</string>
    <string name="file_properties_folder_previous_versions" cotext="Title of the label to show the size of the versioned files inside a folder">Previous versions</string>

    <plurals name="number_of_versions_inside_folder" formatted="false">
        <item context="Number of versioned files inside a folder shown on the screen info of the folder, version item" quantity="one">%1$d versioned file</item>
        <item context="Number of versioned files inside a folder shown on the screen info of the folder, version items" quantity="other">%1$d versioned files</item>
    </plurals>

    <string name="messages_forwarded_success" context="Confirmation message after forwarding one or several messages, version items">Messages forwarded</string>
    <string name="messages_forwarded_error" context="Error message after forwarding one or several messages to several chats">Error. Not correctly forwarded</string>
    <plurals name="messages_forwarded_partial_error" formatted="false">
        <item context="Error message if any of the forwarded messages fails, message item" quantity="one">Error. %1$d message not successfully forwarded</item>
        <item context="Error message if any of the forwarded messages fails, message items" quantity="other">Error. %1$d messages not successfully forwarded</item>
    </plurals>
    <plurals name="messages_forwarded_error_not_available" formatted="false">
        <item context="Error non existing resource after forwarding one or several messages to several chats, message item" quantity="one">Error. The resource is no longer available</item>
        <item context="Error non existing resource after forwarding one or several messages to several chats, message items" quantity="other">Error. The resources are no longer available</item>
    </plurals>

    <string name="turn_on_notifications_title" context="The title of fragment Turn on Notifications">Turn on Notifications</string>
    <string name="turn_on_notifications_subtitle" context="The subtitle of fragment Turn on Notifications">This way, you will see new messages\non your Android phone instantly.</string>
    <string name="turn_on_notifications_first_step" context="First step to turn on notifications">Open Android device [A]Settings[/A]</string>
    <string name="turn_on_notifications_second_step" context="Second step to turn on notifications">Open [A]Apps &amp; notifications[/A]</string>
    <string name="turn_on_notifications_third_step" context="Third step to turn on notifications">Select [A]MEGA[/A]</string>
    <string name="turn_on_notifications_fourth_step" context="Fourth step to turn on notifications">Open [A]App notifications[/A]</string>
    <string name="turn_on_notifications_fifth_step" context="Fifth step to turn on notifications">Switch to On and select your preferences</string>

    <plurals name="files_send_to_chat_success">
        <item context="Alert message after sending to chat one or several messages to several chats, version item" quantity="one">File sent</item>
        <item context="Alert message after sending to chat one or several messages to several chats, version items" quantity="other">Files sent</item>
    </plurals>
    <string name="files_send_to_chat_error" context="Error message after sending to chat one or several messages to several chats">Error. Not correctly sent</string>

    <string name="context_send_file_to_chat" context="menu option to send a file to a chat">Send to chat</string>

    <string name="remember_pwd_dialog_title" context="Title of the dialog ‘Do you remember your password?’">Do you remember your password?</string>
    <string name="remember_pwd_dialog_text_logout" context="Text of the dialog ‘Recovery Key exported’ when the user wants logout">You are about to log out, please test your password to ensure you remember it.\nIf you lose your password, you will lose access to your MEGA data.</string>
    <string name="remember_pwd_dialog_text" context="Text of the dialog ‘Do you remember your password?’">Please test your password to ensure you remember it. If you lose your password, you will lose access to your MEGA data.</string>
    <string name="general_do_not_show" context="Dialog option that permits user do not show it again">Do not show again</string>
    <string name="remember_pwd_dialog_button_test" context="Button of the dialog ‘Do you remember your password?’ that permits user test his password">Test password</string>
    <string name="test_pwd_title" context="Title of the activity that permits user test his password">Test your password</string>
    <string name="test_pwd_accepted" context="Message shown to the user when is testing her password and it is correct">Password accepted</string>
    <string name="test_pwd_wrong" context="Message shown to the user when is testing her password and it is wrong">Wrong password.\nBackup your Recovery Key as soon as possible!</string>
    <string name="recovery_key_exported_dialog_text_logout" context="Text of the dialog ‘Recovery Key exported’ when the user wants logout">You are about to log out, please test your password to ensure you remember it.\nIf you lose your password, you will lose access to your MEGA data.</string>
    <string name="option_copy_to_clipboard" context="Option that permits user copy to clipboard">Copy to clipboard</string>
    <string name="option_export_recovery_key" context="Option that permits user export his recovery key">Export Recovery Key</string>
    <string name="proceed_to_logout" context="Option that permits user logout">Proceed to logout</string>
    <string name="recovery_key_bottom_sheet" context="Title of the preference Recovery key on Settings section">Recovery Key</string>
    <string name="option_save_on_filesystem" context="Option that permits user save on File System">Save on File System</string>
    <string name="message_copied_to_clipboard" context="Message shown when something has been copied to clipboard">Copied to clipboard</string>

    <string name="message_jump_latest" context="text of the label to show that you have messages unread in the chat conversation">Jump to latest</string>
    <string name="message_new_messages" context="text of the label to show that you have new messages in the chat conversation">New messages</string>

    <string name="notification_subtitle_incoming" context="Title of the notification shown on the action bar when there is a incoming call">Incoming call</string>
    <string name="notification_incoming_action" context="Text for the notification action to launch the incoming call page">Go to the call</string>
    <string name="notification_enable_display" context="Text asking to go to system setting to enable allow display over other apps (needed for calls in Android 10)">MEGA background pop-ups are disabled.\nTap to change the settings.</string>

    <plurals name="number_unread_messages">
        <item context="Subtitle to show the number of unread messages on a chat, unread message" quantity="one">%1$s unread message</item>
        <item context="Subtitle to show the number of unread messages on a chat, unread messages" quantity="other">%1$s unread messages</item>
    </plurals>

    <plurals name="plural_number_messages_chat_notification">
        <item context="Notification title to show the number of unread chats, unread message" quantity="one">%1$d unread chat</item>
        <item context="Notification title to show the number of unread chats, unread messages" quantity="other">%1$d unread chats</item>
    </plurals>

    <string name="chat_loading_messages" context="Message shown when a chat is opened and the messages are being recovered">[A]Loading[/A] [B]Messages&#8230;[/B]</string>

    <string name="general_error_internal_node_not_found" context="Error message shown when opening a file link which doesn’t exist">File or folder not found. Are you logged in with a different account in your browser? You can only access files or folders from the account you are currently logged in with in the app</string>


    <string name="context_loop_video" context="menu option to loop video or audio file">Loop</string>

    <string name="settings_security_options_title" context="Title of the category Security options on Settings section">Security</string>
    <string name="settings_recovery_key_title" context="Title of the preference Recovery key on Settings section">Backup Recovery Key</string>
    <string name="settings_recovery_key_summary" context="Summary of the preference Recovery key on Settings section">Exporting the Recovery Key and keeping it in a secure location enables you to set a new password without data loss.</string>

    <string name="login_connectivity_issues" context="message when a temporary error on logging in is due to connectivity issues">Unable to reach MEGA. Please check your connectivity or try again later.</string>
    <string name="login_servers_busy" context="message when a temporary error on logging in is due to servers busy">Servers are too busy. Please wait.</string>
    <string name="login_API_lock" context="message when a temporary error on logging in is due to SDK is waiting for the server to complete a request due to an API lock">This process is taking longer than expected. Please wait.</string>
    <string name="login_API_rate" context="message when a temporary error on logging in is due to SDK is waiting for the server to complete a request due to a rate limit">Too many requests. Please wait.</string>
    <string name="login_in_progress" context="Message when previous login is being cancelled">Cancelling login process. Please wait&#8230;</string>

    <string name="unsupported_file_type" context="when open audio video player, the file that it try to open is not supported">Unsupported file type.</string>
    <string name="corrupt_video_dialog_text" context="when open audio video player, the file that it try to open is damaged or does not exist">Error. The file is corrupted or does not exist.</string>


    <string name="section_playlist" context="Title of the screen Playlist">Playlist</string>
    <string name="playlist_state_playing" context="Text shown in playlist subtitle item when a file is reproducing">Now playing&#8230;</string>
    <string name="playlist_state_paused" context="Text shown in playlist subtitle item when a file is reproducing but it is paused">Paused</string>

    <string name="context_option_print" context="Menu option to print the recovery key from Offline section">Print</string>

    <string name="save_MK_confirmation" context="Message when the recovery key has been successfully saved on the filesystem">The Recovery Key has been successfully saved</string>

    <string name="pending_outshare_indicator" context="label to indicate that a share is still pending on outgoing shares of a node">(Pending)</string>

    <string name="option_enable_chat_rich_preview" context="Title of the dialog to disable the rich links previews on chat">Rich URL Previews</string>

    <string name="button_always_rich_links" context="Button to allow the rich links previews on chat">Always Allow</string>
    <string name="button_not_now_rich_links" context="Button do not allow now the rich links previews on chat">Not Now</string>
    <string name="button_never_rich_links" context="Button do not allow the rich links previews on chat">Never</string>

    <string name="title_enable_rich_links" context="Title of the dialog to enable the rich links previews on chat">Enable rich URL previews</string>

    <string name="text_enable_rich_links" context="Text of the dialog to enable the rich links previews on chat">Enhance the MEGAchat experience. URL content will be retrieved without end-to-end encryption.</string>

    <string name="subtitle_mega_rich_link_no_key" context="Subtitle of a MEGA rich link without the decryption key">Tap to enter the Decryption Key</string>

    <string name="error_password" context="when the user tries to creates a MEGA account or tries to change his password and the password strength is very weak">Please enter a stronger password</string>

    <string name="title_acceptance_contact_request_notification" context="title of the notification for an acceptance of a contact request">New contact</string>
    <string name="title_storage_usage" context="title of usage storage section in Storage">Storage Usage</string>

    <plurals name="plural_number_contact_request_notification">
        <item context="Notification title to show the number of incoming contact request, contact request" quantity="one">%1$d pending contact request</item>
        <item context="Notification title to show the number of incoming contact request, contact requests" quantity="other">%1$d pending contact requests</item>
    </plurals>

    <string name="title_new_contact_request_notification" context="title of the notification for a new incoming contact request">New contact request</string>

    <string name="type_message_hint_with_title" context="Hint shown in the field to write a message in the chat screen (chat with customized title)">Write message to “%s”&#8230;</string>
    <string name="transfers_empty_new" context="message shown in the screen when there are not any active transfer">[B]No active[/B][A] Transfers[/A][B].[/B]</string>
    <string name="completed_transfers_empty_new" context="message shown in the screen when there are not any active transfer">[B]No completed[/B][A] Transfers[/A][B].[/B]</string>
    <string name="file_browser_empty_folder_new" context="Text that indicates that a folder is currently empty">[B]Empty[/B][A] Folder[/A][B].[/B]</string>

    <string name="type_message_hint_with_customized_title" context="Hint shown in the field to write a message in the chat screen (chat with customized title)">Write message to “%s”&#8230;</string>
    <string name="type_message_hint_with_default_title" context="Hint shown in the field to write a message in the chat screen (chat with default title)">Write message to %s&#8230;</string>

    <string name="settings_2fa" context="Title of setting Two-Factor Authentication">Two-Factor Authentication</string>
    <string name="setting_subtitle_2fa" context="Subtitle of setting Two-Factor Authentication when the preference is disabled">Two-Factor Authentication is a second layer of security for your account.</string>
    <string name="title_2fa" context="Title of the screen Two-Factor Authentication">Why do you need two-factor authentication?</string>
    <string name="two_factor_authentication_explain">Two-factor authentication is a second layer of security for your account. Which means that even if someone knows your password they cannot access it, without also having access to the six digit code only you have access to.</string>
    <string name="button_setup_2fa" context="Button that permits user begin with the process of enable Two-Factor Authentication">Begin Setup</string>
    <string name="explain_qr_seed_2fa_1" context="Text that explain how to do with Two-Factor Authentication QR">Scan or copy the seed to your Authenticator App.</string>
    <string name="explain_qr_seed_2fa_2" context="Text that explain how to do with Two-Factor Authentication seed">Be sure to backup this seed to a safe place in case you lose your device.</string>
    <string name="explain_confirm_2fa" context="Text that explain how to confirm Two-Factor Authentication">Please enter the 6-digit code generated by your Authenticator App.</string>
    <string name="general_verify" context="Text button">Verify</string>
    <string name="general_next" context="Text button">Next</string>
    <string name="qr_seed_text_error" context="Text of the alert dialog to inform the user when an error occurs when try to enable seed or QR of Two-Factor Authentication">An error occurred generating the seed or QR code, please try again.</string>
    <string name="title_2fa_enabled" context="Title of the screen shown when the user enabled correctly Two-Factor Authentication">Two-Factor Authentication Enabled</string>
    <string name="description_2fa_enabled" context="Description of the screen shown when the user enabled correctly Two-Factor Authentication">Next time you login to your account you will be asked to enter a 6-digit code provided by your Authenticator App.</string>
    <string name="recommendation_2fa_enabled">If you lose access to your account after enabling 2FA and you have not backed up your Recovery Key, MEGA can\'t help you gain access to it again.\n<b>Backup your Recovery Key</b></string>
    <string name="pin_error_2fa" context="Error shown when a user tries to enable Two-Factor Authentication and introduce an invalid code">Invalid code</string>
    <string name="lost_your_authenticator_device" context="Title of screen Lost authenticator decive">Lost your Authenticator device?</string>
    <string name="login_verification" context="Title of screen Login verification with Two-Factor Authentication">Login Verification</string>
    <string name="change_password_verification" context="Title of screen Change password verification with Two-Factor Authentication">Two-Factor Authentication\nChange password</string>
    <string name="cancel_account_verification" context="Title of screen Cancel account verification with Two-Factor Authentication">Two-Factor Authentication\nCancel account</string>
    <string name="change_mail_verification" context="Title of screen Change mail verification with Two-Factor Authentication">Two-Factor Authentication\nChange email</string>
    <string name="disable_2fa_verification" context="Title of screen Disable Two-Factor Authentication">Disable Two-Factor Authentication</string>
    <string name="title_lost_authenticator_device" context="Title of screen Lost authenticator decive">Lost your Authenticator device?</string>
    <string name="error_disable_2fa" context="When the user tries to disable Two-Factor Authentication and some error ocurr in the process">An error occurred trying to disable Two-Factor Authentication. Please try again.</string>
    <string name="error_enable_2fa" context="When the user tries to enable Two-Factor Authentication and some error ocurr in the process">An error occurred trying to enable Two-Factor Authentication. Please try again.</string>
    <string name="title_enable_2fa" context="Title of the dialog shown when a new account is created to suggest user enable Two-Factor Authentication">Enable Two-Factor Authentication</string>
    <string name="label_2fa_disabled" context="Label shown when it disables the Two-Factor Authentication">Two-Factor Authentication Disabled</string>
    <string name="open_app_button" context="Text of the button which action is to show the authentication apps">Open in</string>
    <string name="intent_not_available_2fa" context="message when trying to open a link that contains the seed to enable Two-Factor Authentication but there isn’t any app that open it">There isn’t any available app to enable Two-Factor Authentication on your device</string>
    <string name="general_close" context="Text button">Close</string>

    <string name="backup_rk_2fa_end" context="Label shown when Two-Factor Authentication has been enabled to alert user that has to back up his Recovery Key before finish the process">Export your Recovery Key to finish</string>
    <string name="no_authentication_apps_title" context="Title of dialog shown when it tries to open an authentication app and there is no installed">Authenticator App</string>
    <string name="open_play_store_2fa" context="Message shown to ask user if wants to open Google Play to install some authenticator app">Would you want to open Google Play to install an Authenticator App?</string>
    <string name="play_store_label" context="Label Play Store">Play Store</string>
    <string name="text_2fa_help" context="Text shown in an alert explaining how to continue to enable Two-Factor Authentication">You need an authenticator app to enable 2FA on MEGA. You can download and install the Google Authenticator, Duo Mobile, Authy or Microsoft Authenticator app for your phone or tablet.</string>


    <string name="number_correctly_imported_from_chat" context="success message when importing multiple files from">%d files shared successfully</string>
    <string name="number_no_imported_from_chat" context="error message when importing multiple files from chat">%d files were not shared</string>
    <string name="preview_content" context="button’s text to open a full screen image">Preview Content</string>

    <string name="no_network_connection_on_play_file" context="message shown when the user clicks on media file chat message, there is no network connection and the file is not been downloaded">The streaming can not be executed and the file has not been downloaded</string>
    <string name="error_fail_to_open_file_no_network" context="message shown when the user open a file, there is no network connection and the file is not been downloaded">We were not able to open the file due to no network connection.</string>
    <string name="file_already_exists" context="message when trying to save for offline a file that already exists">File already exists in Saved for Offline</string>

    <plurals name="error_forwarding_messages">
        <item context="Error message if forwarding a message failed, one message" quantity="one">Message not forwarded</item>
        <item context="Error message if forwarding a message failed, many messages" quantity="other">Messages not forwarded</item>
    </plurals>

    <string name="title_confirmation_disable_rich_links" context="Title of the dialog to disable the rich links previews on chat">Rich URL Previews</string>
    <string name="text_confirmation_disable_rich_links" context="Text of the dialog to disable the rich links previews on chat">You are disabling rich URL previews permanently. You can re-enable rich URL previews in your settings. Do you want to proceed?</string>

    <string name="call_missed_messages" context="Message shown when a call ends.">[A]Missed call[/A]</string>
    <string name="call_rejected_messages" context="Message shown when a call ends.">[A]Call was rejected[/A]</string>
    <string name="call_cancelled_messages" context="Message shown when a call ends.">[A]Call was cancelled[/A]</string>
    <string name="call_failed_messages" context="Message shown when a call ends.">[A]Call failed[/A]</string>
    <string name="call_not_answered_messages" context="Message shown when a call ends.">[A]Call was not answered[/A]</string>

    <string name="contact_email" context="Indicates that can type a contact email">Contact’s email</string>
    <string name="contact_not_added" context="When it tries to add a contact in a list an is already added">You have already added this contact.</string>

    <string name="error_message_invalid_format" context="Content of a normal message that cannot be recognized">Invalid message format</string>
    <string name="error_message_invalid_signature" context="Content of a normal message that cannot be recognized">Invalid message signature</string>

    <string name="error_streaming" context="When the user tries to reproduce a file through streaming and ocurred an error creating it">An error occurred trying to create the stream</string>

    <string name="context_restore" context="Menu option to restore an item from the Rubbish bin">Restore</string>

    <string name="context_correctly_node_restored" context="success message when a node was restore from Rubbish bin">Restored to %s</string>
    <string name="context_no_restored" context="error message when a node was restore from Rubbish bin">Error. Not restored</string>

    <string name="context_send_message" context="menu item from contact section to send a message to a contact">Send Message</string>

    <plurals name="plural_contact_sent_to_chats">
        <item context="Message shown when a contact is successfully sent to several chats, one contact" quantity="one">Contact sent to chats successfully</item>
        <item context="Message shown when a contact is successfully sent to several chats, more contacts" quantity="other">Contacts sent to chats successfully</item>
    </plurals>

    <string name="error_MEGAdrop_not_supported" context="Error message on opening a MEGAdrop folder link">MEGAdrop folders are not supported yet</string>

    <string name="pre_overquota_alert_text" context="Pre overquota error dialog when trying to copy or import a file">This action cannot be completed as it would take you over your current storage limit. Would you like to upgrade your account?</string>

    <string name="archived_chats_title_section" context="Title of the section Archived chats">Archived chats</string>

    <string name="archived_chats_show_option" context="Text of the option to show the arhived chat, it shows the number of archived chats">Archived chats (%d)</string>

    <string name="archive_chat_option" context="Title of the option on the chat list to archive a chat">Archive Chat</string>
    <string name="unarchive_chat_option" context="Title of the option on the chat list to unarchive a chat">Unarchive Chat</string>

    <string name="general_archive" context="Confirmation button of the dialog to archive a chat">Archive</string>
    <string name="general_unarchive" context="Confirmation button of the dialog to unarchive a chat">Unarchive</string>

    <string name="success_archive_chat" context="Message shown when a chat is successfully archived, it shows the name of the chat">%s chat was archived.</string>
    <string name="error_archive_chat" context="Error message shown when a chat has not be archived, it shows the name of the chat">Error. %s chat was not archived.</string>

    <string name="success_unarchive_chat" context="Message shown when a chat is successfully unarchived, it shows the name of the chat">%s chat was unarchived.</string>
    <string name="error_unarchive_chat" context="Error message shown when a chat has not be unarchived, it shows the name of the chat">Error. %s chat was not able to be unarchived.</string>

    <string name="archived_chats_empty" context="Message shown when the user has no archived chats">[A]No[/A] [B]Archived Chats[/B]</string>

    <string name="inactive_chat" context="Subtitle of chat screen when the chat is inactive">Inactive chat</string>
    <string name="archived_chat" context="Subtitle of chat screen when the chat is archived">Archived chat</string>

    <string name="number_incorrectly_restored_from_rubbish" context="error message when restoring several nodes from rubbish">%d items were not restored successfully</string>
    <string name="number_correctly_restored_from_rubbish" context="success message when restoring several nodes from rubbish">%d items restored successfully</string>

    <string name="join_call_layout" context="Title of the layout to join a group call from the chat screen">Tap to join the call</string>

    <string name="invite_contacts" context="Label shown when the user wants to add contacts into his MEGA account">Invite contacts</string>
    <string name="share_with" cotext="Label shown when the user wants to share something with other contacts">Share with</string>
    <string name="contacts_list_empty_text_loading_share" context="Message shown while the contact list from the device and from MEGA is being read and then shown to the user">Loading contacts&#8230;</string>
    <string name="title_new_group" context="Title of the screen New Group">New Group</string>
    <string name="subtitle_new_group" context="Subtitle of the screen New Group">Type group name</string>
    <string name="hint_type_group" context="Hint of edittext shown when it is creating a new group to guide user to type the name of the group">Name your group</string>
    <string name="confirmation_delete_contact" context="Text of the confirm dialog shown when it wants to remove a contact from a chat">Remove %s from this chat?</string>

    <string name="settings_file_management_file_versions_title" context="Settings preference title to show file versions info of the account">File versions</string>
    <string name="settings_file_management_file_versions_subtitle" context="Settings preference subtitle to show file versions info of the account">%1$d file versions, taking a total of %2$s</string>

    <string name="settings_file_management_category" context="Title of the section File management on Settings section">File Management</string>

    <string name="settings_file_management_delete_versions" context="Option in Settings to delete all the versions of the account">Delete all older versions of my files</string>
    <string name="settings_file_management_subtitle_delete_versions" context="subtitle of the option in Settings to delete all the versions of the account">All current files will remain. Only historic versions of your files will be deleted.</string>

    <string name="text_confirmation_dialog_delete_versions" context="Text of the dialog to delete all the file versions of the account">You are about to delete the version histories of all files. Any file version shared to you from a contact will need to be deleted by them.\n\nPlease note that the current files will not be deleted.</string>

    <string name="success_delete_versions" context="success message when deleting all the versions of the account">File versions deleted successfully</string>
    <string name="error_delete_versions" context="error message when deleting all the versions of the account">An error occurred while trying to delete all previous versions of your files, please try again later.</string>

    <string name="settings_enable_file_versioning_title" context="Title of the option to enable or disable file versioning on Settings section">File Versioning</string>
    <string name="settings_enable_file_versioning_subtitle" context="Subtitle of the option to enable or disable file versioning on Settings section">Enable or disable file versioning for your entire account.\nDisabling file versioning does not prevent your contacts from creating new versions in shared folders.</string>
    <string name="choose_chat" context="section title to select a chat to send a file">Choose chat</string>

    <string name="type_mail" context="Hint shown to guide user on activity add contacts">Tap, enter name or email</string>

    <string name="confirmation_invite_contact" context="Text of the confirm dialog shown when it wants to add a contact from a QR scaned">Add %s to your contacts?</string>
    <string name="confirmation_not_invite_contact" context="Text of the confirm dialog shown when it wants to add a contact from a QR scaned and is already added before">You have already added the contact %s.</string>
    <string name="confirmation_invite_contact_already_added" context="Text of the confirm dialog shown when it wants to add a contact from a QR scaned and is already added before">You have already added the contact %s.</string>
    <string name="confirmation_share_contact" context="Text of the confirm dialog shown when it wants to add a contact from a QR scaned">Share with %s?</string>
    <string name="new_group_chat_label" context="Text button for init a group chat">New group chat</string>
    <string name="send_contacts" context="Label shown when the user wants to add contacts into a chat conversation">Send contacts</string>

    <string name="title_alert_logged_out" context="Title of the alert when the account have been logged out from another client">Logged out</string>
    <string name="account_confirmed" context="Text shown to indicate user that his account has already been confirmed">Your account has been activated. Please log in.</string>
    <string name="confirm_account" context="Text shown to indicate user that his account should be confirmed typing his password">Please enter your password to confirm your account</string>

    <string name="error_own_email_as_contact" context="Error shown if a user tries to add their own email address as a contact">There’s no need to add your own email address</string>

    <string name="invalid_code" context="Error shown when a user tries to enable Two-Factor Authentication and introduce an invalid code">Invalid code</string>

    <string name="text_almost_full_warning" context="Text of the dialog shown when the storage of a FREE account is almost full">Cloud Drive is almost full. Upgrade to Pro and get up to %1$s of storage and %2$s of transfer quota.</string>
    <string name="text_almost_full_warning_pro_account" context="Text of the dialog shown when the storage of a PRO I or II account is almost full">Cloud Drive is almost full. Upgrade now and get up to %1$s of storage and %2$s of transfer quota.</string>
    <string name="text_almost_full_warning_pro3_account" context="Text of the dialog shown when the storage of a PRO III account is almost full">Cloud Drive is almost full. If you need more storage please contact MEGA support to get a custom plan.</string>
    <string name="text_storage_full_warning" context="Text of the dialog shown when the storage of a FREE account is full">Cloud Drive is full. Upgrade to Pro and get up to %1$s of storage and %2$s of transfer quota.</string>
    <string name="text_storage_full_warning_pro_account" context="Text of the dialog shown when the storage of a PRO I or II account is full">Cloud Drive is full. Upgrade now and get up to %1$s of storage and %2$s of transfer quota.</string>
    <string name="text_storage_full_warning_pro3_account" context="Text of the dialog shown when the storage of a PRO III account is full">Cloud Drive is full. If you need more storage please contact MEGA support to get a custom plan.</string>
    <string name="button_plans_almost_full_warning" context="Button of the dialog shown when the storage is almost full to see the available PRO plans">See plans</string>
    <string name="button_custom_almost_full_warning" context="Button of the dialog shown when the storage is almost full to custom a plan">Custom plan</string>
    <string name="button_bonus_almost_full_warning" context="Button of the dialog shown when the storage is almost full to get bonus">Get Bonus</string>

    <string name="title_mail_upgrade_plan" context="Mail title to upgrade to a custom plan">Upgrade to a custom plan</string>
    <string name="subject_mail_upgrade_plan" context="Mail subject to upgrade to a custom plan">Ask us how you can upgrade to a custom plan:</string>

    <string name="word_me" context="Used in chat list screen to indicate in a chat list item that the message was sent by me, followed by the message">Me:</string>

    <string name="call_button" context="Title of the button in the contact info screen to start an audio call">Call</string>
    <string name="message_button" context="Title of the button in the contact info screen to send a message">Message</string>
    <string name="video_button" context="Title of the button in the contact info screen to start a video call">Video</string>

    <string name="title_chat_explorer" context="Title of chat explorer to send a link or file to a chat">Send to&#8230;</string>
    <string name="title_cloud_explorer" context="Title of cloud explorer to upload a link or file">Upload to&#8230;</string>

    <string name="contact_info_button_more" context="More button in contact info page">More</string>

    <plurals name="plural_select_file">
        <item context="one file" quantity="one">Choose File</item>
        <item context="Section title to select a file to perform an action, more files" quantity="other">Choose Files</item>
    </plurals>

    <string name="title_confirm_send_invitation" context="Title of confirmation dialog of sending invitation to a contact">Invite %1$s?</string>

    <string name="title_share_folder_explorer" context="Title of shared folder explorer to choose a folder to perform an action">Choose folder</string>

    <string name="login_warning_abort_transfers" context="Popup message shown if an user try to login while there is still living transfer">All transfers will be cancelled, do you want to log in?</string>
    <string name="logout_warning_abort_transfers" context="Popup message shown if an user try to login while there is still living transfer">All transfers will be cancelled, do you want to log out?</string>

    <string name="subtitle_read_only_permissions" context="Label to explain the read only participant permission in the options panel of the group info screen">Read only</string>

    <string name="used_space" context="Label shown the total space and the used space in an account">[A]%1$s [/A][B]of %2$s used[/B]</string>

    <string name="staging_api_url_title" context="title of the alert dialog when the user is changing the API URL to staging">Change to a test server?</string>
    <string name="staging_api_url_text" context="Text of the alert dialog when the user is changing the API URL to staging">Are you sure you want to change to a test server? Your account may suffer irrecoverable problems.</string>

    <string name="title_confirmation_open_camera_on_chat" context="Title of the confirmation dialog to open the camera app and lose the relay of the local camera on the in progress call">Open camera?</string>
    <string name="confirmation_open_camera_on_chat" context="Text of the confirmation dialog to open the camera app and lose the relay of the local camera on the in progress call">If you open the camera, your video transmission will be paused in the current call.</string>

    <string name="notification_chat_undefined_title" context="Title of the notification when there is unknown activity on the Chat">Chat activity</string>
    <string name="notification_chat_undefined_content" context="Content of the notification when there is unknown activity on the Chat">You may have new messages</string>
    <string name="retrieving_message_title" context="When app is retrieving push message">Retrieving message</string>

    <string name="settings_rb_scheduler_enable_title" context="Title of Rubbish bin scheduler option in settings to enable or disable the functionality">Rubbish Bin Clearing Scheduler</string>
    <string name="settings_rb_scheduler_enable_subtitle" context="Subtitle of Rubbish bin scheduler option in settings to enable or disable the functionality in free accounts">The Rubbish Bin is cleared for you automatically.</string>

    <string name="settings_rb_scheduler_enable_period_PRO" context="Title of Rubbish bin scheduler option in settings to enable or disable the functionality in PRO accounts">The minimum period is 7 days.</string>
    <string name="settings_rb_scheduler_enable_period_FREE" context="Title of Rubbish bin scheduler option in settings to enable or disable the functionality in PRO accounts">The minimum period is 7 days and your maximum period is 30 days.</string>
    <string name="settings_compression_queue_subtitle" context="Sub title of compression queue notification option in settings indicating the size limits. Please keep the placeholders because are to show the size limits including units in runtime. For example: The minimum size is 100MB and the maximum size is 1000MB.">The minimum size is %1$s and the maximum size is %2$s.</string>

    <string name="settings_rb_scheduler_select_days_title" context="Title of Rubbish bin scheduler option in settings to set up the number of days of the rubbish bin scheduler">Remove files older than</string>
    <string name="settings_rb_scheduler_select_days_subtitle" context="Time in days (plural). The placeholder is for the time value, please adjust the position based on linguistics">%d days</string>
	<string name="settings_video_compression_queue_size_popup_title" context="Title of popup that userd to set compression queue size (in MB) in settings">Notify me when size is larger than</string>

    <string name="settings_video_compression_queue_size_title" context="Title of compression queue size option in settings">If videos to compress are larger than</string>

    <string name="settings_rb_scheduler_alert_disabling" context="Text of the alert when a FREE user tries to disable the RB scheduler">To disable the Rubbish Bin Clearing Scheduler or set a longer retention period, you need to subscribe to a PRO plan.</string>

    <string name="hint_days" context="Hint of the field to write the days of the rubbish bin scheduler">days</string>
    <string name="get_chat_link_option" context="Title of the option to generate a public chat link">Get chat link</string>
    <string name="manage_chat_link_option" context="Title of the option to manage a public chat link">Manage chat link</string>

    <string name="make_chat_private_option" context="Title of the option to make a public chat private">Enable Encrypted Key Rotation</string>
    <string name="private_chat" context="Title of the view to inform that a chat is private">Encrypted Key Rotation enabled</string>
    <string name="make_chat_private_option_text" context="Text of the dialog to change a public chat to private (enable encrypted key rotation)">Key rotation is slightly more secure, but does not allow you to create a chat link and new participants will not see past messages.</string>
    <string name="make_chat_private_not_available_text" context="Text of the option to change a public chat to private (enable encrypted key rotation)">Key rotation is disabled for conversations with more than 100 participants.</string>
    <string name="warning_make_chat_private" context="Warning show to the user when tries to make private a public chat and the chat has more than 100 participants">Unable to convert this chat to private because the participants limit has been exceeded.</string>

    <string name="message_created_chat_link" context="Text shown when a moderator of a chat create a chat link. Please keep the placeholder because is to show the moderator’s name in runtime.">[A]%1$s[/A][B] created a chat link.[/B]</string>
    <string name="message_deleted_chat_link" context="Text shown when a moderator of a chat delete a chat link. Please keep the placeholder because is to show the moderator’s name in runtime.">[A]%1$s[/A][B] removed the chat link.[/B]</string>

    <string name="action_delete_link" context="Title of the option to delete a chat link">Delete chat link</string>

    <string name="title_alert_chat_link_error" context="Title of the alert when a chat link is invalid">Chat link</string>
    <string name="confirmation_close_sessions_text" context="Text of the dialog to confirm after closing all other sessions">This will log you out on all other active sessions except the current one.</string>
    <string name="confirmation_close_sessions_title" context="Title of the dialog to confirm after closing all other sessions">Do you want to close all other sessions?</string>

    <string name="number_of_participants" context="Subtitle chat screen for groups with permissions and not archived, Plural of participant. 2 participants">%d participants</string>

    <string name="action_join" context="Label of the button to join a chat by a chat link">Join</string>

    <string name="observers_chat_label" context="Label for observers of a group chat">Observers</string>

    <string name="error_chat_link" context="Message on the title of the chat screen if there were any error loading the chat link">Error loading the chat link.</string>

    <string name="error_chat_link_init_error" context="Message on the title of the chat screen if there were any error loading the chat link without logging">Error initialising chat when loading the chat link.</string>

    <string name="alert_already_participant_chat_link" context="Message on the alert to preview a chat link if the user is already a participant">You are already participating in this chat.</string>

    <string name="alert_invalid_preview" context="Message on the alert to close a chat preview if the link is invalid">This chat preview is no longer available. If you leave the preview, you won’t be able to reopen it.</string>

    <string name="message_set_chat_private" context="Text shown when a moderator changes the chat to private. Please keep the placeholder because is to show the moderator’s name in runtime.">[A]%1$s[/A][B] enabled encrypted key rotation.[/B]</string>

    <string name="invalid_chat_link" context="error message shown when a chat link is invalid">This conversation is no longer available</string>
    <string name="invalid_chat_link_args" context="error message shown when a chat link is not well formed">Invalid chat link</string>

    <string name="ekr_label" context="When it is creating a new group chat, this option permits to establish it private or public">Encrypted Key Rotation</string>
    <string name="ekr_explanation" context="Text of the dialog to change a public chat to private (enable encrypted key rotation)">Key rotation is slightly more secure, but does not allow you to create a chat link and new participants will not see past messages.</string>

    <string name="subtitle_chat_message_enabled_ERK" context="Text of the dialog to change a public chat to private (enable encrypted key rotation)">Key rotation is slightly more secure, but does not allow you to create a chat link and new participants will not see past messages.</string>
    <string name="action_open_chat_link" context="Menu item">Open chat link</string>

    <string name="invite_not_sent_already_sent" context="Message shown when a contact request has not been sent because the invitation has been sent before">The invitation to contact %s has been sent before and can be consulted in the Sent Requests tab.</string>

    <string name="save_qr_cloud_drive" context="Label shown to indicate the QR is saving in Cloud Drive">Saving %s in Cloud Drive&#8230;</string>

    <string name="general_folders" context="General label for folders">Folders</string>
    <string name="general_files" context="General label for files">Files</string>
    <string name="general_save_to_device" context="Item menu option upon right click on one or multiple files">Save to device</string>

    <string name="title_upload_explorer" context="Title of cloud explorer to upload a file">Upload to MEGA</string>
    <string name="choose_destionation" context="Label choose destination">Choose destination</string>
    <string name="general_show_more" context="Label that indicates show more items">Show More</string>
    <string name="general_show_less" context="Label that indicates show less items">Show Less</string>

    <string name="notification_new_contact_request" context="Subtitle of the historic notification for a new contact request">[A]%s [/A][B]sent you a contact request.[/B]</string>
    <string name="notification_new_contact" context="Subtitle of the historic notification for a new contact">[A]%s [/A][B]is now a contact.[/B]</string>
    <string name="notification_new_shared_folder" context="Subtitle of the historic notification for a new shared folder">[B]New shared folder from [/B][A]%s.[/A]</string>

    <string name="notification_reminder_contact_request" context="Subtitle of the historic notification for a reminder new contact request">[A]Reminder: [/A][B]%s [/B][C]sent you a contact request.[/C]</string>

    <string name="title_contact_request_notification_cancelled" context="Title of the historic notification for a contact request cancelled">Contact request cancelled</string>
    <string name="subtitle_contact_request_notification_cancelled" context="Subtitle of the historic notification for contact request cancelled">[A]%s [/A][B]cancelled the contact request.[/B]</string>

    <string name="title_contact_notification_deleted" context="Title of the historic notification when an user deletes you as contact">Contact deleted</string>
    <string name="subtitle_contact_notification_deleted" context="Subtitle of the historic notification when an user deletes you as contact">[A]%s [/A][B]deleted you as a contact.[/B]</string>

    <string name="title_contact_notification_blocked" context="Title of the historic notification when an user blocks you as contact">Contact blocked</string>
    <string name="subtitle_contact_notification_blocked" context="Subtitle of the historic notification when an user blocks you as contact">[A]%s [/A][B]blocked you as a contact.[/B]</string>

    <string name="section_notification_with_unread" context="Item of the navigation title for the notification section when there is any unread">Notifications [A](%1$d)[/A]</string>
    <string name="section_notification_user_with_nickname" context="Text shown in the notifications section. When a contact has nickname, nickname (email) will be shown">[A]%1$s (%2$s)[/A]</string>

    <string name="title_account_notification_deleted" context="Title of the historic notification for an account deleted">Account deleted</string>
    <string name="subtitle_account_notification_deleted" context="Subtitle of the historic notification for an account deleted">[B]The account [/B][A]%s[/A][B] has been deleted.[/B]</string>

    <string name="subtitle_file_takedown_notification" context="Subtitle of file takedown historic notification">[A]Your publicly shared file [/A][B]%s[/B][C] has been taken down.[/C]</string>
    <string name="subtitle_folder_takedown_notification" context="Subtitle of folder takedown historic notification">[A]Your publicly shared folder [/A][B]%s[/B][C] has been taken down.[/C]</string>

    <string name="message_file_takedown_pop_out_notification" context="Popup notification text on mouse-over of taken down file.">This file has been the subject of a takedown notice.</string>
    <string name="message_folder_takedown_pop_out_notification" context="Popup notification text on mouse-over taken down folder.">This folder has been the subject of a takedown notice.</string>
    <string name="dispute_takendown_file" context="option to dispute taken down file or folder">Dispute Takedown</string>
    <string name="error_download_takendown_node" context="Error shown when download a file that has violated ToS/AUP.">Not accessible due to ToS/AUP violation</string>
    <plurals name="alert_taken_down_files">
        <item context="Alert shown when one file was not downloaded due to ToS/AUP violation, Singular of taken down file. 1 file" quantity="one">%d file was not downloaded due to ToS/AUP violation.</item>
        <item context="Alert shown when some files were not downloaded due to ToS/AUP violation, Plural of taken down files. 2 files" quantity="other">%d files were not downloaded due to ToS/AUP violation.</item>
    </plurals>

    <string name="subtitle_file_takedown_reinstated_notification" context="Subtitle of a file takedown reinstated historic notification">[A]Your publicly shared file [/A][B]%s[/B][C] has been reinstated.[/C]</string>
    <string name="subtitle_folder_takedown_reinstated_notification" context="Subtitle of a folder takedown reinstated historic notification">[A]Your publicly shared folder [/A][B]%s[/B][C] has been reinstated.[/C]</string>

    <string name="title_outgoing_contact_request" context="Title of the historic notification for outgoing contact requests">Sent request</string>
    <string name="title_incoming_contact_request" context="Title of the historic notification for incoming contact requests">Received request</string>

    <string name="subtitle_outgoing_contact_request_denied" context="Subtitle of the historic notification for contact request denied">[A]%s [/A][B]denied your contact request.[/B]</string>
    <string name="subtitle_outgoing_contact_request_accepted" context="Subtitle of the historic notification for contact request accepted">[A]%s [/A][B]accepted your contact request.[/B]</string>

    <string name="notification_deleted_shared_folder" context="Subtitle of the historic notification for deleted shared folders (one or many)">[B]Access to folders shared by [/B][A]%s[/A][B] were removed.[/B]</string>
    <string name="notification_left_shared_folder" context="Subtitle of the historic notification when a contact leaves a shared folder">[A]%s[/A][B] has left a shared folder.[/B]</string>
    <string name="notification_left_shared_folder_with_name" context="Subtitle of the historic notification when a contact leaves a shared folder and the name of the folder is known">[A]%1$s[/A][B] has left the shared folder [/B][A]%2$s.[/A]</string>

    <string name="subtitle_incoming_contact_request_ignored" context="Subtitle of the historic notification for incoming contact request ignored">[B]Contact request from [/B][A]%s [/A][B]was ignored[/B]</string>
    <string name="subtitle_incoming_contact_request_accepted" context="Subtitle of the historic notification for incoming contact request accepted">[B]Contact request from [/B][A]%s [/A][B]was accepted[/B]</string>
    <string name="subtitle_incoming_contact_request_denied" context="Subtitle of the historic notification for incoming contact request declined">[B]Contact request from [/B][A]%s [/A][B]was declined[/B]</string>

    <string name="type_of_my_account" context="Subtitle of the Upgrade account section">Your current account is [A]%s[/A]</string>
    <string name="footnote_achievements" context="Footnote to clarify the storage space is subject to the achievement program">Subject to your participation in our achievements program.</string>
    <string name="select_payment_method" context="after choosing one PRO plan, the user have to choose the payment method: credit card, fortumo, etc">Select payment method</string>

    <string name="billing_period_title" context="title of billing period">Billing period</string>
    <string name="billed_one_off_month" context="Option of one-off (month) billing. Placeholder: purchase price.">[A]One-off (month)[/A] %s</string>
    <string name="billed_one_off_year" context="Option of one-off (year) billing. Placeholder: purchase price.">[A]One-off (year)[/A] %s</string>
    <string name="billed_monthly_text" context="Option of monthly billing period. Placeholder: purchase price">[A]Monthly[/A] %s/month</string>
    <string name="billed_yearly_text" context="Option of yearly billing period. Placeholder: purchase price">[A]Yearly[/A] %s/year</string>
    <string name="button_cancel" context="dialog option cancel in alert dialog">Cancel</string>
    <string name="button_continue" context="dialog option continue in alert dialog">Continue</string>

    <string name="payment_method_google_wallet" context="one of the payment methods">[A]Google Pay[/A] (subscription)</string>
    <string name="payment_method_credit_card" context="one of the payment methods">[A]Credit Card[/A] (subscription)</string>
    <string name="payment_method_fortumo" context="one of the payment methods">[A]Mobile Carrier[/A] (one-off)</string>
    <string name="payment_method_centili" context="one of the payment methods">[A]Mobile Carrier[/A] (one-off)</string>

    <string name="new_label_notification_item" context="Capital letters. Text of the label of a new historic notifications">NEW</string>
    <string name="label_custom_plan" context="When user is on PRO 3 plan, we will display an extra label to notify user that they can still contact support to have a customised plan.">To upgrade your current subscription, please contact support for a [A]custom plan[/A].</string>

    <string name="context_new_file_name_hint" context="Input field description in the create file dialog.">file name</string>
    <string name="option_enable_last_green_chat" context="Option in Settings section to enable the last active connection in chat">Show Last seen&#8230;</string>
    <string name="subtitle_option_enable_last_green_chat" context="Subtitle of the option in Settings section to enable the last active connection in chat">Allow your contacts to see the last time you were active on MEGA.</string>

    <string name="title_out_of_space" context="title of notification when device is out of storage during camera upload">Not enough storage space</string>
    <string name="message_out_of_space" context="message will be shown when there is not enough space to perform camera upload.">Not enough storage space to perform video compression.</string>
    <string name="title_compression_size_over_limit" context="the title of the notification that displays when compression larger than setting">Video compression size is too large</string>
    <string name="message_compression_size_over_limit" context="the content message of the notification that displays when compression larger than setting, placeholder: size in MB">The total size of the videos to compress exceeds %s, please put your device on charge to continue.</string>
    <string name="message_keep_device_name" context="Message displayed when the user changes the ‘Keep file names as in the device’ setting">This setting will take effect the next time Camera Uploads runs</string>
    <string name="message_compress_video" context="Notification message when compressing video to show the compressed percentage. Please, keep the placeholder because it is for adding the percentage value at runtime.">%s has been compressed</string>
    <string name="title_compress_video" context="notification title when compressing video">Compressing Videos %1$d/%2$d</string>
    <string name="error_invalid_folder_selected" context="error message pops up when user selected an invalid folder for camera upload">Invalid folder selected</string>

    <plurals name="num_files_with_parameter">
        <item context="on the section notifications indicates the number of files added to a shared folder, Singular of file. 1 file" quantity="one">%d file</item>
        <item context="on the section notifications indicates the number of files added to a shared folder, Plural of file. 2 files" quantity="other">%d files</item>
    </plurals>

    <plurals name="num_folders_with_parameter">
        <item context="on the section notifications indicates the number of folder added to a shared folder, Singular of folder/directory. 1 folder" quantity="one">%d folder</item>
        <item context="on the section notifications indicates the number of folder added to a shared folder, Plural of folder/directory. 2 folders" quantity="other">%d folders</item>
    </plurals>

    <string name="subtitle_notification_added_folders_and_files" context="Subtitle of the historic notification for new additions inside an existing shared folder. Placeholders are: email who added the folders or files, number of folders added, number of files added">[A]%1$s[/A][B] added %2$s and %3$s[/B]</string>

    <plurals name="subtitle_notification_added_files">
        <item context="Subtitle of the historic notification for new additions inside an existing shared folder, Singular of file. 1 file" quantity="one">[A]%1$s [/A][B]added %2$d file.[/B]</item>
        <item context="Subtitle of the historic notification for new additions inside an existing shared folder, Plural of file. 2 files" quantity="other">[A]%1$s [/A][B]added %2$d files.[/B]</item>
    </plurals>

    <plurals name="subtitle_notification_deleted_items">
        <item context="Subtitle of the historic notification for deletions inside an existing shared folder, Singular of item. 1 item" quantity="one">[A]%1$s [/A][B]deleted %2$d item.[/B]</item>
        <item context="Subtitle of the historic notification for deletions inside an existing shared folder, Plural of item. 2 items" quantity="other">[A]%1$s [/A][B]deleted %2$d items.[/B]</item>
    </plurals>

    <plurals name="subtitle_notification_added_folders">
        <item context="Subtitle of the historic notification for new additions inside an existing shared folder, Singular of folder. 1 folder" quantity="one">[A]%1$s [/A][B]added %2$d folder.[/B]</item>
        <item context="Subtitle of the historic notification for new additions inside an existing shared folder, Plural of folder. 2 folders" quantity="other">[A]%1$s [/A][B]added %2$d folders.[/B]</item>
    </plurals>

    <plurals name="subtitle_of_group_chat">
        <item context="Subtitle chat screen for groups with permissions and not archived, Singular of participant. 1 participant" quantity="one">%d participant</item>
        <item context="Subtitle chat screen for groups with permissions and not archived, Plural of participant. 2 participants" quantity="other">%d participants</item>
    </plurals>

    <string name="custom_subtitle_of_group_chat" context="">%1$s and %2$d more</string>

    <string name="message_error_set_title_get_link" context="Error when the user tries to get a public chat link for a chat with the default title">Before you can generate a link for this chat, you need to set a description:</string>

    <string name="chat_link_copied_clipboard" context="success alert when the user copy a chat link to the clipboard">Chat link copied to the clipboard</string>

    <string name="type_month" context="Label to show the price of each plan in the upgrade account section">[A]From[/A] %s / [A]month[/A] *</string>
    <string name="type_business_month" context="Label to show the price of business plan in the upgrade account section">[A]From[/A] %s per user/[A]month[/A] *</string>
    <string name="upgrade_comment" context="the meaning of the asterisk in monthly* and annually* payment">* Recurring subscription can be cancelled any time before the renewal date.</string>
    <string name="call_started_messages" context="Message shown when a call starts.">Call Started</string>

    <string name="ssl_error_dialog_title" context="Title of the dialog to inform about a SSL error">SSL key error</string>
    <string name="ssl_error_dialog_text" context="Text of the dialog to inform about a SSL error">MEGA is unable to connect securely through SSL. You might be on public Wi-Fi with additional requirements.</string>

    <string name="context_empty_notifications" context="Text of the empty screen for the notifications section">[B]No [/B][A]Notifications[/A][B].[/B]</string>

    <string name="general_setup_mega" context="Permissions screen title">Setup MEGA</string>
    <string name="setup_mega_explanation" context="Permissions screen explanation">MEGA needs access to your photos, media and files so you are able to share them with friends, exchange encrypted messages and make secure calls.</string>
    <string name="allow_acces_media_title" cotext="Title of the screen asking permissions for files">Allow access to photos, media and files.</string>
    <string name="allow_acces_media_subtitle" context="Subtitle of the screen asking permissions for files">To share photos, media and files MEGA needs your permission.</string>
    <string name="allow_acces_camera_title" cotext="Title of the screen asking permissions for camera">Enable camera</string>
    <string name="allow_acces_camera_subtitle" context="Subtitle of the screen asking permissions for camera">Allow access to your camera to scan documents, take pictures and make video calls.</string>
    <string name="allow_acces_calls_title" cotext="Title of the screen asking permissions for microphone and write in log calls">Enable calls</string>
    <string name="allow_acces_contact_title" cotext="Title of the screen asking permissions for contacts">Enable Access to Your Address Book</string>
    <string name="allow_acces_contact_subtitle" context="Subtitle of the screen asking permissions for contacts">Easily discover contacts from your address book on MEGA.</string>
    <string name="allow_access_contact_explanation" context="Explanation under the subtitle of asking permissions for contacts to explain that MEGA will never use the address book data for any other purpose">MEGA will not use this data for any other purpose and will never interact with your contacts without your consent.</string>
    <string name="allow_acces_calls_subtitle_microphone" context="Subtitle of the screen asking permissions for microphone">Allow access to your microphone to make encrypted calls.</string>
    <string name="general_enable_access" context="General enable access">Allow Access</string>
    <string name="title_chat_shared_files_info" context="Title of the option on chat info screen to list all the files sent to the chat">Shared Files</string>

    <string name="error_message_already_sent" context="Error mesage when trying to remove an uploading attachment that has already finished">Attachment already sent</string>

    <string name="group_call_ended_message" context="Message shown when a group call ends.">[A]Group call ended[/A][C]. Duration: [/C]</string>
    <string name="call_ended_message" context="Message to indicate a call has ended and indicate the call duration.">[A]Call ended[/A][C]. Duration: [/C]</string>
    <plurals name="plural_call_ended_messages_hours">
        <item context="Message that shows the hours of a call when it ends, one hour" quantity="one">[B]%1$s hour[/B]</item>
        <item context="Message that shows the hours of a call when it ends, more hours" quantity="other">[B]%1$s hours[/B]</item>
    </plurals>
    <plurals name="plural_call_ended_messages_minutes">
        <item context="Message that shows the minutes of a call when it ends, one minute" quantity="one">[B]%1$s minute[/B]</item>
        <item context="Message that shows the minutes of a call when it ends, more minutes" quantity="other">[B]%1$s minutes[/B]</item>
    </plurals>
    <plurals name="plural_call_ended_messages_seconds">
        <item context="Message that shows the seconds of a call when it ends, one second" quantity="one">[B]%1$d second[/B]</item>
        <item context="Message that shows the seconds of a call when it ends, more seconds" quantity="other">[B]%1$d seconds[/B]</item>
    </plurals>
    <string name="call_ended_no_duration_message" context="Message to indicate a call has ended without indicate the call duration.">[A]Call ended[/A]</string>
    <string name="group_call_ended_no_duration_message" context="Message to indicate a group call has ended without indicate the call duration.">[A]Group call ended[/A]</string>

    <string name="last_seen_today" context="String that appears when we show the last activity of a contact, when the last activity was today. For example: Last seen today 11:34a.m.">[A]Last seen [/A]today %1$s</string>
    <string name="last_seen_long_time_ago" context="String that appears when we show the last activity of a contact, but it’s been a long time ago that we don’t see any activity from that user">[A]Last seen [/A]a long time ago</string>
    <string name="last_seen_general" context="String that appears when we show the last activity of a contact, when the last activity was before today. For example: Last seen March 14th,2018 11:34a.m.">[A]Last seen [/A]%1$s %2$s</string>

    <string name="label_today" context="label today">Today</string>
    <string name="label_yesterday" context="label yesterday">Yesterday</string>
    <string name="label_tomorrow" context="label tomorrow">Tomorrow</string>

    <string name="context_empty_shared_files" context="Text of the empty screen for the chat shared files">[B]No [/B][A]Shared Files[/A][B].[/B]</string>

    <string name="contact_joined_the_call" context="Text to indicate that a contact has joined a group call">%1$s joined the call</string>
    <string name="contact_left_the_call" context="Text to indicate that a contact has left a group call">%1$s left the call</string>

    <string name="call_error_too_many_participants_start" context="Warning show when a call cannot start because there are too many participants in the group chat">You are not allowed to start a call because the participants limit has been exceeded.</string>
    <string name="call_error_too_many_participants" context="Message show when a call cannot be established because there are too many participants in the group call">You are not allowed to join this call as it has reached the maximum number of participants.</string>
    <string name="call_error_too_many_participants_join" context="Message show when a call cannot be established because there are too many participants in the group">You are not allowed to join this call as the group has reached the maximum number of participants in the chat.</string>
    <string name="call_error_too_many_video" context="Message show when a user cannot activate the video in a group call because the max number of videos has been reached">You are not allowed to enable video as this call has reached the maximum number of participants using video.</string>
    <string name="call_error_call_on_hold" context="Message show when a user cannot put the call on hold">You are not allowed to put the call on hold.</string>

    <string name="error_open_file_with" context="Error message shown when a file cannot be opened by other app using the open with option menu">Error. The file cannot be opened.</string>
    <string name="incoming_call_starting" context="Subtitle of the call screen when a incoming call is just starting">Incoming call&#8230;</string>
    <string name="outgoing_call_starting" context="Subtitle of the call screen when a outgoing call is just starting">Calling&#8230;</string>

    <string name="error_meta_message_invalid" context="Content of a invalid meta message">Message contains invalid metadata</string>

    <string name="title_activity_maps" context="Title of the activity that sends a location">Send Location</string>
    <string name="current_location_label" context="Label layout on maps activity that permits send current location">Send your current location</string>
    <string name="current_location_landscape_label" context="Label layout on maps activity that permits send current location. Placeholder is the current location">Send your current location: [A]%1$s[/A]</string>
    <string name="nearby_places_label" context="Label layout on maps activity indicating nearby places">Nearby places</string>
    <string name="explanation_send_location" context="Message shown in a dialog explaining the consequences of accesing the location">This location will be opened using a third party maps provider outside the end-to-end encrypted MEGA platform.</string>
    <string name="title_marker_maps" context="Title of the location marker set by the user">Send This Location</string>
    <string name="no_places_found" context="Label shown when after a maps search and no places were found">No places were found</string>
    <string name="gps_disabled" context="Title of the dialog shown when the location is disabled">The GPS is disabled</string>
    <string name="open_location_settings" context="Text of the dialog shown when the location is disabled for open location settings">Would you like to open the location settings?</string>

    <string name="second_row_info_item_shared_file_chat" context="Info shown in the subtitle of each row of the shared files to chat: sender name . date">%1$s . %2$s</string>

    <string name="on_permanently_denied" context="After the user ticketed ’Don’t ask again’ on permission request dialog and denied, tell the user, he/she can still grant MEGA the permission in system settings.">You still can grant MEGA permissions in your device’s settings</string>
    <string name="explanation_for_contacts_permission" context="Explain why MEGA needs the reading contacts permission when users deny to grant MEGA the permission.">If you allow MEGA to access your address book, you will be able to discover your contacts more easily. MEGA will not use this data for any other purpose and will never interact with your contacts without your consent.</string>

    <plurals name="messages_forwarded_success_plural" formatted="false">
        <item context="Confirmation message after forwarding one or several messages, version item" quantity="one">Message forwarded</item>
        <item context="Confirmation message after forwarding one or several messages, version items" quantity="other">Messages forwarded</item>
    </plurals>

    <string name="title_geolocation_message" context="Title of a chat message that contains geolocation info">Pinned Location</string>
    <string name="attachment_upload_panel_from_device" context="Text of the button to indicate an attachment upload from file system">From File System</string>

    <plurals name="num_files_not_send">
        <item context="Alert shown when a num of files have not been sent because of any error occurs, Singular of file. 1 file" quantity="one">%d file was not sent to %d chats</item>
        <item context="Alert shown when a num of files have not been sent because of any error occurs, Plural of file. 2 files" quantity="other">%d files were not sent to %d chats</item>
    </plurals>

    <plurals name="num_contacts_not_send">
        <item context="Alert shown when a num of contacts have not been sent because of any error occurs, Singular of file. 1 file" quantity="one">%d contact was not sent to %d chats</item>
        <item context="Alert shown when a num of contacts have not been sent because of any error occurs, Plural of file. 2 files" quantity="other">%d contacts were not sent to %d chats</item>
    </plurals>

    <plurals name="num_messages_not_send">
        <item context="Alert shown when a num of messages have not been sent because of any error occurs, Singular of file. 1 file" quantity="one">%d message was not sent to %d chats</item>
        <item context="Alert shown when a num of messages have not been sent because of any error occurs, Plural of file. 2 files" quantity="other">%d messages were not sent to %d chats</item>
    </plurals>

    <plurals name="quantity_of_local_contact">
        <item context="How many local contacts have been on MEGA, Singular of local contact. 1 contact" quantity="one">%d contact found on MEGA</item>
        <item context="How many local contacts have been on MEGA, Plural of local contact. 2 contacts" quantity="other">%d contacts found on MEGA</item>
    </plurals>
    <string name="no_local_contacts_on_mega" context="Label displayed on the top of the chat list if none of user’s phone contacts have a MEGA account. In other case here would appear all the user’s phone contacts that have a MEGA account.">Invite contact now?</string>
    <string name="see_local_contacts_on_mega" context="To see whom in your local contacts has been on MEGA">Discover your contacts on MEGA</string>
    <string name="grant_mega_access_contacts" context="In APP, text used to ask for access to contacts">Grant MEGA access to your address book to discover your contacts on MEGA.</string>
    <string name="get_registered_contacts" context="Getting registered contacts">Loading contacts on MEGA&#8230;</string>


    <string name="content_not_send" context="Alert shown when some content have not been sent because of any error occurs">The content was not sent to %d chats</string>

    <string name="new_group_chat_created" context="Label shown when a new group chat has been created correctly">New group chat created successfully</string>
    <string name="preparing_chats" context="Alert shown when some content is sharing with chats and they are processing">Preparing files</string>
    <string name="sent_as_message" context="Label indicating some content has been sent as message">Sent as a message.</string>
    <string name="error_sent_as_message" context="Error message when the attachment cannot be sent to any of the selected chats">Error. The file has not been sent to any of the selected chats</string>

    <string name="delete_versions" context="Action delete all file versions">Delete previous versions</string>
    <string name="title_delete_version_history" context="Title of the dialog shown when it wants to delete the version history of a file">Delete previous versions?</string>
    <string name="text_delete_version_history" context="Text of the dialog shown when it wants to delete the version history of a file">Please note that the current file will not be deleted.</string>
    <string name="version_history_deleted" context="Alert shown when the version history was deleted correctly">Previous versions deleted.</string>
    <string name="version_history_deleted_erroneously" context="Alert shown when the version history was deleted erroneously">Previous versions not deleted.</string>

    <plurals name="versions_deleted_succesfully" formatted="false">
        <item context="Confirmation message after deleted file versions, version item" quantity="one">%d version deleted successfully</item>
        <item context="Confirmation message after deleted file versions, version items" quantity="other">%d versions deleted successfully</item>
    </plurals>

    <plurals name="versions_not_deleted" formatted="false">
        <item context="Alert shown when some versions are not deleted successfully, version item" quantity="one">%d version not deleted</item>
        <item context="Alert shown when some versions are not deleted successfully, version items" quantity="other">%d versions not deleted</item>
    </plurals>

    <string name="no_contacts_invite" context="Alert shown when the user tries to realize some action in chat and has not contacts">You have no MEGA contacts. Please invite friends from the Contacts section.</string>
    <string name="invite_more" context="Invite button for chat top cell">Invite more</string>

    <string name="title_tour_one" context="Title of first tour screen">You hold the keys</string>
    <string name="content_tour_one" cotext="Content of first tour screen">Security is why we exist, your files are safe with us behind a well oiled encryption machine where only you can access your files.</string>
    <string name="title_tour_two" cotext="Title of second tour screen">Encrypted chat</string>
    <string name="content_tour_two" cotext="Content of second tour screen">Fully encrypted chat with voice and video calls, group messaging and file sharing integration with your Cloud Drive.</string>
    <string name="title_tour_three" cotext="Title of third tour screen">Create your Network</string>
    <string name="content_tour_three" cotext="Content of third tour screen">Add contacts, create a network, collaborate, and make voice and video calls without ever leaving MEGA</string>
    <string name="title_tour_four" cotext="Title of fourth tour screen">Your Photos in the Cloud</string>
    <string name="content_tour_four" cotext="Content of fourth tour screen">Camera Uploads is an essential feature for any mobile device and we have got you covered. Create your account now.</string>

    <string name="title_pdf_password" context="Title of the dialog shown when a pdf required password">Enter your password</string>
    <string name="text_pdf_password" context="Text of the dialog shown when a pdf required password">%s is a password protected PDF document. Please enter the password to open the PDF.</string>
    <string name="error_pdf_password" context="Error of the dialog shown wen a pdf required password and the user types a wrong password">You have entered the wrong password, please try again.</string>
    <string name="error_max_pdf_password" context="Error of the dialog shown wen a pdf required password and the user has been typed three times a wrong password">The password you have entered is not valid.</string>

    <string name="unknownn_file" context="Alert shown when a user tries to open a file from a zip and the file is unknown or has not been possible to unzip correctly">It is not possible to open the file. It is an unknown file type or it has not been possible to unzip the file successfully.</string>

    <string name="not_allow_play_alert" context="Alert shown when exists some call and the user tries to play an audio or video">It is not possible to play media files while there is a call in progress.</string>
    <string name="ongoing_call_messages" context="Text shown in the list of chats when there is a call in progress but I am not on it">Ongoing Call</string>
    <string name="join_call_layout_in_group_call" context="Title of the layout to join a group call from the chat screen. The placeholder indicates the user who initiated the call">%s started a group call. Tap to join.</string>
    <string name="call_in_progress_layout" context="Title of the layout to return to a call">Tap to return to call</string>
    <string name="not_allowed_to_start_call" context="message displayed when you try to start a call but it is not possible because you are already on a call">You are currently on a call</string>

    <string name="message_joined_public_chat_autoinvitation" context="chat message when a participant invites himself to a public chat using a chat link. Please keep the placeholder because is to show the participant’s name in runtime." formatted="false">[A]%1$s[/A][B] joined the group chat.[/B]</string>

    <string name="context_remove_chat_link_warning_text" context="Warning that appears prior to remove a chat link on the group info screen.">This conversation will no longer be accessible through the chat link once it has been removed.</string>
    <string name="context_create_chat_link_warning_text" context="Description text of the dialog to generate a public chat link">Encrypted Key Rotation does not allow you to get a chat link without creating a new group chat.</string>
    <string name="context_create_chat_link_question_text" context="Question of the dialog to generate a public chat link">Do you want to create a new group chat and get a chat link?</string>

    <string name="context_make_private_chat_warning_text" context="Text of the dialog to change a public chat to private (enable encrypted key rotation)">Key rotation is slightly more secure, but does not allow you to create a chat link and new participants will not see past messages.</string>

    <string name="message_joined_successfully" context="Message shown when a user has joined to a public chat successfully">You have joined the chat successfully.</string>

    <string name="wizard_steps_indicator" context="Label that indicates the steps of a wizard">%1$d of %2$d</string>

    <string name="hint_action_search" context="Hint of the Search view">Search&#8230;</string>
    <string name="answer_call_incoming" context="The text of the notification button that is displayed when there is a call in progress, another call is received and answered.">Answer</string>
    <string name="ignore_call_incoming" context="The text of the notification button that is displayed when there is a call in progress, another call is received and ignored.">Ignore</string>
    <string name="muted_contact_micro" context="Subtitle of the call screen when a user muted the current individual call. The placeholder indicates the user who muted the call">%s muted this call</string>
    <string name="muted_own_micro" context="Subtitle of the call screen when I muted the current individual call">Muted</string>
    <string name="call_on_hold" context="Subtitle of the call screen when the call is on hold">Call on hold</string>
    <string name="session_on_hold" context="Subtitle of the call screen when a participant puts the call on hold. The placeholder indicates the user who put the call on hold">%s is on hold</string>
    <string name="hold_and_answer_call_incoming" context="The text of the notification button that is displayed when I receive a individual call and put the current one on hold and answer the other.">Hold and Answer</string>
    <string name="hold_and_join_call_incoming" context="The text of the notification button that is displayed when I receive a group call and put the current one on hold and answer the other.">Hold and Join</string>
    <string name="end_and_answer_call_incoming" context="The text of the notification button that is displayed when I receive a individual call and hang the current one and answer the other.">End and Answer</string>
    <string name="end_and_join_call_incoming" context="The text of the notification button that is displayed when I receive a group call and hand the current one and answer the other.">End and Join</string>

    <string name="copy_already_downloaded" context="when trying to download a file that is already downloaded in the device and has to copy in another path">File already downloaded. Copied to the selected path.</string>

    <string name="title_join_call" context="Title of the dialog shown when you want to join a group call">Join call</string>
    <string name="text_join_call" context="Text of the dialog shown when you want to join a group call">To join this call you have to end your current call.</string>
    <string name="text_join_another_call" context="Text of the dialog shown when you want to join a group call but you are in another active call">To join this call you have to end or hold the current call.</string>

    <string name="hint_enter_chat_link" context="Hint shown in the open chat link alert dialog">Enter chat link</string>

    <string name="hint_paste_link" context="Hint shown in the open link alert dialog">Paste link</string>
    <string name="invalid_file_folder_link" context="Error shown when it tries to open an invalid file or folder link">Invalid file or folder link</string>
    <string name="invalid_file_folder_link_empty" context="Error shown when it tries to open an invalid file or folder link and the text view is empty">Please enter a valid file or folder link</string>
    <string name="invalid_chat_link_empty" context="Error shown when it tries to open an invalid chat link and the text view is empty">Please enter a valid chat link</string>
    <string name="valid_chat_link" context="Error shown when it tries to open a chat link from the Cloud Drive section">You have pasted a chat link.</string>
    <string name="valid_contact_link" context="Error shown when it tries to open a contact link from the Cloud Drive section">You have pasted a contact link.</string>
    <string name="action_open_contact_link" context="Menu item">Open contact link</string>

    <string name="copy_link_explanation" context="Explanation of the dialog shown to share a chat link">People can join your group by using this link.</string>
    <string name="new_chat_link_label" context="Label that indicates the creation of a chat link">New chat link</string>
    <string name="enter_group_name" context="Title of the dialog shown when the user it is creating a chat link and the chat has not title">Enter group name</string>
    <string name="alert_enter_group_name" context="Alert shown when the user it is creating a chat link and the chat has not title">To create a chat link you must name the group.</string>
    <string name="invite_contacts_to_start_chat" context="Text shown when an account doesn’t have any contact added and it’s trying to start a new chat conversation">Invite contacts and start chatting securely with MEGA’s encrypted chat.</string>
    <string name="recent_chat_empty_text" context="Text of the empty screen when there are not chat conversations">Start chatting securely with your contacts using end-to-end encryption</string>

    <string name="invite_contacts_to_start_chat_text_message" context="Text sent to recipients to invite to be contact. Placeholder: contact link url.">Hi! Have secure conversations on MEGA with me and get up to 50 GB free storage. %1$s</string>

    <string name="no_chat_link_available" context="In some cases, a user may try to get the link for a chat room, but if such is not set by an operator - it would say ‘not link available’ and not auto create it.">No chat link available.</string>
    <string name="chat_link_deleted" context="Alert shown when it has been deleted successfully a chat link">Chat link deleted successfully.</string>

    <string name="contact_request_status_accepted" context="The status of pending contact request (ACCEPTED), placeholder is contact request creation time">%1$s (ACCEPTED)</string>
    <string name="contact_request_status_deleted" context="The status of pending contact request (DELETED), placeholder is contact request creation time">%1$s (DELETED)</string>
    <string name="contact_request_status_denied" context="The status of pending contact request (DENIED), placeholder is contact request creation time">%1$s (DENIED)</string>
    <string name="contact_request_status_ignored" context="The status of pending contact request (IGNORED), placeholder is contact request creation time">%1$s (IGNORED)</string>
    <string name="contact_request_status_reminded" context="The status of pending contact request (REMINDED), placeholder is contact request creation time">%1$s (REMINDED)</string>
    <string name="contact_request_status_pending" context="The status of pending contact request (PENDING), placeholder is contact request creation time">%1$s (PENDING)</string>

    <string name="version_restored" context="Message shown when it restored successfully a file version">Version restored successfully.</string>

    <string name="recording_less_than_second" context="Text to inform that to make a recording you have to keep pressed the record button more than one second">Tap and hold to record, release to send.</string>
    <string name="slide_to_cancel" context="label shown when slide to cancel a voice messages">Slide to cancel</string>
    <string name="error_message_voice_clip" context="Error message when trying to play a voice message that it is not available">This voice message is not available</string>

    <string name="invite_contact_chooser_title" context="Title of popup when user click ‘Share’ button on invite contact page">Invite a friend via</string>
    <string name="invite_contact_action_button" context="Action button label">Invite a friend via&#8230;</string>
    <plurals name="file_already_downloaded">
        <item context="When a multiple download is started, some of the files could have already been downloaded before. This message shows the number of files that has already been downloaded in singular. placeholder: number of files" quantity="one">%d file already downloaded.&#160;</item>
        <item context="When a multiple download is started, some of the files could have already been downloaded before. This message shows the number of files that has already been downloaded in plural. placeholder: number of files" quantity="other">%d files already downloaded.&#160;</item>
    </plurals>

    <plurals name="file_pending_download">
        <item context="When a multiple download is started, some of the files could have already been downloaded before. This message shows the number of files that are pending in singular. placeholder: number of files" quantity="one">%d file pending.</item>
        <item context="When a multiple download is started, some of the files could have already been downloaded before. This message shows the number of files that are pending in plural. placeholder: number of files" quantity="other">%d files pending.</item>
    </plurals>

    <string name="login_to_mega" context="Title of the login screen">Log in to MEGA</string>
    <string name="create_account_title" context="Title of the create account screen">Create your MEGA account</string>

    <string name="recents_label" context="Label to reference a recents section">Recents</string>
    <string name="chats_label" context="Label to reference a chats section">Chats</string>

    <string name="context_empty_recents" context="Text of the empty screen when there are not elements in Recents">[B]No files on your [/B][A]Recents[/A]</string>
    <string name="title_bucket" cotext="Title of a recents bucket">%1$s and %2$d more</string>
    <string name="title_media_bucket_only_images" cotext="Title of a media recents bucket that only contains some images">%d Images</string>
    <string name="title_media_bucket_only_videos" cotext="Title of a media recents bucket that only contains some videos">%d Videos</string>
    <string name="title_media_bucket_images_and_videos" cotext="Title of a media recents bucket that contains some images and some videos">%1$d Images and %2$d Videos</string>
    <string name="title_media_bucket_images_and_video" cotext="Title of a media recents bucket that contains some images and a video">%d Images and 1 Video</string>
    <string name="title_media_bucket_image_and_videos" cotext="Title of a media recents bucket that contains an image and some videos">1 Image and %d Videos</string>
    <string name="title_media_bucket_image_and_video" cotext="Title of a media recents bucket that contains an image and a video">1 Image and 1 Video</string>
    <string name="create_action_bucket" context="Label that indicates who uploaded a file into a recents bucket">[A]created by [/A]%s</string>
    <string name="update_action_bucket" context="Label that indicates who updated a file into a recents bucket">[A]updated by [/A]%s</string>
    <string name="bucket_word_me" context="Used in recents list screen to indicate an action done by me">Me</string>

    <string name="sms_add_phone_number_dialog_msg_achievement_user" context="Text to explain the benefits of adding phone number to achievement enabled users. Placeholder 1: bonus storage space e.g. 20GB">Get %1$s free when you add your phone number. This makes it easier for your contacts to find you on MEGA.</string>
    <string name="sms_add_phone_number_dialog_msg_non_achievement_user" context="Text to explain the benefits of adding phone number to non achievement users">Add your phone number to MEGA. This makes it easier for your contacts to find you on MEGA.</string>
    <string name="not_allowed_recording_voice_clip" context="Error message when trying to record a voice message while on a call in progress">It is not possible to record voice messages while there is a call in progress.</string>
    <string name="error_upload_voice_clip" context="Text shown when it tries to upload a voice message and occurs an error to process the action">An error occurred while trying to upload the voice message.</string>

    <string name="title_notification_incoming_call" context="Title of the notification shown on the action bar when there is a incoming call">Incoming call</string>
    <string name="title_notification_incoming_group_call" context="Title of the notification shown on the action bar when there is a incoming group call">Incoming group call</string>
    <string name="title_notification_incoming_individual_video_call" context="Title of the notification shown on the action bar when there is an individual incoming video call">Incoming video call</string>
    <string name="title_notification_incoming_individual_audio_call" context="Title of the notification shown on the action bar when there is an individual incoming audio call">Incoming audio call</string>

    <string name="embed_web_browser_loading_title" context="The title of progress dialog when loading web content">Loading</string>
    <string name="embed_web_browser_loading_message" context="The message of progress dialog when loading web content">Please wait&#8230;</string>

    <string name="account_label" context="Head label to show the business account type">Account type</string>
    <string name="business_label" context="Label in My Account section to show user account type">Business</string>
    <string name="admin_label" context="Business user role">Admin</string>
    <string name="user_label" context="Business user role">User</string>
    <string name="status_label" context="General label to show the status of something or someone">Status</string>
    <string name="active_label" context="State to indicate something is active (business status account for instance)">Active</string>
    <string name="payment_required_label" context="Business account status. Payment is overdue, but the account still active in grace period">Payment required</string>
    <string name="payment_overdue_label" context="Business expired account Overdue payment page header.">Payment overdue</string>
    <string name="business_management_alert" context="Alert shown to an admin user of a business account in My Account section">User management is only available from a desktop web browser.</string>
    <string name="tab_my_account_usage" context="Title of the usage tab in My Account Section">Usage</string>
    <string name="usage_storage_details_label" context="Title of usage storage details section in Storage">Storage usage details</string>
    <string name="overall_usage_label" context="Title of overall usage section in Storage">Overall usage</string>
    <string name="transfer_label" context="Title of transfer section in Storage">Transfer</string>

    <string name="error_remove_business_contact" context="Error shown when a Business account user (sub-user or admin) tries to remove a contact which is part of the same Business account. Please, keep the placeholder, it will be replaced with the name or email of the account, for example: Jane Appleseed or ja&#64;mega.nz">You cannot remove %1$s as a contact because they are part of your Business account.</string>
    <string name="grace_period_admin_alert" context="When logging in during the grace period, the administrator of the Business account will be notified that their payment is overdue, indicating that they need to access MEGA using a desktop browser for more information">There has been a problem with your last payment. Please access MEGA using a desktop browser for more information.</string>
    <string name="expired_business_title" context="A dialog title shown to users when their business account is expired.">Your business account is expired</string>
    <string name="expired_admin_business_text" context="Details shown when a Business account is expired due a payment issue. The account is opened in a view-only mode.">There has been a problem processing your payment. MEGA is limited to view only until this issue has been fixed in a desktop web browser.</string>
    <string name="expired_user_business_text" context="A message which is shown to sub-users of expired business accounts.">Your account is currently [B]suspended[/B]. You can only browse your data.</string>
    <string name="camera_uploads_business_alert" context="Message shown when users with a business account (no administrators of a business account) try to enable the Camera Uploads, to advise them that the administrator do have the ability to view their data.">While MEGA does not have access to your data, your organization administrators do have the ability to control and view the Camera Uploads in your user account</string>
    <string name="general_something_went_wrong_error" context="General label to alert user that somehting went wrong">Something went wrong</string>
    <string name="expired_user_business_text_2" context="A dialog message which is shown to sub-users of expired business accounts.">Contact your business account administrator to resolve the issue and activate your account.</string>
    <string name="business_account_clarification" context="The meaning of the double asterisk in the storage and transfer quota characteristics of the business accounts.">** Will automatically increase, at no additional charge, for genuine business purposes.</string>
    <string name="storage_space_amount" context="Label to indicate amount of space. Placeholder %s is to include the amount of storage (including units). Please, keep [A] and [/A] is to format the string giving it a style, for instance bold style. Keep the ** at the end.">%s [A]Storage[/A] **</string>
    <string name="unlimited_transfer_quota" context="Label to indicate an unlimited transfer quota. Please, keep [A] and [/A] is to format the string giving it a style, for instance bold style.">Unlimited [A]Transfer quota[/A]</string>

    <string name="logout_warning_offline" context="Warning message to alert user about logout in My Account section if has offline files.">When you log out, files from your Offline section will be deleted from your device.</string>
    <string name="logout_warning_transfers" context="Warning message to alert user about logout in My Account section if has transfers in progress.">When you log out, ongoing transfers will be cancelled.</string>
    <string name="logout_warning_offline_and_transfers" context="Warning message to alert user about logout in My Account section if has offline files and transfers in progress.">When you log out, files from your Offline section will be deleted from your device and ongoing transfers will be cancelled.</string>

    <string name="unknown_name_label" context="Label to indicate that a name has not been possible to obtain for some reason">Unknown name</string>

    <string name="title_long" context="Error when renaming a chat title and it is too long">Title too long</string>
    <string name="error_creating_group_and_attaching_file" context="Alert shown to the user when they is trying to create an empty group for attach a file">Please select one or more contacts.</string>

    <string name="contacts_sent" context="Label showing the number of contacts attached in a chat conversation, placeholder is the number of contacts">Sent %s Contacts.</string>

    <string name="my_chat_files_folder" context="Name by default of the folder where the files sent to the chat are stored in the cloud">My chat files</string>
    <string name="error_creating_folder" context="Error shown when it was not possible to create a folder for any reason">Error. The folder %1$s was not created</string>

    <string name="verify_email_label" context="Title of an alert screen indicating the user has to verify their email">Verify your email address</string>
    <string name="account_temporarily_suspended" context="Text informing user that their account has been suspended">Your account has been temporarily locked for your safety.</string>
    <string name="verify_email_and_follow_steps" context="Text informing user has to follow the steps of an email to unlock their account">[A]Please verify your email address[/A] and follow the steps in MEGA’s email to unlock your account.</string>
    <string name="why_am_i_seeing_this" context="Question which takes the user to a help screen">Why am I seeing this?</string>
    <string name="resend_email_label" cotext="Label of a button which action is resend an email">Resend email</string>
    <string name="resend_email_error" cotext="Error shown when the user tries to resend the email to unblock their account before the time needed to permit send it again">Email already sent. Please wait a few minutes before trying again.</string>
    <string name="locked_accounts_label" context="Title of a helping view about locked accounts">Locked Accounts</string>
    <string name="locked_accounts_text_1" cotext="Locked accounts description text by an external data breach. This text is 1 of 2 paragraph of a description">It is possible that you are using the same password for your MEGA account as for other services, and that at least one of these other services has suffered a data breach.</string>
    <string name="locked_accounts_text_2" cotext="Locked accounts description text by bad use of user password. This text is 2 of 2 paragraph of a description">Your password leaked and is now being used by bad actors to log into your accounts, including, but not limited to, your MEGA account.</string>

    <string name="add_nickname" context="Button to add a nickname for a user">Set Nickname</string>
    <string name="edit_nickname" context="Button to update a nickname for a user">Edit Nickname</string>
    <string name="snackbar_nickname_added" context="Label showing that a nickname has been added">Nickname added</string>
    <string name="snackbar_nickname_removed" context="Label showing that a nickname has been added">Nickname removed</string>
    <string name="error_snackbar_nickname_added" context="Label showing that a nickname has not been added">An error occurred while trying to add the nickname</string>
    <string name="nickname_title" context="title of a dialog to edit or remove the nickname">Nickname</string>
    <string name="phonenumber_title" context="Text related to verified phone number. Used as title or cell description.">Phone number</string>

    <string name="reconnecting_message" context="Text shown in a call when it is trying to reconnect after lose the internet connection">Reconnecting</string>
    <string name="connected_message" context="Text shown when the Internet connection is retrieved and there is a call is in progress">You are back.</string>
    <string name="poor_internet_connection_message" context="Text shown in a call when the own internet connection is of low quality">Poor internet connection</string>

    <string name="recording_layout" context="Text is displayed while a voice clip is being recorded">Recording&#8230;</string>
    <string name="create_new_file_action" context="Text shown for the action create new file">Create new file</string>
    <string name="permissions_error_label" context="Error title shown when you are trying to do an action with a file or folder and you don’t have the necessary permissions">Permissions error</string>
    <string name="alert_not_enough_permissions_revert" context="Confirmation dialog shown to user when they try to revert a node in an incoming ReadWrite share.">You do not have the permissions required to revert this file. In order to continue, we can create a new file with the reverted data. Would you like to proceed?</string>
    <string name="version_as_new_file_created" context="Text shown when the creation of a version as a new file was successful">Version was created as a new file successfully.</string>

    <string name="general_date_label" context="Label indicating a date. Keep the placeholder, is to set the date.">on %1$s</string>

    <string name="alert_remove_several_shares" context="Confirmation before removing the outgoing shares of several folders. Please keep the placeholder is to set the number of folders">Are you sure you want to remove all shares from %1$d folders?</string>

    <string name="download_location" context="Download location label">Download location</string>
    <string name="confirmation_download_location" context="Text asking confirmation for download location">Always save to this location?</string>

    <string name="view_in_folder_label" context="Action to show any file in its location">View in folder</string>
    <string name="browse_files_label" context="Title of a screen to browse files">Browse files</string>

    <string name="file_provider_title" context="Title of the File Provider activity">Attach from&#8230;</string>

    <string name="inactive_chat_title" context="Title of an inactive chat. Placeholder is to show the creation date and time">Chat created on %s</string>
    <string name="select_message_title" context="Title of the chat when multi-selection is activated">Select messages</string>

    <string name="storage_root_label" context="Storage root label">Storage root</string>

    <string name="failed_label" context="The label that describes that a transfer failed.">Failed</string>
    <string name="warning_transfer_over_quota" context="Text warning of transfer over quota">Your transfers have been interrupted. Upgrade your account or wait %s to continue.</string>
    <string name="label_transfer_over_quota" context="Label indicating transfer over quota">Transfer over quota</string>
    <string name="label_storage_over_quota" context="Label indicating storage over quota">Storage over quota</string>
    <string name="label_get_more_transfer_quota" context="Label indicating the action ‘upgrate account’ to get more transfer quota">Get more transfer quota</string>
    <string name="warning_folder_not_exists" context="Warning show to the user when a folder does not exist">The folder does not exist.</string>

    <string name="warning_node_not_exists_in_cloud" context="Warning show to the user when a node does not exist in cloud">The file does not exist in the Cloud Drive.</string>

    <string name="over_disk_quota_paywall_header" context="Header text of the Over Disk Quota Paywall warning">Storage Full</string>
    <string name="over_disk_quota_paywall_title" context="Title of the Over Disk Quota Paywall warning">Your data is at risk!</string>
    <plurals name="over_disk_quota_paywall_text">
        <item context="Text of the Over Disk Quota Paywall warning with only one email notification. Placeholders: 1 user email, 2 email notification date, 3 number of files, 4 files size (including units) and 5 required PRO plan" quantity="one">We have contacted you by email to %1$s on %2$s, but you still have %3$s files taking up %4$s in your MEGA account, which requires you to have %5$s.</item>
        <item context="Text of the Over Disk Quota Paywall warning with multiple email notification. Placeholders: 1 user email, 2 and 3 list of email notification dates, 4 number of files, 5 files size (including units) and 6 required PRO plan" quantity="other">We have contacted you by email to %1$s on %2$s and %3$s, but you still have %4$s files taking up %5$s in your MEGA account, which requires you to have %6$s.</item>
    </plurals>
    <string name="over_disk_quota_paywall_text_no_warning_dates_info" context="Text of the Over Disk Quota Paywall warning with no email notification info. Placeholders: 1 user email, 2 number of files, 3 files size (including units) and 4 required PRO plan">We have contacted you by email to %1$s, but you still have %2$s files taking up %3$s in your MEGA account, which requires you to have %4$s.</string>
    <string name="over_disk_quota_paywall_deletion_warning" context="Text of deletion alert of the Over Disk Quota Paywall warning. Placeholder is for include the time left (including units) in MEGA red color">[B]You have [M]%s[/M] left to upgrade[/B]. After that, your data is subject to deletion.</string>
    <string name="over_disk_quota_paywall_deletion_warning_no_data" context="Text of deletion alert of the Over Disk Quota Paywall warning if no data available">[B]You have to upgrade[/B]. Your data is currently subject to deletion.</string>
    <string name="over_disk_quota_paywall_deletion_warning_no_time_left" context="Text of deletion alert of the Over Disk Quota Paywall warning if no time left. “save” here means safeguard, protect, and not write to disk.">[B]You must act immediately to save your data.[/B]</string>

    <plurals name="label_time_in_days_full">
        <item context="Time 1 day (singular). The placeholder is for the time value, please adjust the position based on linguistics" quantity="one">1 day</item>
        <item context="Time in days (plural). The placeholder is for the time value, please adjust the position based on linguistics" quantity="other">%d days</item>
    </plurals>

    <string name="label_time_in_hours" context="Time in hours. The placeholder is for the time value, please adjust the position based on linguistics">%dh</string>
    <string name="label_time_in_minutes" context="Time in minutes. The placeholder is for the time value, please adjust the position based on linguistics">%dm</string>
    <string name="label_time_in_seconds" context="Time in seconds. The placeholder is for the time value, please adjust the position based on linguistics">%ds</string>

    <string name="label_verify_credentials" context="Title for a section on the fingerprint warning dialog. Below it is a button which will allow the user to verify their contact’s fingerprint credentials.">Verify credentials</string>
    <string name="label_not_verified" context="Label to indicate that contact’s credentials are not verified.">Not verified</string>
    <string name="label_verified" context="Action indicating something was verified.">Verified</string>
    <string name="authenticity_credentials_label" context="”Verify user” dialog title">Authenticity Credentials</string>
    <string name="authenticity_credentials_explanation" context="”Verify user” dialog description">This is best done in real life by meeting face to face. If you have another already-verified channel such as verified OTR or PGP, you may also use that.</string>
    <string name="label_your_credentials" context="Label title above your fingerprint credentials.  A credential in this case is a stored piece of information representing your identity">Your Credentials</string>
    <string name="action_reset" context="Button to reset credentials">Reset</string>
    <string name="already_verifying_credentials" context="Warning shown to the user when tries to approve/reset contact credentials and another request of this type is already running.">Updating credentials. Please try again later.</string>

    <string name="joining_label" context="Info message displayed when the user is joining a chat conversation">Joining&#8230;</string>
    <string name="leaving_label" context="Info message displayed when the user is leaving a chat conversation">Leaving&#8230;</string>

    <string name="remove_phone_number" context="Text in the confirmation dialog for removing the associated phone number of current account.">Remove your phone number?</string>
    <string name="remove_phone_number_success" context="Text show in a snackbar when phone has successfully reset.">Your phone number has been removed successfully.</string>
    <string name="remove_phone_number_fail" context="Text show in a snackbar when reset phone number failed.">Your phone number removal failed.</string>

    <string name="search_hint" context="Text hint shown in the global search box which sits on the top of the Homepage screen">Search in MEGA</string>

    <string name="error_reset_account_blocked" context="Alert shown when a user tries to reset an account wich is bloqued.">The account you’re trying to reset is blocked.</string>
    <string name="error_account_blocked" context="Error message when trying to login and the account is blocked">Your account has been blocked. Please contact support&#64;mega.nz</string>
    <string name="error_business_disabled" context="Error message appears to sub-users of a business account when they try to login and they are disabled.">Your account has been disabled by your administrator. Please contact your business account administrator for further details.</string>
    <string name="error_business_removed" context="An error message which appears to sub-users of a business account when they try to login and they are deleted.">Your account has been removed by your administrator. Please contact your business account administrator for further details.</string>

    <string name="option_modify_phone_number" context="Option in bottom sheet dialog for modifying the associated phone number of current account.">Modify</string>
    <string name="title_modify_phone_number" context="Option in bottom sheet dialog for modifying the associated phone number of current account.">Modify phone number</string>
    <string name="title_remove_phone_number" context="Option in bottom sheet dialog for removing the associated phone number of current account.">Remove phone number</string>
    <string name="modify_phone_number_message" context="Message showing to explain what will happen when the operation of">This operation will remove your current phone number and start the process of associating a new phone number with your account.</string>
    <string name="remove_phone_number_message" context="Message for action to remove the registered phone number.">This will remove your associated phone number from your account. If you later choose to add a phone number you will be required to verify it.</string>

    <string name="action_see" context="Text of an action button indicating something was successful and it can checks it by pressing it">See</string>

    <string name="label_contact_credentials" context="“Verify user” dialog description. Please, keep the placeholder, is to set the name of a contact: Joana’s credentials">%s’s credentials</string>

    <string name="category_documents" context="The label under the button of opening all-documents screen">Docs</string>
    <string name="section_documents" context="The label under the button of opening all-documents screen">Documents</string>

    <string name="fab_label_new_chat" context="Label of the floating action button of opening the new chat conversation">New Chat</string>

    <string name="homepage_empty_hint_photos" context="Text that indicates that there's no photo to show">No photos found</string>
    <string name="homepage_empty_hint_documents" context="Text that indicates that there's no document to show">No documents found</string>
    <string name="homepage_empty_hint_audio" context="Text that indicates that there's no audio to show">No audio files found</string>
    <string name="homepage_empty_hint_video" context="Text that indicates that there's no video to show">No videos found</string>

    <string name="search_giphy_title" context="Title of the screen to attach GIFs">Search GIPHY</string>
    <string name="empty_search_giphy" context="Label indicating an empty search of GIFs. The format placeholders are to showing it in different colors.">No [A]GIFs[/A] found</string>
    <string name="end_of_results_giphy" context="Label indicating the end of Giphy list. The format placeholders are to showing it in different colors.">[A]End of[/A] results</string>

    <string name="warning_resume_transfers" context="Title of a dialog to confirm the action of resume all transfers">Resume transfers?</string>
    <string name="option_resume_transfers" context="Option to  resume all transfers">Resume transfers</string>
    <string name="option_cancel_transfer" context="Option to  cancel a transfer">Cancel transfer</string>
    <string name="warning_message_resume_transfers" context="Message of a dialog to confirm the action of resume all transfers">Unpause transfers to proceed with your upload.</string>

    <string name="progress_size_indicator" context="Indicator of the progress in a download/upload. Please, don’t remove the place holders: the first one is to set the percentage, the second one is to set the size of the file. Example 33% of 33.3 MB">%1$d%% of %2$s</string>

    <string name="show_info_chat_msg_enabled" context="Message showing when enable the mode for showing the special information in the chat messages. This action is performed from the settings section, clicking 5 times on the App version option">Enabled special info for chat messages</string>
    <string name="show_info_chat_msg_disabled" context="Message showing when disable the mode for showing the special information in the chat messages.. This action is performed from the settings section, clicking 5 times on the App version option">Disabled special info for chat messages</string>
    <string name="limit_reaction_per_user" context="Shows the error when the limit of reactions per user is reached and the user tries to add one more. Keep the placeholder because is to show limit number in runtime.">You have reached the maximum limit of %d reactions.</string>
    <string name="limit_reaction_per_message" context="Shows the error when the limit of reactions per message is reached and a user tries to add one more. Keep the placeholder because is to show limit number in runtime.">This message has reached the maximum limit of %d reactions.</string>

<<<<<<< HEAD
    <string name="retention_history_changed_by" context="System message displayed to all chat participants when one of them enables retention history">[A]%1$s[/A][B] changed the message clearing time to[/B][A] %2$s[/A][B].[/B]</string>
    <string name="title_properties_clear_chat_history" context="Title of the section to clear the chat content in the Manage chat history screen">Clear all chat history</string>
    <string name="retention_history_disabled" context="System message that is shown to all chat participants upon disabling the Retention history">[A]%1$s[/A][B] disabled message clearing.[/B]</string>
    <string name="subtitle_properties_chat_clear" context="Subtitle of the section to clear the chat content in the Manage chat history screen">This will delete all messages and files shared in this conversation from both parties. This action is irreversible.</string>
    <string name="title_properties_history_retention" context="Title of the history retention option ">History clearing</string>
    <string name="subtitle_properties_history_retention" context="Subtitle of the history retention option when history retention is disabled">Automatically delete messages older than a certain amount of time.</string>
    <string name="history_retention_option_disabled" context="Label for the dialog box option to configure history retention. This option will indicate that history retention option is disabled">Disabled</string>
    <string name="history_retention_option_one_day" context="Label for the dialog box option to configure history retention. This option will indicate that automatically deleted messages older than one day">One day</string>
    <string name="history_retention_option_one_week" context="SLabel for the dialog box option to configure history retention. This option will indicate that automatically deleted messages older than one week">One week</string>
    <string name="history_retention_option_one_month" context="Label for the dialog box option to configure history retention. This option will indicate that automatically deleted messages older than one month">One month</string>
    <string name="history_retention_option_custom" context="Label for the dialog box option to configure history retention. This option will indicate that messages older than a custom date will be deleted">Custom</string>
    <string name="title_properties_manage_chat" context="Title of the Manage chat history screen">Manage chat history</string>
    <string name="subtitle_properties_manage_chat" context="Subtitle of the dialogue to select a retention time">Automatically delete messages older than&#58;</string>
    <string name="confirmation_clear_chat_history" context="Text of the confirmation dialog to clear the chat history from Manage chat history section">Clear the full message history for this conversation&#63;</string>

    <string name="subtitle_properties_manage_chat_label_year" context="Text on the label indicating that the oldest messages of a year will be automatically deleted.">1 year</string>

    <plurals name="retention_time_picker_hours">
        <item context="Picker text to choose custom retention time. This option indicates a hour" quantity="one">hour</item>
        <item context="Picker text to choose custom retention time. This option indicates several hours" quantity="other">hours</item>
    </plurals>

    <plurals name="retention_time_picker_days">
        <item context="Picker text to choose custom retention time. This option indicates a day" quantity="one">day</item>
        <item context="Picker text to choose custom retention time. This option indicates several days" quantity="other">days</item>
    </plurals>

    <plurals name="retention_time_picker_weeks">
        <item context="Picker text to choose custom retention time. This option indicates a week" quantity="one">week</item>
        <item context="Picker text to choose custom retention time. This option indicates several weeks" quantity="other">weeks</item>
    </plurals>

    <plurals name="retention_time_picker_months">
        <item context="Picker text to choose custom retention time. This option indicates a month" quantity="one">month</item>
        <item context="Picker text to choose custom retention time. This option indicates several months" quantity="other">months</item>
    </plurals>

    <plurals name="subtitle_properties_manage_chat_label_hours" formatted="false">
        <item context="Text on the label indicating that the oldest messages of a hour will be automatically deleted." quantity="one">1 hour</item>
        <item context="Text on the label indicating that That the oldest messages of several hours will be automatically deleted." quantity="other">%1$d hours</item>
    </plurals>

    <plurals name="subtitle_properties_manage_chat_label_weeks" formatted="false">
        <item context="Text on the label indicating that the oldest messages of a week will be automatically deleted." quantity="one">1 week</item>
        <item context="Text on the label indicating that That the oldest messages of several weeks will be automatically deleted." quantity="other">%1$d weeks</item>
    </plurals>

    <plurals name="subtitle_properties_manage_chat_label_months" formatted="false">
        <item context="Text on the label indicating that the oldest messages of a month will be automatically deleted." quantity="one">1 month</item>
        <item context="Text on the label indicating that That the oldest messages of several months will be automatically deleted." quantity="other">%1$d months</item>
    </plurals>
=======
    <string name="option_send_decrypted_key_separately" context="Title option to send separated the link and decrypted key">Send decrypted key separately</string>
    <string name="explanation_send_decrypted_key_separately" context="Explanation option to send separated the link and decrypted key">Export link and decrypted key separately.</string>
    <string name="learn_more_option" context="Label option indicating if it is pressed, an explanation will be shown with more details">Learn more</string>
    <string name="key_label" context="Label key referring to a link decryption key">Key</string>
    <string name="button_share_key" context="Button which action is share the decryption key of a link">Share key</string>
    <string name="button_copy_key" context="Button which action is copy the decryption key of a link">Copy key</string>
    <string name="button_copy_password" context="Button which action is copy the password of a link">Copy password</string>
    <string name="link_copied_clipboard" context="Confirmation shown informing a link it’s copied to the clipboard">Link copied to the clipboard.</string>
    <string name="key_copied_clipboard" context="Confirmation shown informing a key link it’s copied to the clipboard">Key copied to the clipboard.</string>
    <string name="password_copied_clipboard" context="Confirmation shown informing a password link it’s copied to the clipboard">Password copied to the clipboard.</string>
    <string name="link_sent" context="Confirmation shown informing a link it’s copied to the clipboard">Link successfully sent.</string>
    <string name="link_and_key_sent" context="Confirmation shown informing a key link it’s copied to the clipboard">Link and key successfully sent.</string>
    <string name="link_and_password_sent" context="Confirmation shown informing a key link it’s copied to the clipboard">Link and password successfully sent.</string>
    <string name="upgrade_pro" context="Title of a warning recommending upgrade to Pro">Upgrade to Pro</string>
    <string name="link_upgrade_pro_explanation" context="Explanation of a warning recommending upgrade to Pro in relation to link available options">Mega Pro users have exclusive access to additional link safety features making your account even more secure.</string>
    <string name="decryption_key_explanation" context="Meaning of links decryption key">Our end-to-end encryption system requires a unique key automatically generated for this file.A link with this key is created by default, but you can export the decryption key separately for an added layer of security.</string>
    <string name="reset_password_label" context="Reset password label">Reset password</string>
    <string name="share_key_warning" context="Warning show to the user when has enable to send the decryption key of a link separately and tries to share the link">Share the key for this link?</string>
    <string name="share_password_warning" context="Warning show to the user when has set a password protection of a link and tries to share the link">Share the password for this link?</string>
    <string name="button_share_password" context="Button which action is share the password of a link">Share password</string>
    <string name="share_link_with_key" context="String to share a link with its decryption key separately. Please keep the place holders, are to set the link and the key. Example: Link: https://mega.nz/file/kC42xRSK#Ud2QsvpIVYmCd1a9QUhk42wXv10jCSyPSWnXEwYX2VE Key: asfAFG3345g">Link: %1$s\n\nKey: %2$s</string>
    <string name="share_link_with_password" context="String to share a link protected with password with its password.Please keep the place holders, are to set the link and the password. Example: Link: https://mega.nz/file/kC42xRSK#Ud2QsvpIVYmCd1a9QUhk42wXv10jCSyPSWnXEwYX2VE Password: asfAFG3345g">Link: %1$s\n\nPassword: %2$s</string>

>>>>>>> 33f1896d
    <string name="files_required_permissions_warning" context="Warning show to the user when the app needs permissions to share files and the user has denied them.">MEGA needs your permission in order to share files.</string>

    <string name="file_properties_favourite" context="Context menu item. Allows user to add file/folder to favourites">Favourite</string>
    <string name="file_properties_unfavourite" context="Context menu item. Allows user to delete file/folder from favourites">Remove favourite</string>
    <string name="file_properties_label" context="Context menu item. Allows to mark file/folder with own color label">Label&#8230;</string>
    <string name="action_remove_label" context="Information text to let’s the user know that they can remove a colour from a folder or file that was already marked.">Remove label</string>
    <string name="title_label" context="Title text to show label selector.">Label</string>
    <string name="label_red" context="A user can mark a folder or file with red colour.">Red</string>
    <string name="label_orange" context="A user can mark a folder or file with orange colour.">Orange</string>
    <string name="label_yellow" context="A user can mark a folder or file with yellow colour.">Yellow</string>
    <string name="label_green" context="A user can mark a folder or file with green colour.">Green</string>
    <string name="label_blue" context="A user can mark a folder or file with blue colour.">Blue</string>
    <string name="label_purple" context="A user can mark a folder or file with purple colour.">Purple</string>
    <string name="label_grey" context="A user can mark a folder or file with grey colour.">Grey</string>
</resources><|MERGE_RESOLUTION|>--- conflicted
+++ resolved
@@ -2936,7 +2936,6 @@
     <string name="limit_reaction_per_user" context="Shows the error when the limit of reactions per user is reached and the user tries to add one more. Keep the placeholder because is to show limit number in runtime.">You have reached the maximum limit of %d reactions.</string>
     <string name="limit_reaction_per_message" context="Shows the error when the limit of reactions per message is reached and a user tries to add one more. Keep the placeholder because is to show limit number in runtime.">This message has reached the maximum limit of %d reactions.</string>
 
-<<<<<<< HEAD
     <string name="retention_history_changed_by" context="System message displayed to all chat participants when one of them enables retention history">[A]%1$s[/A][B] changed the message clearing time to[/B][A] %2$s[/A][B].[/B]</string>
     <string name="title_properties_clear_chat_history" context="Title of the section to clear the chat content in the Manage chat history screen">Clear all chat history</string>
     <string name="retention_history_disabled" context="System message that is shown to all chat participants upon disabling the Retention history">[A]%1$s[/A][B] disabled message clearing.[/B]</string>
@@ -2988,7 +2987,7 @@
         <item context="Text on the label indicating that the oldest messages of a month will be automatically deleted." quantity="one">1 month</item>
         <item context="Text on the label indicating that That the oldest messages of several months will be automatically deleted." quantity="other">%1$d months</item>
     </plurals>
-=======
+
     <string name="option_send_decrypted_key_separately" context="Title option to send separated the link and decrypted key">Send decrypted key separately</string>
     <string name="explanation_send_decrypted_key_separately" context="Explanation option to send separated the link and decrypted key">Export link and decrypted key separately.</string>
     <string name="learn_more_option" context="Label option indicating if it is pressed, an explanation will be shown with more details">Learn more</string>
@@ -3012,7 +3011,6 @@
     <string name="share_link_with_key" context="String to share a link with its decryption key separately. Please keep the place holders, are to set the link and the key. Example: Link: https://mega.nz/file/kC42xRSK#Ud2QsvpIVYmCd1a9QUhk42wXv10jCSyPSWnXEwYX2VE Key: asfAFG3345g">Link: %1$s\n\nKey: %2$s</string>
     <string name="share_link_with_password" context="String to share a link protected with password with its password.Please keep the place holders, are to set the link and the password. Example: Link: https://mega.nz/file/kC42xRSK#Ud2QsvpIVYmCd1a9QUhk42wXv10jCSyPSWnXEwYX2VE Password: asfAFG3345g">Link: %1$s\n\nPassword: %2$s</string>
 
->>>>>>> 33f1896d
     <string name="files_required_permissions_warning" context="Warning show to the user when the app needs permissions to share files and the user has denied them.">MEGA needs your permission in order to share files.</string>
 
     <string name="file_properties_favourite" context="Context menu item. Allows user to add file/folder to favourites">Favourite</string>
