--- conflicted
+++ resolved
@@ -4365,22 +4365,6 @@
     <string name="settings_passcode_forgot_passcode_button">Forgot your passcode?</string>
     <!-- Title in the Passcode screen to open the app with the password if it does not remember the passcode. -->
     <string name="settings_passcode_enter_password_title">Enter your password</string>
-<<<<<<< HEAD
-    <!-- Preference Titles -->
-    <string name="messages_header">Messages</string>
-    <string name="sync_header">Sync</string>
-
-    <!-- Messages Preferences -->
-    <string name="signature_title">Your signature</string>
-    <string name="reply_title">Default reply action</string>
-
-    <!-- Sync Preferences -->
-    <string name="sync_title">Sync email periodically</string>
-    <string name="attachment_title">Download incoming attachments</string>
-    <string name="attachment_summary_on">Automatically download attachments for incoming emails
-    </string>
-    <string name="attachment_summary_off">Only download attachments when manually requested</string>
-=======
     <!-- Warning of the scanning transfers dialog. It warns about not closing the app because the transfers will be lost. -->
     <string name="warning_scanning_transfers">Please do not close the application.</string>
     <!-- Stage of the scanning transfers dialog indicating transfers are scanning. -->
@@ -4455,5 +4439,18 @@
     <string name="skip_folder">Skip this folder</string>
     <!-- Informs about a name collision, the folder is trying to upload, move or copy already exists on the location. The placeholder is for the name of the folder. -->
     <string name="folder_already_exists_in_location">A folder named [B]%1$s[/B] already exists in this location.</string>
->>>>>>> 12f82b8b
+    <!-- Preference Titles -->
+    <string name="messages_header">Messages</string>
+    <string name="sync_header">Sync</string>
+
+    <!-- Messages Preferences -->
+    <string name="signature_title">Your signature</string>
+    <string name="reply_title">Default reply action</string>
+
+    <!-- Sync Preferences -->
+    <string name="sync_title">Sync email periodically</string>
+    <string name="attachment_title">Download incoming attachments</string>
+    <string name="attachment_summary_on">Automatically download attachments for incoming emails
+    </string>
+    <string name="attachment_summary_off">Only download attachments when manually requested</string>
 </resources>