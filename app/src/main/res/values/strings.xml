<?xml version="1.0" encoding="utf-8"?>
<resources>
    <!-- PRO Lite account -->
    <string name="prolite_account">Pro Lite</string>
    <!-- Name of the MEGA PDF Viewer. Keep uppercase. -->
    <string name="pdf_app_name">MEGA PDF Viewer</string>
    <!-- Answer for confirmation dialog. -->
    <string name="general_yes">Yes</string>
    <!-- Answer for confirmation dialog. -->
    <string name="general_no">No</string>
    <!-- dialog option cancel in alert dialog -->
    <string name="general_cancel">Cancel</string>
    <!-- When moving a file to a location in MEGA. This is the text of the button after selection the destination -->
    <string name="general_move_to">Move to</string>
    <!-- Selecting a specific location in MEGA. This is the text of the button -->
    <string name="general_select">Select</string>
    <!-- Selecting a specific location in MEGA. This is the text of the button -->
    <string name="general_select_to_download">Select folder</string>
    <!-- This is the final button when creating a folder in the dialog where the user inserts the folder name -->
    <string name="general_create">Create</string>
    <!-- button -->
    <string name="general_add">Add</string>
    <!-- Item menu option upon right click on one or multiple files. -->
    <string name="general_move">Move</string>
    <!-- Menu option to delete one or multiple selected items. -->
    <string name="general_remove">Remove</string>
    <!-- button -->
    <string name="general_share">Share</string>
    <!-- Item menu option upon right click on one or multiple files. -->
    <string name="general_leave">Leave</string>
    <!-- button -->
    <string name="general_decryp">Decrypt</string>
    <!-- button -->
    <string name="general_export">Export</string>
    <!-- Answer for confirmation dialog. -->
    <string name="general_ok">OK</string>
    <!-- Skip a step of a configuration process. -->
    <string name="general_skip">Skip</string>
    <!-- option shown when a message could not be sent -->
    <string name="general_retry">Retry</string>
    <!-- Button to open the default web browser -->
    <string name="general_open_browser">Open browser</string>
    <!-- The title of progress dialog when loading web content -->
    <string name="general_loading">Loading</string>
    <!-- state while importing the file -->
    <string name="general_importing">Importing</string>
    <!-- state while importing the file -->
    <string name="general_forwarding">Forwarding</string>
    <!-- Menu option to choose to add file or folders to Cloud Drive -->
    <string name="general_import">Import</string>
    <!-- It will be followed by the error message -->
    <string name="general_error_word">Error</string>
    <!-- when trying to download a file that is already downloaded in the device -->
    <string name="general_already_downloaded">Already downloaded</string>
    <!-- Label of the option menu. When clicking this button, the app shows the info of the file -->
    <string name="general_file_info">File info</string>
    <!-- Hint how to cancel the download -->
    <string name="general_show_info">Show info</string>
    <!-- Error getting the root node -->
    <string name="error_general_nodes">Error. Please try again.</string>
    <!-- File name (without extension) of file exported with the recovery key -->
    <string name="general_rk">MEGA-RECOVERYKEY</string>
    <!-- Local folder error in Sync Service. There are two syncs for images and videos. This error appears when the secondary media local folder doesn’t exist -->
    <string name="secondary_media_service_error_local_folder">The secondary media folder does not exist, please choose a new folder</string>
    <!-- when no external card exists -->
    <string name="no_external_SD_card_detected">No external storage detected</string>
    <!-- Button where the user can sign off or logout -->
    <string name="action_logout">Log&#160;out</string>
    <!-- Item menu option upon right click on one or multiple files. -->
    <string name="action_add">Upload</string>
    <!-- Menu item -->
    <string name="action_create_folder">Create new folder</string>
    <!-- Option which allows create a new text file -->
    <string name="action_create_txt">Create new text file</string>
    <!-- Menu item -->
    <string name="action_settings">Settings</string>
    <!-- Search button -->
    <string name="action_search">Search</string>
    <!-- Select country page title -->
    <string name="action_search_country">Choose your region</string>
    <!-- Alternative text or description text for the “Play” button -->
    <string name="action_play">Play</string>
    <!-- Search button -->
    <string name="action_pause">Pause</string>
    <!-- Menu item -->
    <string name="action_refresh">Refresh</string>
    <!-- Menu item -->
    <string name="action_sort_by">Sort by</string>
    <!-- Menu item -->
    <string name="action_help">Help</string>
    <!-- Change from a free account to paying MEGA -->
    <string name="action_upgrade_account">Upgrade account</string>
    <!-- Menu item to select all the elements of a list -->
    <string name="action_select_all">Select all</string>
    <!-- Menu item to unselect all the elements of a list -->
    <string name="action_unselect_all">Clear selection</string>
    <!-- Menu item to change from list view to grid view -->
    <string name="action_grid">Thumbnail view</string>
    <!-- Title of the preference Recovery key on Settings section -->
    <string name="action_export_master_key">Back up Recovery Key</string>
    <!-- Menu item to let the user cancel subscriptions -->
    <string name="action_cancel_subscriptions">Cancel subscription</string>
    <!-- success message when the subscription has been canceled correctly -->
    <string name="cancel_subscription_ok">The subscription has been cancelled</string>
    <!-- error message when the subscription has not been canceled successfully -->
    <string name="cancel_subscription_error">We were unable to cancel your subscription. Please contact support&#64;mega.nz for assistance</string>
    <!-- Menu item to kill all opened sessions -->
    <string name="action_kill_all_sessions">Close other sessions</string>
    <!-- Message after kill all opened sessions -->
    <string name="success_kill_all_sessions">The remaining sessions have been closed</string>
    <!-- Message after kill all opened sessions -->
    <string name="error_kill_all_sessions">Error when closing the opened sessions</string>
    <!-- General label for files -->
    <plurals name="general_num_files">
        <item quantity="one">File</item>
        <item quantity="other">Files</item>
    </plurals>
    <!-- Indicates how many contacts a folder is shared with. Plural. e.g. Shared with 7 contacts -->
    <plurals name="general_num_shared_with">
        <item quantity="one">Shared with %1$s</item>
        <item quantity="other">Shared with %1$d contacts</item>
    </plurals>
    <!-- Alert text before download. Please do not modify the %s placeholder as it will be replaced by the size to be donwloaded -->
    <string name="alert_larger_file">%s will be downloaded.</string>
    <!-- Alert text before download -->
    <string name="alert_no_app">There is no app to open the file %s. Do you want to continue with the download?</string>
    <!-- Dialog option that permits user do not show it again -->
    <string name="checkbox_not_show_again">Do not show again</string>
    <!-- Press back while login to cancel current login process. -->
    <string name="confirm_cancel_login">Are you sure that you want to cancel the current login process?</string>
    <!-- Login button -->
    <string name="login_text">Log&#160;in</string>
    <!-- email label -->
    <string name="email_text">Email</string>
    <!-- password label -->
    <string name="password_text">Password</string>
    <!-- Hint of the confirmation dialog to get link with password -->
    <string name="confirm_password_text">Confirm password</string>
    <!-- in the password edittext the user can see the password or asterisks. ABC shows the letters of the password -->
    <string name="abc">ABC</string>
    <!-- This question applies to users that do not have an account on MEGA yet -->
    <string name="new_to_mega">New to MEGA?</string>
    <!-- button that allows the user to create an account -->
    <string name="create_account">Create account</string>
    <!-- when the user tries to log in MEGA without typing the email -->
    <string name="error_enter_email">Please enter your email address</string>
    <!-- Title of the alert dialog when the user tries to recover the pass of a non existing account -->
    <string name="error_invalid_email">Invalid email address</string>
    <!-- when the user tries to log in MEGA without typing the password -->
    <string name="error_enter_password">Please enter your password</string>
    <!-- when the user tries to log in to MEGA without a network connection -->
    <string name="error_server_connection_problem">No network connection</string>
    <!-- when the user tries to log in to MEGA without a valid session -->
    <string name="error_server_expired_session">You have been logged out on this device from another location</string>
    <!-- the first step when logging in is calculate the private and public encryption keys -->
    <string name="login_generating_key">Generating encryption keys</string>
    <!-- Message displayed while the app is connecting to a MEGA server -->
    <string name="login_connecting_to_server">Connecting to the server</string>
    <!-- Status text when updating the file manager -->
    <string name="download_updating_filelist">Updating file list</string>
    <!-- title of the screen after creating an account when the user has to confirm the password to confirm the account -->
    <string name="login_confirm_account">Confirm account</string>
    <!-- when the user clicks on the link sent by MEGA after creating the account, this message is shown -->
    <string name="login_querying_signup_link">Checking validation link</string>
    <!-- Attempting to activate a MEGA account for a user. -->
    <string name="login_confirming_account">Activating account</string>
    <!-- After login, updating the file list, the file list should be processed before showing it to the user -->
    <string name="login_preparing_filelist">Preparing file list</string>
    <!-- when the user tries to share something to MEGA without being logged -->
    <string name="login_before_share">Please log in to share with MEGA</string>
    <!-- This toast message is shown on the login page when an email confirm link is no longer valid. -->
    <string name="reg_link_expired">Your confirmation link is no longer valid. Your account may already be activated or you may have cancelled your registration.</string>
    <!-- Full description text of the app in the Google Play page of the app (character limit 4000) -->
    <string name="tour_space_text">Register now and get 20&#160;GB of free storage</string>
    <!-- category in sort by action -->
    <string name="name_text">Name</string>
    <!-- First Name of the user -->
    <string name="first_name_text">First Name</string>
    <!-- Last name of the user -->
    <string name="lastname_text">Last Name</string>
    <!-- text placed on the checkbox of acceptation of the Terms of Service -->
    <string name="tos">I agree with MEGA’s [A]Terms of Service[/A]</string>
    <!-- Text placed on the checkbox to make sure user agree that understand the danger of losing password -->
    <string name="top">I understand that [B]if I lose my password, I may lose my data[/B]. Read more about [A]MEGA’s end-to-end encryption[/A].</string>
    <!-- warning dialog -->
    <string name="create_account_no_terms">You have to accept our Terms of Service</string>
    <!-- warning dialog, for user do not tick checkbox of understanding the danger of losing password -->
    <string name="create_account_no_top">You need to agree that you understand the danger of losing your password</string>
    <!-- Warning message when the first name is a required field to submit a form. For example during the create account process. -->
    <string name="error_enter_username">Please enter your first name</string>
    <!-- Warning dialog -->
    <string name="error_enter_userlastname">Please enter your last name.</string>
    <!-- when creating the account -->
    <string name="error_passwords_dont_match">Passwords do not match</string>
    <!-- when creating the account -->
    <string name="error_email_registered">This email address has already registered an account with MEGA</string>
    <!--  -->
    <string name="create_account_creating_account">Connecting to the server: Creating account</string>
    <!--  -->
    <string name="cancel_all_transfer_confirmation">Cancel all transfers?</string>
    <!-- Label for any ‘Cancel all’ button to cancel transfers - (String as short as possible). -->
    <string name="cancel_all_action">Cancel all</string>
    <!-- Warning to confirm remove selected transfers. Plural more than 1 transfer -->
    <plurals name="cancel_selected_transfers">
        <item quantity="one">The selected transfer will be cancelled.</item>
        <item quantity="other">The selected transfers will be cancelled.</item>
    </plurals>
    <!-- The name of every users root drive in the cloud of MEGA. -->
    <string name="section_cloud_drive">Cloud Drive</string>
    <!-- Label to reference a recents section -->
    <string name="section_recents">Recents</string>
    <!-- title of the screen where the secondary media images are uploaded, and name of the folder where the secondary media images are uploaded -->
    <string name="section_secondary_media_uploads">Media Uploads</string>
    <!-- Section name for the “Messages” section.Preferably one word. There is little space for this word. -->
    <string name="section_inbox">Inbox</string>
    <!-- the options of what to upload in an array. Needed for the settings, the options of what to upload. -->
    <string name="section_saved_for_offline_new">Offline</string>
    <!-- Label showing the location of a node which is not in root navigation level. The first placeholder is the name of the parent folder. The second placeholder is the name of the section in which the file is. e.g. PR reviews and tickets (Cloud Drive) -->
    <string name="location_label">%1$s (%2$s)</string>
    <!-- title of the screen that shows all the shared items -->
    <string name="title_shared_items">Shared items</string>
    <!-- The title of the trash bin in the tree of the file manager. -->
    <string name="section_rubbish_bin">Rubbish Bin</string>
    <!-- Section name for the “Contacts” section.Preferably one word. There is little space for this word. -->
    <string name="section_contacts">Contacts</string>
    <!-- Item of the navigation title for the contacts section when there is any pending incoming request -->
    <string name="section_contacts_with_notification">Contacts [A](%1$d)[/A]</string>
    <!-- Empty state when the user has not sent any contact request to other users -->
    <string name="sent_requests_empty">[B]No [/B][A]sent requests[/A]</string>
    <!-- Empty state when the user has not received any contact request from other users -->
    <string name="received_requests_empty">[B]No [/B][A]received requests[/A]</string>
    <!-- Title for the file transfer screen (with the up & download) -->
    <string name="section_transfers">Transfers</string>
    <!-- Section name for the “My Account” section.Preferably one or two words. There is little space for this. -->
    <string name="section_account">My Account</string>
    <!-- title of the screen where the camera images are uploaded, and name of the folder where camera images are uploaded -->
    <string name="section_photo_sync">Camera Uploads</string>
    <!-- Capital letters. Incoming shared folders. The title of a tab -->
    <string name="tab_incoming_shares">Incoming</string>
    <!-- Capital letters. Outgoing shared folders. The title of a tab -->
    <string name="tab_outgoing_shares">Outgoing</string>
    <!-- Capital letters. Files with link. The title of a tab -->
    <string name="tab_links_shares">Links</string>
    <!-- Label for any ‘Incoming shares’ button, link, text, title, etc. - (String as short as possible). -->
    <string name="title_incoming_shares_explorer">Incoming Shares</string>
    <!-- Title of the share with file explorer -->
    <string name="title_incoming_shares_with_explorer">Incoming shares with</string>
    <!-- message when there are no files in the Cloud drive -->
    <string name="file_browser_empty_cloud_drive">No files in your Cloud Drive</string>
    <!-- Text that indicates that a folder is currently empty -->
    <string name="file_browser_empty_folder">Empty Folder</string>
    <!-- Title of the fragment Choose Account -->
    <string name="choose_account_fragment">CHOOSE ACCOUNT</string>
    <!-- The file are available “offline” (without a network Wi-Fi mobile data connection) -->
    <string name="file_properties_available_offline">Available Offline</string>
    <!-- category in sort by action -->
    <string name="file_properties_info_size_file">Size</string>
    <!-- When the file/folder was last modified -->
    <string name="file_properties_info_last_modified">Last modified</string>
    <!-- Label to display the date and time when a file/folder has been added (uploaded) to MEGA. -->
    <string name="file_properties_info_added">Added</string>
    <!-- Item menu option upon clicking on a file folder. Refers to the permissions of a file folder in the file manager. -->
    <string name="file_properties_shared_folder_permissions">Permissions</string>
    <!-- Title of the dialog to choose permissions when sharing. -->
    <string name="dialog_select_permissions">Share Permissions</string>
    <!-- menu item -->
    <string name="file_properties_shared_folder_change_permissions">Change permissions</string>
    <!-- when listing all the contacts that shares a folder -->
    <string name="file_properties_shared_folder_select_contact">Shared with</string>
    <!-- shows the owner of an incoming shared folder -->
    <string name="file_properties_owner">Owner</string>
    <!-- positive button on dialog to invite a contact -->
    <string name="contact_invite">Invite</string>
    <!-- option to reinvite a contact -->
    <string name="contact_reinvite">Reinvite</string>
    <!-- The text of the notification button that is displayed when there is a call in progress, another call is received and ignored. -->
    <string name="contact_ignore">Ignore</string>
    <!-- option to decline a contact invitation -->
    <string name="contact_decline">Decline</string>
    <!-- option to accept a contact invitation -->
    <string name="contact_accept">Accept</string>
    <!-- Label for the option of the sliding panel to show the contact info -->
    <string name="contact_properties_activity">Contact info</string>
    <!-- Adding new relationships (contacts) using the actions. -->
    <string name="contacts_list_empty_text">Add new contacts using the button below</string>
    <!-- Error message -->
    <string name="error_not_enough_free_space">Not enough free space on your device</string>
    <!-- Alert Dialog to get link -->
    <string name="option_decryption_key">Decryption key</string>
    <!-- Alert shown when some content is sharing with chats and they are processing -->
    <string name="download_preparing_files">Preparing files</string>
    <!-- Message when many downloads start. Plural more than 1 file. Placeholder is for include the number of downloads in runtime. -->
    <plurals name="download_began">
        <item quantity="one">Download has started</item>
        <item quantity="other">%1$d downloads have started</item>
    </plurals>
    <!-- Message when many downloads finish. Plural more than 1 file. Placeholder is for include the number of downloads in runtime. -->
    <plurals name="download_finish">
        <item quantity="one">Download has finished</item>
        <item quantity="other">%1$d downloads have finished</item>
    </plurals>
    <!-- Message when many uploads start. Plural more than 1 file. Placeholder is for include the number of uploads in runtime. -->
    <plurals name="upload_began">
        <item quantity="one">Upload has started</item>
        <item quantity="other">%1$d uploads have started</item>
    </plurals>
    <!-- Message when many downloads finish. Plural more than 1 file. Placeholder is for include the number of uploads in runtime. -->
    <plurals name="upload_finish">
        <item quantity="one">Upload has finished</item>
        <item quantity="other">%1$d uploads have finished</item>
    </plurals>
    <!-- Warning shown when it tries to download some empty folders. Plural -->
    <plurals name="empty_folders">
        <item quantity="one">Folder is empty.</item>
        <item quantity="other">Folders are empty.</item>
    </plurals>
    <!-- Hint how to cancel the download -->
    <string name="download_touch_to_cancel">Touch to cancel</string>
    <!-- Hint how to cancel the download -->
    <string name="download_touch_to_show">View transfers</string>
    <!-- Warning message -->
    <string name="error_file_size_greater_than_4gb">Most devices can’t download files greater than 4&#160;GB. Your download will probably fail</string>
    <!-- message when trying to open a downloaded file but there isn’t any app that open that file. Example: a user downloads a pdf but doesn’t have any app to read a pdf -->
    <string name="intent_not_available">There isn’t any available app to execute this file on your device</string>
    <!-- Message when trying to open a location message but there isn’t any app that open that location. -->
    <string name="intent_not_available_location">There are no apps available on your device to open this location</string>
    <!-- Message displayed when user tries to open a file with a 3rd party app using the option "Open with" but there isn't any app installed in the device which can open that file type, e.g. user tries to open a ".txt" but doesn’t have any installed 3rd party app which supports ".txt" files. -->
    <string name="intent_not_available_file">You may not have any apps installed which support this file type</string>
    <!-- create a link of a file and send it using an app from the device -->
    <string name="context_get_link">Share link</string>
    <!-- Delete a link label -->
    <string name="context_delete_link">Delete link</string>
    <!-- Title alert before leaving a share. -->
    <string name="alert_leave_share">Leave share</string>
    <!-- Item menu option upon right click on one or multiple files. -->
    <string name="context_clean_shares_menu">Remove share</string>
    <!-- Item menu option upon right click on one or multiple files. -->
    <string name="context_remove_link_menu">Remove link</string>
    <!-- Warning that appears prior to remove a link of a file. Singular. -->
    <string name="context_remove_link_warning_text">This link will not be publicly available anymore.</string>
    <!-- Warning that appears prior to remove links of files. Plural. -->
    <plurals name="remove_links_warning_text">
        <item quantity="one">This link will not be publicly available anymore.</item>
        <item quantity="other">These links will not be publicly available anymore.</item>
    </plurals>
    <!-- Item menu option upon right click on one or multiple files. -->
    <string name="context_rename">Rename</string>
    <!-- Item menu option upon right click on one or multiple files. -->
    <string name="context_open_link">Open</string>
    <!-- while file provider is downloading a file -->
    <string name="context_preparing_provider">Preparing file</string>
    <!-- Item menu option upon right click on one or multiple files. -->
    <string name="context_download">Download</string>
    <!-- Item menu option upon right click on one or multiple files. -->
    <string name="context_move">Move</string>
    <!-- while moving a file or folder -->
    <string name="context_moving">Moving</string>
    <!-- Item menu option upon right click on one or multiple files. -->
    <string name="context_copy">Copy</string>
    <!-- Item menu option upon right click on one or multiple files. -->
    <string name="context_upload">Upload</string>
    <!-- while copying a file or folder -->
    <string name="context_copying">Copying</string>
    <!-- menu item -->
    <string name="context_move_to_trash">Move to Rubbish Bin</string>
    <!-- menu item -->
    <string name="context_delete_from_mega">Remove from MEGA</string>
    <!-- Input field description in the create folder dialog. -->
    <string name="context_new_folder_name">Folder Name</string>
    <!-- status dialog when performing the action -->
    <string name="context_creating_folder">Creating folder</string>
    <!-- Menu option title -->
    <string name="context_clear_rubbish">Clear Rubbish Bin</string>
    <!-- Ask for confirmation before removing all the elements of the rubbish bin -->
    <string name="clear_rubbish_confirmation">You are about to permanently remove all items from your Rubbish Bin.</string>
    <!-- send cancel subscriptions dialog -->
    <string name="context_send">Send</string>
    <!-- Menu option to delete one or multiple selected items. -->
    <string name="context_remove">Remove</string>
    <!-- Menu option to delete selected items of the offline state -->
    <string name="context_delete_offline">Remove from Offline</string>
    <!-- menu item -->
    <string name="context_share_folder">Share folder</string>
    <!-- menu item -->
    <string name="context_send_file">Send file to chat</string>
    <!-- menu item -->
    <string name="context_send_contact">Share contact to chat</string>
    <!-- Item menu option upon clicking on one or multiple files. -->
    <string name="context_sharing_folder">Sharing</string>
    <!-- Menu option to manage a shared folder. -->
    <string name="manage_share">Manage share</string>
    <!-- menu item -->
    <string name="context_delete">Delete</string>
    <!-- success message when removing a contact request -->
    <string name="context_contact_invitation_deleted">Request deleted</string>
    <!-- success message when reinvite a contact -->
    <string name="context_contact_invitation_resent">Request resent</string>
    <!-- success message when sending a contact request -->
    <string name="context_contact_request_sent">Request successfully sent to %s. View in Sent requests tab.</string>
    <!-- success message when removing a contact -->
    <string name="context_contact_removed">Contact removed</string>
    <!-- error message -->
    <string name="context_contact_not_removed">Error. Contact not removed</string>
    <!-- success message when chaning the permissionss -->
    <string name="context_permissions_changed">Permissions changed</string>
    <!-- message when trying to create a folder that already exists -->
    <string name="context_folder_already_exists">Folder already exists</string>
    <!-- message when trying to create a invite a contact already that is already added -->
    <string name="context_contact_already_exists">%s is already a contact</string>
    <!-- success message when creating a folder -->
    <string name="context_folder_created">Folder created</string>
    <!-- error message when creating a folder -->
    <string name="context_folder_no_created">Error. Folder not created</string>
    <!-- success message when renaming a node -->
    <string name="context_correctly_renamed">Renamed successfully</string>
    <!-- error message -->
    <string name="context_no_renamed">Error. Not renamed</string>
    <!-- success message when copying a node -->
    <string name="context_correctly_copied">Copied successfully</string>
    <!-- error message -->
    <string name="context_no_copied">Error. Not copied</string>
    <!-- message that appears when a user tries to move/copy/upload a file but doesn’t choose a destination folder -->
    <string name="context_no_destination_folder">Please choose a destination folder</string>
    <!-- success message when moving a node -->
    <string name="context_correctly_moved">Moved successfully</string>
    <!-- success message when moving a node (file/folder) -->
    <plurals name="number_correctly_moved">
        <item quantity="one">Moved %d item</item>
        <item quantity="other">Moved %d items</item>
    </plurals>
    <!-- success message when moving a node -->
    <string name="number_incorrectly_moved">%d items were not moved successfully</string>
    <!-- success message when moving a node -->
    <string name="context_correctly_moved_to_rubbish">Moved to the Rubbish Bin successfully</string>
    <!-- error message -->
    <string name="context_no_moved">Error. Not moved</string>
    <!-- success message when sharing a folder -->
    <string name="context_correctly_shared">Shared successfully</string>
    <!-- error message when sharing a folder -->
    <string name="context_no_shared_number">Error. %d shares were not completed</string>
    <!-- error message -->
    <string name="context_no_removed_shared">Error. Share failed to remove</string>
    <!-- success message when removing a node from MEGA -->
    <string name="context_correctly_removed">Deleted successfully</string>
    <!-- error message -->
    <string name="context_no_removed">Error. Deletion failed</string>
    <!-- success message when moving a node -->
    <string name="number_correctly_removed">%d items removed successfully from MEGA</string>
    <!-- error message when moving a node -->
    <string name="number_no_removed">%d items are not removed successfully</string>
    <!-- Success message when left shared folders -->
    <string name="number_correctly_leaved">%d folders left successfully.</string>
    <!-- Message shown when a share has been left -->
    <string name="share_left">Share left</string>
    <!-- error message when moving a node -->
    <string name="number_no_leaved">%d folders were not left successfully</string>
    <!-- success message when sending multiple files -->
    <string name="number_correctly_sent">File sent to %d contacts successfully</string>
    <!-- error message when sending multiple files -->
    <string name="number_no_sent">File was not sent to %d contacts</string>
    <!-- success message when sending multiple files -->
    <string name="number_correctly_sent_multifile">%d files sent successfully</string>
    <!-- error message when sending multiple files -->
    <string name="number_no_sent_multifile">%d files failed to send</string>
    <!-- success message when sending multiple files -->
    <string name="number_correctly_copied">%d items copied successfully</string>
    <!-- error message when sending multiple files -->
    <string name="number_no_copied">%d items were not copied</string>
    <!-- success message when removing several contacts -->
    <string name="number_contact_removed">%d contacts removed successfully</string>
    <!-- error message when removing several contacts -->
    <string name="number_contact_not_removed">%d contacts were not removed</string>
    <!-- success message when emptying the RB -->
    <string name="rubbish_bin_emptied">Rubbish Bin emptied successfully</string>
    <!-- error message when emptying the RB -->
    <string name="rubbish_bin_no_emptied">An error occurred. The Rubbish Bin has not been emptied</string>
    <!-- dialog cancel subscriptions -->
    <string name="dialog_cancel_subscriptions">You are about to cancel your MEGA subscription. Please let us know if there is anything we can do to help change your mind.</string>
    <!-- hint cancel subscriptions dialog -->
    <string name="hint_cancel_subscriptions">Type feedback here</string>
    <!-- send cancel subscriptions dialog -->
    <string name="send_cancel_subscriptions">Send</string>
    <!-- confirmation cancel subscriptions dialog -->
    <string name="confirmation_cancel_subscriptions">Thank you for your feedback. Are you sure you want to cancel your MEGA subscription?</string>
    <!-- provide a reason to cancel subscriptions dialog -->
    <string name="reason_cancel_subscriptions">Your subscription has not been cancelled. Please provide a reason for your cancellation</string>
    <!-- Pop up message shows when user purchased a lower level of subscription -->
    <string name="message_user_purchased_subscription_down_grade">Your new subscription will take effect once the current one expires, the new price will be charged at that time.</string>
    <!-- Pop up message shows when user purchased a subscription with a payment method that can not be processed in real time, e.g. voucher -->
    <string name="message_user_payment_pending">Your subscription will take effect once the payment is processed by Google.</string>
    <!--  -->
    <string name="subscription_type_monthly">Monthly</string>
    <!--  -->
    <string name="subscription_type_yearly">Yearly</string>
    <!-- success message after removing a share of a folder. a contact has no access to the folder now -->
    <string name="context_share_correctly_removed">Share removed</string>
    <!-- Menu option to create a new folder in the file manager. -->
    <string name="menu_new_folder">New folder</string>
    <!-- Menu option to add a contact to your contact list. -->
    <string name="menu_add_contact">Add contact</string>
    <!-- Title of the alert to introduce the decryption key -->
    <string name="alert_decryption_key">Decryption Key</string>
    <!-- Message of the alert to introduce the decryption key -->
    <string name="message_decryption_key">Please enter the decryption key for the link</string>
    <!-- error message shown on the decryption key dialog if the key typed in was wrong -->
    <string name="invalid_decryption_key">Invalid decryption key</string>
    <!-- upload to. Then choose an Audio file -->
    <string name="upload_to_audio">Audio</string>
    <!-- Title of the button in the contact info screen to start a video call -->
    <string name="upload_to_video">Video</string>
    <!-- Status text at the beginning of an upload, Status text at the beginning of an upload for 2 or more files -->
    <plurals name="upload_prepare">
        <item quantity="one">Processing file</item>
        <item quantity="other">Processing files</item>
    </plurals>
    <!-- error message when downloading a file -->
    <string name="error_temporary_unavaible">Resource temporarily not available, please try again later</string>
    <!-- Error message when the selected file cannot be opened -->
    <string name="upload_can_not_open">Cannot open selected file</string>
    <!-- when a zip file is downloaded and clicked, the app unzips the file. This is the status text while unzipping the file -->
    <string name="unzipping_process">Unzipping file</string>
    <!-- error message while browsing the local filesystem -->
    <string name="error_io_problem">File system problem</string>
    <!-- error message while browsing the local filesystem -->
    <string name="general_error">Error happened when executing the action</string>
    <!-- menu item -->
    <string name="my_account_change_password">Change password</string>
    <!-- Dialog text overquota error -->
    <string name="overquota_alert_text">You have exceeded your storage limit. Would you like to upgrade your account?</string>
    <!-- when did the last session happen -->
    <string name="my_account_last_session">Last session</string>
    <!-- message displayed while the app is changing the password -->
    <string name="my_account_changing_password">Changing password</string>
    <!-- when changing the password -->
    <string name="my_account_change_password_newPassword1">New password</string>
    <!-- when changing the password -->
    <string name="my_account_change_password_newPassword2">Confirm new password</string>
    <!-- choose the payment method option when no method is available -->
    <string name="no_available_payment_method">There is no payment method set for this plan currently. Please select one.</string>
    <!-- the user can get the link and it’s copied to the clipboard -->
    <string name="file_properties_get_link">The link has been copied to the clipboard</string>
    <!-- alert when clicking a newsignup link being logged -->
    <string name="log_out_warning">Please log out before creating the account</string>
    <!-- menu item -->
    <string name="menu_pause_transfers">Pause transfers</string>
    <!-- menu item -->
    <string name="menu_cancel_all_transfers">Cancel all transfers</string>
    <!-- Option of the sliding panel to capture a new picture to upload to Cloud Drive or to set as user avatar -->
    <string name="menu_take_picture">Capture</string>
    <!-- Dialog title, to explain why MEGA needs the ’display over other apps’ permission (Android 10) -->
    <string name="ask_for_display_over_title">Allow notifications for incoming MEGA calls</string>
    <!-- Dialog message, to explain why MEGA needs the ’display over other apps’ permission (Android 10) -->
    <string name="ask_for_display_over_msg">Please grant MEGA permission to display over other apps for calls.</string>
    <!-- Prompt text shows when the user doesn’t want to make MEGA grant the ’display over other apps’ permission for now (Android 10) -->
    <string name="ask_for_display_over_explain">You can still manually grant permissions in the device Settings.</string>
    <!-- the options of how to upload, but in an array. needed for the settings, how to upload the camera images. only when Wi-Fi connected -->
    <string name="cam_sync_wifi">Wi-Fi only</string>
    <!-- the options of how to upload, but in an array. needed for the settings, how to upload the camera images. when Wi-Fi connected and using data plan -->
    <string name="cam_sync_data">Wi-Fi or mobile data</string>
    <!-- The upload of the user’s photos or videos from their specified album is in progress. -->
    <string name="cam_sync_syncing">Camera Uploads in progress</string>
    <!-- confirmation question for cancelling the camera uploads -->
    <string name="cam_sync_cancel_sync">Do you want to stop Camera Uploads?</string>
    <!-- title of the notification when camera upload is enabled -->
    <string name="settings_camera_notif_title">Uploading files of media folders</string>
    <!-- title of the notification when camera upload is checking files -->
    <string name="settings_camera_notif_checking_title">Checking for files to be uploaded</string>
    <!-- title of the notification when camera upload is initializing -->
    <string name="settings_camera_notif_initializing_title">Initialising Camera Uploads</string>
    <!-- title of the notification when camera upload’s primary local folder is unavailable. -->
    <string name="camera_notif_primary_local_unavailable">Camera Uploads have been disabled. Your local folder is unavailable.</string>
    <!-- title of the notification when camera upload’s secondary local folder is unavailable. -->
    <string name="camera_notif_secondary_local_unavailable">Media Uploads have been disabled. Your local folder is unavailable.</string>
    <!-- settings of the Appearance section -->
    <string name="settings_appearance">Appearance</string>
    <!-- settings of the Features section -->
    <string name="settings_features">Features</string>
    <!-- label of storage in upgrade/choose account page, it is being used with a variable, e.g. for LITE user it will show ‘200GB Storage’. -->
    <string name="settings_storage">Storage</string>
    <!-- Settings of the Passcode -->
    <string name="settings_passcode_lock">Passcode lock</string>
    <!-- Setting to allow the user to select the preferred passcode type -->
    <string name="settings_passcode_option">Passcode options</string>
    <!-- Helper text to explain why we have this `Require me to plug in` setting, placeholder - 100 to 1000 in MB -->
    <string name="settings_camera_upload_charging_helper_label">Video compression uses considerable amounts of power. Please plug in your device to charge if the videos to be compressed are larger than %s.</string>
    <!-- Helper text to explain the things to note if enable the feature of including GPS info -->
    <string name="settings_camera_upload_include_gps_helper_label">If enabled, location information will be included with your pictures. Please be careful when sharing them.</string>
    <!-- Settings category title for cache and offline files -->
    <string name="settings_advanced_features">Advanced</string>
    <!-- Settings preference title for cache -->
    <string name="settings_advanced_features_cache">Clear Cache</string>
    <!-- Settings preference title for offline files -->
    <string name="settings_advanced_features_offline">Clear Offline Files</string>
    <!-- Settings preference title for delete account -->
    <string name="settings_delete_account">Delete account</string>
    <!-- Size of files in offline or cache folders -->
    <string name="settings_advanced_features_size">Currently using %s</string>
    <!-- Calculating Size of files in offline or cache folders -->
    <string name="settings_advanced_features_calculating">Calculating</string>
    <!-- title of the setting to set the default download location -->
    <string name="settings_storage_download_location">Default download location</string>
    <!-- Whether to always ask the user each time. -->
    <string name="settings_storage_ask_me_always">Always ask for download location</string>
    <!-- Label of button on account page that ask user to add their phone number -->
    <string name="add_phone_number_label">Add a phone number</string>
    <!-- enter verification code page title -->
    <string name="verify_account_title">Verify your account</string>
    <!-- Text to explain to user why to verify phone number (account suspended use case) -->
    <string name="verify_account_helper_locked">Your account has been locked temporarily due to potential abuse. Please verify your phone number to unlock your account.</string>
    <!-- Hint text of the region edittext for choosing dial code. -->
    <string name="sms_region_label">Region</string>
    <!-- place holder for enter mobile number field -->
    <string name="verify_account_phone_number_placeholder">Your phone number</string>
    <!-- Button label - go to previous page -->
    <string name="general_back_button">Back</string>
    <!-- button label - quite sms verification use case -->
    <string name="verify_account_not_now_button">Not now</string>
    <!-- Button label - confirm some action -->
    <string name="general_confirm_button">Confirm</string>
    <!-- On “add phone number” page, an error message will be shown if user click next button without select country code. -->
    <string name="verify_account_invalid_country_code">Please select a region code</string>
    <!-- On “Add phone number” page, a toast error message will be shown if the country code cannot be fetched from back end. -->
    <string name="verify_account_not_loading_country_code">Region codes could not be fetched.</string>
    <!-- error message if user click next button without enter a valid phone number -->
    <string name="verify_account_invalid_phone_number">Please supply a valid phone number.</string>
    <!-- Label tell user to enter received txt to below input boxes -->
    <string name="verify_account_enter_txt_label">Please enter the verification code sent to</string>
    <!-- enter verification code page title -->
    <string name="verify_account_enter_code_title">Verify your account</string>
    <!-- error message that will show to user when user entered invalid verification code -->
    <string name="verify_account_incorrect_code">Wrong code. Please try again or resend.</string>
    <!-- text message to remind user to resend verification code -->
    <string name="verify_account_resend_label">Didn’t receive the code?</string>
    <!-- Button to resend the create account email to a new email address in case the previous email address was misspelled -->
    <string name="general_resend_button">Resend</string>
    <!-- error message that will show to user when host detected that the mobile number has been registered already -->
    <string name="verify_account_error_phone_number_register">This number is already associated with a MEGA account.</string>
    <!-- error message that will show to user when user reached the sms verification daily limit -->
    <string name="verify_account_error_reach_limit">You have reached the daily limit</string>
    <!-- error message that will show to user when user reached the sms verification daily limit -->
    <string name="verify_account_error_wrong_code">The verification code doesn’t match.</string>
    <!-- error message that will show to user when code has been verified -->
    <string name="verify_account_error_code_verified">The code has been verified</string>
    <!-- error message that will show to user when user entered invalid verification code -->
    <string name="verify_account_error_invalid_code">Wrong code. Please try again or resend.</string>
    <!-- verify phone number successfully -->
    <string name="verify_account_successfully">Your phone number has been verified successfully</string>
    <!-- If the user has an internal storage and an external SD card, it has to be set on the settings screen, external storage option -->
    <string-array name="settings_storage_download_location_array">
        <item>Internal storage</item>
        <item>External storage</item>
    </string-array>
    <!-- choose the way the new user’s email is inserted, import from phone option -->
    <string-array name="add_contact_array">
        <item>Write the user’s email</item>
        <item>Import from device</item>
    </string-array>
    <!-- settings option -->
    <string name="settings_camera_upload_on">Enable Camera Uploads</string>
    <!-- settings option. How to upload the camera images: via Wi-Fi only or via Wi-Fi and data plan -->
    <string name="settings_camera_upload_how_to_upload">How to upload</string>
    <!-- The Secondary Media uploads allows to create a second Camera Folder synchronization. Enabling it would imply to choose a new local folder and then, a new destination folder in MEGA. This is the text that appears in the settings option to enable the second synchronization. -->
    <string name="settings_secondary_upload_on">Enable Secondary Media uploads</string>
    <!-- The Secondary Media uploads allows to create a second Camera Folder synchronization. Disabling it would imply that the current second sync won’t be running anymore. This is the text that appears in the settings option to disable the second synchronization. -->
    <string name="settings_secondary_upload_off">Disable Secondary Media uploads</string>
    <!-- Title of shared folder explorer to choose a folder to perform an action -->
    <string name="settings_empty_folder">Choose folder</string>
    <!-- the options of how to upload, but in an array. needed for the settings, how to upload the camera images. only when Wi-Fi connected -->
    <string-array name="settings_camera_upload_how_to_entries">
        <item>Wi-Fi or mobile data</item>
        <item>Wi-Fi only</item>
    </string-array>
    <!-- What kind of files are going to be uploaded: images, videos or both -->
    <string name="settings_camera_upload_what_to_upload">File Upload</string>
    <!-- what kind of file are going to be uploaded. Needed for the settings summary -->
    <string-array name="settings_camera_upload_file_upload_entries">
        <item>Photos only</item>
        <item>Videos only</item>
        <item>Photos and videos</item>
    </string-array>
    <!-- Title of ‘Include location tags’ setting option. Once enabled, Camera Uploads will include the location info from pictures those are being uploaded -->
    <string name="settings_camera_upload_include_gps">Include location tags</string>
    <!-- Option to choose that the video compression will only be enable when the device is charging -->
    <string name="settings_camera_upload_require_plug_in">Require me to actively charge my device</string>
    <!-- Option to choose that the camera sync will maintain the local file names when uploading -->
    <string name="settings_keep_file_names">Keep file names as in the device</string>
    <!-- The location of where the user photos or videos are stored in the device. -->
    <string name="settings_local_camera_upload_folder">Local Camera folder</string>
    <!-- The location of where the user photos or videos are stored in MEGA. -->
    <string name="settings_mega_camera_upload_folder">MEGA Camera Uploads folder</string>
    <!-- The location of where the user photos or videos of the secondary sync are stored in the device. -->
    <string name="settings_local_secondary_folder">Local Secondary folder</string>
    <!-- The location of where the user photos or videos of the secondary sync are stored in MEGA. -->
    <string name="settings_mega_secondary_folder">MEGA Secondary folder</string>
    <!-- what kind of file are going to be uploaded. Needed for the settings summary -->
    <string name="settings_camera_upload_only_photos">Photos only</string>
    <!-- what kind of file are going to be uploaded. Needed for the settings summary -->
    <string name="settings_camera_upload_only_videos">Videos only</string>
    <!-- what kind of file are going to be uploaded. Needed for the settings summary -->
    <string name="settings_camera_upload_photos_and_videos">Photos and videos</string>
    <!-- Settings of the Passcode -->
    <string name="settings_passcode_lock_switch">Passcode Lock</string>
    <!-- Settings option to change Passcode. -->
    <string name="settings_change_passcode">Change passcode</string>
    <!-- Settings option screen to change Passcode. -->
    <string name="title_change_passcode">Change passcode lock</string>
    <!-- Settings option to set the timer to ask for passcode. -->
    <string name="settings_require_passcode">Require passcode</string>
    <!-- Option available to choose in some context to make an action immediately. -->
    <string name="action_immediately">Immediately</string>
    <!-- Button after the Passcode code input field -->
    <string name="pin_lock_enter">Enter</string>
    <!-- Error message when not typing the Passcode code correctly. Plural. The placeholder indicates the number of failed attempts. E.g. 7 failed passcode attempts -->
    <plurals name="passcode_lock_alert_attempts">
        <item quantity="one">1 failed passcode attempt</item>
        <item quantity="other">%1$d failed passcode attempts</item>
    </plurals>
    <!-- Error message when not typing the Passcode code correctly -->
    <string name="pin_lock_alert">You will be logged out and your offline files will be deleted after 10 failed attempts</string>
    <!-- Error message when not typing the Passcode correctly (two times) -->
    <string name="pin_lock_not_match">Passcodes did not match. Try again.</string>
    <!-- Title of the screen to unlock screen with Passcode -->
    <string name="unlock_pin_title">Enter your passcode</string>
    <!-- Title of the screen to unlock screen with Passcode in second round -->
    <string name="unlock_pin_title_2">Re-enter your passcode</string>
    <!-- Title of the screen to unlock screen with Passcode -->
    <string name="reset_pin_title">Enter your new passcode</string>
    <!-- Title of the screen to unlock screen with Passcode in second round -->
    <string name="reset_pin_title_2">Re-enter your new passcode</string>
    <!-- Caption of a title, in the context of “About MEGA” or “About us” -->
    <string name="settings_about">About</string>
    <!-- Preference screen item action button -->
    <string name="settings_about_privacy_policy">Privacy Policy</string>
    <!--  -->
    <string name="settings_about_terms_of_service">Terms of Service</string>
    <!-- App means “Application” -->
    <string name="settings_about_app_version">App version</string>
    <!-- Title of the label where the SDK version is shown -->
    <string name="settings_about_sdk_version">MEGA SDK Version</string>
    <!-- Title of the label where the MEGAchat SDK version is shown -->
    <string name="settings_about_karere_version">MEGAchat SDK Version</string>
    <!-- Link to the public code of the app -->
    <string name="settings_about_code_link_title">View source code</string>
    <!-- title of the screen that shows the ZIP files -->
    <string name="zip_browser_activity">ZIP Browser</string>
    <!--  -->
    <string name="free_account">Free</string>
    <!-- category in sort by action -->
    <string name="sortby_name">Name</string>
    <!-- sort files alphabetically ascending -->
    <string name="sortby_name_ascending">Ascending</string>
    <!-- sort files alphabetically descending -->
    <string name="sortby_name_descending">Descending</string>
    <!-- category in sort by action -->
    <string name="sortby_date">Date</string>
    <!-- sort files by date newest first -->
    <string name="sortby_date_newest">Newest</string>
    <!-- sort files by date oldest first -->
    <string name="sortby_date_oldest">Oldest</string>
    <!-- category in sort by action -->
    <string name="sortby_size">Size</string>
    <!-- sort files by size largest first -->
    <string name="sortby_size_largest_first">Largest</string>
    <!-- sort files by size smallest first -->
    <string name="sortby_size_smallest_first">Smallest</string>
    <!-- sort option, sort media files by photos first -->
    <string name="sortby_type_photo_first">Photos</string>
    <!-- sort option, sort media files by videos first -->
    <string name="sortby_type_video_first">Videos</string>
    <!-- Passcode with 4 digits -->
    <string name="four_pin_lock">4 digits</string>
    <!-- Passcode with 6 digits -->
    <string name="six_pin_lock">6 digits</string>
    <!-- Passcode alphanumeric -->
    <string name="AN_pin_lock">Alphanumeric</string>
    <!-- Confirmation message when enabling logs in the app -->
    <string name="settings_enable_logs">Logs are now enabled</string>
    <!-- Confirmation message when disabling logs in the app -->
    <string name="settings_disable_logs">Logs are now disabled</string>
    <!-- Option in the sliding panel to open the folder which contains the file selected after performing a search -->
    <string name="search_open_location">Open location</string>
    <!-- message when a temporary error on logging in is due to SDK is waiting for the server to complete a request due to an API lock -->
    <string name="servers_busy">This process is taking longer than expected. Please wait.</string>
    <!-- Label in My Account section to show user account type -->
    <string name="my_account_free">Free Account</string>
    <!-- Label in My Account section to show user account type -->
    <string name="my_account_pro1">Pro I Account</string>
    <!-- Label in My Account section to show user account type -->
    <string name="my_account_pro2">Pro II Account</string>
    <!-- Label in My Account section to show user account type -->
    <string name="my_account_pro3">Pro III Account</string>
    <!-- Type of account info added to the feedback email sent to support -->
    <string name="my_account_prolite_feedback_email">Pro Lite Account</string>
    <!--  -->
    <string name="backup_title">Back up your Recovery Key</string>
    <!-- Subtitle of the screen to backup the master key -->
    <string name="backup_subtitle">Your password unlocks your Recovery Key</string>
    <!-- First paragraph of the screen to backup the master key -->
    <string name="backup_first_paragraph">Your data is only readable through a chain of decryption operations that begins with your master encryption key, which we store encrypted with your password. This means that if you lose your password, your Recovery Key can no longer be decrypted, and you can no longer decrypt your data.</string>
    <!-- Summary of the preference Recovery key on Settings section -->
    <string name="backup_second_paragraph">Exporting the Recovery Key and keeping it in a secure location enables you to set a new password without data loss.</string>
    <!-- Third paragraph of the screen to backup the master key -->
    <string name="backup_third_paragraph">An external attacker cannot gain access to your account with just your key. A password reset requires both the key and access to your email.</string>
    <!-- Sentence to inform the user the available actions in the screen to backup the master key -->
    <string name="backup_action">Copy the Recovery Key to the clipboard or save it as text file.</string>
    <!-- Action of a button to save something -->
    <string name="save_action">Save</string>
    <!-- Alert message when the master key has been successfully copied to the ClipBoard -->
    <string name="copy_MK_confirmation">The Recovery Key has been successfully copied</string>
    <!-- Button to change the password -->
    <string name="change_pass">Change</string>
    <!-- Positive button to perform a general action -->
    <string name="general_positive_button">YES</string>
    <!-- Negative button to perform a general action -->
    <string name="general_negative_button">NO</string>
    <!-- Button in the Login screen to reset the password -->
    <string name="forgot_pass">Forgot your password?</string>
    <!-- Hint of the text when the user can write his master key -->
    <string name="edit_text_insert_mk">Your Recovery Key goes here</string>
    <!-- Hint of the text where the user can write his password -->
    <string name="edit_text_insert_pass">password goes here</string>
    <!-- Text shown in the last alert dialog to confirm delete user account -->
    <string name="delete_account_text_last_step">This is the last step to delete your account. You will permanently lose all the data stored in the cloud. Please enter your password below.</string>
    <!-- Title of the alert dialog to inform the user that have to check the email -->
    <string name="email_verification_title">Email verification</string>
    <!-- Text of the alert dialog to inform the user that have to check the email -->
    <string name="email_verification_text">Please check your email to proceed.</string>
    <!-- Text to inform the user when an error occurs -->
    <string name="general_text_error">An error occurred, please try again.</string>
    <!-- Alert to inform the user that have to be logged in to perform the action -->
    <string name="alert_not_logged_in">You must be logged in to perform this action.</string>
    <!-- Error message when a user attempts to change their email without an active login session. -->
    <string name="change_email_not_logged_in">You need to be logged in to complete your email change. Please log in again with your current email address and then tap on your confirmation link again.</string>
    <!-- Text displayed to inform that the email was successfully changed. Please keep the placeholder, it will be replaced with the new email address. -->
    <string name="email_changed">Congratulations, your new email address for this MEGA account is: %1$s</string>
    <!-- Error when the user leaves empty the password field -->
    <string name="invalid_string">Incorrect</string>
    <!-- Text of the toast when the user enters invalid text which is neither a valid phone number nor a valid email -->
    <string name="invalid_input">Invalid input</string>
    <!-- Title of the alert dialog when the user tries to recover the pass of a non existing account -->
    <string name="invalid_email_title">Invalid email address</string>
    <!-- Title of the alert dialog when the user tries to recover the pass of a non existing account -->
    <string name="invalid_email_text">Please check the email address and try again.</string>
    <!-- Title of the dialog to write the Recovery Key after opening the recovery link -->
    <string name="title_dialog_insert_MK">Password reset</string>
    <!-- Text of the dialog to write the Recovery Key after opening the recovery link -->
    <string name="text_dialog_insert_MK">Please enter your Recovery Key below</string>
    <!-- Text of the alert when the pass has been correctly changed -->
    <string name="pass_changed_alert">Your password has been changed.</string>
    <!-- Title of the dialog to park an account -->
    <string name="park_account_dialog_title">Park account</string>
    <!-- Button to park an account -->
    <string name="park_account_button">Park</string>
    <!-- Text shown in the last alert dialog to park an account -->
    <string name="park_account_text_last_step">This is the last step to park your account, please enter your new password. Your data will be retained for at least 60 days. If you recall your parked account’s password, please contact support&#64;mega.nz</string>
    <!-- Title of the screen to write the new password after opening the recovery link -->
    <string name="title_enter_new_password">Enter new password</string>
    <!-- Message when the user tries to open a recovery pass link and it has expired -->
    <string name="recovery_link_expired">This recovery link has expired, please try again.</string>
    <!-- Text of the alert after opening the recovery link to reset pass being logged. -->
    <string name="text_reset_pass_logged_in">Your Recovery Key will be used to reset your password. Please enter your new password.</string>
    <!-- Button to upgrade the account to PRO account in My Account Section -->
    <string name="my_account_upgrade_pro">Upgrade</string>
    <!-- Button to upgrade the account to PRO account in the panel that appears randomly -->
    <string name="my_account_upgrade_pro_panel">Upgrade now</string>
    <!-- Message to promote PRO accounts -->
    <string name="get_pro_account">Grow your cloud.[A]Get increased storage and transfer quotas with a Pro account.</string>
    <!-- Error shown when the user tries to change his mail to one that is already used -->
    <string name="mail_already_used">This email address is already in use. Please use another email address.</string>
    <!-- Error shown when the user tries to change his mail while the user has already requested a confirmation link for that email address -->
    <string name="mail_changed_confirm_requested">You have already requested a confirmation link for that email address.</string>
    <!-- Error shown when the user tries to change his mail while the email is the same as the old -->
    <string name="mail_same_as_old">This is your existing email address.</string>
    <!-- Text shown in the last alert dialog to change the email associated to an account -->
    <string name="change_mail_text_last_step">This is the last step to change your email. Please enter your password below.</string>
    <!-- Title of the alert dialog to change the email associated to an account -->
    <string name="change_mail_title_last_step">Change email</string>
    <!-- Option of the sliding panel to capture a new picture to upload to Cloud Drive or to set as user avatar -->
    <string name="take_photo_avatar_panel">Capture</string>
    <!-- Option of the sliding panel to change the avatar by choosing an existing picture -->
    <string name="choose_photo_avatar_panel">Choose picture</string>
    <!-- Option of the sliding panel to delete the existing avatar -->
    <string name="delete_avatar_panel">Delete picture</string>
    <!-- Alert when the user introduces his MK to reset pass incorrectly -->
    <string name="incorrect_MK">The key you supplied does not match this account. Please make sure you use the correct Recovery Key and try again.</string>
    <!-- Title of the alert when the user introduces his MK to reset pass incorrectly -->
    <string name="incorrect_MK_title">Invalid Recovery Key</string>
    <!-- Message shown meanwhile the app is waiting for a request -->
    <string name="recovering_info">Getting info&#8230;</string>
    <!-- Text of the alert dialog to inform the user that have to check the email to validate his new email -->
    <string name="email_verification_text_change_mail">Your new email address needs to be validated. Please check your email to proceed.</string>
    <!-- Confirmation before deleting the avatar of the user’s profile -->
    <string name="confirmation_delete_avatar">Delete your profile picture?</string>
    <!-- Title of the Dialog to edit the profile attributes of the user’s account -->
    <string name="title_edit_profile_info">Edit</string>
    <!-- Alert Dialog to get link -->
    <string name="title_set_expiry_date">Set expiry date</string>
    <!-- Title of the dialog to get link with password -->
    <string name="title_set_password_protection">Set password protection</string>
    <!-- Subtitle of the dialog to get link -->
    <string name="subtitle_set_expiry_date">(PRO ONLY)</string>
    <!-- Alert Dialog to get link with password -->
    <string name="set_password_protection_dialog">Set password</string>
    <!-- Hint of the dialog to get link with password -->
    <string name="hint_set_password_protection_dialog">Enter password</string>
    <!-- Hint of the confirmation dialog to get link with password -->
    <string name="hint_confirm_password_protection_dialog">Confirm password</string>
    <!-- Status text at the beginning of getting a link -->
    <string name="link_request_status">Processing&#8230;</string>
    <!-- Option of the sliding panel to edit the link of a node -->
    <string name="edit_link_option">Manage link</string>
    <!-- Error alert dialog shown when changing the password the user provides an incorrect password -->
    <string name="old_password_provided_incorrect">The current password you have provided is incorrect.</string>
    <!-- success message when reinviting multiple contacts -->
    <string name="number_correctly_reinvite_contact_request">%d reinvite requests sent successfully.</string>
    <!-- success message when reinviting multiple contacts -->
    <string name="number_correctly_delete_contact_request">%d requests deleted successfully.</string>
    <!-- error message when reinviting multiple contacts -->
    <string name="number_no_delete_contact_request">%1$d requests successfully deleted but %2$d requests were not deleted.</string>
    <!-- success message when replying to multiple received request -->
    <string name="number_correctly_invitation_reply_sent">%d request replies sent.</string>
    <!-- error message when replying to multiple received request -->
    <string name="number_incorrectly_invitation_reply_sent">%1$d request replies successfully sent but %2$d were not sent.</string>
    <!-- Confirmation before removing the outgoing shares of a folder -->
    <plurals name="confirmation_remove_outgoing_shares">
        <item quantity="one">The folder is shared with %1$d contact. Remove share?</item>
        <item quantity="other">The folder is shared with %1$d contacts. Remove all shares?</item>
    </plurals>
    <!-- Error message when the credentials to login are incorrect. -->
    <string name="error_incorrect_email_or_password">Invalid email and/or password. Please try again.</string>
    <!-- Error message when trying to login and the account is suspended. -->
    <string name="error_account_suspended">Your account has been suspended due to Terms of Service violations. Please contact support&#64;mega.nz</string>
    <!-- Error message when to many attempts to login. -->
    <string name="too_many_attempts_login">Too many failed attempts to log in, please wait for an hour.</string>
    <!-- Error message when trying to login to an account not validated. -->
    <string name="account_not_validated_login">This account has not been validated yet. Please check your email.</string>
    <!-- Error message shown when opening a folder link which doesn’t exist -->
    <string name="general_error_folder_not_found">Folder link unavailable</string>
    <!-- Error message shown when opening a folder link which has been removed due to ToS/AUP violation -->
    <string name="folder_link_unavaible_ToS_violation">The folder link has been removed as it violated our Terms of Service.</string>
    <!-- Error message shown when opening a file link which doesn’t exist -->
    <string name="general_error_file_not_found">File link unavailable</string>
    <!-- Error message shown when opening a file link which has been removed due to ToS/AUP violation -->
    <string name="file_link_unavaible_ToS_violation">The file link has been removed as it violated our Terms of Service.</string>
    <!-- Error message shown when opening a folder link or file link which has been corrupt or deformed -->
    <string name="link_broken">This URL is corrupt or deformed. The link you are trying to access does not exist.</string>
    <!-- Title of the screen after creating the account. That screen asks the user to confirm the account by checking the email -->
    <string name="confirm_email_text">Awaiting email confirmation</string>
    <!-- Text below the title that explains the user should check the email and click the link to confirm the account -->
    <string name="confirm_email_explanation">Please check your email and tap the link to confirm your account.</string>
    <!-- Plural of items which contains a folder. 2 items -->
    <plurals name="general_num_items">
        <item quantity="one">1 item</item>
        <item quantity="other">%1$d items</item>
    </plurals>
    <!-- Error message shown when opening a file or folder link which account has been removed due to ToS/AUP violation -->
    <string name="file_link_unavaible_delete_account">The associated user account has been terminated due to multiple violations of our Terms of Service.</string>
    <!-- Error message shown after login into a folder link with an invalid decryption key -->
    <string name="general_error_invalid_decryption_key">The provided decryption key for the folder link is invalid.</string>
    <!-- Item of the navigation title for the chat section -->
    <string name="section_chat">Chat</string>
    <!-- Confirmation button of the dialog to archive a chat -->
    <string name="tab_archive_chat">Archive</string>
    <!-- Initial of the word hour to show the duration of a video or audio call -->
    <string name="initial_hour">h</string>
    <!-- Initial of the word minute to show the duration of a video or audio call -->
    <string name="initial_minute">m</string>
    <!-- Initial of the word second to show the duration of a video or audio call -->
    <string name="initial_second">s</string>
    <!-- Title shown when multiselection is enable in chat tabs -->
    <string name="selected_items">%d selected</string>
    <!-- Message to confirm if the user wants to delete a contact from a shared folder -->
    <string name="remove_contact_shared_folder">The contact %s will be removed from the shared folder.</string>
    <!-- Message to confirm if the user wants to delete a multiple contacts from a shared folder -->
    <plurals name="remove_multiple_contacts_shared_folder">
        <item quantity="one">%d contact will be removed from the shared folder.</item>
        <item quantity="other">%d contacts will be removed from the shared folder.</item>
    </plurals>
    <!-- success message when changing permissions of contacts for a shared folder, place holder: number of contacts effected -->
    <string name="number_permission_incorrectly_changed_from_shared">Failed to update permissions for %d contacts</string>
    <!-- Message shown while the contact list from the device is being read and then shown to the user -->
    <string name="contacts_list_empty_text_loading">Loading contacts from the phone&#8230;</string>
    <!-- Warning message when reinviting multiple contacts -->
    <string name="number_existing_invite_contact_request">%d requests already sent.</string>
    <!-- success message when inviting multiple contacts -->
    <plurals name="number_correctly_invite_contact_request">
        <item quantity="one">%d invite sent</item>
        <item quantity="other">%d invites sent</item>
    </plurals>
    <!-- error message when reinviting multiple contacts -->
    <string name="number_no_invite_contact_request">%1$d invite requests successfully sent but %2$d requests were not sent.</string>
    <!-- Word next to own user’s message in chat screen -->
    <string name="chat_me_text_bracket">%1s (Me)</string>
    <!-- button -->
    <string name="general_mute">Mute</string>
    <!-- button -->
    <string name="general_unmute">Unmute</string>
    <!-- Title of the dialogue to mute the general chat notifications. -->
    <string name="title_dialog_mute_chat_notifications">Do not disturb</string>
    <!-- Subtitle of the dialogue to mute the general chat notifications. -->
    <string name="subtitle_dialog_mute_chat_notifications">Mute chat notifications for</string>
    <!-- Title of the dialogue to mute the notifications of a specific chat. -->
    <string name="title_dialog_mute_chatroom_notifications">Mute notifications</string>
    <!-- Label for the setting option that indicates the general notifications are enabled. -->
    <string name="mute_chat_notification_option_on">On</string>
    <!-- Label for the dialog box option to mute a chat. This option will indicate that notifications for that chat are enabled. -->
    <string name="mute_chatroom_notification_option_off">Off</string>
    <!-- Label for the dialog box option to mute a chat. This option will indicate that chat notifications will be disabled until tomorrow at 8 a.m. -->
    <string name="mute_chatroom_notification_option_until_tomorrow_morning">Until tomorrow morning</string>
    <!-- Label for the dialog box option to mute a chat. This option will indicate that chat notifications will be disabled until today at 8 a.m. -->
    <string name="mute_chatroom_notification_option_until_this_morning">Until this morning</string>
    <!-- Label for the dialog box option to mute a chat. This option will indicate that chat notifications will be disabled until turn it off again. -->
    <string name="mute_chatroom_notification_option_forever">Until I turn them back on</string>
    <!-- Message when a chat has been silenced, for a specific time, successfully. For example: Chat notifications will be muted for 1 hour -->
    <string name="success_muting_a_chat_for_specific_time">Chat notifications will be muted for %s</string>
    <!-- Message to indicate the chat has been muted, until a specific time (24 hours format). Plural, used for any format different to 01:XX, e.g. 14:15 -->
    <plurals name="success_muting_chat_until_specific_time">
        <item quantity="one">Chat notifications will be muted until %1$s</item>
        <item quantity="other">Chat notifications will be muted until %1$s</item>
    </plurals>
    <!-- Message to indicate the chat has been muted, until a specific day and time (24 hours format). Plural, used for any format different to 01:XX, e.g. Chat notifications will be muted until tomorrow at 08:00 -->
    <plurals name="success_muting_chat_until_specific_date_and_time">
        <item quantity="one">Chat notifications will be muted until %1$s at %2$s</item>
        <item quantity="other">Chat notifications will be muted until %1$s at %2$s</item>
    </plurals>
    <!-- Message when select the option Do not disturb but the notifications are already muted -->
    <string name="notifications_are_already_muted">Chat notifications are muted</string>
    <!-- Message when a chat has been unmuted successfully. -->
    <string name="success_unmuting_a_chat">Chat notifications enabled</string>
    <!-- String to indicate the time in 24h format until which a specific chat is muted. Plural, used for any format different to 1:XX, e.g. 14:15 -->
    <plurals name="chat_notifications_muted_until_specific_time">
        <item quantity="one">Muted until %1$s</item>
        <item quantity="other">Muted until %1$s</item>
    </plurals>
    <!-- Title of the section to enable notifications in the Contact Properties screen -->
    <string name="title_properties_chat_contact_notifications">Notifications</string>
    <!-- Title of the section to choose the sound of incoming messages in the Contact Properties screen -->
    <string name="title_properties_chat_contact_message_sound">Message sound</string>
    <!-- Title of the section to share the contact in the Contact Properties screen -->
    <string name="title_properties_chat_share_contact">Share contact</string>
    <!-- Title of the screen to select the sound of the notifications -->
    <string name="notification_sound_title">Notification sound</string>
    <!-- Button to clear the chat history -->
    <string name="general_clear">Clear</string>
    <!-- Message show when the history of a chat has been successfully deleted -->
    <string name="clear_history_success">Chat history has been cleared</string>
    <!-- Message show when the history of a chat hasn’t been successfully deleted -->
    <string name="clear_history_error">An error has occurred. The chat history has not been successfully cleared</string>
    <!-- Menu item to add participants to a chat -->
    <string name="add_participants_menu_item">Add participants</string>
    <!-- Menu item to remove a participants from a chat -->
    <string name="remove_participant_menu_item">Remove participant</string>
    <!-- Message about MEGA when there are no message in the chat screen -->
    <string name="mega_info_empty_screen">Protects your chat with end-to-end (user controlled) encryption, providing essential safety assurances:</string>
    <!-- Message about MEGA when there are no message in the chat screen -->
    <string name="mega_authenticity_empty_screen">The system ensures that the data received is truly from the specified sender, and its content has not been manipulated during transit.</string>
    <!-- Message about MEGA when there are no message in the chat screen -->
    <string name="mega_confidentiality_empty_screen">Only the author and intended recipients are able to decipher and read the content.</string>
    <!-- Message about MEGA when there are no message in the chat screen -->
    <string name="title_mega_info_empty_screen">MEGA</string>
    <!-- Message about MEGA when there are no message in the chat screen -->
    <string name="title_mega_authenticity_empty_screen">Authenticity</string>
    <!-- Message about MEGA when there are no message in the chat screen -->
    <string name="title_mega_confidentiality_empty_screen">Confidentiality</string>
    <!-- Error message shown when opening a cancel link with an account that not corresponds to the link -->
    <string name="error_not_logged_with_correct_account">This link is not related to this account. Please log in with the correct account.</string>
    <!-- Message when the user tries to open a cancel link and it has expired -->
    <string name="cancel_link_expired">This cancel link has expired, please try again.</string>
    <!-- Text shown after searching and no results found -->
    <string name="no_results_found">No results were found</string>
    <!-- the options of what to upload in an array. Needed for the settings, the options of what to upload. -->
    <string name="offline_status">Offline</string>
    <!-- the options of what to upload in an array. Needed for the settings, the options of what to upload. -->
    <string name="online_status">Online</string>
    <!-- the options of what to upload in an array. Needed for the settings, the options of what to upload. -->
    <string name="away_status">Away</string>
    <!-- the options of what to upload in an array. Needed for the settings, the options of what to upload. -->
    <string name="busy_status">Busy</string>
    <!-- Text shown when a message has been deleted in the chat -->
    <string name="text_deleted_message">This message has been deleted</string>
    <!-- Text shown when a message has been deleted in the chat -->
    <string name="text_deleted_message_by">[A]This message has been deleted by [/A][B]%1$s[/B]</string>
    <!-- Confirmation before deleting messages -->
    <string name="confirmation_delete_several_messages">Remove messages?</string>
    <!-- Confirmation before deleting one message -->
    <string name="confirmation_delete_one_message">Remove message?</string>
    <!-- Label for the sliding panel of a group chat -->
    <string name="group_chat_label">Group chat</string>
    <!-- Label for the option of the sliding panel to show the info of a chat group -->
    <string name="group_chat_info_label">Group info</string>
    <!-- Label for the option of the sliding panel to start a one to one chat -->
    <string name="group_chat_start_conversation_label">Start conversation</string>
    <!-- Label for the option of the sliding panel to edit the profile -->
    <string name="group_chat_edit_profile_label">Edit profile</string>
    <!-- Title of the section to leave a group content in the Contact Properties screen -->
    <string name="title_properties_chat_leave_chat">Leave Group</string>
    <!-- Label for participants of a group chat -->
    <string name="participants_chat_label">Participants</string>
    <!-- Text of the confirm dialog shown when it wants to remove a contact from a chat -->
    <string name="confirmation_remove_chat_contact">Remove %s from this chat?</string>
    <!-- Label to explain the read only participant permission in the options panel of the group info screen -->
    <string name="observer_permission_label_participants_panel">Read-only</string>
    <!-- Label to show the participant permission in the options panel of the group info screen -->
    <string name="standard_permission_label_participants_panel">Standard</string>
    <!-- Label to show the participant permission in the options panel of the group info screen -->
    <string name="administrator_permission_label_participants_panel">Host</string>
    <!-- Text appended to a edited message. -->
    <string name="edited_message_text">(edited)</string>
    <!-- Option in menu to change title of a chat group. -->
    <string name="change_title_option">Change title</string>
    <!-- confirmation message before leaving a group chat -->
    <string name="confirmation_leave_group_chat">If you leave, you will no longer have access to read or send messages.</string>
    <!-- title confirmation message before leaving a group chat -->
    <string name="title_confirmation_leave_group_chat">Leave group chat?</string>
    <!-- Message show when a participant hasn’t been successfully invited to a group chat -->
    <string name="add_participant_error_already_exists">The participant is already included in this group chat</string>
    <!-- success message when inviting multiple contacts to a group chat -->
    <string name="number_correctly_add_participant">%d participants were successfully invited</string>
    <!-- error message when inviting multiple contacts to a group chat -->
    <string name="number_no_add_participant_request">%1$d participants were successfully invited but %2$d participants were not invited.</string>
    <!-- chat message when the permissions for a user has been changed -->
    <string name="message_permissions_changed">[A]%1$s[/A][B] was changed to [/B][C]%2$s[/C][D] by [/D][E]%3$s[/E]</string>
    <!-- chat message when a participant was added to a group chat -->
    <string name="message_add_participant">[A]%1$s[/A][B] joined the group chat by invitation from [/B][C]%2$s[/C]</string>
    <!-- chat message when a participant was removed from a group chat -->
    <string name="message_remove_participant">[A]%1$s[/A][B] was removed from group chat by [/B][C]%2$s[/C]</string>
    <!-- Message shown when a participant change the title of a group chat. -->
    <string name="change_title_messages">[A]%1$s[/A][B] changed the group chat name to [/B][C]“%2$s”[/C]</string>
    <!-- chat message when a participant left a group chat -->
    <string name="message_participant_left_group_chat">[A]%1$s[/A][B] left the group chat[/B]</string>
    <!-- chat message alert when the message have to been manually -->
    <string name="manual_retry_alert">Message not sent. Tap for options</string>
    <!-- Chat alert of an attachment message when the upload is in progress but the queue of transfers is paused. -->
    <string name="manual_resume_alert">Transfers paused. Tap to resume.</string>
    <!-- message shown when the status of the user coudn’t be changed -->
    <string name="changing_status_error">Error. Your status has not been changed</string>
    <!-- message shown when a chat has not been created -->
    <string name="create_chat_error">An error occurred when creating the chat</string>
    <!-- settings of the chat to choose the status -->
    <string name="settings_chat_vibration">Vibration</string>
    <!-- Button text shown on SMS verification page, if the user wants to logout current suspended account and login with another account, user can press this button to logout -->
    <string name="sms_logout">[A]Log out[/A] to switch MEGA accounts</string>
    <!-- On SMS verification page, if the user presses the logout button, a dialog with this text will show to ask for user’s confirmation. -->
    <string name="confirm_logout_from_sms_verification">Are you sure that you want to log out of the current account?</string>
    <!-- Text shown when a message has been deleted in the chat -->
    <string name="non_format_text_deleted_message_by">This message has been deleted by %1$s</string>
    <!-- Text shown when the chat history has been successfully deleted. -->
    <string name="history_cleared_message">Chat history has been cleared</string>
    <!-- Text shown when the chat history was cleared by someone -->
    <string name="non_format_history_cleared_by">Chat history cleared by %1$s</string>
    <!-- chat message when the permissions for a user has been changed -->
    <string name="non_format_message_permissions_changed">%1$s was changed to %2$s by %3$s</string>
    <!-- chat message when a participant was added to a group chat -->
    <string name="non_format_message_add_participant">%1$s was added to this group chat by invitation from %2$s</string>
    <!-- chat message when a participant was removed from a group chat -->
    <string name="non_format_message_remove_participant">%1$s was removed from group chat by %2$s</string>
    <!-- Message shown when a participant change the title of a group chat. -->
    <string name="non_format_change_title_messages">%1$s changed the group chat name to “%2$s”</string>
    <!-- chat message when a participant left a group chat -->
    <string name="non_format_message_participant_left_group_chat">%1$s left the group chat</string>
    <!-- success alert when the user copy some messages to the clipboard -->
    <string name="messages_copied_clipboard">Copied to the clipboard</string>
    <!-- Title of the error dialog when opening a chat -->
    <string name="chat_error_open_title">Chat error</string>
    <!-- Message of the error dialog when opening a chat -->
    <string name="chat_error_open_message">The chat could not be opened successfully</string>
    <!-- Title of the contact list -->
    <plurals name="general_selection_num_contacts">
        <item quantity="one">%1$d contact</item>
        <item quantity="other">%1$d contacts</item>
    </plurals>
    <!-- Message shown when the folder sharing process fails -->
    <string name="error_sharing_folder">Error sharing the folder. Please try again.</string>
    <!-- confirmation message before removing a contact, Plural -->
    <plurals name="confirmation_remove_contact">
        <item quantity="one">All data associated with the selected contact will be permanently lost.</item>
        <item quantity="other">All data associated with the selected contacts will be permanently lost.</item>
    </plurals>
    <!-- title of confirmation alert before removing a contact, Plural -->
    <plurals name="title_confirmation_remove_contact">
        <item quantity="one">Remove contact?</item>
        <item quantity="other">Remove contacts?</item>
    </plurals>
    <!-- option shown when a message could not be sent -->
    <string name="message_option_retry">Retry</string>
    <!-- title of the menu for a non sent message -->
    <string name="title_message_not_sent_options">Message not sent</string>
    <!-- title of the menu for an uploading message with attachment -->
    <string name="title_message_uploading_options">Uploading attachment</string>
    <!-- message shown when a chat has no messages -->
    <string name="no_conversation_history">No conversation history</string>
    <!-- Text to indicate that one participant is typing or multiple participants are typing at the same time in a chat room. The "%1$s" placeholder is to put the name(s) of the participant(s). The [A][/A] format marks are to put the text in a different color. -->
    <plurals name="user_typing">
        <item quantity="one">%1$s [A]is typing&#8230;[/A]</item>
        <item quantity="other">%1$s [A]are typing&#8230;[/A]</item>
    </plurals>
    <!-- text that appear when there are more than 2 people writing at that time in a chat. For example User1, user2 and more are typing… -->
    <string name="more_users_typing">%1$s [A]and more are typing&#8230;[/A]</string>
    <!-- More button in contact info page -->
    <string name="label_more">More</string>
    <!-- Title of the section about the storage space in the storage tab in My Account Section -->
    <string name="storage_space">Storage space</string>
    <!-- Confirmation message before removing something from the Offline section. -->
    <string name="confirmation_delete_from_save_for_offline">Remove from Offline?</string>
    <!-- Label for the option of action menu to change the chat status -->
    <string name="set_status_option_label">Set status</string>
    <!-- Label for the option of setting to change the colour theme -->
    <string name="set_color_theme_label">Colour theme</string>
    <!-- Answer for confirmation dialog. -->
    <string name="general_dismiss">Dismiss</string>
    <!-- Content of a normal message that cannot be recognized -->
    <string name="error_message_unrecognizable">Message unrecognizable</string>
    <!-- Title of the settings section to configure the autoaway of chat presence -->
    <string name="settings_autoaway_title">Auto-away</string>
    <!-- Subtitle of the settings section to configure the autoaway of chat presence -->
    <string name="settings_autoaway_subtitle">Show me away after an inactivity of</string>
    <!-- Value in the settings section of the autoaway chat presence -->
    <string name="settings_autoaway_value">%1d minutes</string>
    <!-- Title of the settings section to configure the status persistence of chat presence -->
    <string name="settings_persistence_title">Status persistence</string>
    <!-- Subtitle of the settings section to configure the status persistence of chat presence -->
    <string name="settings_persistence_subtitle">Maintain my chosen status appearance even when I have no connected devices</string>
    <!-- Title of the dialog to set the value of the auto away preference -->
    <string name="title_dialog_set_autoaway_value">Set time limit</string>
    <!-- Button to set a value -->
    <string name="button_set">Set</string>
    <!-- Button to set a value -->
    <string name="hint_minutes">minutes</string>
    <!-- the options of what to upload in an array. Needed for the settings, the options of what to upload. -->
    <string-array name="settings_status_entries">
        <item>Online</item>
        <item>Away</item>
        <item>Busy</item>
        <item>Offline</item>
    </string-array>
    <!-- Positive confirmation to enable logs -->
    <string name="general_enable">Enable</string>
    <!-- Positive confirmation to allow MEGA to read contacts book. -->
    <string name="general_allow">Allow</string>
    <!-- Dialog to confirm the action of enabling logs -->
    <string name="enable_log_text_dialog">Logs can contain information related to your account</string>
    <!-- Dialog to confirm the reconnect action -->
    <string name="confirmation_to_reconnect">Network connection recovered. Connect to MEGA?</string>
    <!-- Error when a message cannot be edited -->
    <string name="error_editing_message">This message cannot be edited</string>
    <!-- Label of the modal bottom sheet to clear completed transfers -->
    <string name="option_to_clear_transfers">Clear all transfers</string>
    <!-- Label indicating action to retry failed or cancelled transfers -->
    <string name="option_to_retry_transfers">Retry all transfers</string>
    <!-- Button to confirm the action of restarting one transfer -->
    <string name="button_resume_individual_transfer">Resume</string>
    <!-- Dialog to confirm before removing completed transfers -->
    <string name="confirmation_to_clear_completed_transfers">Clear all transfers?</string>
    <!-- Title of the tab section for transfers in progress -->
    <string name="title_tab_in_progress_transfers">In progress</string>
    <!-- Title of the tab section for completed transfers -->
    <string name="title_tab_completed_transfers">Completed</string>
    <!-- Text shown in playlist subtitle item when a file is reproducing but it is paused -->
    <string name="transfer_paused">Paused</string>
    <!-- Possible state of a transfer -->
    <string name="transfer_queued">Queued</string>
    <!-- Possible state of a transfer. When the transfer is finishing -->
    <string name="transfer_completing">Completing</string>
    <!-- Possible state of a transfer. When the transfer is retrying -->
    <string name="transfer_retrying">Retrying</string>
    <!-- Possible state of a transfer. When the transfer was cancelled -->
    <string name="transfer_cancelled">Cancelled</string>
    <!-- Possible state of a transfer -->
    <string name="transfer_unknown">Unknown</string>
    <!-- Text of the notification shown when the upload service is running: e.g. Uploading files: 1 of 10 -->
    <string name="upload_service_notification">Uploading files: %1$d of %2$d</string>
    <!-- Text of the notification shown when the upload service is paused: e.g. Uploading files: 1 of 10 (paused)-->
    <string name="upload_service_notification_paused">Uploading files: %1$d of %2$d (paused)</string>
    <!-- Text of the notification shown when the upload service has finished, Plural -->
    <plurals name="upload_service_final_notification">
        <item quantity="one">Uploaded %1$d file</item>
        <item quantity="other">Uploaded %1$d files</item>
    </plurals>
    <!-- Text of the notification shown when the upload service has finished, Plural -->
    <plurals name="upload_service_notification_already_uploaded">
        <item quantity="one">1 file already uploaded</item>
        <item quantity="other">%1$d files already uploaded</item>
    </plurals>
    <!-- label for the total file size of multiple files and/or folders (no need to put the colon punctuation in the translation) -->
    <string name="general_total_size">Total size: %1$s</string>
    <!-- Text of the notification shown when the upload service has finished with any transfer error, Plural -->
    <plurals name="upload_service_failed">
        <item quantity="one">%1$d file not uploaded</item>
        <item quantity="other">%1$d files not uploaded</item>
    </plurals>
    <!-- Text of the notification shown when the download service do not download because the file is already on the device, Plural -->
    <plurals name="already_downloaded_service">
        <item quantity="one">%1$d file previously downloaded</item>
        <item quantity="other">%1$d files previously downloaded</item>
    </plurals>
    <!-- Text of the notification shown when the download service has finished, Plural -->
    <plurals name="download_service_final_notification">
        <item quantity="one">Downloaded %1$d file</item>
        <item quantity="other">Downloaded %1$d files</item>
    </plurals>
    <!-- Text of the notification shown when the download service has finished with any error, Plural -->
    <plurals name="download_service_final_notification_with_details">
        <item quantity="one">Downloaded %1$d of %2$d file</item>
        <item quantity="other">Downloaded %1$d of %2$d files</item>
    </plurals>
    <!-- Text of the notification shown when the download service has finished with any transfer error, Plural -->
    <plurals name="download_service_failed">
        <item quantity="one">%1$d file not downloaded</item>
        <item quantity="other">%1$d files not downloaded</item>
    </plurals>
    <!-- Text of the notification shown when the download service is running -->
    <string name="download_service_notification">Downloading files: %1$d of %2$d</string>
    <!-- Text of the notification shown when the download service is paused -->
    <string name="download_service_notification_paused">Downloading files: %1$d of %2$d (paused)</string>
    <!-- Title of the alert when the transfer quota is exceeded. -->
    <string name="title_depleted_transfer_overquota">Insufficient transfer quota</string>
    <!-- Text of the alert when the transfer quota is depleted. The placeholder indicates the time left for the transfer quota to be reset. For instance: 30m 45s -->
    <string name="current_text_depleted_transfer_overquota">Your queued download exceeds the current transfer quota available for your IP address and has therefore been interrupted. Upgrade your account or wait %s to continue.</string>
    <!-- Text of the alert when the transfer quota is depleted. The placeholder indicates the time left for the transfer quota to be reset. For instance: 30m 45s -->
    <string name="text_depleted_transfer_overquota">The transfer quota for this IP address has been exceeded. Upgrade your account or wait %s to continue your download.</string>
    <!-- Button to show plans in the alert when the transfer quota is depleted -->
    <string name="plans_depleted_transfer_overquota">See our plans</string>
    <!-- Button option of the alert when the transfer quota is depleted -->
    <string name="continue_without_account_transfer_overquota">Continue without account</string>
    <!-- this is used for example when downloading 1 file or 2 files, Plural of file. 2 files -->
    <plurals name="new_general_num_files">
        <item quantity="one">%1$d file</item>
        <item quantity="other">%1$d files</item>
    </plurals>
    <!-- Menu option -->
    <string name="general_view">View files</string>
    <!-- Menu option to choose to add file or folders to Cloud Drive -->
    <string name="add_to_cloud">Import</string>
    <!-- Menu option to choose to add file to Cloud Drive in the chat -->
    <string name="add_to_cloud_node_chat">Add to Cloud Drive</string>
    <!-- Menu option -->
    <string name="general_view_contacts">View contacts</string>
    <!-- Message displayed when a file has been successfully imported to Cloud Drive -->
    <string name="import_success_message">Successfully added to Cloud Drive</string>
    <!-- Menu option -->
    <string name="import_success_error">Error. Not added to Cloud Drive</string>
    <!-- Label in login screen to inform about the chat initialization proccess -->
    <string name="chat_connecting">Connecting&#8230;</string>
    <!-- message when trying to invite a contact with a pending request -->
    <string name="context_contact_already_invited">%s was already invited. Consult your pending requests.</string>
    <!-- Hint text explaining that you can change the email and resend the create account link to the new email address -->
    <string name="confirm_email_misspelled">If you have misspelt your email address, correct it and tap [A]Resend[A].</string>
    <!-- Button to resend the create account email to a new email address in case the previous email address was misspelled -->
    <string name="confirm_email_misspelled_resend">Resend</string>
    <!-- Text shown after the confirmation email has been sent to the new email address -->
    <string name="confirm_email_misspelled_email_sent">Email sent</string>
    <!-- text_copyright_alert_title -->
    <string name="copyright_alert_title">Copyright warning to all users</string>
    <!-- text_copyright_alert_first_paragraph -->
    <string name="copyright_alert_first_paragraph">MEGA respects the copyrights of others and requires that users of the MEGA Cloud service comply with the laws of copyright.</string>
    <!-- text_copyright_alert_second_paragraph -->
    <string name="copyright_alert_second_paragraph">You are strictly prohibited from using the MEGA Cloud service to infringe copyrights. You may not upload, download, store, share, display, stream, distribute, email, link to, transmit or otherwise make available any files, data or content that infringes any copyright or other proprietary rights of any person or entity.</string>
    <!-- text of the Agree button -->
    <string name="copyright_alert_agree_button">Agree</string>
    <!-- text of the Disagree button -->
    <string name="copyright_alert_disagree_button">Disagree</string>
    <!-- Hint how to cancel the download -->
    <string name="download_show_info">Show info</string>
    <!-- Error message when removing public links of nodes. Plural. -->
    <plurals name="context_link_removal_error">
        <item quantity="one">Link removal failed. Please try again later.</item>
        <item quantity="other">Failed to remove some links. Please try again later.</item>
    </plurals>
    <!-- Error message when creating public links of nodes. Plural. -->
    <plurals name="context_link_export_error">
        <item quantity="one">Link creation failed. Please try again later.</item>
        <item quantity="other">Failed to create some links. Please try again later.</item>
    </plurals>
    <!-- Message when some public links were removed successfully. Plural. -->
    <plurals name="context_link_removal_success">
        <item quantity="one">Link removed successfully.</item>
        <item quantity="other">Links removed successfully.</item>
    </plurals>
    <!-- title of the screen to see the details of several contact attachments -->
    <string name="activity_title_contacts_attached">Contacts attached</string>
    <!--  -->
    <string name="alert_user_is_not_contact">The user is not a contact</string>
    <!--  -->
    <string name="camera_uploads_cellular_connection">Use cellular connection</string>
    <!--  -->
    <string name="camera_uploads_upload_videos">Upload Videos</string>
    <!-- Message when an user avatar has been changed successfully -->
    <string name="success_changing_user_avatar">Profile picture updated</string>
    <!-- Message when an error ocurred when changing an user avatar -->
    <string name="error_changing_user_avatar_image_not_available">Error. Selected image does not exist</string>
    <!-- Message when an error ocurred when changing an user avatar -->
    <string name="error_changing_user_avatar">Error when changing the profile picture</string>
    <!-- Message when an user avatar has been deleted successfully -->
    <string name="success_deleting_user_avatar">Profile picture deleted</string>
    <!-- Message when an error ocurred when deleting an user avatar -->
    <string name="error_deleting_user_avatar">Error when deleting the profile picture</string>
    <!-- Message when an error ocurred when changing an user attribute -->
    <string name="error_changing_user_attributes">An error occurred when changing the name</string>
    <!-- Message when an user attribute has been changed successfully -->
    <string name="success_changing_user_attributes">Your name has been successfully updated</string>
    <!-- Message show when a participant has been successfully invited to a group chat -->
    <string name="add_participant_success">Participant added</string>
    <!-- Message show when a participant hasn’t been successfully invited to a group chat -->
    <string name="add_participant_error">Error. Participant not added</string>
    <!-- Message show when a participant has been successfully removed from a group chat -->
    <string name="remove_participant_success">Participant removed</string>
    <!-- Message show when a participant hasn’t been successfully removed from a group chat -->
    <string name="remove_participant_error">Error. Participant not removed</string>
    <!--  -->
    <string name="no_files_selected_warning">No files selected</string>
    <!--  -->
    <string name="attachment_upload_panel_from_cloud">From Cloud Drive</string>
    <!--  -->
    <string name="attachment_upload_panel_contact">Contact</string>
    <!-- Button and title of dialog shown when the user wants to delete permanently their account. -->
    <string name="delete_account">Delete account</string>
    <!-- Text shown in the alert dialog to confirm the deletion of an account -->
    <string name="delete_account_text">If you delete your account you will not be able to access your account data, your MEGA contacts or conversations.\nYou will not be able to undo this action.</string>
    <!-- menu item -->
    <string name="delete_button">Delete</string>
    <!--  -->
    <string name="file_properties_info_info_file">Info</string>
    <!-- Refers to the size of a file. -->
    <string name="file_properties_info_size">Total size</string>
    <!-- header of a status field for what content a user has shared to you -->
    <string name="file_properties_info_content">Contains</string>
    <!--  -->
    <string name="file_properties_shared_folder_public_link_name">Link</string>
    <!-- Refers to access rights for a file folder. -->
    <string name="file_properties_shared_folder_full_access">Full access</string>
    <!-- Label to explain the read only participant permission in the options panel of the group info screen -->
    <string name="file_properties_shared_folder_read_only">Read-only</string>
    <!-- Refers to access rights for a file folder. (with the & needed. Don’t use the symbol itself. Use &) -->
    <string name="file_properties_shared_folder_read_write">Read and write</string>
    <!-- State of an attachment message when the upload is in progress but the queue of transfers is paused. -->
    <string name="attachment_uploading_state_paused">Transfers paused</string>
    <!-- label to indicate the state of an upload in chat -->
    <string name="attachment_uploading_state_uploading">Uploading&#8230;</string>
    <!--  -->
    <string name="attachment_uploading_state_compressing">Compressing&#8230;</string>
    <!--  -->
    <string name="attachment_uploading_state_error">Error. Not sent.</string>
    <!--  -->
    <string name="contact_is_me">No options available, you have selected yourself</string>
    <!-- Confirmation before deleting one attachment -->
    <string name="confirmation_delete_one_attachment">Remove attachment?</string>
    <!-- Menu option -->
    <string name="general_view_with_revoke">View files (%1$d deleted)</string>
    <!-- Error message when the attachment cannot be sent -->
    <string name="error_attaching_node_from_cloud">Error. The file has not been sent</string>
    <!-- Error message when the attachment cannot be revoked -->
    <string name="error_revoking_node">Error. The attachment has not been removed</string>
    <!-- Message sound option when no sound has been selected for chat notifications -->
    <string name="settings_chat_silent_sound_not">Silent</string>
    <!-- messages string in chat notification -->
    <string name="messages_chat_notification">messages</string>
    <!-- part of the string in incoming shared folder notification -->
    <string name="incoming_folder_notification">from</string>
    <!-- title of incoming shared folder notification -->
    <string name="title_incoming_folder_notification">New shared folder</string>
    <!-- title of the notification for a new incoming contact request -->
    <string name="title_contact_request_notification">New contact request</string>
    <!-- Title of the section to clear the chat content in the Manage chat history screen -->
    <string name="title_properties_chat_clear">Clear chat history</string>
    <!-- Title of the section to remove contact in the Contact Properties screen -->
    <string name="title_properties_remove_contact">Remove contact</string>
    <!-- Title of the section to enable notifications in the Contact Properties screen -->
    <string name="title_properties_chat_notifications_contact">Chat notifications</string>
    <!-- Text shown when the chat history was cleared by someone -->
    <string name="history_cleared_by">[A]%1$s[/A][B] cleared the chat history[/B]</string>
    <!-- Item menu option upon clicking on one or multiple files. -->
    <string name="context_permissions_changing_folder">Changing permissions</string>
    <!-- Item menu option upon clicking on one or multiple files. -->
    <string name="context_removing_contact_folder">Removing contact from shared folder</string>
    <!-- confirmation message before removing a file -->
    <string name="confirmation_move_to_rubbish">Move to Rubbish Bin?</string>
    <!-- confirmation message before removing CU folder -->
    <string name="confirmation_move_cu_folder_to_rubbish">Are you sure you want to move this folder to the Rubbish Bin? This will disable Camera Uploads.</string>
    <!-- Confirmation message before removing MU folder -->
    <string name="confirmation_move_mu_folder_to_rubbish">Are you sure you want to move this folder to the Rubbish Bin? This will disable Secondary Media Uploads.</string>
    <!-- confirmation message before removing a file -->
    <string name="confirmation_move_to_rubbish_plural">Move to Rubbish Bin?</string>
    <!-- confirmation message before removing a file -->
    <string name="confirmation_delete_from_mega">Delete from MEGA?</string>
    <!-- Title of the section to enable notifications in the Contact Properties screen -->
    <string name="title_properties_contact_notifications_for_chat">Chat notifications</string>
    <!-- title of the section for achievements -->
    <string name="achievements_title">Achievements</string>
    <!-- subtitle of the section for achievements -->
    <string name="achievements_subtitle">Invite friends and get rewards</string>
    <!-- title of the introduction for the achievements screen -->
    <string name="figures_achievements_text_referrals">%1$s of storage for each successful invite. Valid for 365 days.</string>
    <!-- sentence to detail the figures of storage and transfer quota related to each achievement -->
    <string name="figures_achievements_text">%1$s of storage. Valid for 365 days.</string>
    <!-- title of the section for unlocked rewards -->
    <string name="unlocked_rewards_title">Unlocked rewards</string>
    <!-- title of the section for unlocked storage quota -->
    <string name="unlocked_storage_title">Storage quota</string>
    <!-- title of the section for referral bonuses in achivements section (maximum 24 chars) -->
    <string name="title_referral_bonuses">Invitation bonuses</string>
    <!-- Title of the section for install a mobile app in achivements section (maximum 31 chars) -->
    <string name="title_install_app">Install a MEGA Mobile App</string>
    <!-- Title of the section for add phone number in achivements section (maximum 30 chars) -->
    <string name="title_add_phone">Add phone number</string>
    <!-- title of the section for install megasync in achivements section (maximum 24 chars) -->
    <string name="title_regitration">Registration bonus</string>
    <!-- title of the section for install a mobile app bonuses in achivements section (maximum 24 chars) -->
    <string name="title_install_desktop">Get a MEGA Desktop App</string>
    <!-- indicates the number of days left related to a achievement -->
    <string name="general_num_days_left">%1$d d left</string>
    <!-- State to indicate an achievement has expired -->
    <string name="expired_label">Expired</string>
    <!-- title of the advanced setting to choose the use of https -->
    <string name="setting_title_use_https_only">Don’t use HTTP</string>
    <!-- subtitle of the advanced setting to choose the use of https -->
    <string name="setting_subtitle_use_https_only">Enable this option only if your transfers don’t start. In normal circumstances HTTP is satisfactory as all transfers are already encrypted.</string>
    <!-- title of screen to invite friends and get an achievement -->
    <string name="title_achievement_invite_friends">How it works</string>
    <!-- first paragraph of screen to invite friends and get an achievement -->
    <string name="first_paragraph_achievement_invite_friends">Invite your friends to create a MEGA Free account and to install a MEGA Mobile App. You will receive free storage as a bonus for every successful signup and app installation.</string>
    <!-- second paragraph of screen to invite friends and get an achievement -->
    <string name="second_paragraph_achievement_invite_friends">Free storage bonus applicable to new invitations only and where MEGA Mobile App or MEGA Desktop App is installed.</string>
    <!-- Text shown when the user sends a contact invitation -->
    <string name="subtitle_confirmation_invite_friends">Invite sent</string>
    <!-- Error shown when the user writes a email with an incorrect format -->
    <string name="invalid_email_to_invite">Email is malformed</string>
    <!-- info paragraph about the achievement install megasync -->
    <string name="paragraph_info_achievement_install_desktop">When you install the MEGA Desktop App you get %1$s of complimentary storage space, valid for 365 days. The MEGA Desktop App is available for Windows, macOS and most Linux distributions.</string>
    <!-- info paragraph about the achievement install mobile app -->
    <string name="paragraph_info_achievement_install_mobile_app">When you install the MEGA Mobile App you get %1$s of complimentary storage space, valid for 365 days. We provide mobile apps for iOS and Android.</string>
    <!-- info paragraph about the achievement ‘add phone number’. Placeholder 1: bonus storage space e.g. 20GB. Placeholder 2: bonus transfer quota e.g. 50GB -->
    <string name="paragraph_info_achievement_add_phone">When you verify your phone number you get %1$s of complimentary storage space, valid for 365 days.</string>
    <!-- info paragraph about the completed achievement install megasync -->
    <string name="result_paragraph_info_achievement_install_desktop">You have received %1$s storage space for installing our MEGA Desktop App.</string>
    <!-- info paragraph about the completed achievement install mobile app -->
    <string name="result_paragraph_info_achievement_install_mobile_app">You have received %1$s storage space for installing the MEGA Mobile App.</string>
    <!-- info paragraph about the completed achievement of ‘add phone number’. Placeholder 1: bonus storage space e.g. 20GB. Placeholder 2: bonus transfer quota e.g. 50GB -->
    <string name="result_paragraph_info_achievement_add_phone">You have received %1$s storage space for verifying your phone number.</string>
    <!-- info paragraph about the completed achievement registration -->
    <string name="result_paragraph_info_achievement_registration">You have received %1$s storage space as your free registration bonus.</string>
    <!-- info paragraph about the completed achievement registration -->
    <string name="expiration_date_for_achievements">Bonus expires in %1$d days</string>
    <!-- menu items -->
    <plurals name="context_share_folders">
        <item quantity="one">Share folder</item>
        <item quantity="other">Share folders</item>
    </plurals>
    <!-- confirmation message before leaving some incoming shared folders -->
    <plurals name="confirmation_leave_share_folder">
        <item quantity="one">If you leave the folder, you will not be able to see it again.</item>
        <item quantity="other">If you leave these folders, you will not be able to see them again.</item>
    </plurals>
    <!-- Menu item -->
    <string name="settings_help">Help</string>
    <!-- Settings preference title for help centre -->
    <string name="settings_help_centre">Help Centre</string>
    <!-- Settings preference title for send feedback -->
    <string name="settings_help_preference">Send feedback</string>
    <!-- mail subject -->
    <string name="setting_feedback_subject">Android feedback</string>
    <!-- mail body -->
    <string name="setting_feedback_body">Please provide your feedback here:</string>
    <!-- mail body -->
    <string name="settings_feedback_body_device_model">Device model</string>
    <!-- mail body -->
    <string name="settings_feedback_body_android_version">Android version</string>
    <!-- Title of the dialog to create a new text file by inserting the name -->
    <string name="dialog_title_new_text_file">New text file</string>
    <!-- Input field description in the create file dialog. -->
    <string name="context_new_file_name">File Name</string>
    <!-- Title of the dialog to create a new link by inserting the name, e.g. when try to share a web link to your Cloud Drive or incoming shares. -->
    <string name="dialog_title_new_link">Link name</string>
    <!-- Input field description in the create link dialog, e.g. when try to share a web link to your Cloud Drive or incoming shares. -->
    <string name="context_new_link_name">Link URL</string>
    <!-- Title of the field subject when a new file is created to upload -->
    <string name="new_file_subject_when_uploading">SUBJECT</string>
    <!-- Title of the field email when a new contact is created to upload -->
    <string name="new_file_email_when_uploading">EMAIL</string>
    <!-- Item of a menu to forward a message chat to another chatroom -->
    <string name="forward_menu_item">Forward</string>
    <!-- name of the button to attach file from MEGA to another app -->
    <string name="general_attach">Attach</string>
    <!-- Error shown when the user left a name empty -->
    <string name="empty_name">Invalid name</string>
    <!-- Error shown when the user left names empty and names typed with not allowed characters -->
    <string name="general_incorrect_names">Please correct your filenames before proceeding</string>
    <!-- Error text for invalid characters -->
    <string name="invalid_characters">Invalid characters</string>
    <!-- Error shown when the user writes a character not allowed -->
    <string name="invalid_characters_defined">The following characters are not allowed: ” * / : &lt; &gt; ? \\ |</string>
    <!-- Warning show to the user after try to import files to MEGA with empty names. Plural. When more than one file name have this error. -->
    <plurals name="empty_names">
        <item quantity="one">File name cannot be empty.</item>
        <item quantity="other">File names cannot be empty.</item>
    </plurals>
    <!-- when open PDF Viewer, the pdf that it try to open is damaged or does not exist -->
    <string name="corrupt_pdf_dialog_text">Error. The pdf file is corrupted or does not exist.</string>
    <!-- Label to include info of the user email in the feedback form -->
    <string name="user_account_feedback">User account</string>
    <!-- Label shown in MEGA pdf-viewer when it open a PDF save in smartphone storage -->
    <string name="save_to_mega">Save to my \nCloud Drive</string>
    <!-- Error message when creating a chat one to one with a contact that already has a chat -->
    <string name="chat_already_exists">The chat already exists</string>
    <!-- Info label about the connectivity state of the chat -->
    <string name="invalid_connection_state">Reconnecting to chat</string>
    <!-- Message show when a call cannot be established -->
    <string name="call_error">An error has occurred and the call cannot be connected.</string>
    <!-- Title of dialog to evaluate the app -->
    <string name="title_evaluate_the_app_panel">Like the MEGA Mobile App?</string>
    <!-- Label to show rate the app -->
    <string name="rate_the_app_panel">Yes, rate the app</string>
    <!-- Label to show send feedback -->
    <string name="send_feedback_panel">No, send feedback</string>
    <!-- Message to show when users deny to permit the permissions to read and write on external storage on setting default download location -->
    <string name="download_requires_permission">MEGA needs read and write permissions to your external storage to download files there.</string>
    <!-- Default download location is on old sd card, but currently the user installed a new SD card, need user to reset download location. -->
    <string name="old_sdcard_unavailable">The old SD card is not available, please set a new download location.</string>
    <!-- Title of the section to invite contacts if the user has denied the contacts permmissions -->
    <string name="no_contacts_permissions">No contact permissions granted</string>
    <!-- Option of the sliding panel to go to QR code section -->
    <string name="choose_qr_option_panel">My QR code</string>
    <!-- Title of the screen that shows the options to the QR code -->
    <string name="section_qr_code">QR code</string>
    <!-- Option in menu of section  My QR code to reset the QR code -->
    <string name="action_reset_qr">Reset QR code</string>
    <!-- Option in menu of section  My QR code to delete the QR code -->
    <string name="action_delete_qr">Delete QR code</string>
    <!-- Option shown in QR code bottom sheet dialog to save QR code in Cloud Drive -->
    <string name="save_cloud_drive">To Cloud Drive</string>
    <!-- Option shown in QR code bottom sheet dialog to save QR code in File System -->
    <string name="save_file_system">To file system</string>
    <!-- Title of QR code section -->
    <string name="section_my_code">My code</string>
    <!-- Title of QR code scan section -->
    <string name="section_scan_code">Scan code</string>
    <!-- Subtitle of QR code settings auto-accept -->
    <string name="setting_subtitle_qrcode_autoccept">MEGA users who scan your QR code will be automatically added to your contact list.</string>
    <!-- Text shown when it has been copied the QR code link -->
    <string name="qrcode_link_copied">Link copied to the clipboard</string>
    <!-- Text shown when it has been reseted the QR code successfully -->
    <string name="qrcode_reset_successfully">QR code successfully reset</string>
    <!-- Text shown when it has been deleted the QR code successfully -->
    <string name="qrcode_delete_successfully">QR code successfully deleted</string>
    <!-- Text shown when it has not been reseted the QR code successfully -->
    <string name="qrcode_reset_not_successfully">QR code not reset due to an error. Please try again.</string>
    <!-- Text shown when it has not been delete the QR code successfully -->
    <string name="qrcode_delete_not_successfully">QR code not deleted due to an error. Please try again.</string>
    <!-- Title of dialog shown when a contact request has been sent with QR code -->
    <string name="invite_sent">Invite sent</string>
    <!-- Text of dialog shown when a contact request has been sent. -->
    <string name="invite_sent_text">The user has been invited and will appear in your contact list once accepted.</string>
    <!-- Text of dialog shown when multiple contacts request has been sent -->
    <string name="invite_sent_text_multi">The users have been invited and will appear in your contact list once accepted.</string>
    <!-- Text shown when it tries to share the QR and occurs an error to process the action -->
    <string name="error_share_qr">An error occurred while trying to share the QR file. Perhaps the file does not exist. Please try again later.</string>
    <!-- Text shown when it tries to upload to Cloud Drive the QR and occurs an error to process the action -->
    <string name="error_upload_qr">An error occurred while trying to upload the QR file. Perhaps the file does not exist. Please try again later.</string>
    <!-- Text shown when it tries to download to File System the QR and occurs an error to process the action -->
    <string name="error_download_qr">An error occurred while trying to download the QR file. Perhaps the file does not exist. Please try again later.</string>
    <!-- Text shown when it tries to download to File System the QR and the action has success -->
    <string name="success_download_qr">The QR Code has been downloaded successfully to %s</string>
    <!-- Title of dialog shown when a contact request has not been sent with QR code -->
    <string name="invite_not_sent">Invite not sent</string>
    <!-- Text of dialog shown when a contact request has not been sent with QR code -->
    <string name="invite_not_sent_text">The QR code or contact link is invalid. Please try to scan a valid code or to open a valid link.</string>
    <!-- Text of dialog shown when a contact request has not been sent with QR code because of is already a contact -->
    <string name="invite_not_sent_text_already_contact">The invitation has not been sent. %s is already in your contacts list.</string>
    <!-- Text of dialog shown when a contact request has not been sent with QR code because of some error -->
    <string name="invite_not_sent_text_error">An error occurred and the invitation has not been sent.</string>
    <!-- Text of alert dialog informing that the qr is generating -->
    <string name="generatin_qr">Generating QR code&#8230;</string>
    <!-- Title of QR code scan menu item -->
    <string name="menu_item_scan_code">Scan QR code</string>
    <!-- get the contact link and copy it -->
    <string name="button_copy_link">Copy link</string>
    <!-- Create QR code -->
    <string name="button_create_qr">Create QR code</string>
    <!-- Text shown when it has been created the QR code successfully -->
    <string name="qrcode_create_successfully">QR code successfully created</string>
    <!-- Text shown in QR code scan fragment to help and guide the user in the action -->
    <string name="qrcode_scan_help">Line up the QR code to scan it with your device’s camera</string>
    <!-- positive button on dialog to view a contact -->
    <string name="contact_view">View</string>
    <!-- Item menu option to reproduce audio or video in external reproductors -->
    <string name="external_play">Open with</string>
    <!-- to share a file using Facebook, Whatsapp, etc -->
    <string name="context_share">Share using</string>
    <!-- Text of the empty screen when there are not elements in the Rubbish Bin -->
    <string name="context_empty_rubbish_bin">[B]Empty [/B][A]Rubbish Bin[/A]</string>
    <!-- Text of the empty screen when there are not elements in  Inbox -->
    <string name="context_empty_inbox">[B]No files in your [/B][A]Inbox[/A]</string>
    <!-- Text of the empty screen when there are not elements in Cloud Drive -->
    <string name="context_empty_cloud_drive">[B]No files in your [/B][A]Cloud Drive[/A]</string>
    <!-- Text of the empty screen when there are not elements in Saved for Offline -->
    <string name="context_empty_offline">[B]No files [/B][A]Saved for Offline[/A]</string>
    <!-- Text of the empty screen when there are not contacts. No dot at the end because is for an empty state. The format placeholders are to showing it in different colors. -->
    <string name="context_empty_contacts">[B]No [/B][A]Contacts[/A]</string>
    <!-- Message shown when the user has no chats -->
    <string name="recent_chat_empty">[A]No[/A] [B]Conversations[/B]</string>
    <!-- Message shown when the chat is section is loading the conversations -->
    <string name="recent_chat_loading_conversations">[A]Loading[/A] [B]Conversations&#8230;[/B]</string>
    <!-- Text of the empty screen when there are not elements in Incoming -->
    <string name="context_empty_incoming">[B]No [/B][A]Incoming Shared folders[/A]</string>
    <!-- Text of the empty screen when there are not elements in Outgoing -->
    <string name="context_empty_outgoing">[B]No [/B][A]Outgoing Shared folders[/A]</string>
    <!-- Text of the empty screen when there are not elements in Links. Please, keep the place holders to format the string -->
    <string name="context_empty_links">[B]No [/B][A]Public Links[/A][B][/B]</string>
    <!-- Title of the sent requests tab. Capital letters -->
    <string name="tab_sent_requests">Sent requests</string>
    <!-- Title of the received requests tab. Capital letters -->
    <string name="tab_received_requests">Received requests</string>
    <!-- Title dialog overquota error -->
    <string name="overquota_alert_title">Storage quota exceeded</string>
    <!-- error message shown when an account confirmation link or reset password link is invalid for unknown reasons -->
    <string name="invalid_link">Invalid link, please ask for a new valid link</string>
    <!-- error message shown on the link password dialog if the password typed in was wrong -->
    <string name="invalid_link_password">Invalid link password</string>
    <!-- Error message shown when user tries to open a not valid MEGA link -->
    <string name="open_link_not_valid_link">The link you are trying to open is not a valid MEGA link.</string>
    <!-- Message shown when a link is being processing -->
    <string name="processing_link">Processing link&#8230;</string>
    <!-- Message shown when it is creating an acount and it is been introduced a very weak or weak password -->
    <string name="passwd_weak">Your password is easily guessed. Try making your password longer. Combine uppercase and lowercase letters. Add special characters. Do not use names or dictionary words.</string>
    <!-- Message shown when it is creating an acount and it is been introduced a medium password -->
    <string name="passwd_medium">Your password is good enough to proceed, but it is recommended to strengthen your password further.</string>
    <!-- Message shown when it is creating an acount and it is been introduced a good password -->
    <string name="passwd_good">This password will withstand most typical brute-force attacks. Please ensure that you will remember it.</string>
    <!-- Message shown when it is creating an acount and it is been introduced a strong password -->
    <string name="passwd_strong">This password will withstand most sophisticated brute-force attacks. Please ensure that you will remember it.</string>
    <!-- Password very weak -->
    <string name="pass_very_weak">Very weak</string>
    <!-- Password weak -->
    <string name="pass_weak">Weak</string>
    <!-- Password medium -->
    <string name="pass_medium">Medium</string>
    <!-- Password good -->
    <string name="pass_good">Good</string>
    <!-- Password strong -->
    <string name="pass_strong">Strong</string>
    <!-- Text displayed in several parts when there is a call in progress (notification, recent chats list, etc). -->
    <string name="title_notification_call_in_progress">Call in progress</string>
    <!-- Subtitle of the notification shown on the action bar when there is a call in progress -->
    <string name="action_notification_call_in_progress">Tap to go back to the call</string>
    <!-- Button in the notification shown on the action bar when there is a call in progress -->
    <string name="button_notification_call_in_progress">Return to the call</string>
    <!-- When it lists contacts of MEGA, the title of list’s header -->
    <string name="contacts_mega">On MEGA</string>
    <!-- When it lists contacts of phone, the title of list’s header -->
    <string name="contacts_phone">Phone contacts</string>
    <!-- Message error shown when trying to log in on an account has been suspended due to multiple breaches of Terms of Service -->
    <string name="account_suspended_multiple_breaches_ToS">Your account has been suspended due to multiple breaches of MEGA’s Terms of Service. Please check your email inbox.</string>
    <!-- Message error shown when trying to log in on an account has been suspended due to breach of Terms of Service -->
    <string name="account_suspended_breache_ToS">Your account was terminated due to a breach of MEGA’s Terms of Service including, but not limited to, clause 15.</string>
    <!-- In a chat conversation when you try to send device’s images but images are still loading -->
    <string name="file_storage_loading">Loading files</string>
    <!-- Size in bytes. The placeholder is for the size value, please adjust the position based on linguistics -->
    <string name="label_file_size_byte">%s B</string>
    <!-- Size in kilobytes. The placeholder is for the size value, please adjust the position based on linguistics -->
    <string name="label_file_size_kilo_byte">%s&#160;KB</string>
    <!-- Size in megabytes. The placeholder is for the size value, please adjust the position based on linguistics -->
    <string name="label_file_size_mega_byte">%s&#160;MB</string>
    <!-- Size in gigabytes. The placeholder is for the size value, please adjust the position based on linguistics -->
    <string name="label_file_size_giga_byte">%s&#160;GB</string>
    <!-- Size in terabytes. The placeholder is for the size value, please adjust the position based on linguistics -->
    <string name="label_file_size_tera_byte">%s&#160;TB</string>
    <!-- Speed in bytes. The placeholder is for the speed value, please adjust the position based on linguistics -->
    <string name="label_file_speed_byte">%s&#160;B/s</string>
    <!-- Speed in kilobytes. The placeholder is for the speed value, please adjust the position based on linguistics -->
    <string name="label_file_speed_kilo_byte">%s&#160;KB/s</string>
    <!-- Speed in megabytes. The placeholder is for the speed value, please adjust the position based on linguistics -->
    <string name="label_file_speed_mega_byte">%s&#160;MB/s</string>
    <!-- Speed in gigabytes. The placeholder is for the speed value, please adjust the position based on linguistics -->
    <string name="label_file_speed_giga_byte">%s&#160;GB/s</string>
    <!-- Speed in terabytes. The placeholder is for the speed value, please adjust the position based on linguistics -->
    <string name="label_file_speed_tera_byte">%s&#160;TB/s</string>
    <!-- Size in megabytes. -->
    <string name="label_mega_byte">MB</string>
    <!-- Number of versions of a file shown on the screen info of the file, version items -->
    <plurals name="number_of_versions">
        <item quantity="one">%1$d version</item>
        <item quantity="other">%1$d versions</item>
    </plurals>
    <!-- Title of the section Versions for files -->
    <string name="title_section_versions">Versions</string>
    <!-- Header of the item to show the current version of a file in a list -->
    <string name="header_current_section_item">Current version</string>
    <!--  -->
    <plurals name="header_previous_section_item">
        <item quantity="one">Previous version</item>
        <item quantity="other">Previous versions</item>
    </plurals>
    <!-- option menu to revert a file version -->
    <string name="general_revert">Revert</string>
    <!-- Title of the dialog to confirm that a version os going to be deleted, version items -->
    <plurals name="title_dialog_delete_version">
        <item quantity="one">Delete version?</item>
        <item quantity="other">Delete versions?</item>
    </plurals>
    <!-- Content of the dialog to confirm that a version is going to be deleted -->
    <string name="content_dialog_delete_version">This version will be permanently removed.</string>
    <!-- Content of the dialog to confirm that several versions are going to be deleted -->
    <string name="content_dialog_delete_multiple_version">These %d versions will be permanently removed.</string>
    <!-- Title of the notification shown when a file is uploading to a chat -->
    <string name="chat_upload_title_notification">Chat uploading</string>
    <!-- Label for the option on setting to set up the quality of multimedia files uploaded to the chat -->
    <string name="settings_chat_upload_quality">Video quality</string>
    <!-- Label for the option on setting to set up the quality of video files to be uploaded -->
    <string name="settings_video_upload_quality">Video Quality</string>
    <!-- Text shown when the user refuses to permit the storage permission when enable camera upload -->
    <string name="on_refuse_storage_permission">Camera Uploads needs to access your photos and other media on your device. Please go to the settings page and grant permission.</string>
    <!-- Available options for the setting to set up the quality of multimedia files uploaded to the chat or the Camera Uploads -->
    <string-array name="settings_chat_upload_quality_entries">
        <item>Low</item>
        <item>Medium</item>
        <item>High</item>
        <item>Original</item>
    </string-array>
    <!-- Title of the notification for a missed call -->
    <string name="missed_call_notification_title">Missed call</string>
    <!-- Refers to a location of file -->
    <string name="file_properties_info_location">Location</string>
    <!-- Title of the label to show the size of the current files inside a folder -->
    <string name="file_properties_folder_current_versions">Current versions</string>
    <!-- Title of the label to show the size of the versioned files inside a folder -->
    <string name="file_properties_folder_previous_versions">Previous versions</string>
    <!-- Number of versioned files inside a folder shown on the screen info of the folder, version items -->
    <plurals name="number_of_versions_inside_folder">
        <item quantity="one">%1$d versioned file</item>
        <item quantity="other">%1$d versioned files</item>
    </plurals>
    <!-- Confirmation message after forwarding one or several messages, version items -->
    <string name="messages_forwarded_success">Messages forwarded</string>
    <!-- Error message if any of the forwarded messages fails, message items -->
    <plurals name="messages_forwarded_partial_error">
        <item quantity="one">Error. %1$d message not successfully forwarded</item>
        <item quantity="other">Error. %1$d messages not successfully forwarded</item>
    </plurals>
    <!-- Error non existing resource after forwarding one or several messages to several chats, message items -->
    <plurals name="messages_forwarded_error_not_available">
        <item quantity="one">Error. The resource is no longer available</item>
        <item quantity="other">Error. The resources are no longer available</item>
    </plurals>
    <!-- The title of fragment Turn on Notifications -->
    <string name="turn_on_notifications_title">Turn on Notifications</string>
    <!-- The subtitle of fragment Turn on Notifications -->
    <string name="turn_on_notifications_subtitle">This way, you will see new messages\non your Android phone instantly.</string>
    <!-- First step to turn on notifications -->
    <string name="turn_on_notifications_first_step">Open Android device [A]Settings[/A]</string>
    <!-- Second step to turn on notifications -->
    <string name="turn_on_notifications_second_step">Open [A]Apps &amp; notifications[/A]</string>
    <!-- Third step to turn on notifications -->
    <string name="turn_on_notifications_third_step">Select [A]MEGA[/A]</string>
    <!-- Fourth step to turn on notifications -->
    <string name="turn_on_notifications_fourth_step">Open [A]App notifications[/A]</string>
    <!-- Fifth step to turn on notifications -->
    <string name="turn_on_notifications_fifth_step">Switch to On and select your preferences</string>
    <!-- Alert message after sending to chat one or several messages to several chats, version items -->
    <plurals name="files_send_to_chat_success">
        <item quantity="one">File sent</item>
        <item quantity="other">Files sent</item>
    </plurals>
    <!-- Error message after sending to chat one or several messages to several chats -->
    <string name="files_send_to_chat_error">Error. Not correctly sent</string>
    <!-- menu option to send a file to a chat -->
    <string name="context_send_file_to_chat">Send to chat</string>
    <!-- Title of the dialog ‘Do you remember your password?’ -->
    <string name="remember_pwd_dialog_title">Do you remember your password?</string>
    <!-- Text of the dialog ‘Recovery Key exported’ when the user wants logout -->
    <string name="remember_pwd_dialog_text_logout">You are about to log out, please test your password to ensure you remember it.\nIf you lose your password, you will lose access to your MEGA data.</string>
    <!-- Text of the dialog ‘Do you remember your password?’ -->
    <string name="remember_pwd_dialog_text">Please test your password to ensure you remember it. If you lose your password, you will lose access to your MEGA data.</string>
    <!-- Dialog option that permits user do not show it again -->
    <string name="general_do_not_show">Do not show again</string>
    <!-- Button of the dialog ‘Do you remember your password?’ that permits user test his password -->
    <string name="remember_pwd_dialog_button_test">Test password</string>
    <!-- Message shown to the user when is testing her password and it is correct -->
    <string name="test_pwd_accepted">Password accepted</string>
    <!-- Message shown to the user when is testing her password and it is wrong -->
    <string name="test_pwd_wrong">Wrong password.\nBack up your Recovery Key as soon as possible!</string>
    <!-- Option that permits user copy to clipboard -->
    <string name="option_copy_to_clipboard">Copy to clipboard</string>
    <!-- Option that permits user logout -->
    <string name="proceed_to_logout">Proceed to log out</string>
    <!-- Title of the preference Recovery key on Settings section -->
    <string name="recovery_key_bottom_sheet">Recovery Key</string>
    <!-- Option that permits user save on File System -->
    <string name="option_save_on_filesystem">Save on File System</string>
    <!-- Title of the notification shown on the action bar when there is a incoming call -->
    <string name="notification_subtitle_incoming">Incoming call</string>
    <!-- Text asking to go to system setting to enable allow display over other apps (needed for calls in Android 10) -->
    <string name="notification_enable_display">MEGA background pop-ups are disabled.\nTap to change the settings.</string>
    <!-- Subtitle to show the number of unread messages on a chat, unread messages -->
    <plurals name="number_unread_messages">
        <item quantity="one">%1$s unread message</item>
        <item quantity="other">%1$s unread messages</item>
    </plurals>
    <!-- Notification title to show the number of unread chats, unread messages -->
    <plurals name="plural_number_messages_chat_notification">
        <item quantity="one">%1$d unread chat</item>
        <item quantity="other">%1$d unread chats</item>
    </plurals>
    <!-- Message shown when a chat is opened and the messages are being recovered -->
    <string name="chat_loading_messages">[A]Loading[/A] [B]Messages&#8230;[/B]</string>
    <!-- Title of the category Security options on Settings section -->
    <string name="settings_security_options_title">Security</string>
    <!-- Title of the preference Recovery key on Settings section -->
    <string name="settings_recovery_key_title">Back up Recovery Key</string>
    <!-- Summary of the preference Recovery key on Settings section -->
    <string name="settings_recovery_key_summary">Exporting the Recovery Key and keeping it in a secure location enables you to set a new password without data loss.</string>
    <!-- message when a temporary error on logging in is due to connectivity issues -->
    <string name="login_connectivity_issues">Unable to reach MEGA. Please check your connectivity or try again later.</string>
    <!-- message when a temporary error on logging in is due to servers busy -->
    <string name="login_servers_busy">Servers are too busy. Please wait.</string>
    <!-- message when a temporary error on logging in is due to SDK is waiting for the server to complete a request due to an API lock -->
    <string name="login_API_lock">This process is taking longer than expected. Please wait.</string>
    <!-- message when a temporary error on logging in is due to SDK is waiting for the server to complete a request due to a rate limit -->
    <string name="login_API_rate">Too many requests. Please wait.</string>
    <!-- Message when previous login is being cancelled -->
    <string name="login_in_progress">Cancelling login process. Please wait&#8230;</string>
    <!-- when open audio video player, the file that it try to open is damaged or does not exist -->
    <string name="corrupt_video_dialog_text">Error. The file is corrupted or does not exist.</string>
    <!-- Menu option to print the recovery key from Offline section -->
    <string name="context_option_print">Print</string>
    <!-- Message when the recovery key has been successfully saved on the filesystem -->
    <string name="save_MK_confirmation">The Recovery Key has been successfully saved</string>
    <!-- label to indicate that a share is still pending on outgoing shares of a node -->
    <string name="pending_outshare_indicator">(Pending)</string>
    <!-- Title of the dialog to disable the rich links previews on chat -->
    <string name="option_enable_chat_rich_preview">Rich URL Previews</string>
    <!-- Button to allow the rich links previews on chat -->
    <string name="button_always_rich_links">Always Allow</string>
    <!-- Button do not allow now the rich links previews on chat -->
    <string name="button_not_now_rich_links">Not Now</string>
    <!-- Button do not allow the rich links previews on chat -->
    <string name="button_never_rich_links">Never</string>
    <!-- Title of the dialog to enable the rich links previews on chat -->
    <string name="title_enable_rich_links">Enable rich URL previews</string>
    <!-- Text of the dialog to enable the rich links previews on chat -->
    <string name="text_enable_rich_links">Enhance the MEGAchat experience. URL content will be retrieved without end-to-end encryption.</string>
    <!-- when the user tries to creates a MEGA account or tries to change his password and the password strength is very weak -->
    <string name="error_password">Please enter a stronger password</string>
    <!-- title of the notification for an acceptance of a contact request -->
    <string name="title_acceptance_contact_request_notification">New contact</string>
    <!-- Notification title to show the number of incoming contact request, contact requests -->
    <plurals name="plural_number_contact_request_notification">
        <item quantity="one">%1$d pending contact request</item>
        <item quantity="other">%1$d pending contact requests</item>
    </plurals>
    <!-- title of the notification for a new incoming contact request -->
    <string name="title_new_contact_request_notification">New contact request</string>
    <!-- Empty state message shown in the screen when there are not any active transfer -->
    <string name="transfers_empty_new">[B]No active[/B][A] Transfers[/A]</string>
    <!-- Empty state message shown in the screen when there are not any active transfer -->
    <string name="completed_transfers_empty_new">[B]No completed[/B][A] Transfers[/A]</string>
    <!-- Empty state text that indicates that a folder is currently empty -->
    <string name="file_browser_empty_folder_new">[B]Empty[/B][A] Folder[/A]</string>
    <!-- Hint shown in the field to write a message in the chat screen (chat with customized title) -->
    <string name="type_message_hint_with_customized_title">Write message to “%s”&#8230;</string>
    <!-- Hint shown in the field to write a message in the chat screen (chat with default title) -->
    <string name="type_message_hint_with_default_title">Write message to %s&#8230;</string>
    <!-- Title of setting Two-Factor Authentication -->
    <string name="settings_2fa">Two-factor authentication</string>
    <!-- Subtitle of setting Two-Factor Authentication when the preference is disabled -->
    <string name="setting_subtitle_2fa">Two-factor authentication is a second layer of security for your account.</string>
    <!-- Title of the screen Two-Factor Authentication -->
    <string name="title_2fa">Why do you need two-factor authentication?</string>
    <!--  -->
    <string name="two_factor_authentication_explain">Two-factor authentication is a second layer of security for your account. Which means that even if someone knows your password they cannot access it, without also having access to the six digit code only you have access to.</string>
    <!-- Button that permits user begin with the process of enable Two-Factor Authentication -->
    <string name="button_setup_2fa">Begin Setup</string>
    <!-- Text that explain how to do with Two-Factor Authentication QR -->
    <string name="explain_qr_seed_2fa_1">Scan or copy the seed to your Authenticator App.</string>
    <!-- Text that explain how to do with Two-Factor Authentication seed -->
    <string name="explain_qr_seed_2fa_2">Be sure to back up this seed to a safe place in case you lose your device.</string>
    <!-- Text that explain how to confirm Two-Factor Authentication -->
    <string name="explain_confirm_2fa">Please enter the 6-digit code generated by your Authenticator App.</string>
    <!-- Text button -->
    <string name="general_verify">Verify</string>
    <!-- Text button -->
    <string name="general_next">Next</string>
    <!-- Text of the alert dialog to inform the user when an error occurs when try to enable seed or QR of Two-Factor Authentication -->
    <string name="qr_seed_text_error">An error occurred generating the seed or QR code, please try again.</string>
    <!-- Title of the screen shown when the user enabled correctly Two-Factor Authentication -->
    <string name="title_2fa_enabled">Two-factor authentication enabled</string>
    <!-- Description of the screen shown when the user enabled correctly Two-Factor Authentication -->
    <string name="description_2fa_enabled">Next time you log in to your account you will be asked to enter a 6-digit code provided by your Authenticator App.</string>
    <!-- Recommendation displayed after enable Two-Factor Authentication -->
    <string name="recommendation_2fa_enabled">Please save your <b>Recovery Key</b> in a safe location, to avoid issues in case you lose access to your app, or if you want to disable two-factor authentication.</string>
    <!-- Error shown when a user tries to enable Two-Factor Authentication and introduce an invalid code -->
    <string name="pin_error_2fa">Invalid code</string>
    <!-- Title of screen Lost authenticator decive -->
    <string name="lost_your_authenticator_device">Lost your Authenticator device?</string>
    <!-- Title of screen Login verification with Two-Factor Authentication -->
    <string name="login_verification">Login Verification</string>
    <!-- Subtitle of screen verify Two-Factor Authentication for changing password -->
    <string name="verify_2fa_subtitle_change_password">Change password</string>
    <!-- Subtitle of screen verify Two-Factor Authentication for changing email -->
    <string name="verify_2fa_subtitle_change_email">Change email</string>
    <!-- Subtitle of screen verify Two-Factor Authentication for cancelling account -->
    <string name="verify_2fa_subtitle_delete_account">Delete account</string>
    <!-- Subtitle of screen verify Two-Factor Authentication for disabling Two-Factor Authentication -->
    <string name="verify_2fa_subtitle_diable_2fa">Disable</string>
    <!-- When the user tries to disable Two-Factor Authentication and some error ocurr in the process -->
    <string name="error_disable_2fa">An error occurred trying to disable two-factor authentication. Please try again.</string>
    <!-- When the user tries to enable Two-Factor Authentication and some error ocurr in the process -->
    <string name="error_enable_2fa">An error occurred trying to enable two-factor authentication. Please try again.</string>
    <!-- Title of the dialog shown when a new account is created to suggest user enable Two-Factor Authentication -->
    <string name="title_enable_2fa">Enable two-factor authentication</string>
    <!-- Label shown when it disables the Two-Factor Authentication -->
    <string name="label_2fa_disabled">Two-factor authentication disabled</string>
    <!-- Text of the button which action is to show the authentication apps -->
    <string name="open_app_button">Open in</string>
    <!-- message when trying to open a link that contains the seed to enable Two-Factor Authentication but there isn’t any app that open it -->
    <string name="intent_not_available_2fa">There isn’t any available app to enable two-factor authentication on your device</string>
    <!-- Text button -->
    <string name="general_close">Close</string>
    <!-- Label shown when Two-Factor Authentication has been enabled to alert user that has to back up his Recovery Key before finish the process -->
    <string name="backup_rk_2fa_end">Export your Recovery Key to finish</string>
    <!-- Title of dialog shown when it tries to open an authentication app and there is no installed -->
    <string name="no_authentication_apps_title">Two-factor authentication app</string>
    <!-- Message shown to ask user if wants to open Google Play to install some authenticator app -->
    <string name="open_play_store_2fa">Would you like to open Google Play so you can install an Authenticator App?</string>
    <!-- Label Play Store -->
    <string name="play_store_label">Play Store</string>
    <!-- Text shown in an alert explaining how to continue to enable Two-Factor Authentication -->
    <string name="text_2fa_help">You need an authenticator app to enable 2FA on MEGA. You can download and install the Google Authenticator, Duo Mobile, Authy or Microsoft Authenticator app for your phone or tablet.</string>
    <!-- success message when importing multiple files from -->
    <string name="number_correctly_imported_from_chat">%d files shared successfully</string>
    <!-- error message when importing multiple files from chat -->
    <string name="number_no_imported_from_chat">%d files were not shared</string>
    <!-- button’s text to open a full screen image -->
    <string name="preview_content">Preview content</string>
    <!-- message shown when the user clicks on media file chat message, there is no network connection and the file is not been downloaded -->
    <string name="no_network_connection_on_play_file">No network connection. File has not been downloaded and cannot be streamed.</string>
    <!-- message shown when the user open a file, the file is not been opened due to unknown reason -->
    <string name="error_fail_to_open_file_general">Unable to open file.</string>
    <!-- message shown when the user open a file, there is no network connection and the file is not been downloaded -->
    <string name="error_fail_to_open_file_no_network">No network connection. Please reconnect to open the file.</string>
    <!-- message when trying to save for offline a file that already exists -->
    <string name="file_already_exists">File already exists in Saved for Offline</string>
    <!-- Error message if forwarding a message failed, many messages -->
    <plurals name="error_forwarding_messages">
        <item quantity="one">Message not forwarded</item>
        <item quantity="other">Messages not forwarded</item>
    </plurals>
    <!-- Title of the dialog to disable the rich links previews on chat -->
    <string name="title_confirmation_disable_rich_links">Rich URL previews</string>
    <!-- Text of the dialog to disable the rich links previews on chat -->
    <string name="text_confirmation_disable_rich_links">You are disabling rich URL previews. You can re-enable them in Settings. Do you want to continue?</string>
    <!-- Message shown when a call ends. -->
    <string name="call_missed_messages">[A]Missed call[/A]</string>
    <!-- Message shown when a call ends. -->
    <string name="call_rejected_messages">[A]Call was rejected[/A]</string>
    <!-- Message shown when a call ends. -->
    <string name="call_cancelled_messages">[A]Call was cancelled[/A]</string>
    <!-- Message shown when a call ends. -->
    <string name="call_failed_messages">[A]Call failed[/A]</string>
    <!-- Message shown when a call ends. -->
    <string name="call_not_answered_messages">[A]Call was not answered[/A]</string>
    <!-- When it tries to add a contact in a list an is already added -->
    <string name="contact_not_added">You have already added this contact.</string>
    <!-- Content of a normal message that cannot be recognized -->
    <string name="error_message_invalid_format">Invalid message format</string>
    <!-- Content of a normal message that cannot be recognized -->
    <string name="error_message_invalid_signature">Invalid message signature</string>
    <!-- When the user tries to reproduce a file through streaming and ocurred an error creating it -->
    <string name="error_streaming">An error occurred trying to create the stream</string>
    <!-- Menu option to restore an item from the Rubbish bin -->
    <string name="context_restore">Restore</string>
    <!-- success message when a node was restore from Rubbish bin -->
    <string name="context_correctly_node_restored">Restored to %s</string>
    <!-- error message when a node was restore from Rubbish bin -->
    <string name="context_no_restored">An error occurred. Item not restored.</string>
    <!-- menu item from contact section to send a message to a contact -->
    <string name="context_send_message">Send Message</string>
    <!-- Pre overquota error dialog when trying to copy or import a file -->
    <string name="pre_overquota_alert_text">This action cannot be completed as it would take you over your current storage limit. Would you like to upgrade your account?</string>
    <!-- Title of the section Archived chats -->
    <string name="archived_chats_title_section">Archived chats</string>
    <!-- Text of the option to show the arhived chat, it shows the number of archived chats -->
    <string name="archived_chats_show_option">Archived chats (%d)</string>
    <!-- Title of the option on the chat list to archive a chat -->
    <string name="archive_chat_option">Archive chat</string>
    <!-- Title of the option on the chat list to unarchive a chat -->
    <string name="unarchive_chat_option">Unarchive chat</string>
    <!-- Confirmation button of the dialog to archive a chat -->
    <string name="general_archive">Archive</string>
    <!-- Confirmation button of the dialog to unarchive a chat -->
    <string name="general_unarchive">Unarchive</string>
    <!-- Message shown when a chat is successfully archived, it shows the name of the chat -->
    <string name="success_archive_chat">%s chat was archived.</string>
    <!-- Error message shown when a chat has not be archived, it shows the name of the chat -->
    <string name="error_archive_chat">Error. %s chat was not archived.</string>
    <!-- Message shown when a chat is successfully unarchived, it shows the name of the chat -->
    <string name="success_unarchive_chat">%s chat was unarchived.</string>
    <!-- Error message shown when a chat has not be unarchived, it shows the name of the chat -->
    <string name="error_unarchive_chat">Error. %s chat was not able to be unarchived.</string>
    <!-- Subtitle of chat screen when the chat is inactive -->
    <string name="inactive_chat">Inactive chat</string>
    <!-- Subtitle of chat screen when the chat is archived -->
    <string name="archived_chat">Archived chat</string>
    <!-- Title of the layout to join a group call from the chat screen -->
    <string name="join_call_layout">Tap to join the call</string>
    <!-- Label shown when the user wants to add contacts into his MEGA account -->
    <string name="invite_contacts">Invite contacts</string>
    <!-- Label shown when the user wants to share something with other contacts -->
    <string name="share_with">Share with</string>
    <!-- Message shown while the contact list from the device and from MEGA is being read and then shown to the user -->
    <string name="contacts_list_empty_text_loading_share">Loading contacts&#8230;</string>
    <!-- Title of the screen New Group -->
    <string name="title_new_group">New group</string>
    <!-- Subtitle of the screen New Group -->
    <string name="subtitle_new_group">Type group name</string>
    <!-- Hint of edittext shown when it is creating a new group to guide user to type the name of the group -->
    <string name="hint_type_group">Name your group</string>
    <!-- Text of the confirm dialog shown when it wants to remove a contact from a chat -->
    <string name="confirmation_delete_contact">Remove %s from this chat?</string>
    <!-- Settings preference title to show file versions info of the account -->
    <string name="settings_file_management_file_versions_title">File versions</string>
    <!-- Settings preference subtitle to show file versions info of the account -->
    <plurals name="settings_file_management_file_versions_subtitle">
        <item quantity="one">1 file version, taking a total of %2$s</item>
        <item quantity="other">%1$d file versions, taking a total of %2$s</item>
    </plurals>
    <!-- Title of the section File management on Settings section -->
    <string name="settings_file_management_category">File Management</string>
    <!-- Option in Settings to delete all the versions of the account -->
    <string name="settings_file_management_delete_versions">Delete all older versions of my files</string>
    <!-- subtitle of the option in Settings to delete all the versions of the account -->
    <string name="settings_file_management_subtitle_delete_versions">All current files will remain. Only historic versions of your files will be deleted.</string>
    <!-- Text of the dialog to delete all the file versions of the account -->
    <string name="text_confirmation_dialog_delete_versions">You are about to delete the version histories of all files. Any file version shared to you from a contact will need to be deleted by them.\n\nPlease note that the current files will not be deleted.</string>
    <!-- success message when deleting all the versions of the account -->
    <string name="success_delete_versions">File versions successfully deleted</string>
    <!-- error message when deleting all the versions of the account -->
    <string name="error_delete_versions">An error occurred while trying to delete all previous versions of your files, please try again later.</string>
    <!-- Title of the option to enable or disable file versioning on Settings section -->
    <string name="settings_enable_file_versioning_title">File Versioning</string>
    <!-- Subtitle of the option to enable or disable file versioning on Settings section -->
    <string name="settings_enable_file_versioning_subtitle">Enable or disable file versioning for your entire account.\nDisabling file versioning does not prevent your contacts from creating new versions in shared folders.</string>
    <!-- Hint shown to guide user on activity add contacts -->
    <string name="type_mail">Tap, enter name or email</string>
    <!-- Text of the confirm dialog shown when it wants to add a contact from a QR scaned -->
    <string name="confirmation_invite_contact">Add %s to your contacts?</string>
    <!-- Text of the confirm dialog shown when it wants to add a contact from a QR scaned and is already added before -->
    <string name="confirmation_not_invite_contact">You have already added the contact %s.</string>
    <!-- Text of the confirm dialog shown when it wants to add a contact from a QR scaned and is already added before -->
    <string name="confirmation_invite_contact_already_added">You have already added the contact %s.</string>
    <!-- Text of the confirm dialog shown when it wants to add a contact from a QR scaned -->
    <string name="confirmation_share_contact">Share with %s?</string>
    <!-- Text button for init a group chat -->
    <string name="new_group_chat_label">New group chat</string>
    <!-- Label shown when the user wants to add contacts into a chat conversation -->
    <string name="send_contacts">Send contacts</string>
    <!-- Title of the alert when the account have been logged out from another client -->
    <string name="title_alert_logged_out">Logged out</string>
    <!-- Text shown to indicate user that his account has already been confirmed -->
    <string name="account_confirmed">Your account has been activated. Please log in.</string>
    <!-- Text shown to indicate user that his account should be confirmed typing his password -->
    <string name="confirm_account">Please enter your password to confirm your account</string>
    <!-- Error shown if a user tries to add their own email address as a contact -->
    <string name="error_own_email_as_contact">There’s no need to add your own email address</string>
    <!-- Error shown when a user tries to enable Two-Factor Authentication and introduce an invalid code -->
    <string name="invalid_code">Invalid code</string>
    <!-- Text of the dialog shown when the storage of a FREE account is almost full -->
    <string name="text_almost_full_warning">Cloud Drive is almost full. Upgrade to Pro and get up to %1$s of storage and %2$s of transfer quota.</string>
    <!-- Text of the dialog shown when the storage of a PRO I or II account is almost full -->
    <string name="text_almost_full_warning_pro_account">Cloud Drive is almost full. Upgrade now and get up to %1$s of storage and %2$s of transfer quota.</string>
    <!-- Text of the dialog shown when the storage of a PRO III account is almost full -->
    <string name="text_almost_full_warning_pro3_account">Cloud Drive is almost full. If you need more storage please contact MEGA support to get a custom plan.</string>
    <!-- Text of the dialog shown when the storage of a FREE account is full -->
    <string name="text_storage_full_warning">Cloud Drive is full. Upgrade to Pro and get up to %1$s of storage and %2$s of transfer quota.</string>
    <!-- Text of the dialog shown when the storage of a PRO I or II account is full -->
    <string name="text_storage_full_warning_pro_account">Cloud Drive is full. Upgrade now and get up to %1$s of storage and %2$s of transfer quota.</string>
    <!-- Text of the dialog shown when the storage of a PRO III account is full -->
    <string name="text_storage_full_warning_pro3_account">Cloud Drive is full. If you need more storage please contact MEGA support to get a custom plan.</string>
    <!-- Button of the dialog shown when the storage is almost full to see the available PRO plans -->
    <string name="button_plans_almost_full_warning">See plans</string>
    <!-- Button of the dialog shown when the storage is almost full to custom a plan -->
    <string name="button_custom_almost_full_warning">Custom plan</string>
    <!-- Button of the dialog shown when the storage is almost full to get bonus -->
    <string name="button_bonus_almost_full_warning">Get Bonus</string>
    <!-- Mail title to upgrade to a custom plan -->
    <string name="title_mail_upgrade_plan">Upgrade to a custom plan</string>
    <!-- Mail subject to upgrade to a custom plan -->
    <string name="subject_mail_upgrade_plan">Ask us how you can upgrade to a custom plan:</string>
    <!-- Used in chat list screen to indicate in a chat list item that the message was sent by me, followed by the message -->
    <string name="word_me">Me:</string>
    <!-- Title of the button in the contact info screen to start an audio call -->
    <string name="call_button">Call</string>
    <!-- Title of the button in the contact info screen to send a message -->
    <string name="message_button">Message</string>
    <!-- Title of the button in the contact info screen to start a video call -->
    <string name="video_button">Video</string>
    <!-- Title of file explorer to send a link -->
    <string name="title_file_explorer_send_link">Send link to&#8230;</string>
    <!-- Title of chat explorer to send a link or file to a chat -->
    <string name="title_chat_explorer">Send to&#8230;</string>
    <!-- Title of cloud explorer to upload a link or file -->
    <string name="title_cloud_explorer">Upload to&#8230;</string>
    <!-- More button in contact info page -->
    <string name="contact_info_button_more">More</string>
    <!-- Section title to select a file to perform an action, more files -->
    <plurals name="plural_select_file">
        <item quantity="one">Choose File</item>
        <item quantity="other">Choose Files</item>
    </plurals>
    <!-- Title of confirmation dialog of sending invitation to a contact -->
    <string name="title_confirm_send_invitation">Invite %1$s?</string>
    <!-- Title of shared folder explorer to choose a folder to perform an action -->
    <string name="title_share_folder_explorer">Choose folder</string>
    <!-- Popup message shown if an user try to login while there is still living transfer -->
    <string name="login_warning_abort_transfers">All transfers will be cancelled, do you want to log in?</string>
    <!-- Label to explain the read only participant permission in the options panel of the group info screen -->
    <string name="subtitle_read_only_permissions">Read-only</string>
    <!-- Label shown the total space and the used space in an account -->
    <string name="used_space">[A]%1$s [/A][B]of %2$s used[/B]</string>
    <!-- Text of the alert dialog when the user is changing the API URL to staging -->
    <string name="staging_api_url_text">Are you sure you want to change to a test server? Your account may suffer irrecoverable problems.</string>
    <!-- Title of the confirmation dialog to open the camera app and lose the relay of the local camera on the in progress call -->
    <string name="title_confirmation_open_camera_on_chat">Open camera?</string>
    <!-- Text of the confirmation dialog to open the camera app and lose the relay of the local camera on the in progress call -->
    <string name="confirmation_open_camera_on_chat">If you open the camera, your video transmission will be paused in the current call.</string>
    <!-- Content of the notification when there is unknown activity on the Chat -->
    <string name="notification_chat_undefined_content">You may have new messages</string>
    <!-- Title of Rubbish bin scheduler option in settings to enable or disable the functionality -->
    <string name="settings_rb_scheduler_enable_title">Rubbish Bin Clearing Scheduler</string>
    <!-- Subtitle of Rubbish bin scheduler option in settings to enable or disable the functionality in free accounts -->
    <string name="settings_rb_scheduler_enable_subtitle">The Rubbish Bin is cleared for you automatically.</string>
    <!-- Title of Rubbish bin scheduler option in settings to enable or disable the functionality in PRO accounts -->
    <string name="settings_rb_scheduler_enable_period_PRO">The minimum period is 7 days.</string>
    <!-- Title of Rubbish bin scheduler option in settings to enable or disable the functionality in PRO accounts -->
    <string name="settings_rb_scheduler_enable_period_FREE">The minimum period is 7 days and your maximum period is 30 days.</string>
    <!-- Sub title of compression queue notification option in settings indicating the size limits. Please keep the placeholders because are to show the size limits including units in runtime. For example: The minimum size is 100MB and the maximum size is 1000MB. -->
    <string name="settings_compression_queue_subtitle">The minimum size is %1$s and the maximum size is %2$s.</string>
    <!-- Title of Rubbish bin scheduler option in settings to set up the number of days of the rubbish bin scheduler -->
    <string name="settings_rb_scheduler_select_days_title">Remove files older than</string>
    <!-- Time in days (plural). The placeholder is for the time value, please adjust the position based on linguistics -->
    <string name="settings_rb_scheduler_select_days_subtitle">%d days</string>
    <!-- Title of popup that userd to set compression queue size (in MB) in settings -->
    <string name="settings_video_compression_queue_size_popup_title">Notify me when size is larger than</string>
    <!-- Title of compression queue size option in settings -->
    <string name="settings_video_compression_queue_size_title">If videos to compress are larger than</string>
    <!-- Text of the alert when a FREE user tries to disable the RB scheduler -->
    <string name="settings_rb_scheduler_alert_disabling">To disable the Rubbish Bin clearing scheduler or set a longer retention period, please subscribe to a Pro plan.</string>
    <!-- Picker text to choose custom retention time. This option indicates several days -->
    <string name="hint_days">days</string>
    <!-- Title of the option to generate a public chat link -->
    <string name="get_chat_link_option">Get chat link</string>
    <!-- Title of the option to make a public chat private -->
    <string name="make_chat_private_option">Enable Encryption Key Rotation</string>
    <!-- Title of the view to inform that a chat is private -->
    <string name="private_chat">Encryption key rotation enabled</string>
    <!-- Text of the dialog to change a public chat to private (enable encryption key rotation) -->
    <string name="make_chat_private_option_text">Encryption key rotation is slightly more secure, but does not allow you to create a chat link and new participants will not see past messages.</string>
    <!-- Text of the option to change a public chat to private (enable encrypted key rotation) -->
    <string name="make_chat_private_not_available_text">Encryption key rotation is disabled for conversations with more than 100 participants.</string>
    <!-- Warning show to the user when tries to make private a public chat and the chat has more than 100 participants -->
    <string name="warning_make_chat_private">Unable to convert this chat to private because the participants limit has been exceeded.</string>
    <!-- Text shown when a moderator of a chat create a chat link. Please keep the placeholder because is to show the moderator’s name in runtime. -->
    <string name="message_created_chat_link">[A]%1$s[/A][B] created a chat link.[/B]</string>
    <!-- Text shown when a moderator of a chat delete a chat link. Please keep the placeholder because is to show the moderator’s name in runtime. -->
    <string name="message_deleted_chat_link">[A]%1$s[/A][B] removed the chat link.[/B]</string>
    <!-- Title of the option to delete a chat link -->
    <string name="action_delete_link">Delete chat link</string>
    <!-- Title of the alert when a chat link is invalid -->
    <string name="title_alert_chat_link_error">Chat link</string>
    <!-- Text of the dialog to confirm after closing all other sessions -->
    <string name="confirmation_close_sessions_text">This will log you out on all other active sessions except the current one.</string>
    <!-- Title of the dialog to confirm after closing all other sessions -->
    <string name="confirmation_close_sessions_title">Do you want to close all other sessions?</string>
    <!-- Subtitle chat screen for groups with permissions and not archived, Plural of participant. 2 participants -->
    <string name="number_of_participants">%d participants</string>
    <!-- Label of the button to join a chat by a chat link -->
    <string name="action_join">Join</string>
    <!-- Label for observers of a group chat -->
    <string name="observers_chat_label">Observers</string>
    <!-- Message on the title of the chat screen if there were any error loading the chat link -->
    <string name="error_chat_link">Error loading the chat link.</string>
    <!-- Message on the title of the chat screen if there were any error loading the chat link without logging -->
    <string name="error_chat_link_init_error">Error initialising chat when loading the chat link.</string>
    <!-- Message on the alert to close a chat preview if the link is invalid -->
    <string name="alert_invalid_preview">This chat preview is no longer available. If you leave the preview, you won’t be able to reopen it.</string>
    <!-- Text shown when a moderator changes the chat to private. Please keep the placeholder because is to show the moderator’s name in runtime. -->
    <string name="message_set_chat_private">[A]%1$s[/A][B] enabled encryption key rotation.[/B]</string>
    <!-- error message shown when a chat link is invalid -->
    <string name="invalid_chat_link">This conversation is no longer available</string>
    <!-- When it is creating a new group chat, this option permits to establish it private or public -->
    <string name="ekr_label">Encryption key rotation</string>
    <!-- Text of the dialog to change a public chat to private (enable encryption key rotation) -->
    <string name="ekr_explanation">Encryption key rotation is slightly more secure, but does not allow you to create a chat link and new participants will not see past messages.</string>
    <!-- Text of the dialog to change a public chat to private (enable encryption key rotation) -->
    <string name="subtitle_chat_message_enabled_ERK">Encryption key rotation is slightly more secure, but does not allow you to create a chat link and new participants will not see past messages.</string>
    <!-- Message shown when a contact request has not been sent because the invitation has been sent before -->
    <string name="invite_not_sent_already_sent">The invitation to contact %s has been sent before and can be consulted in the Sent Requests tab.</string>
    <!-- Label shown to indicate the QR is saving in Cloud Drive -->
    <string name="save_qr_cloud_drive">Saving %s in Cloud Drive&#8230;</string>
    <!-- General label for files -->
    <string name="general_files">Files</string>
    <!-- Item menu option upon right click on one or multiple files -->
    <string name="general_save_to_device">Save to device</string>
    <!-- Title of cloud explorer to upload a file -->
    <string name="title_upload_explorer">Upload to MEGA</string>
    <!-- Label choose destination -->
    <string name="choose_destionation">Choose destination</string>
    <!-- Label that indicates show more items -->
    <string name="general_show_more">Show More</string>
    <!-- Label that indicates show less items -->
    <string name="general_show_less">Show Less</string>
    <!-- Subtitle of the historic notification for a new contact request -->
    <string name="notification_new_contact_request">[A]%s [/A][B]sent you a contact request.[/B]</string>
    <!-- Subtitle of the historic notification for a new contact -->
    <string name="notification_new_contact">[A]%s [/A][B]is now a contact.[/B]</string>
    <!-- Subtitle of the historic notification for a new shared folder -->
    <string name="notification_new_shared_folder">[B]New shared folder from [/B][A]%s.[/A]</string>
    <!-- Subtitle of the historic notification for a reminder new contact request -->
    <string name="notification_reminder_contact_request">[A]Reminder: [/A][B]%s [/B][C]sent you a contact request.[/C]</string>
    <!-- Title of the historic notification for a contact request cancelled -->
    <string name="title_contact_request_notification_cancelled">Contact request cancelled</string>
    <!-- Subtitle of the historic notification for contact request cancelled -->
    <string name="subtitle_contact_request_notification_cancelled">[A]%s [/A][B]cancelled the contact request.[/B]</string>
    <!-- Title of the historic notification when an user deletes you as contact -->
    <string name="title_contact_notification_deleted">Contact deleted</string>
    <!-- Subtitle of the historic notification when an user deletes you as contact -->
    <string name="subtitle_contact_notification_deleted">[A]%s [/A][B]deleted you as a contact.[/B]</string>
    <!-- Title of the historic notification when an user blocks you as contact -->
    <string name="title_contact_notification_blocked">Contact blocked</string>
    <!-- Subtitle of the historic notification when an user blocks you as contact -->
    <string name="subtitle_contact_notification_blocked">[A]%s [/A][B]blocked you as a contact.[/B]</string>
    <!-- Item of the navigation title for the notification section when there is any unread -->
    <string name="section_notification_with_unread">Notifications [A](%1$d)[/A]</string>
    <!-- Text shown in the notifications section. When a contact has nickname, nickname (email) will be shown -->
    <string name="section_notification_user_with_nickname">[A]%1$s (%2$s)[/A]</string>
    <!-- Title of the historic notification for an account deleted -->
    <string name="title_account_notification_deleted">Account deleted</string>
    <!-- Subtitle of the historic notification for an account deleted -->
    <string name="subtitle_account_notification_deleted">[B]The account [/B][A]%s[/A][B] has been deleted.[/B]</string>
    <!-- Subtitle of file takedown historic notification -->
    <string name="subtitle_file_takedown_notification">[A]Your publicly shared file [/A][B]%s[/B][C] has been taken down.[/C]</string>
    <!-- Subtitle of folder takedown historic notification -->
    <string name="subtitle_folder_takedown_notification">[A]Your publicly shared folder [/A][B]%s[/B][C] has been taken down.[/C]</string>
    <!-- Popup notification text on mouse-over of taken down file. -->
    <string name="message_file_takedown_pop_out_notification">This file has been the subject of a takedown notice.</string>
    <!-- Popup notification text on mouse-over taken down folder. -->
    <string name="message_folder_takedown_pop_out_notification">This folder has been the subject of a takedown notice.</string>
    <!-- option to dispute taken down file or folder -->
    <string name="dispute_takendown_file">Dispute Takedown</string>
    <!-- Error shown when download a file that has violated ToS/AUP. -->
    <string name="error_download_takendown_node">Not accessible as it violated our Terms of Service</string>
    <!-- Alert shown when some files were not downloaded due to ToS/AUP violation, Plural of taken down files. 2 files -->
    <plurals name="alert_taken_down_files">
        <item quantity="one">%d file was not downloaded as it violated our Terms of Service.</item>
        <item quantity="other">%d files were not downloaded as they violated our Terms of Service.</item>
    </plurals>
    <!-- Subtitle of a file takedown reinstated historic notification -->
    <string name="subtitle_file_takedown_reinstated_notification">[A]Your publicly shared file [/A][B]%s[/B][C] has been reinstated.[/C]</string>
    <!-- Subtitle of a folder takedown reinstated historic notification -->
    <string name="subtitle_folder_takedown_reinstated_notification">[A]Your publicly shared folder [/A][B]%s[/B][C] has been reinstated.[/C]</string>
    <!-- Title of the historic notification for outgoing contact requests -->
    <string name="title_outgoing_contact_request">Sent request</string>
    <!-- Title of the historic notification for incoming contact requests -->
    <string name="title_incoming_contact_request">Received request</string>
    <!-- Subtitle of the historic notification for contact request denied -->
    <string name="subtitle_outgoing_contact_request_denied">[A]%s [/A][B]denied your contact request.[/B]</string>
    <!-- Subtitle of the historic notification for contact request accepted -->
    <string name="subtitle_outgoing_contact_request_accepted">[A]%s [/A][B]accepted your contact request.[/B]</string>
    <!-- Subtitle of the historic notification for deleted shared folders (one or many) -->
    <string name="notification_deleted_shared_folder">[B]Access to folders shared by [/B][A]%s[/A][B] were removed.[/B]</string>
    <!-- Subtitle of the historic notification when a contact leaves a shared folder -->
    <string name="notification_left_shared_folder">[A]%s[/A][B] has left a shared folder.[/B]</string>
    <!-- Subtitle of the historic notification when a contact leaves a shared folder and the name of the folder is known -->
    <string name="notification_left_shared_folder_with_name">[A]%1$s[/A][B] has left the shared folder [/B][A]%2$s.[/A]</string>
    <!-- Subtitle of the historic notification for incoming contact request ignored -->
    <string name="subtitle_incoming_contact_request_ignored">[B]Contact request from [/B][A]%s [/A][B]was ignored[/B]</string>
    <!-- Subtitle of the historic notification for incoming contact request accepted -->
    <string name="subtitle_incoming_contact_request_accepted">[B]Contact request from [/B][A]%s [/A][B]was accepted[/B]</string>
    <!-- Subtitle of the historic notification for incoming contact request declined -->
    <string name="subtitle_incoming_contact_request_denied">[B]Contact request from [/B][A]%s [/A][B]was declined[/B]</string>
    <!-- Subtitle of the Upgrade account section -->
    <string name="type_of_my_account">Your current account is [A]%s[/A]</string>
    <!-- Footnote to clarify the storage space is subject to the achievement program -->
    <string name="footnote_achievements">Subject to your participation in our achievements program.</string>
    <!-- Title label for the current payment method during account upgrading -->
    <string name="payment_method">Payment method</string>
    <!-- title of billing period -->
    <string name="billing_period_title">Billing period</string>
    <!-- Option of monthly billing period. Placeholder: purchase price -->
    <string name="billed_monthly_text">[A]Billed monthly[/A] %s/month</string>
    <!-- Option of yearly billing period. Placeholder: purchase price -->
    <string name="billed_yearly_text">[A]Billed yearly[/A] %s/year</string>
    <!-- dialog option cancel in alert dialog -->
    <string name="button_cancel">Cancel</string>
    <!-- dialog option continue in alert dialog -->
    <string name="button_continue">Continue</string>
    <!-- one of the payment methods -->
    <string name="payment_method_google_wallet">[A]Google Pay[/A] (subscription)</string>
    <!-- one of the payment methods -->
    <string name="payment_method_huawei_wallet">[A]HUAWEI Pay[/A] (subscription)</string>
    <!-- Capital letters. Text of the label of a new historic notifications -->
    <string name="new_label_notification_item">NEW</string>
    <!-- When user is on PRO 3 plan, we will display an extra label to notify user that they can still contact support to have a customised plan. -->
    <string name="label_custom_plan">To upgrade your current subscription, please contact our support team for a [A]custom plan[/A].</string>
    <!-- Input field description in the create file dialog. -->
    <string name="context_new_file_name_hint">file name</string>
    <!-- Option in Settings section to enable the last active connection in chat -->
    <string name="option_enable_last_green_chat">Show Last seen&#8230;</string>
    <!-- Subtitle of the option in Settings section to enable the last active connection in chat -->
    <string name="subtitle_option_enable_last_green_chat">Allow your contacts to see the last time you were active on MEGA.</string>
    <!-- title of notification when device is out of storage during camera upload -->
    <string name="title_out_of_space">Not enough storage space</string>
    <!-- message will be shown when there is not enough space to perform camera upload. -->
    <string name="message_out_of_space">Not enough storage space to perform video compression.</string>
    <!-- the title of the notification that displays when compression larger than setting -->
    <string name="title_compression_size_over_limit">Video compression size is too large</string>
    <!-- the content message of the notification that displays when compression larger than setting, placeholder: size in MB -->
    <string name="message_compression_size_over_limit">The total size of the videos to compress exceeds %s, please put your device on charge to continue.</string>
    <!-- Message displayed when the user changes the ‘Keep file names as in the device’ setting -->
    <string name="message_keep_device_name">This setting will take effect the next time Camera Uploads runs</string>
    <!-- Notification message when compressing video to show the compressed percentage. Please, keep the placeholder because it is for adding the percentage value at runtime. -->
    <string name="message_compress_video">%s has been compressed</string>
    <!-- notification title when compressing video -->
    <string name="title_compress_video">Compressing Videos %1$d/%2$d</string>
    <!-- error message pops up when user selected an invalid folder for camera upload -->
    <string name="error_invalid_folder_selected">Invalid folder selected</string>
    <!-- Indicates the content of a folder is 1 folder and 1 file. Middle height point is to separate two fragments of text and it was not to be considered a punctuation mark. -->
    <string name="one_folder_one_file">1 folder · 1 file</string>
    <!-- Indicates the content of a folder is 1 folder and some files. The placeholder is to set the number of files. e.g. 1 folder · 7 files. Middle height point is to separate two fragments of text and it was not to be considered a punctuation mark. -->
    <string name="one_folder_several_files">1 folder · %1$d files</string>
    <!-- on the section notifications indicates the number of files added to a shared folder, Plural of file. 2 files -->
    <plurals name="num_files_with_parameter">
        <item quantity="one">%d file</item>
        <item quantity="other">%d files</item>
    </plurals>
    <!-- on the section notifications indicates the number of folder added to a shared folder, Plural of folder/directory. 2 folders -->
    <plurals name="num_folders_with_parameter">
        <item quantity="one">%d folder</item>
        <item quantity="other">%d folders</item>
    </plurals>
    <!-- First part of string, which indicates the content of a folder is some folders and some files. The full string is '%1$d folders · %2$d files'. The string was split in 2 for pluralization. Middle height point is to separate two fragments of text and it was not to be considered a punctuation mark. Please keep the spaces around middle height point. -->
    <plurals name="num_folders_num_files">
        <item quantity="one">%1$d folder&#160;·&#160;</item>
        <item quantity="other">%1$d folders&#160;·&#160;</item>
    </plurals>
    <!-- Subtitle of the historic notification for new additions inside an existing shared folder. Placeholders are: email who added the folders or files, number of folders added, number of files added -->
    <string name="subtitle_notification_added_folders_and_files">[A]%1$s[/A][B] added %2$s and %3$s[/B]</string>
    <!-- Subtitle of the historic notification for new additions inside an existing shared folder, Plural of file. 2 files -->
    <plurals name="subtitle_notification_added_files">
        <item quantity="one">[A]%1$s [/A][B]added %2$d file.[/B]</item>
        <item quantity="other">[A]%1$s [/A][B]added %2$d files.[/B]</item>
    </plurals>
    <!-- Subtitle of the historic notification for deletions inside an existing shared folder, Plural of item. 2 items -->
    <plurals name="subtitle_notification_deleted_items">
        <item quantity="one">[A]%1$s [/A][B]deleted %2$d item.[/B]</item>
        <item quantity="other">[A]%1$s [/A][B]deleted %2$d items.[/B]</item>
    </plurals>
    <!-- Subtitle of the historic notification for new additions inside an existing shared folder, Plural of folder. 2 folders -->
    <plurals name="subtitle_notification_added_folders">
        <item quantity="one">[A]%1$s [/A][B]added %2$d folder.[/B]</item>
        <item quantity="other">[A]%1$s [/A][B]added %2$d folders.[/B]</item>
    </plurals>
    <!-- Subtitle chat screen for groups with permissions and not archived, Plural of participant. 2 participants -->
    <plurals name="subtitle_of_group_chat">
        <item quantity="one">%d participant</item>
        <item quantity="other">%d participants</item>
    </plurals>
    <!--  -->
    <string name="custom_subtitle_of_group_chat">%1$s and %2$d more</string>
    <!-- Error when the user tries to get a public chat link for a chat with the default title -->
    <string name="message_error_set_title_get_link">Before you can generate a link for this chat, you need to set a description:</string>
    <!-- success alert when the user copy a chat link to the clipboard -->
    <string name="chat_link_copied_clipboard">Chat link copied to the clipboard</string>
    <!-- Label to show the price of each plan in the upgrade account section -->
    <string name="type_month">[A]From[/A] %s / [A]month[/A] *</string>
    <!-- the meaning of the asterisk in monthly* and annually* payment -->
    <string name="upgrade_comment">* Recurring subscription can be cancelled any time before the renewal date.</string>
    <!-- Message shown when a call starts. -->
    <string name="call_started_messages">Call Started</string>
    <!-- Title of the dialog to inform about a SSL error -->
    <string name="ssl_error_dialog_title">SSL key error</string>
    <!-- Text of the dialog to inform about a SSL error -->
    <string name="ssl_error_dialog_text">MEGA is unable to establish a secure connection using SSL. You may be on a public Wi-Fi network with additional requirements.</string>
    <!-- Text of the empty screen for the notifications section -->
    <string name="context_empty_notifications">[B]No [/B][A]Notifications[/A]</string>
    <!-- Permissions screen title -->
    <string name="general_setup_mega">Set up MEGA</string>
    <!-- Permissions screen explanation -->
    <string name="setup_mega_explanation">MEGA needs your permission to access your media and files for sharing. Other access permissions may be needed for exchanging encrypted messages and to make secure calls.</string>
    <!-- Title of the screen asking permissions for files -->
    <string name="allow_acces_media_title">Allow access to photos, media and files.</string>
    <!-- Subtitle of the screen asking permissions for files -->
    <string name="allow_acces_media_subtitle">MEGA needs your permission to access files for sharing.</string>
    <!-- Title of the screen asking permissions for camera -->
    <string name="allow_acces_camera_title">Enable camera</string>
    <!-- Subtitle of the screen asking permissions for camera -->
    <string name="allow_acces_camera_subtitle">Allow access to your camera to scan documents, take pictures and make video calls.</string>
    <!-- Title of the screen asking permissions for microphone and write in log calls -->
    <string name="allow_acces_calls_title">Enable calls</string>
    <!-- Title of the screen asking permissions for contacts -->
    <string name="allow_acces_contact_title">Grant access to your address book</string>
    <!-- Subtitle of the screen asking permissions for contacts -->
    <string name="allow_acces_contact_subtitle">Easily discover contacts from your address book on MEGA.</string>
    <!-- Explanation under the subtitle of asking permissions for contacts to explain that MEGA will never use the address book data for any other purpose -->
    <string name="allow_access_contact_explanation">MEGA will not use this data for any other purpose and will never interact with your contacts without your consent.</string>
    <!-- Subtitle of the screen asking permissions for microphone -->
    <string name="allow_acces_calls_subtitle_microphone">Allow access to your microphone to make encrypted calls.</string>
    <!-- General enable access -->
    <string name="general_enable_access">Grant access</string>
    <!-- Title of the option on chat info screen to list all the files sent to the chat -->
    <string name="title_chat_shared_files_info">Shared files</string>
    <!-- Error mesage when trying to remove an uploading attachment that has already finished -->
    <string name="error_message_already_sent">Attachment already sent</string>
    <!-- Message shown when a group call ends. -->
    <string name="group_call_ended_message">[A]Group call ended[/A][C]. Duration: [/C]</string>
    <!-- Message to indicate a call has ended and indicate the call duration. -->
    <string name="call_ended_message">[A]Call ended[/A][C]. Duration: [/C]</string>
    <!-- Message that shows the hours of a call when it ends, more hours -->
    <plurals name="plural_call_ended_messages_hours">
        <item quantity="one">[B]%1$s hour[/B]</item>
        <item quantity="other">[B]%1$s hours[/B]</item>
    </plurals>
    <!-- Message that shows the minutes of a call when it ends, more minutes -->
    <plurals name="plural_call_ended_messages_minutes">
        <item quantity="one">[B]%1$s minute[/B]</item>
        <item quantity="other">[B]%1$s minutes[/B]</item>
    </plurals>
    <!-- Message that shows the seconds of a call when it ends, more seconds -->
    <plurals name="plural_call_ended_messages_seconds">
        <item quantity="one">[B]%1$d second[/B]</item>
        <item quantity="other">[B]%1$d seconds[/B]</item>
    </plurals>
    <!-- Message to indicate a group call has ended without indicate the call duration. -->
    <string name="group_call_ended_no_duration_message">[A]Group call ended[/A]</string>
    <!-- String that appears when we show the last activity of a contact, when the last activity was today. For example: Last seen today 11:34a.m. -->
    <string name="last_seen_today">[A]Last seen [/A]today %1$s</string>
    <!-- String that appears when we show the last activity of a contact, but it’s been a long time ago that we don’t see any activity from that user -->
    <string name="last_seen_long_time_ago">[A]Last seen [/A]a long time ago</string>
    <!-- String that appears when we show the last activity of a contact, when the last activity was before today. For example: Last seen March 14th,2018 11:34a.m. -->
    <string name="last_seen_general">[A]Last seen [/A]%1$s %2$s</string>
    <!-- label today -->
    <string name="label_today">Today</string>
    <!-- label yesterday -->
    <string name="label_yesterday">Yesterday</string>
    <!-- label tomorrow -->
    <string name="label_tomorrow">Tomorrow</string>
    <!-- Text of the empty screen for the chat shared files -->
    <string name="context_empty_shared_files">[B]No [/B][A]Shared Files[/A]</string>
    <!-- Message show when a call cannot be established because there are too many participants in the group call -->
    <string name="call_error_too_many_participants">Call cannot be joined as the maximum number of participants has been exceeded.</string>
    <!-- Message show when a user cannot put the call on hold -->
    <string name="call_error_call_on_hold">Call cannot be put on hold.</string>
    <!-- Error message shown when a file cannot be opened by other app using the open with option menu -->
    <string name="error_open_file_with">An error has occurred and the file cannot be opened with this app.</string>
    <!-- Subtitle of the call screen when a outgoing call is just starting -->
    <string name="outgoing_call_starting">Calling&#8230;</string>
    <!-- Content of a invalid meta message -->
    <string name="error_meta_message_invalid">Message contains invalid metadata</string>
    <!-- Title of the activity that sends a location -->
    <string name="title_activity_maps">Send location</string>
    <!-- Label layout on maps activity that permits send current location -->
    <string name="current_location_label">Send your current location</string>
    <!-- Label layout on maps activity that permits send current location. Placeholder is the current location -->
    <string name="current_location_landscape_label">Send your current location: [A]%1$s[/A]</string>
    <!-- Label layout on maps activity indicating nearby places -->
    <string name="nearby_places_label">Nearby places</string>
    <!-- Message shown in a dialog explaining the consequences of accesing the location -->
    <string name="explanation_send_location">This location will be opened using a third party maps provider outside the end-to-end encrypted MEGA platform.</string>
    <!-- Title of the location marker set by the user -->
    <string name="title_marker_maps">Send this Location</string>
    <!-- Title of the dialog shown when the location is disabled -->
    <string name="gps_disabled">The GPS is disabled</string>
    <!-- Text of the dialog shown when the location is disabled for open location settings -->
    <string name="open_location_settings">Would you like to open the location settings?</string>
    <!-- Info shown in the subtitle of each row of the shared files to chat: sender name . date -->
    <string name="second_row_info_item_shared_file_chat">%1$s . %2$s</string>
    <!-- After the user ticketed ’Don’t ask again’ on permission request dialog and denied, tell the user, he/she can still grant MEGA the permission in system settings. -->
    <string name="on_permanently_denied">You still can grant MEGA permissions in your device’s settings</string>
    <!-- Explain why MEGA needs the reading contacts permission when users deny to grant MEGA the permission. -->
    <string name="explanation_for_contacts_permission">If you allow MEGA to access your address book, you will be able to discover your contacts more easily. MEGA will not use this data for any other purpose and will never interact with your contacts without your consent.</string>
    <!-- Confirmation message after forwarding one or several messages, version items -->
    <plurals name="messages_forwarded_success_plural">
        <item quantity="one">Message forwarded</item>
        <item quantity="other">Messages forwarded</item>
    </plurals>
    <!-- Title of a chat message that contains geolocation info -->
    <string name="title_geolocation_message">Pinned Location</string>
    <!-- Alert shown when a num of files have not been sent because of any error occurs, Plural of file. 2 files -->
    <plurals name="num_files_not_send">
        <item quantity="one">%d file was not sent to %d chats</item>
        <item quantity="other">%d files were not sent to %d chats</item>
    </plurals>
    <!-- Alert shown when a num of contacts have not been sent because of any error occurs, Plural of file. 2 files -->
    <plurals name="num_contacts_not_send">
        <item quantity="one">%d contact was not sent to %d chats</item>
        <item quantity="other">%d contacts were not sent to %d chats</item>
    </plurals>
    <!-- Alert shown when a num of messages have not been sent because of any error occurs, Plural of file. 2 files -->
    <plurals name="num_messages_not_send">
        <item quantity="one">%d message was not sent to %d chats</item>
        <item quantity="other">%d messages were not sent to %d chats</item>
    </plurals>
    <!-- How many local contacts have been on MEGA, Plural of local contact. 2 contacts -->
    <plurals name="quantity_of_local_contact">
        <item quantity="one">%d contact found on MEGA</item>
        <item quantity="other">%d contacts found on MEGA</item>
    </plurals>
    <!-- Label displayed on the top of the chat list if none of user’s phone contacts have a MEGA account. In other case here would appear all the user’s phone contacts that have a MEGA account. -->
    <string name="no_local_contacts_on_mega">Invite contact now?</string>
    <!-- To see whom in your local contacts has been on MEGA -->
    <string name="see_local_contacts_on_mega">Discover your contacts on MEGA</string>
    <!-- In APP, text used to ask for access to contacts -->
    <string name="grant_mega_access_contacts">Grant MEGA access to your address book to discover your contacts on MEGA.</string>
    <!-- Getting registered contacts -->
    <string name="get_registered_contacts">Loading contacts on MEGA&#8230;</string>
    <!-- Alert shown when some content have not been sent because of any error occurs -->
    <string name="content_not_send">The content was not sent to %d chats</string>
    <!-- Label shown when a new group chat has been created correctly -->
    <string name="new_group_chat_created">New group chat created successfully</string>
    <!-- Alert shown when some content is sharing with chats and they are processing -->
    <string name="preparing_chats">Preparing files</string>
    <!-- Label indicating some content has been sent as message -->
    <string name="sent_as_message">Sent as a message.</string>
    <!-- Action delete all file versions -->
    <string name="delete_versions">Delete previous versions</string>
    <!-- Title of the dialog shown when it wants to delete the version history of a file -->
    <string name="title_delete_version_history">Delete previous versions?</string>
    <!-- Text of the dialog shown when it wants to delete the version history of a file -->
    <string name="text_delete_version_history">Please note that the current file will not be deleted.</string>
    <!-- Alert shown when the version history was deleted correctly -->
    <string name="version_history_deleted">Previous versions deleted.</string>
    <!-- Alert shown when the version history was deleted erroneously -->
    <string name="version_history_deleted_erroneously">Previous versions not deleted.</string>
    <!-- Confirmation message after deleted file versions, version items -->
    <plurals name="versions_deleted_succesfully">
        <item quantity="one">%d version deleted successfully</item>
        <item quantity="other">%d versions deleted successfully</item>
    </plurals>
    <!-- Alert shown when several versions are not deleted successfully -->
    <plurals name="versions_not_deleted">
        <item quantity="one">%d version not deleted</item>
        <item quantity="other">%d versions not deleted</item>
    </plurals>
    <!-- Alert shown when the user tries to realize some action in chat and has not contacts -->
    <string name="no_contacts_invite">You have no MEGA contacts. Please invite friends from the Contacts section.</string>
    <!-- Invite button for chat top cell -->
    <string name="invite_more">Invite more</string>
    <!-- Title of first tour screen -->
    <string name="title_tour_one">You hold the keys</string>
    <!-- Content of first tour screen -->
    <string name="content_tour_one">Security is why we exist, your files are safe with us behind a well oiled encryption machine where only you can access your files.</string>
    <!-- Title of second tour screen -->
    <string name="title_tour_two">Encrypted chat</string>
    <!-- Content of second tour screen -->
    <string name="content_tour_two">Fully encrypted chat with voice and video calls, group messaging and file sharing integration with your Cloud Drive.</string>
    <!-- Title of third tour screen -->
    <string name="title_tour_three">Create your network</string>
    <!-- Content of third tour screen -->
    <string name="content_tour_three">Add contacts, create a network, collaborate, and make voice and video calls without ever leaving MEGA</string>
    <!-- Title of fourth tour screen -->
    <string name="title_tour_four">Your photos in the cloud</string>
    <!-- Content of fourth tour screen -->
    <string name="content_tour_four">Camera Uploads is an essential feature for any mobile device and we have got you covered. Create your account now.</string>
    <!-- Title of the dialog shown when a pdf required password -->
    <string name="title_pdf_password">Enter your password</string>
    <!-- Text of the dialog shown when a pdf required password -->
    <string name="text_pdf_password">%s is a password protected PDF document. Please enter the password to open the PDF.</string>
    <!-- Error of the dialog shown wen a pdf required password and the user has been typed three times a wrong password -->
    <string name="error_max_pdf_password">The password you have entered is not valid.</string>
    <!-- Alert shown when exists some call and the user tries to play an audio or video -->
    <string name="not_allow_play_alert">It is not possible to play media files while there is a call in progress.</string>
    <!-- Text shown in the list of chats when there is a call in progress but I am not on it -->
    <string name="ongoing_call_messages">Ongoing Call</string>
    <!-- Title of the layout to join a group call from the chat screen. -->
    <string name="join_call_layout_in_group_call">Tap to join current group call.</string>
    <!-- Title of the layout to return to a call -->
    <string name="call_in_progress_layout">Tap to return to call</string>
    <!-- chat message when a participant invites himself to a public chat using a chat link. Please keep the placeholder because is to show the participant’s name in runtime. -->
    <string name="message_joined_public_chat_autoinvitation">[A]%1$s[/A][B] joined the group chat.[/B]</string>
    <!-- Warning that appears prior to remove a chat link on the group info screen. -->
    <string name="context_remove_chat_link_warning_text">This conversation will no longer be accessible through the chat link once it has been removed.</string>
    <!-- Description text of the dialog to generate a public chat link -->
    <string name="context_create_chat_link_warning_text">Encrypted Key Rotation does not allow you to get a chat link without creating a new group chat.</string>
    <!-- Question of the dialog to generate a public chat link -->
    <string name="context_create_chat_link_question_text">Do you want to create a new group chat and get a chat link?</string>
    <!-- Text of the dialog to change a public chat to private (enable encryption key rotation) -->
    <string name="context_make_private_chat_warning_text">Encryption key rotation is slightly more secure, but does not allow you to create a chat link and new participants will not see past messages.</string>
    <!-- Label that indicates the steps of a wizard -->
    <string name="wizard_steps_indicator">%1$d of %2$d</string>
    <!-- Hint of the Search view -->
    <string name="hint_action_search">Search&#8230;</string>
    <!-- Notification button which is displayed to answer an incoming call if the call screen is not displayed for some reason. -->
    <string name="answer_call_incoming">Answer</string>
    <!-- The text of the notification button that is displayed when there is a call in progress, another call is received and ignored. -->
    <string name="ignore_call_incoming">Ignore</string>
    <!-- Subtitle of the call screen when a user muted the current individual call. The placeholder indicates the user who muted the call -->
    <string name="muted_contact_micro">%s muted this call</string>
    <!-- Subtitle of the call screen when I muted the current individual call -->
    <string name="muted_own_micro">Muted</string>
    <!-- Subtitle of the call screen when the call is on hold -->
    <string name="call_on_hold">Call on hold</string>
    <!-- The text of the notification button that is displayed when I receive a individual call and put the current one on hold and answer the other. -->
    <string name="hold_and_answer_call_incoming">Hold and Answer</string>
    <!-- The text of the notification button that is displayed when I receive a group call and put the current one on hold and answer the other. -->
    <string name="hold_and_join_call_incoming">Hold and Join</string>
    <!-- The text of the notification button that is displayed when I receive a individual call and hang the current one and answer the other. -->
    <string name="end_and_answer_call_incoming">End and Answer</string>
    <!-- The text of the notification button that is displayed when I receive a group call and hand the current one and answer the other. -->
    <string name="end_and_join_call_incoming">End and Join</string>
    <!-- when trying to download a file that is already downloaded in the device and has to copy in another path -->
    <string name="copy_already_downloaded">File already downloaded. Copied to the selected path.</string>
    <!-- Title of the dialog shown when you want to join a group call -->
    <string name="title_join_call">Join call</string>
    <!-- Text of the dialog shown when you want to join a group call -->
    <string name="text_join_call">To join this call you have to end your current call.</string>
    <!-- Text of the dialog shown when you want to join a group call but you are in another active call -->
    <string name="text_join_another_call">To join this call you have to end or hold the current call.</string>
    <!-- Explanation of the dialog shown to share a chat link -->
    <string name="copy_link_explanation">People can join your group by using this link.</string>
    <!-- Label that indicates the creation of a chat link -->
    <string name="new_chat_link_label">New chat link</string>
    <!-- Title of the dialog shown when the user it is creating a chat link and the chat has not title -->
    <string name="enter_group_name">Enter group name</string>
    <!-- Alert shown when the user it is creating a chat link and the chat has not title -->
    <string name="alert_enter_group_name">To create a chat link you must name the group.</string>
    <!-- Text shown when an account doesn’t have any contact added and it’s trying to start a new chat conversation -->
    <string name="invite_contacts_to_start_chat">Invite contacts and start chatting securely with MEGA’s encrypted chat.</string>
    <!-- Text sent to recipients to invite to be contact. Placeholder: contact link url. -->
    <string name="invite_contacts_to_start_chat_text_message">Hi. Have secure conversations on MEGA with me and get 20&#160;GB of free cloud storage. %1$s</string>
    <!-- In some cases, a user may try to get the link for a chat room, but if such is not set by an operator - it would say ‘not link available’ and not auto create it. -->
    <string name="no_chat_link_available">No chat link available.</string>
    <!-- Alert shown when it has been deleted successfully a chat link -->
    <string name="chat_link_deleted">Chat link deleted successfully.</string>
    <!-- Message shown when it restored successfully a file version -->
    <string name="version_restored">Version restored successfully.</string>
    <!-- Text to inform that to make a recording you have to keep pressed the record button more than one second -->
    <string name="recording_less_than_second">Tap and hold to record</string>
    <!-- label shown when slide to cancel a voice messages -->
    <string name="slide_to_cancel">Slide to cancel</string>
    <!-- Error message when trying to play a voice message that it is not available -->
    <string name="error_message_voice_clip">This voice message is not available</string>
    <!-- Title of popup when user click ‘Share’ button on invite contact page -->
    <string name="invite_contact_chooser_title">Invite a friend via</string>
    <!-- Action button label -->
    <string name="invite_contact_action_button">Invite a friend via&#8230;</string>
    <!-- Message displayed when multiple download starts and all files has already been downloaded before. Placeholder: number of files -->
    <plurals name="file_already_downloaded">
        <item quantity="one">1 file already downloaded.</item>
        <item quantity="other">%d files already downloaded.</item>
    </plurals>
    <!-- When a multiple download is started, some of the files could have already been downloaded before. This message shows the number of files that are pending. Placeholder: number of files -->
    <plurals name="file_pending_download">
        <item quantity="one">1 file pending.</item>
        <item quantity="other">%d files pending.</item>
    </plurals>
    <!-- Title of the login screen -->
    <string name="login_to_mega">Log into MEGA</string>
    <!-- Title of the create account screen -->
    <string name="create_account_title">Create your MEGA account</string>
    <!-- Label to reference a recents section -->
    <string name="recents_label">Recents</string>
    <!-- Label to reference a chats section -->
    <string name="chats_label">Chats</string>
    <!-- Text of the empty screen when there are not elements in Recents -->
    <string name="context_empty_recents">[B]No files in [/B][A]Recents[/A]</string>
    <!-- Title of a recents bucket -->
    <string name="title_bucket">%1$s and %2$d more</string>
    <!-- Title of a media recents bucket that only contains some images -->
    <plurals name="title_media_bucket_only_images">
        <item quantity="one">%d image</item>
        <item quantity="other">%d images</item>
    </plurals>
    <!-- Title of a media recents bucket that only contains some videos -->
    <plurals name="title_media_bucket_only_videos">
        <item quantity="one">%d video</item>
        <item quantity="other">%d videos</item>
    </plurals>
    <!-- First part of title of a media recents bucket that contains some images and some videos. The full string is '%1$d Images and %2$d Videos'. The string was split in 2 for pluralization. -->
    <plurals name="title_media_bucket_images_and_videos">
        <item quantity="one">%1$d image&#160;</item>
        <item quantity="other">%1$d images&#160;</item>
    </plurals>
    <!-- Title of a media recents bucket that contains some images and a video -->
    <string name="title_media_bucket_images_and_video">%d Images and 1 Video</string>
    <!-- Title of a media recents bucket that contains an image and some videos -->
    <string name="title_media_bucket_image_and_videos">1 Image and %d Videos</string>
    <!-- Title of a media recents bucket that contains an image and a video -->
    <string name="title_media_bucket_image_and_video">1 Image and 1 Video</string>
    <!-- Label that indicates who uploaded a file into a recents bucket -->
    <string name="create_action_bucket">[A]created by [/A]%s</string>
    <!-- Label that indicates who updated a file into a recents bucket -->
    <string name="update_action_bucket">[A]updated by [/A]%s</string>
    <!-- Used in recents list screen to indicate an action done by me -->
    <string name="bucket_word_me">Me</string>
    <!-- Text to explain the benefits of adding phone number to achievement enabled users. Placeholder 1: bonus storage space e.g. 20GB -->
    <string name="sms_add_phone_number_dialog_msg_achievement_user">Get %1$s free when you add your phone number. This makes it easier for your contacts to find you on MEGA.</string>
    <!-- Text to explain the benefits of adding phone number to non achievement users -->
    <string name="sms_add_phone_number_dialog_msg_non_achievement_user">Add your phone number to MEGA. This makes it easier for your contacts to find you on MEGA.</string>
    <!-- Error message when trying to record a voice message while on a call in progress -->
    <string name="not_allowed_recording_voice_clip">It is not possible to record voice messages while there is a call in progress.</string>
    <!-- Title of the notification shown on the action bar when there is a incoming call -->
    <string name="title_notification_incoming_call">Incoming call</string>
    <!-- Title of the notification shown on the action bar when there is a incoming group call -->
    <string name="title_notification_incoming_group_call">Incoming group call</string>
    <!-- Title of the notification shown on the action bar when there is an individual incoming audio call -->
    <string name="title_notification_incoming_individual_audio_call">Incoming audio call</string>
    <!-- The title of progress dialog when loading web content -->
    <string name="embed_web_browser_loading_title">Loading</string>
    <!-- The message of progress dialog when loading web content -->
    <string name="embed_web_browser_loading_message">Please wait&#8230;</string>
    <!-- Label in My Account section to show user account type -->
    <string name="business_label">Business</string>
    <!-- Business user role -->
    <string name="admin_label">Admin</string>
    <!-- Business user role -->
    <string name="user_label">User</string>
    <!-- General label to show the status of something or someone -->
    <string name="status_label">Status</string>
    <!-- Business account status. Payment is overdue, but the account still active in grace period -->
    <string name="payment_required_label">Payment required</string>
    <!-- Business expired account Overdue payment page header. -->
    <string name="payment_overdue_label">Payment overdue</string>
    <!-- Alert shown to an admin user of a business account in My Account section -->
    <string name="business_management_alert">User management is only available from a desktop web browser.</string>
    <!-- Title of usage storage details section in My Account -->
    <string name="usage_storage_details_label">Storage usage breakdown</string>
    <!-- Title of transfer section in Storage -->
    <string name="transfer_label">Transfer</string>
    <!-- Error shown when a Business account user (sub-user or admin) tries to remove a contact which is part of the same Business account. Please, keep the placeholder, it will be replaced with the name or email of the account, for example: Jane Appleseed or ja@mega.nz -->
    <string name="error_remove_business_contact">You cannot remove %1$s as a contact because they are part of your Business account.</string>
    <!-- When logging in during the grace period, the administrator of the Business account will be notified that their payment is overdue, indicating that they need to access MEGA using a desktop browser for more information -->
    <string name="grace_period_admin_alert">A problem occurred with your last payment. Please access MEGA using a desktop browser for more information.</string>
    <!-- A dialog title shown to users when their business account is expired. -->
    <string name="expired_business_title">Your Business account has expired</string>
    <!-- Details shown when a Business account is expired due a payment issue. The account is opened in a view-only mode. -->
    <string name="expired_admin_business_text">There has been a problem processing your payment. MEGA is limited to view only until this issue has been fixed in a desktop web browser.</string>
    <!-- A message which is shown to sub-users of expired business accounts. -->
    <string name="expired_user_business_text">Your account is currently [B]suspended[/B]. You can only browse your data.</string>
    <!-- Message shown when users with a business account (no administrators of a business account) try to enable the Camera Uploads, to advise them that the administrator do have the ability to view their data. -->
    <string name="camera_uploads_business_alert">MEGA cannot access your data. However, your business account administrator can access your Camera Uploads.</string>
    <!-- General label to alert user that somehting went wrong -->
    <string name="general_something_went_wrong_error">Something went wrong</string>
    <!-- A dialog message which is shown to sub-users of expired business accounts. -->
    <string name="expired_user_business_text_2">Contact your business account administrator to resolve the issue and activate your account.</string>
    <!-- Warning message to alert user about logout in My Account section if has offline files. -->
    <string name="logout_warning_offline">When you log out, files from your Offline section will be deleted from your device.</string>
    <!-- Warning message to alert user about logout in My Account section if has transfers in progress. -->
    <string name="logout_warning_transfers">When you log out, ongoing transfers will be cancelled.</string>
    <!-- Warning message to alert user about logout in My Account section if has offline files and transfers in progress. -->
    <string name="logout_warning_offline_and_transfers">When you log out, files from your Offline section will be deleted from your device and ongoing transfers will be cancelled.</string>
    <!-- Label to indicate that a name has not been possible to obtain for some reason -->
    <string name="unknown_name_label">Unknown name</string>
    <!-- Error when renaming a chat title and it is too long -->
    <string name="title_long">Title too long</string>
    <!-- Alert shown to the user when they is trying to create an empty group for attach a file -->
    <string name="error_creating_group_and_attaching_file">Please select one or more contacts.</string>
    <!-- Label showing the number of contacts attached in a chat conversation, placeholder is the number of contacts -->
    <string name="contacts_sent">Sent %s Contacts.</string>
    <!-- Name by default of the folder where the files sent to the chat are stored in the cloud -->
    <string name="my_chat_files_folder">My chat files</string>
    <!-- Error shown when it was not possible to create a folder for any reason -->
    <string name="error_creating_folder">Error. The folder %1$s was not created</string>
    <!-- Title of an alert screen indicating the user has to verify their email -->
    <string name="verify_email_label">Verify your email address</string>
    <!-- Text informing user that their account has been suspended -->
    <string name="account_temporarily_suspended">Your account has been temporarily locked for your safety.</string>
    <!-- Text informing user has to follow the steps of an email to unlock their account -->
    <string name="verify_email_and_follow_steps">Please follow the steps in the [A]verification email[/A] to unlock your account.</string>
    <!-- Question which takes the user to a help screen -->
    <string name="why_am_i_seeing_this">Why am I seeing this?</string>
    <!-- Label of a button which action is resend an email -->
    <string name="resend_email_label">Resend email</string>
    <!-- Error shown when the user tries to resend the email to unblock their account before the time needed to permit send it again -->
    <string name="resend_email_error">Email already sent. Please wait a few minutes before trying again.</string>
    <!-- Title of a helping view about locked accounts -->
    <string name="locked_accounts_label">Locked Accounts</string>
    <!-- Locked accounts description text by an external data breach. This text is 1 of 2 paragraph of a description -->
    <string name="locked_accounts_text_1">It is possible that you are using the same password for your MEGA account as for other services, and that at least one of these other services has suffered a data breach.</string>
    <!-- Locked accounts description text by bad use of user password. This text is 2 of 2 paragraph of a description -->
    <string name="locked_accounts_text_2">Your password leaked and is now being used by bad actors to log into your accounts, including, but not limited to, your MEGA account.</string>
    <!-- Button to add a nickname for a user -->
    <string name="add_nickname">Set Nickname</string>
    <!-- Button to update a nickname for a user -->
    <string name="edit_nickname">Edit Nickname</string>
    <!-- Label showing that a nickname has been added -->
    <string name="snackbar_nickname_added">Nickname added</string>
    <!-- Label showing that a nickname has been added -->
    <string name="snackbar_nickname_removed">Nickname removed</string>
    <!-- title of a dialog to edit or remove the nickname -->
    <string name="nickname_title">Nickname</string>
    <!-- Text related to verified phone number. Used as title or cell description. -->
    <string name="phonenumber_title">Phone number</string>
    <!-- Text shown in a call when it is trying to reconnect after lose the internet connection -->
    <string name="reconnecting_message">Reconnecting</string>
    <!-- Text is displayed while a voice clip is being recorded -->
    <string name="recording_layout">Recording&#8230;</string>
    <!-- Text shown for the action create new file -->
    <string name="create_new_file_action">Create new file</string>
    <!-- Error title shown when you are trying to do an action with a file or folder and you don’t have the necessary permissions -->
    <string name="permissions_error_label">Permission error</string>
    <!-- Confirmation dialog shown to user when they try to revert a node in an incoming ReadWrite share. -->
    <string name="alert_not_enough_permissions_revert">You do not have the correct permissions to amend this file. Would you like to create a new file?</string>
    <!-- Text shown when the creation of a version as a new file was successful -->
    <string name="version_as_new_file_created">Version was created as a new file successfully.</string>
    <!-- Label indicating a date. Keep the placeholder, is to set the date. -->
    <string name="general_date_label">on %1$s</string>
    <!-- Confirmation before removing the outgoing shares of several folders. Please keep the placeholder is to set the number of folders -->
    <plurals name="alert_remove_several_shares">
        <item quantity="one">Unshare this folder?</item>
        <item quantity="other">Unshare these %1$d folders?</item>
    </plurals>
    <!-- Download location label -->
    <string name="download_location">Download location</string>
    <!-- Text asking confirmation for download location -->
    <string name="confirmation_download_location">Always save to this location?</string>
    <!-- Action to show any file in its location -->
    <string name="view_in_folder_label">View in folder</string>
    <!-- Title of a screen to browse files -->
    <string name="browse_files_label">Browse files</string>
    <!-- Title of the File Provider activity -->
    <string name="file_provider_title">Attach from&#8230;</string>
    <!-- Title of an inactive chat which was recently created (today or yesterday). Placeholder is to show the specific creation day. e.g. Chat created today -->
    <string name="inactive_chat_title_2">Chat created %s</string>
    <!-- Title of an inactive chat. Placeholder is to show the creation date and time -->
    <string name="inactive_chat_title">Chat created on %s</string>
    <!-- Title of the chat when multi-selection is activated -->
    <string name="select_message_title">Select messages</string>
    <!-- The label that describes that a transfer failed. -->
    <string name="failed_label">Failed</string>
    <!-- Text warning of transfer over quota -->
    <string name="warning_transfer_over_quota">Your transfers have been interrupted. Upgrade your account or wait %s to continue.</string>
    <!-- Label indicating transfer over quota -->
    <string name="label_transfer_over_quota">Transfer quota exceeded</string>
    <!-- Label indicating storage over quota -->
    <string name="label_storage_over_quota">Storage quota exceeded</string>
    <!-- Label indicating the action ‘upgrate account’ to get more transfer quota -->
    <string name="label_get_more_transfer_quota">Get more transfer quota</string>
    <!-- Warning show to the user when a folder does not exist -->
    <string name="warning_folder_not_exists">The folder does not exist.</string>
    <!-- Warning show to the user when a node does not exist in cloud -->
    <string name="warning_node_not_exists_in_cloud">The file cannot be found in your Cloud Drive.</string>
    <!-- Header text of the Over Disk Quota Paywall warning -->
    <string name="over_disk_quota_paywall_header">Storage Full</string>
    <!-- Title of the Over Disk Quota Paywall warning -->
    <string name="over_disk_quota_paywall_title">Your data is at risk!</string>
    <!-- Text of the Over Disk Quota Paywall warning with multiple email notification. Placeholders: 1 user email, 2 and 3 list of email notification dates, 4 number of files, 5 files size (including units) and 6 required PRO plan -->
    <plurals name="over_disk_quota_paywall_text">
        <item quantity="one">We have contacted you by email to %1$s on %2$s, but you still have %3$s files taking up %4$s in your MEGA account, which requires you to have %5$s.</item>
        <item quantity="other">We have contacted you by email to %1$s on %2$s and %3$s, but you still have %4$s files taking up %5$s in your MEGA account, which requires you to have %6$s.</item>
    </plurals>
    <!-- Text of the Over Disk Quota Paywall warning with no email notification info. Placeholders: 1 user email, 2 number of files, 3 files size (including units) and 4 required PRO plan -->
    <string name="over_disk_quota_paywall_text_no_warning_dates_info">We have contacted you by email to %1$s, but you still have %2$s files taking up %3$s in your MEGA account, which requires you to have %4$s.</string>
    <!-- Text of deletion alert of the Over Disk Quota Paywall warning. Placeholder is for include the time left (including units) in MEGA red color -->
    <string name="over_disk_quota_paywall_deletion_warning">[B]You have [M]%s[/M] left to upgrade[/B]. After that, your data is subject to deletion.</string>
    <!-- Text of deletion alert of the Over Disk Quota Paywall warning if no data available -->
    <string name="over_disk_quota_paywall_deletion_warning_no_data">[B]You have to upgrade[/B]. Your data is currently subject to deletion.</string>
    <!-- Text of deletion alert of the Over Disk Quota Paywall warning if no time left. “save” here means safeguard, protect, and not write to disk. -->
    <string name="over_disk_quota_paywall_deletion_warning_no_time_left">[B]You must act immediately to save your data.[/B]</string>
    <!-- Time in days (plural). The placeholder is for the time value, please adjust the position based on linguistics -->
    <plurals name="label_time_in_days_full">
        <item quantity="one">1 day</item>
        <item quantity="other">%d days</item>
    </plurals>
    <!-- Time in hours. The placeholder is for the time value, please adjust the position based on linguistics -->
    <string name="label_time_in_hours">%dh</string>
    <!-- Time in minutes. The placeholder is for the time value, please adjust the position based on linguistics -->
    <string name="label_time_in_minutes">%dm</string>
    <!-- Time in seconds. The placeholder is for the time value, please adjust the position based on linguistics -->
    <string name="label_time_in_seconds">%ds</string>
    <!-- Title for a section on the fingerprint warning dialog. Below it is a button which will allow the user to verify their contact’s fingerprint credentials. -->
    <string name="label_verify_credentials">Verify credentials</string>
    <!-- Label to indicate that contact’s credentials are not verified. -->
    <string name="label_not_verified">Not verified</string>
    <!-- Label indicating the authenticity credentials of a contact have been verified -->
    <string name="label_verified">Verified</string>
    <!-- ”Verify user” dialog title -->
    <string name="authenticity_credentials_label">Authenticity Credentials</string>
    <!-- ”Verify user” dialog description -->
    <string name="authenticity_credentials_explanation">This is best done in real life by meeting face to face. If you have another already-verified channel such as verified OTR or PGP, you may also use that.</string>
    <!-- Label title above your fingerprint credentials.  A credential in this case is a stored piece of information representing your identity -->
    <string name="label_your_credentials">Your Credentials</string>
    <!-- Button to reset credentials -->
    <string name="action_reset">Reset</string>
    <!-- Warning shown to the user when tries to approve/reset contact credentials and another request of this type is already running. -->
    <string name="already_verifying_credentials">Updating credentials. Please try again later.</string>
    <!-- Info message displayed when the user is joining a chat conversation -->
    <string name="joining_label">Joining&#8230;</string>
    <!-- Info message displayed when the user is leaving a chat conversation -->
    <string name="leaving_label">Leaving&#8230;</string>
    <!-- Text show in a snackbar when phone has successfully reset. -->
    <string name="remove_phone_number_success">Your phone number has been removed successfully.</string>
    <!-- Text show in a snackbar when reset phone number failed. -->
    <string name="remove_phone_number_fail">Failed to remove your phone number.</string>
    <!-- Text hint shown in the global search box which sits on the top of the Homepage screen -->
    <string name="search_hint">Search in MEGA</string>
    <!-- Alert shown when a user tries to reset an account wich is bloqued. -->
    <string name="error_reset_account_blocked">The account you’re trying to reset is blocked.</string>
    <!-- Error message appears to sub-users of a business account when they try to login and they are disabled. -->
    <string name="error_business_disabled">Your account has been deactivated by your administrator. Please contact your business account administrator for further details.</string>
    <!-- An error message which appears to sub-users of a business account when they try to login and they are deleted. -->
    <string name="error_business_removed">Your account has been removed by your administrator. Please contact your business account administrator for further details.</string>
    <!-- Option in bottom sheet dialog for modifying the associated phone number of current account. -->
    <string name="option_modify_phone_number">Modify</string>
    <!-- Option in bottom sheet dialog for modifying the associated phone number of current account. -->
    <string name="title_modify_phone_number">Modify phone number</string>
    <!-- Option in bottom sheet dialog for removing the associated phone number of current account. -->
    <string name="title_remove_phone_number">Remove phone number</string>
    <!-- Message showing to explain what will happen when the operation of -->
    <string name="modify_phone_number_message">This operation will remove your current phone number and start the process of associating a new phone number with your account.</string>
    <!-- Message for action to remove the registered phone number. -->
    <string name="remove_phone_number_message">This will remove your associated phone number from your account. If you later choose to add a phone number you will be required to verify it.</string>
    <!-- Text of an action button indicating something was successful and it can checks it by pressing it -->
    <string name="action_see">See</string>
    <!-- “Verify user” dialog description. Please, keep the placeholder, is to set the name of a contact: Joana’s credentials -->
    <string name="label_contact_credentials">%s’s credentials</string>
    <!-- The label under the button of opening all-documents screen. The space is reduced, so please translate this string as short as possible. -->
    <string name="category_documents">Docs</string>
    <!-- The label under the button of opening all-documents screen -->
    <string name="section_documents">Documents</string>
    <!-- Label of the floating action button of opening the new chat conversation -->
    <string name="fab_label_new_chat">New chat</string>
    <!-- Text that indicates that there’s no image to show in image section -->
    <string name="homepage_empty_hint_photos">[B]No[/B] [A]images[/A] [B]found[/B]</string>
    <!-- Text that indicates that there’s no document to show. The format placeholders are to showing it in different colors. -->
    <string name="homepage_empty_hint_documents">[B]No[/B] [A]documents[/A] [B]found[/B]</string>
    <!-- Text that indicates that there’s no audio to show. The format placeholders are to showing it in different colors. -->
    <string name="homepage_empty_hint_audio">[B]No[/B] [A]audio files[/A] [B]found[/B]</string>
    <!-- Text that indicates that there’s no video to show. The format placeholders are to showing it in different colors. -->
    <string name="homepage_empty_hint_video">[B]No[/B] [A]videos[/A] [B]found[/B]</string>
    <!-- Title of the screen to attach GIFs -->
    <string name="search_giphy_title">Search GIPHY</string>
    <!-- Label indicating an empty search of GIFs. The format placeholders are to showing it in different colors. -->
    <string name="empty_search_giphy">No [A]GIFs[/A] found</string>
    <!-- Label indicating there is not available GIFs due to down server -->
    <string name="server_down_giphy">No available GIFs. Please try again later</string>
    <!-- Label indicating the end of Giphy list. The format placeholders are to showing it in different colors. -->
    <string name="end_of_results_giphy">[A]End of[/A] results</string>
    <!-- Title of a dialog to confirm the action of resume all transfers -->
    <string name="warning_resume_transfers">Resume transfers?</string>
    <!-- Option to  resume all transfers -->
    <string name="option_resume_transfers">Resume transfers</string>
    <!-- Option to  cancel a transfer -->
    <string name="option_cancel_transfer">Cancel transfer</string>
    <!-- Message of a dialog to confirm the action of resume all transfers -->
    <string name="warning_message_resume_transfers">Unpause transfers to proceed with your upload.</string>
    <!-- Indicator of the progress in a download/upload. Please, don’t remove the place holders: the first one is to set the percentage, the second one is to set the size of the file. Example 33% of 33.3 MB -->
    <string name="progress_size_indicator">%1$d%% of %2$s</string>
    <!-- Message showing when enable the mode for showing the special information in the chat messages. This action is performed from the settings section, clicking 5 times on the App version option -->
    <string name="show_info_chat_msg_enabled">Debugging info for chat messages enabled</string>
    <!-- Message showing when disable the mode for showing the special information in the chat messages.. This action is performed from the settings section, clicking 5 times on the App version option -->
    <string name="show_info_chat_msg_disabled">Debugging info for chat messages disabled</string>
    <!-- Shows the error when the limit of reactions per user is reached and the user tries to add one more. Keep the placeholder because is to show limit number in runtime. -->
    <string name="limit_reaction_per_user">You have reached the maximum limit of %d reactions.</string>
    <!-- Shows the error when the limit of reactions per message is reached and a user tries to add one more. Keep the placeholder because is to show limit number in runtime. -->
    <string name="limit_reaction_per_message">This message has reached the maximum limit of %d reactions.</string>
    <!-- System message displayed to all chat participants when one of them enables retention history -->
    <string name="retention_history_changed_by">[A]%1$s[/A][B] changed the message clearing time to [/B][A]%2$s[/A][B].[/B]</string>
    <!-- Title of the section to clear the chat content in the Manage chat history screen -->
    <string name="title_properties_clear_chat_history">Clear chat history</string>
    <!-- System message that is shown to all chat participants upon disabling the Retention history -->
    <string name="retention_history_disabled">[A]%1$s[/A][B] disabled message clearing.[/B]</string>
    <!-- Subtitle of the section to clear the chat content in the Manage chat history screen -->
    <string name="subtitle_properties_chat_clear">Delete all messages and files shared in this conversation. This action is irreversible.</string>
    <!-- Title of the history retention option -->
    <string name="title_properties_history_retention">History clearing</string>
    <!-- Subtitle of the history retention option when history retention is disabled -->
    <string name="subtitle_properties_history_retention">Automatically delete messages older than a certain amount of time.</string>
    <!-- Label for the dialog box option to configure history retention. This option will indicate that history retention option is disabled -->
    <string name="history_retention_option_disabled">Disabled</string>
    <!-- Label for the dialog box option to configure history retention. This option will indicate that automatically deleted messages older than one day -->
    <string name="history_retention_option_one_day">One day</string>
    <!-- SLabel for the dialog box option to configure history retention. This option will indicate that automatically deleted messages older than one week -->
    <string name="history_retention_option_one_week">One week</string>
    <!-- Label for the dialog box option to configure history retention. This option will indicate that automatically deleted messages older than one month -->
    <string name="history_retention_option_one_month">One month</string>
    <!-- Label for the dialog box option to configure history retention. This option will indicate that messages older than a custom date will be deleted -->
    <string name="history_retention_option_custom">Custom</string>
    <!-- Title of the Manage chat history screen -->
    <string name="title_properties_manage_chat">Manage chat history</string>
    <!-- Subtitle of the dialogue to select a retention time -->
    <string name="subtitle_properties_manage_chat">Automatically delete messages older than:</string>
    <!-- Text of the confirmation dialog to clear the chat history from Manage chat history section -->
    <string name="confirmation_clear_chat_history">Are you sure you want to clear the full message history of this conversation?</string>
    <!-- Text on the label indicating that the oldest messages of a year will be automatically deleted. -->
    <string name="subtitle_properties_manage_chat_label_year">1 year</string>
    <!-- Picker text to choose custom retention time. This option indicates several hours -->
    <plurals name="retention_time_picker_hours">
        <item quantity="one">hour</item>
        <item quantity="other">hours</item>
    </plurals>
    <!-- Picker text to choose custom retention time. This option indicates several days -->
    <plurals name="retention_time_picker_days">
        <item quantity="one">day</item>
        <item quantity="other">days</item>
    </plurals>
    <!-- Picker text to choose custom retention time. This option indicates several weeks -->
    <plurals name="retention_time_picker_weeks">
        <item quantity="one">week</item>
        <item quantity="other">weeks</item>
    </plurals>
    <!-- Picker text to choose custom retention time. This option indicates several months -->
    <plurals name="retention_time_picker_months">
        <item quantity="one">month</item>
        <item quantity="other">months</item>
    </plurals>
    <!-- Picker text to choose custom retention time. This option indicates a year -->
    <string name="retention_time_picker_year">year</string>
    <!-- Text on the label indicating that That the oldest messages of several hours will be automatically deleted. -->
    <plurals name="subtitle_properties_manage_chat_label_hours">
        <item quantity="one">1 hour</item>
        <item quantity="other">%1$d hours</item>
    </plurals>
    <!-- Text on the label indicating that That the oldest messages of several weeks will be automatically deleted. -->
    <plurals name="subtitle_properties_manage_chat_label_weeks">
        <item quantity="one">1 week</item>
        <item quantity="other">%1$d weeks</item>
    </plurals>
    <!-- Text on the label indicating that That the oldest messages of several months will be automatically deleted. -->
    <plurals name="subtitle_properties_manage_chat_label_months">
        <item quantity="one">1 month</item>
        <item quantity="other">%1$d months</item>
    </plurals>
    <!-- Title indicating the select mode is enabled and ready to select transfers on Transfers section, In progress tab -->
    <string name="title_select_transfers">Select transfers</string>
    <!-- Error shown to inform the priority change of a transfer failed. Please don’t remove the place holder, it’s to set the name of the transfer. Example: The priority change of the transfer “video.mp4” failed. -->
    <string name="change_of_transfer_priority_failed">Unable to change priority of the transfer “%1$s”</string>
    <!-- Title option to send separated the link and decryption key -->
    <string name="option_send_decryption_key_separately">Send decryption key separately</string>
    <!-- Explanation option to send separated the link and decryption key -->
    <string name="explanation_send_decryption_key_separately">Export link and decryption key separately.</string>
    <!-- Label option indicating if it is pressed, an explanation will be shown with more details -->
    <string name="learn_more_option">Learn more</string>
    <!-- Label key referring to a link decryption key -->
    <string name="key_label">Key</string>
    <!-- Button which action is share the decryption key of a link -->
    <string name="button_share_key">Share key</string>
    <!-- Button which action is copy the decryption key of a link -->
    <string name="button_copy_key">Copy key</string>
    <!-- Button which action is copy the password of a link -->
    <string name="button_copy_password">Copy password</string>
    <!-- Confirmation shown informing a key link it’s copied to the clipboard -->
    <string name="key_copied_clipboard">Key copied to the clipboard.</string>
    <!-- Confirmation shown informing a password link it’s copied to the clipboard -->
    <string name="password_copied_clipboard">Password copied to the clipboard.</string>
    <!-- Confirmation shown informing a key link it’s copied to the clipboard -->
    <string name="link_and_key_sent">Link and key successfully sent.</string>
    <!-- Confirmation shown informing a key link it’s copied to the clipboard -->
    <string name="link_and_password_sent">Link and password successfully sent.</string>
    <!-- Title of a warning recommending upgrade to Pro -->
    <string name="upgrade_pro">Upgrade to Pro</string>
    <!-- Explanation of a warning recommending upgrade to Pro in relation to link available options -->
    <string name="link_upgrade_pro_explanation">MEGA Pro users have exclusive access to additional link safety features making your account even more secure.</string>
    <!-- Meaning of links decryption key -->
    <string name="decryption_key_explanation">Our end-to-end encryption system requires a unique key automatically generated for this file or folder. A link with this key is created by default, but you can export the decryption key separately for an added layer of security.</string>
    <!-- Reset password label -->
    <string name="reset_password_label">Reset password</string>
    <!-- Warning show to the user when has enable to send the decryption key of a link separately and tries to share the link -->
    <string name="share_key_warning">Share the key for this link?</string>
    <!-- Warning show to the user when has set a password protection of a link and tries to share the link -->
    <string name="share_password_warning">Share the password for this link?</string>
    <!-- Button which action is share the password of a link -->
    <string name="button_share_password">Share password</string>
    <!-- String to share a link with its decryption key separately. Please keep the place holders, are to set the link and the key. Example: Link: https://mega.nz/file/kC42xRSK#Ud2QsvpIVYmCd1a9QUhk42wXv10jCSyPSWnXEwYX2VE Key: asfAFG3345g -->
    <string name="share_link_with_key">Link: %1$s\n\nKey: %2$s</string>
    <!-- String to share a link protected with password with its password.Please keep the place holders, are to set the link and the password. Example: Link: https://mega.nz/file/kC42xRSK#Ud2QsvpIVYmCd1a9QUhk42wXv10jCSyPSWnXEwYX2VE Password: asfAFG3345g -->
    <string name="share_link_with_password">Link: %1$s\n\nPassword: %2$s</string>
    <!-- Warning show to the user when the app needs permissions to share files and the user has denied them. -->
    <string name="files_required_permissions_warning">MEGA needs your permission to access your files for sharing.</string>
    <!-- Context menu item. Allows user to add file/folder to favourites -->
    <string name="file_properties_favourite">Favourite</string>
    <!-- Context menu item. Allows user to delete file/folder from favourites -->
    <string name="file_properties_unfavourite">Remove favourite</string>
    <!-- Context menu item. Allows to mark file/folder with own color label -->
    <string name="file_properties_label">Label</string>
    <!-- Information text to let’s the user know that they can remove a colour from a folder or file that was already marked. -->
    <string name="action_remove_label">Remove label</string>
    <!-- Title text to show label selector. -->
    <string name="title_label">Label</string>
    <!-- A user can mark a folder or file with red colour. -->
    <string name="label_red">Red</string>
    <!-- A user can mark a folder or file with orange colour. -->
    <string name="label_orange">Orange</string>
    <!-- A user can mark a folder or file with yellow colour. -->
    <string name="label_yellow">Yellow</string>
    <!-- A user can mark a folder or file with green colour. -->
    <string name="label_green">Green</string>
    <!-- A user can mark a folder or file with blue colour. -->
    <string name="label_blue">Blue</string>
    <!-- A user can mark a folder or file with purple colour. -->
    <string name="label_purple">Purple</string>
    <!-- A user can mark a folder or file with grey colour. -->
    <string name="label_grey">Grey</string>
    <!-- Text that indicates the song is now playing -->
    <string name="audio_player_now_playing">Now playing</string>
    <!-- Text that indicates the song is now playing, but paused -->
    <string name="audio_player_now_playing_paused">Now playing (paused)</string>
    <!-- Title of the song info screen -->
    <string name="audio_track_info">Track info</string>
    <!-- Preferences screen item title for Cookie Policy -->
    <string name="settings_about_cookie_policy">Cookie Policy</string>
    <!-- Preferences screen item title for cookie settings -->
    <string name="settings_about_cookie_settings">Cookie Settings</string>
    <!-- Cookie dialog title -->
    <string name="dialog_cookie_alert_title">Your privacy</string>
    <!-- Cookie dialog message. Please, keep the placeholders to format the string. -->
    <string name="dialog_cookie_alert_message">We use Cookies and similar technologies (’Cookies’) to provide and enhance your experience with our services. Accept our use of Cookies from the beginning of your visit or customise Cookies in Cookie Settings. Read more in our [A]Cookie Policy[/A].</string>
    <!-- Cookie dialog message showed when there are unsaved settings. -->
    <string name="dialog_cookie_alert_unsaved">Cookie Settings unsaved.</string>
    <!-- Snackbar message showed when there settings has been saved successfully. -->
    <string name="dialog_cookie_snackbar_saved">Cookie Settings changes have been saved</string>
    <!-- Preference screen item title -->
    <string name="preference_cookies_accept">Accept Cookies</string>
    <!-- Preference screen item title -->
    <string name="preference_cookies_essential_title">Essential Cookies</string>
    <!-- Preference screen item summary -->
    <string name="preference_cookies_essential_summary">Essential for providing you important functionality and secure access to our services. For this reason, they do not require consent.</string>
    <!-- Preference screen item title -->
    <string name="preference_cookies_performance_title">Performance and Analytics Cookies</string>
    <!-- Preference screen item summary -->
    <string name="preference_cookies_performance_summary">Help us to understand how you use our services and provide us data that we can use to make improvements. Not accepting these Cookies will mean we will have less data available to us to help design improvements.</string>
    <!-- Preference screen item state description -->
    <string name="preference_cookies_always_on">Always On</string>
    <!-- Menu option that allows the user to scan document and upload it directly to MEGA. -->
    <string name="menu_scan_document">Scan document</string>
    <!-- Message displayed when clicking on a contact attached to the chat that is not my contact -->
    <string name="user_is_not_contact">%s is not in your contact list</string>
    <!-- Option of color theme, light mode. -->
    <string name="theme_light">Light</string>
    <!-- Option of color theme, dark mode. -->
    <string name="theme_dark">Dark</string>
    <!-- Option of color theme, follow the system setting. -->
    <string name="theme_system_default">System default</string>
    <!-- Option of color theme, follow the system battery saver settings. -->
    <string name="theme_battery_saver">Set by Battery Saver</string>
    <!-- Cloud Drive screen subtitle indicating a destination is required to be selected -->
    <string name="cloud_drive_select_destination">Select destination</string>
    <!-- Warning which alerts the user before discard changes -->
    <string name="discard_changes_warning">Discard changes and close the editor?</string>
    <!-- Action discard -->
    <string name="discard_close_action">Discard and close</string>
    <!-- Label indicating a file was created successfully -->
    <string name="file_created">File created</string>
    <!-- Warning indicating a file was not created successfully -->
    <string name="file_creation_failed">File creation failed. Please try again.</string>
    <!-- Label indicating a file was saved to some folder. e.g.: File saved to Cloud Drive. "Cloud Drive" is the only destination for the time being, thus any article isn't needed -->
    <string name="file_saved_to">File saved to %1$s</string>
    <!-- Warning indicating a file was not saved to some folder. e.g.: File not saved to Cloud Drive. Try again -->
    <string name="file_saved_to_failed">File not saved to %1$s. Try again.</string>
    <!-- Label indicating a file was updated successfully -->
    <string name="file_updated">File updated</string>
    <!-- Warning indicating a file was not updated successfully -->
    <string name="file_update_failed">File update failed. Please try again.</string>
    <!-- Warning which alerts the user a file cannot be opened -->
    <string name="error_opening_file">File is too large and can’t be opened or previewed.</string>
    <!-- Error shown when the user writes a file name without extension. The placeholder shows the file extension. e. g. File without extension (.jpg)-->
    <string name="file_without_extension">File without extension (.%1$s)</string>
    <!-- Error shown when the user writes a file name without extension -->
    <string name="file_without_extension_warning">To proceed you need to type a file extension</string>
    <!-- Title of the warning dialog indicating the renamed name file extension is not the same -->
    <string name="file_extension_change_title">File extension change</string>
    <!-- Text of the warning dialog indicating the renamed name file extension is not the same. -->
    <string name="file_extension_change_warning">You might not be able to open this file if you change its extension.</string>
    <!-- Warning which alerts the user a file cannot be created because there is already one with the same name-->
    <string name="same_file_name_warning">There is already a file with the same name</string>
    <!-- Warning which alerts the user an item cannot be created because there is already one with the same name -->
    <string name="same_item_name_warning">There is already an item with the same name</string>
    <!-- Label of the option menu. When clicking this button, the app shows the info of the related item, e.g. file, folder, contact, chat, etc. -->
    <string name="general_info">Info</string>
    <!-- settings of the Media section -->
    <string name="settings_media">Media</string>
    <!-- settings title of the Media section -->
    <string name="settings_media_audio_files">Audio files</string>
    <!-- Settings hint that indicates the audio will still be played in background if the app is backgrounded -->
    <string name="settings_background_play_hint">Playing on the background</string>
    <!-- Text of the empty screen when there are no elements in Photos -->
    <string name="photos_empty">[B]No[/B] [A]photos[/A] [B]found[/B]</string>
    <!-- Text to show as subtitle of Enable camera uploads screen -->
    <string name="enable_cu_subtitle">Automatically back up your photos and videos to your Cloud Drive.</string>
    <!-- Text of a button on Camera Uploads section to show all the content of the section-->
    <string name="all_view_button">All</string>
    <!-- Text of a button on Camera Uploads section to show the content of the section organized by days-->
    <string name="days_view_button">Days</string>
    <!-- Text of a button on Camera Uploads section to show the content of the section organized by months-->
    <string name="months_view_button">Months</string>
    <!-- Text of a button on Camera Uploads section to show the content of the section organized by years-->
    <string name="years_view_button">Years</string>
    <!-- Text to show as a date on Camera Uploads section. Placeholders: [B][/B] are for formatting text; %1$s is for the month; %2$s is for the year. E.g.: "June 2020". -->
    <string name="cu_month_year_date">[B]%1$s[/B] %2$s</string>
    <!-- Text to show as a date on Camera Uploads section. Placeholders: [B][/B] are for formatting text; %1$s is for the day; %2$s is for the month; %3$s is for the year. E.g.: "30 December 2020". -->
    <string name="cu_day_month_year_date">[B]%1$s %2$s[/B], %3$s</string>
    <!-- Text to show on Camera Uploads section, indicating the upload progress. The placeholder %1$d is for set the number of pending uploads. E.g.: "Upload in progress, 300 files pending". -->
    <plurals name="cu_upload_progress">
        <item quantity="one">Upload in progress, 1 file pending</item>
        <item quantity="other">Upload in progress, %1$d files pending</item>
    </plurals>
    <!-- Text to show as production api server option -->
    <string name="production_api_server">Production</string>
    <!-- Title to show in a dialog to change api server -->
    <string name="title_change_server">Change server</string>
    <!-- Show line numbers action -->
    <string name="action_show_line_numbers">Show line numbers</string>
    <!-- Hide line numbers action -->
    <string name="action_hide_line_numbers">Hide line numbers</string>
    <!-- Indicates pagination progress. E.g.: 3/49 -->
    <string name="pagination_progress">%1$s/%2$s</string>
    <!-- An error shown as transfer error when uploading something to an incoming share and the owner’s account is over its storage quota. -->
    <string name="error_share_owner_storage_quota">Share owner is over storage quota.</string>
    <!-- A message shown when uploading, copying or moving something to an incoming share and the owner’s account is over its storage quota. -->
    <string name="warning_share_owner_storage_quota">The file cannot be sent as the target user is over their storage quota.</string>
    <!-- Message displayed when multiple download starts and 1 file has already been downloaded before and 1 or multiple files are being downloaded. Placeholder: number of files -->
    <plurals name="file_already_downloaded_and_files_pending_download">
        <item quantity="one">1 file already downloaded. 1 file pending.</item>
        <item quantity="other">1 file already downloaded. %d files pending.</item>
    </plurals>
    <!-- Message displayed when multiple download starts and 1 or multiple files have already been downloaded before and 1 file is being downloaded. Placeholder: number of files -->
    <plurals name="files_already_downloaded_and_file_pending_download">
        <item quantity="one">1 file already downloaded. 1 file pending.</item>
        <item quantity="other">%d files already downloaded. 1 file pending.</item>
    </plurals>
    <!-- Message displayed when 1 node (file or folder) has been successfully moved to the rubbish bin and 1 or multiple nodes have not been moved successfully. Placeholder: number of nodes -->
    <plurals name="node_correctly_and_nodes_incorrectly_moved_to_rubbish">
        <item quantity="one">1 item moved to rubbish bin but the other one not moved. Try again later.</item>
        <item quantity="other">1 item moved to rubbish bin but %d items not moved. Try again later.</item>
    </plurals>
    <!-- Message displayed when 1 or multiple nodes (files and folders) have been successfully moved to the rubbish bin and 1 node has not been moved successfully. Placeholder: number of nodes -->
    <plurals name="nodes_correctly_and_node_incorrectly_moved_to_rubbish">
        <item quantity="one">1 item moved to rubbish bin but the other one not moved. Try again later.</item>
        <item quantity="other">%d items moved to rubbish bin but 1 item not moved. Try again later.</item>
    </plurals>
    <!-- Message displayed when 1 node (file or folder) has been successfully restored from the rubbish bin and 1 or multiple nodes have not been restored successfully. Placeholder: number of nodes -->
    <plurals name="node_correctly_and_nodes_incorrectly_restored_from_rubbish">
        <item quantity="one">1 item restored but the other one not restored. Try again later.</item>
        <item quantity="other">1 item restored but %d items not restored. Try again later.</item>
    </plurals>
    <!-- Message displayed when 1 or multiple nodes (files and folders) have been successfully restored from the rubbish bin and 1 node has not been restored successfully. Placeholder: number of nodes -->
    <plurals name="nodes_correctly_and_node_incorrectly_restored_from_rubbish">
        <item quantity="one">1 item restored but the other one not restored. Try again later.</item>
        <item quantity="other">%d items restored but 1 item not restored. Try again later.</item>
    </plurals>
    <!-- Message displayed when nodes (files and folders) are being moved to the rubbish bin and all nodes have been successfully moved. Placeholder: number of nodes -->
    <plurals name="number_correctly_moved_to_rubbish">
        <item quantity="one">1 item moved to the Rubbish Bin successfully</item>
        <item quantity="other">%d items moved to the Rubbish Bin successfully</item>
    </plurals>
    <!-- Message displayed when nodes (files and folders) are being moved to the rubbish bin and all nodes have not been successfully moved. Placeholder: number of nodes -->
    <plurals name="number_incorrectly_moved_to_rubbish">
        <item quantity="one">1 item was not moved to the Rubbish Bin successfully</item>
        <item quantity="other">%d items were not moved to the Rubbish Bin successfully</item>
    </plurals>
    <!-- Message displayed when nodes (files and folders) are being restored from the rubbish bin and all nodes have been successfully restored. Placeholder: number of nodes -->
    <plurals name="number_correctly_restored_from_rubbish">
        <item quantity="one">1 item restored successfully</item>
        <item quantity="other">%d items restored successfully</item>
    </plurals>
    <!-- Message displayed when nodes (files and folders) are being restored from the rubbish bin and all nodes have not been successfully restored. Placeholder: number of nodes -->
    <plurals name="number_incorrectly_restored_from_rubbish">
        <item quantity="one">1 item was not restored successfully</item>
        <item quantity="other">%d items were not restored successfully</item>
    </plurals>
    <!-- Button of the warning dialog indicating the renamed name file extension is not the same to confirm the change. -->
    <string name="action_change_anyway">Change anyway</string>
    <!-- String to show the transfer quota and the used space in My Account section. E.g.: 15GB / 20GB. The placeholders are for warning the user and set used storage in red if is in storage over quota.-->
    <string name="used_storage_transfer">[A]%1$s[/A] / %2$s</string>
    <!-- String to show the transfer quota and the used space in My Account section -->
    <string name="used_storage_transfer_percentage">%1$s%%</string>
    <!-- Size in petabytes. The placeholder is for the size value, please adjust the position based on linguistics -->
    <string name="label_file_size_peta_byte">%1$s&#160;PB</string>
    <!-- Size in exabytes. The placeholder is for the size value, please adjust the position based on linguistics -->
    <string name="label_file_size_exa_byte">%1$s&#160;EB</string>
    <!-- Title of Add phone number option in My account section -->
    <string name="add_phone_label">Add your phone number</string>
    <!-- Text of the option Backup Recovery Key in My account section -->
    <string name="backup_recovery_key_subtitle">Do you remember your password?\nMEGA cannot reset your password if you forget it.</string>
    <!-- Action to change name -->
    <string name="change_name_action">Change name</string>
    <!-- Action to add photo -->
    <string name="add_photo_action">Add photo</string>
    <!-- Action to add phone number -->
    <string name="add_phone_number_action">Add phone number</string>
    <!-- Warning indicating the app needs write permissions to do any action -->
    <string name="denied_write_permissions">MEGA needs write permissions to your device storage to continue.</string>
    <!-- Date indicating is tomorrow. E.g: Tomorrow, 3 Jul 2021 -->
    <string name="tomorrow_date">Tomorrow, %1$s</string>
    <!-- Title of the confirmation dialog shown when a subscription has been processed successfully -->
    <string name="title_user_purchased_subscription">Awaiting confirmation</string>
    <!-- Number of social connections, showing the number of contacts the user has. E.g.: 37 connections -->
    <plurals name="my_account_connections">
        <item quantity="one">1 connection</item>
        <item quantity="other">%1$d connections</item>
    </plurals>
    <!-- Section name for the “Recently Added Contacts” section. Preferably one word. -->
    <string name="section_recently_added">Recently Added</string>
    <!-- Text of the empty screen when there are not groups. No dot at the end because is for an empty state. The format placeholders are to showing it in different colors. -->
    <string name="context_empty_groups">[B]No [/B][A]Groups[/A]</string>
    <!-- Section name for the “Contact Requests” section. Preferably one word. -->
    <string name="section_requests">Requests</string>
    <!-- Section name for the “Groups” section. Preferably one word. -->
    <string name="section_groups">Groups</string>
    <!-- Text informing links management is only available for single items. -->
    <string name="warning_get_links">Options such as “Send decryption key separately”, “Set expiry date” or “Set password protection” are only available for single items.</string>
    <!-- Action which allows to copy all the links showed in the list. -->
    <string name="action_copy_all">Copy all</string>
    <!-- Confirmation shown informing links have been sent to the selected chats -->
    <plurals name="links_sent">
        <item quantity="one">Link successfully sent.</item>
        <item quantity="other">Links successfully sent.</item>
    </plurals>
    <!-- Confirmation shown informing links have been copied to the clipboard -->
    <plurals name="links_copied_clipboard">
        <item quantity="one">Link copied to the clipboard.</item>
        <item quantity="other">Links copied to the clipboard.</item>
    </plurals>
    <!-- Plural string used as button label or title of the screen to get only one or several links at the same time. -->
    <plurals name="get_links">
        <item quantity="one">Get Link</item>
        <item quantity="other">Get Links</item>
    </plurals>
    <!-- Ask for confirmation before clear offline files -->
    <string name="clear_offline_confirmation">Clear all offline files?</string>
    <!-- Item menu option upon right click on meeting. -->
    <string name="context_meeting">Meeting</string>
    <!-- Menu option that allows the user to start/join meeting. -->
    <string name="start_join_meeting">Start or Join meeting</string>
    <!-- Label that create a meeting -->
    <string name="new_meeting">New meeting</string>
    <!-- Label that join a meeting -->
    <string name="join_meeting">Join meeting</string>
    <!-- Button that create a meeting -->
    <string name="btn_start_meeting">Start meeting</string>
    <!-- Button that join a meeting as guest -->
    <string name="btn_join_meeting_as_guest">Join as a guest</string>
    <!-- Hint shown to guide user on meeting name -->
    <string name="type_meeting_name">%s’s meeting</string>
    <!-- General label for reject the call. -->
    <string name="general_reject">Hang up</string>
    <!-- General label for microphone -->
    <string name="general_mic">Mic</string>
    <!-- General label for microphone muted -->
    <string name="general_mic_mute">Your microphone is turned off</string>
    <!-- General label for microphone unmuted -->
    <string name="general_mic_unmute">Your microphone is turned on</string>
    <!-- Label for camera. Used only in meetings/calls to label the button to turn the video call on/off. -->
    <string name="general_camera">Camera</string>
    <!-- General label for camera enable -->
    <string name="general_camera_enable">Your camera is turned on.</string>
    <!-- General label for camera disable -->
    <string name="general_camera_disable">Your camera is turned off.</string>
    <!-- Label for hold meeting -->
    <string name="meeting_hold">Hold</string>
    <!-- General label for speaker -->
    <string name="general_speaker">Speaker</string>
    <!-- General label for headphone-->
    <string name="general_headphone">Headphones</string>
    <!-- General label for headphone on-->
    <string name="general_headphone_on">Headphones are active</string>
    <!-- General label for speaker on-->
    <string name="general_speaker_on">Your speaker is turned on</string>
    <!-- General label for speaker off-->
    <string name="general_speaker_off">Your speaker is turned off</string>
    <!-- Label for end meeting-->
    <string name="meeting_end">End</string>
    <!-- Invite contacts as participants of the meeting-->
    <string name="invite_participants">Invite participants</string>
    <!-- The number of participants in the meeting-->
    <string name="participants_number">Participants (%d)</string>
    <!-- Pin the participant to speaker view in the meeting-->
    <string name="pin_to_speaker">Display in main view</string>
    <!-- Make the participant as moderator in the meeting-->
    <string name="make_moderator">Make host</string>
    <!-- assign moderator option when the moderator leave meeting-->
    <string name="assign_moderator">Make host</string>
    <!-- The message alert user to pick new moderator on assign moderator page-->
    <string name="pick_new_moderator_message">Please assign one or more new hosts.</string>
    <!-- The title of dialog for changing meeting name-->
    <string name="change_meeting_name">Change the meeting name</string>
    <!-- The literal meeting link text-->
    <string name="meeting_link">Meeting link</string>
    <!-- Subtitle of the meeting screen-->
    <string name="duration_meeting">Duration</string>
    <!-- The question in on-boarding screen asking if the user is going to join meeting as guest-->
    <string name="join_meeting_as_guest">Join meeting as guest</string>
    <!-- The title of the paste meeting link dialog for guest-->
    <string name="paste_meeting_link_guest_dialog_title">You are invited to a meeting.</string>
    <!-- Tell the guest to paste the meeting link in the edit box-->
    <string name="paste_meeting_link_guest_instruction">Tap the Meeting link sent to you or paste it here</string>
    <!-- the message in the alert dialog for notifying the meeting has ended-->
    <string name="meeting_has_ended">Meeting has ended</string>
    <!-- error message shown when a meeting link is not well formed-->
    <string name="invalid_meeting_link_args">Invalid meeting link</string>
    <!-- Warning show to the user when the app needs permissions to start a meeting.-->
    <string name="meeting_permission_info">Access permissions needed for MEGA</string>
    <!-- Message of a dialog to show user the permissions that needed-->
    <string name="meeting_permission_info_message">MEGA needs access to your microphone and camera for meetings.</string>
    <!-- Button to confirm the action of restarting one transfer-->
    <string name="button_permission_info">Got it</string>
    <!-- Warning show to the user when the app needs permissions to get the best meeting experience and the user has denied them.-->
    <string name="meeting_required_permissions_warning">Go to Settings to allow MEGA to access your camera and microphone.</string>
    <!-- The button text in the meeting ended alert dialog. Click the button to open the group chat screen of the meeting-->
    <string name="view_meeting_chat">View meeting chat</string>
    <!-- the content of tips when the user uses the meeting first time-->
    <string name="tip_invite_more_participants">Invite more participants to the meeting. Swipe up to invite.</string>
    <!-- the content of tips when the user enters recent chat page first time-->
    <string name="tip_create_meeting">Tap to create a new meeting</string>
    <!-- the content of tips when the user enters start conversation page first time-->
    <string name="tip_setup_meeting">Quickly set up a MEGA meeting with our new encrypted meeting feature</string>
    <!-- the content of snack bar when the user be the new moderator-->
    <string name="be_new_moderator">You are the new host</string>
    <!-- the content of snack bar when copied meeting link-->
    <string name="copied_meeting_link">Copied meeting link.</string>
    <!-- Title of the layout to join a meeting from the chat screen. -->
    <string name="join_meeting_layout_in_group_call">Tap to join current meeting.</string>
    <!-- Title of fifth tour screen -->
    <string name="title_tour_five">MEGA meeting</string>
    <!-- Content of fourth tour screen -->
    <string name="content_tour_five">End-to-end encrypted video meeting</string>
    <!-- Error shown when it tries to open an invalid meeting link and the text view is empty -->
    <string name="invalid_meeting_link_empty">Please enter a valid meeting link</string>
    <!-- Guest leave call-->
    <string name="more_than_meeting">More than just meetings</string>
    <!-- the title of join without account on left meeting page-->
    <string name="left_meeting_join_title">Your privacy matters</string>
    <!-- the content of join without account on left meeting page-->
    <string name="left_meeting_join_content">Join the largest secure cloud storage and collaboration platform in the world.</string>
    <!-- the bonus title of join without account on left meeting page-->
    <string name="left_meeting_bonus_title">Get 20&#160;GB for free</string>
    <!-- the bonus content of join without account on left meeting page-->
    <string name="left_meeting_bonus_content">Sign up now and enjoy advanced collaboration features for free.</string>
    <!-- Content of ongoing call for MaterialAlertDialog-->
    <string name="ongoing_call_content">Another call in progress. Please end your current call before making another.</string>
    <!-- The hint text when changing meeting name-->
    <string name="new_meeting_name">New meeting name</string>
    <!-- The content of dialog when failed for creating meeting-->
    <string name="meeting_is_failed_content">Failed to create meeting.</string>
    <!-- Word next to own user’s name on participant list -->
    <string name="meeting_me_text_bracket">%1s [A](me)[/A]</string>
    <!-- Menu item to change from thumbnail view to main view in meeting-->
    <string name="main_view">Main view</string>
    <!-- Warning in Offline section alerting all the Offline files will be deleted after logout. -->
    <string name="offline_warning">Logging out deletes your offline content.</string>
    <!-- Settings category which contains all preferences related to user interface. -->
    <string name="user_interface_setting">User interface</string>
    <!-- Setting which allows to choose the start screen. -->
    <string name="start_screen_setting">Start screen</string>
    <!-- Setting which allows to hide or show the recent activity. -->
    <string name="hide_recent_setting">Hide recent activity</string>
    <!-- Context of a setting which allows to hide or show the recent activity. -->
    <string name="hide_recent_setting_context">Hide recent activity in Home section.</string>
    <!-- Title of a dialog informing the start screen can be modified. -->
    <string name="choose_start_screen_title">Choose your start screen</string>
    <!-- Test of a dialog informing the start screen can be modified. -->
    <string name="choose_start_screen_text">Change settings to choose which screen opens when you next launch the MEGA app.</string>
    <!-- Action button which allows to change a setting. -->
    <string name="change_setting_action">Change setting</string>
    <!-- Subtitle of the settings page where the start screen can be chosen. -->
    <string name="configure_start_screen">Configure default start screen</string>
    <!-- Homepage section. -->
    <string name="home_section">Home</string>
    <!-- Action button which allows to show the recent activity. -->
    <string name="show_activity_action">Show activity</string>
    <!-- Text informing the recent activity is hidden. -->
    <string name="recents_activity_hidden">[B]Recents[/B] activity hidden</string>
    <!-- Alert informing the user can choose the video quality for Camera Uploads Videos -->
    <string name="video_quality_info">You can save space by decreasing the video quality in Camera Uploads settings.</string>
    <!-- Label indicating video original quality -->
    <string name="original_quality">Original quality</string>
    <!-- Settings label which allows to enable or disable fingerprint unlock. -->
    <string name="setting_fingerprint">Fingerprint ID</string>
    <!-- Title of the dialog which allows to enable the fingerprint unlock. -->
    <string name="title_enable_fingerprint">Confirm your fingerprint to unlock</string>
    <!-- Title of the dialog which allows to unlock the app with the fingerprint. -->
    <string name="title_unlock_fingerprint">Unlock using your fingerprint</string>
    <!-- Button of the dialog which allows to unlock the app with the fingerprint. Gives the option to unlock with the passcode instead -->
    <string name="action_use_passcode">Use passcode</string>
    <!-- Message informing the fingerprint was enabled successfully -->
    <string name="confirmation_fingerprint_enabled">Your fingerprint is confirmed</string>
    <!-- Warning indicating an image (GIF) cannot be inserted in an input text. Same string than the one shown by the system when it detects this behaviour on its own. -->
    <string name="image_insertion_not_allowed">MEGA does not support image insertion here</string>
    <!-- The label under the button of viewing all images screen -->
    <string name="section_images">Images</string>
    <!-- Title of the dialog warning the user about disable file versioning. -->
    <string name="disable_versioning_label">Disable file versioning</string>
    <!-- Warning of the dialog informing the user about disable file versioning. -->
    <string name="disable_versioning_warning">Our file versioning feature ensures that we keep older copies of your files around if you replace them with newer versions. If you disable File Versioning you will no longer have this protection; the old copy will be lost when you replace it.</string>
    <!-- Warning informing the user the folder location is trying to open no longer exists. -->
    <string name="location_not_exist">This location no longer exists.</string>
    <!-- Warning shown informing the contact has been previously invited. The placeholder is to show the name of the contact. -->
    <string name="contact_already_invited">You have already invited %1$s</string>
    <!-- Warning shown informing the contact request has been sent and can be managed in sent requests section. -->
    <string name="contact_invited">Invite sent successfully. See sent requests.</string>
    <!-- Message when file available offline. -->
    <string name="file_available_offline">File available Offline</string>
    <!-- Message when file removed from offline. -->
    <string name="file_removed_offline">File removed from Offline</string>
    <!-- Menu option to open a link. Also title of the dialog to open a link. -->
    <string name="action_open_link">Open link</string>
    <!-- error message shown when a chat link is not well formed. -->
    <string name="invalid_chat_link_args">Invalid chat link</string>
    <!-- Menu option to open a chat link. -->
    <string name="action_open_chat_link">Open chat link</string>
    <!-- Hint shown in the open chat link alert dialog. -->
    <string name="hint_enter_chat_link">Enter chat link</string>
    <!-- Hint shown in the open link alert dialog. -->
    <string name="hint_paste_link">Paste link</string>
    <!-- Error shown when it tries to open an invalid file or folder link .-->
    <string name="invalid_file_folder_link">Invalid file or folder link</string>
    <!-- Error shown when it tries to open an invalid file or folder link and the text view is empty. -->
    <string name="invalid_file_folder_link_empty">Please enter a valid file or folder link</string>
    <!-- Error shown when it tries to open an invalid chat link and the text view is empty. -->
    <string name="invalid_chat_link_empty">Please enter a valid chat link</string>
    <!-- Error shown when it tries to open a chat link from the Cloud Drive section. -->
    <string name="valid_chat_link">You have pasted a chat link.</string>
    <!-- Error shown when it tries to open a contact link from the Cloud Drive section. -->
    <string name="valid_contact_link">You have pasted a contact link.</string>
    <!-- Action button to open a contact link.-->
    <string name="action_open_contact_link">Open contact link</string>
    <!-- title for the settings to enable high resolution images when on mobile data -->
    <string name="settings_mobile_data_resoluton_title">Use mobile data to preview high resolution images</string>
    <!-- summary for the settings to enable high resolution images when on mobile data -->
    <string name="settings_mobile_data_resoluton_summary">Allow the use of mobile data to load high resolution images when previewing. If disabled, the original image will only be loaded when you zoom in.</string>
    <!-- If users want to move the root backup folder, all backups underneath it are disabled. Warning dialog will show to confirm -->
    <string name="backup_move_root_folder">You are changing a default backup folder location. This may affect your ability to find your backup folder in the future. Please remember where it is located so that you can find it in the future.</string>
    <!-- If users want to move the sub backup folder, all backups underneath it are disabled. Warning dialog will show to confirm -->
    <string name="backup_move_sub_folder">Moving this folder changes the destination of one or more configured backups and may have unintended consequences. The backups will be turned off for your safety. Backups can be re-enabled with the MEGA Desktop App. Do you want to proceed?</string>
    <!-- If users want to delete the root backup folder, all backups underneath it are disabled. Warning dialog will show to confirm -->
    <string name="backup_remove_root_folder">You are deleting your backups folder. This will remove all the backups you have set. Are you sure you want to do this?</string>
    <!-- If users want to delete the sub backup folder, all backups underneath it are disabled. Warning dialog will show to confirm -->
    <string name="backup_remove_sub_folder">Are you sure you want to delete your backup folder and disable the associated backup?</string>
    <!-- The title of warning dialog for single folder moving -->
    <string name="backup_move_folder_title">Move “%1s”</string>
    <!-- The title of warning dialog for single folder deleting -->
    <string name="backup_remove_folder_title">Move “%1s” to Rubbish Bin</string>
    <!-- The title of warning dialog for multi-folder moving -->
    <string name="backup_move_multiple_folder_title">Move backup folders</string>
    <!-- The title of warning dialog for single folder deleting -->
    <string name="backup_remove_multiple_folder_title">Move backup folders to Rubbish Bin</string>
    <!-- The confirm information of warning dialog for deleting -->
    <string name="backup_disable_confirm">Disable backup</string>
    <!-- The confirm information of warning dialog for moving "My backup" -->
    <string name="backup_move_confirm">Move backup</string>
    <!-- The confirm information of warning dialog for deleting -->
    <string name="backup_action_confirm">Please type “%1s” to confirm this action</string>
    <!-- when checking the input -->
    <string name="error_backup_confirm_dont_match">Text entered does not match</string>
    <!-- The title of confirm dialog for adding item to "My backup" -->
    <string name="backup_add_confirm_title">Add item to “%1s”</string>
    <!-- The title of warning dialog for adding item to "My backup" -->
    <string name="backup_add_item_title">Set up backup</string>
    <!-- If users want to add items to the "My backup" folder, Warning dialog will show to confirm -->
    <string name="backup_add_item_to_root_text">To ensure these items added to your backup folder are automatically synchronised to the MEGA Cloud, please set them up in the MEGA Desktop App.</string>
    <!-- If users want to share items in the "My backup" folder, Warning dialog will show to confirm -->
    <string name="backup_share_permission_title">Read-only</string>
    <!-- If users want to share items in the "My backup" folder, Warning dialog will show to confirm -->
    <string name="backup_share_permission_text">This folder can only be shared as read-only; as this is a backup folder, any changes to its content could disable the backup.</string>
    <!-- If users want to add items to the "My backup" device folder, Warning dialog will show to confirm -->
    <string name="backup_add_item_text">Items in this folder are part of a configured backup and are synchronised to a local folder. Taking this action will break the synchronisation and disable the backup. The backup can be re-enabled in the MEGA Desktop App. Are you sure you want to proceed?</string>
    <!-- Share multi backup folders, show below warning message -->
    <string name="backup_multi_share_permission_text">These folders can only be shared as read-only; as they are backup folders, any changes to their content could disable the backups.</string>
    <!-- Share multi folders mix with backup and non-backup folders, show below warning message -->
    <string name="backup_share_with_root_permission_text">Some folders shared are backup folders and read-only. Do you wish to continue?</string>
    <!-- Indicates the content of the backup folder -->
    <plurals name="num_devices">
        <item quantity="one">%d device</item>
        <item quantity="other">%d devices</item>
    </plurals>
    <!-- Title of the button when you want to answer a one to one call -->
    <string name="title_join_one_to_one_call">Answer call</string>
    <!-- Title of the menu when the select tracks on playlist page-->
    <string name="title_select_tracks">Select tracks</string>
    <!-- Action button to upload files. -->
    <string name="upload_files">Upload files</string>
    <!-- Action button to upload a folder. -->
    <string name="upload_folder">Upload folder</string>
    <!-- Title of the Payments screen -->
    <string name="payment">Payment</string>
    <!-- Label indicating payment methods -->
    <string name="payment_methods">Payment methods</string>
    <!-- Button to proceed with a payment -->
    <string name="proceed">Proceed</string>
    <!-- Message informing the upgrade was processed correctly. Placeholder: type of subscription e.g: Pro Lite monthly -->
    <string name="successful_upgrade">Thank you for your %1$s subscription!</string>
    <!-- Pro Lite monthly subscription -->
    <string name="pro_lite_monthly">Pro Lite monthly</string>
    <!-- Pro Lite yearly subscription -->
    <string name="pro_lite_yearly">Pro Lite yearly</string>
    <!-- Pro I monthly subscription -->
    <string name="pro_i_monthly">Pro I monthly</string>
    <!-- Pro I yearly subscription -->
    <string name="pro_i_yearly">Pro I yearly</string>
    <!-- Pro II monthly subscription -->
    <string name="pro_ii_monthly">Pro II monthly</string>
    <!-- Pro II yearly subscription -->
    <string name="pro_ii_yearly">Pro II yearly</string>
    <!-- Pro III monthly subscription -->
    <string name="pro_iii_monthly">Pro III monthly</string>
    <!-- Pro III yearly subscription -->
    <string name="pro_iii_yearly">Pro III yearly</string>
    <!-- Remove moderator permission and assign standard permission to a meeting participant-->
    <string name="remove_moderator">Remove as host</string>
    <!-- Title message of existing subscription dialog -->
    <string name="title_existing_subscription">Buy new subscription?</string>
    <!-- Text of buy new subscription button -->
    <string name="button_buy_new_subscription">Buy new subscription</string>
    <!-- Dialog message when the existing subscription is from Android platform (Google and Huawei)  -->
    <string name="message_subscription_from_android_platform">You already have a subscription. If you buy another one you will be charged twice. To avoid this, cancel your current subscription through %1$s. Visit our Help Centre for more information.</string>
    <!-- Dialog message when the existing subscription is from iTunes  -->
    <string name="message_subscription_from_itunes">You already have a subscription. If you buy another one you will be charged twice. To avoid this, cancel your current subscription from your iTunes account. Visit our Help Centre for more information.</string>
    <!-- Dialog message when the existing subscription is from other platform (Stripe and ECP)  -->
    <string name="message_subscription_from_other_platform">You already have a subscription. If you buy another one, you will be charged twice. To avoid this, cancel your current subscription by going to MEGA in a desktop or mobile web browser. Visit our Help Centre for more information.</string>
    <!-- Warning show to the user when the app needs bluetooth connect permissions to get the best meeting experience and the user has denied them.-->
    <string name="meeting_bluetooth_connect_required_permissions_warning">Go to Settings to grant MEGA permission to access your nearby devices using Bluetooth.</string>
    <!-- Warning indicating the billing is not available and giving some indications to continue with the upgrade. -->
    <string name="upgrade_billing_warning">We are unable to proceed with the billing. If you are using a dual app, please consider logging in to MEGA without it. If not, try to upgrade through your web browser.</string>
    <!-- Title for subscription dialog that shows before delete account -->
    <string name="title_platform_subscription">%1s subscription</string>
    <!-- Message for dialog that subscription is from android platform and shows before delete account -->
    <string name="message_android_platform_subscription">You have an active MEGA subscription with %1$s. You must cancel it separately at %2$s, as MEGA is not able to cancel it for you. Visit our Help Centre for more information.</string>
    <!-- Message for dialog that subscription is from other platform and shows before delete account  -->
    <string name="message_other_platform_subscription">You have an active MEGA subscription. It will be canceled automatically after the account is deleted. Visit our Help Centre for more information.</string>
    <!-- Message for dialog that subscription is from iTunes platform and shows before delete account  -->
    <string name="message_itunes_platform_subscription">You have an active MEGA subscription with Apple. You must cancel it separately from your iTunes account, as MEGA is not able to cancel it for you. Visit our Help Centre for more information.</string>
    <!-- Text for button of subscription dialog that shows before delete account -->
    <string name="button_visit_platform">Visit %1s</string>
    <!-- Text shown in the last alert dialog to confirm delete user account with a ECP/Stripe subscription-->
    <string name="delete_account_text_other_platform_last_step">This is the last step to delete your account. Both your account and subscription will be deleted and you will permanently lose all the data stored in the cloud. Please enter your password below.</string>
    <!-- Title of timeline tab in photos section -->
    <string name="tab_title_timeline">Timeline</string>
    <!-- Title of album tab in photos section. -->
    <string name="tab_title_album">Albums</string>
    <!-- Title of favourite album. -->
    <string name="title_favourites_album">Favourites</string>
    <!-- Text that indicates that there’s no media files to show in favourite album -->
    <string name="empty_hint_favourite_album">[B]No[/B] [A]Favourites[/A]</string>
    <!-- Action button which will remove favourites in selection mode -->
    <string name="action_remove_favourites">Remove favourites</string>
    <!-- Message of notice that the zip file format is error -->
    <string name="message_zip_format_error">File format is not supported. Cannot open the file.</string>
    <!-- Warnign shown after trying to upload an empty folder -->
    <string name="no_uploads_empty_folder">The selected folder is empty. No files to upload.</string>
    <!-- Error shown when user is trying to change the password typing the same as the current one. -->
    <string name="error_same_password">You have entered your current password</string>
    <!-- Title of pop-up error message for taken down file -->
    <string name="error_file_not_available">File no longer available</string>
    <!-- Body of pop-up error message for taken down file. -->
    <string name="error_takendown_file">File removed as it violated our Terms of Service.</string>
    <!-- Error shown when download a file that has violated ToS/AUP. String as short as possible. Max characters are 39. -->
    <string name="error_download_takendown_file">Violated Terms of Service</string>
    <!-- Warning message shown when trying to select a local folder but there isn’t any app to do that. -->
    <string name="general_warning_no_picker">This device doesn’t have an app to select folders.</string>
    <!-- Next audios to be played in the audio playlist -->
    <string name="media_player_audio_playlist_next">Next</string>
    <!-- Previous audios have been already played in the audio playlist -->
    <string name="media_player_audio_playlist_previous">Previous</string>
    <!-- Next videos to be played in the video playlist -->
    <string name="media_player_video_playlist_next">Next</string>
    <!-- Previous videos have been already played in the video playlist -->
    <string name="media_player_video_playlist_previous">Previous</string>
    <!-- Setting option available to choose for the preferred start screen. -->
    <string name="settings_start_screen_photos_option">Photos</string>
    <!-- Setting which allows to open unsupported file types in third-party apps if enabled -->
    <string name="settings_file_management_auto_open_downloaded_file">Open unsupported file types in third-party apps</string>
    <!-- Clarification of the setting which allows to open unsupported file types in third-party apps if enabled -->
    <string name="settings_file_management_auto_open_downloaded_file_description">Unsupported files types will be opened in third-party apps instead of the MEGA app.</string>
    <!-- Label for the option on setting to set up the quality of image files uploaded to the chat -->
    <string name="settings_chat_image_quality">Image quality</string>
    <!-- Label for the automatic option on setting to set up the quality of image files uploaded to the chat -->
    <string name="automatic_image_quality">Automatic</string>
    <!-- Text for the automatic option on setting to set up the quality of image files uploaded to the chat -->
    <string name="automatic_image_quality_text">Send optimised images when on mobile data but original size images when on Wi-Fi.</string>
    <!-- Label for the high option on setting to set up the quality of image files uploaded to the chat -->
    <string name="high_image_quality">Original</string>
    <!-- Text for the high option on setting to set up the quality of image files uploaded to the chat -->
    <string name="high_image_quality_text">Always send original size images.</string>
    <!-- Label for the optimised option on setting to set up the quality of image files uploaded to the chat -->
    <string name="optimised_image_quality">Optimised</string>
    <!-- Text for the optimised option on setting to set up the quality of image files uploaded to the chat -->
    <string name="optimised_image_quality_text">Always send optimised images.</string>
    <!-- Message shown when one participant joined the call. The placeholder is to include the participant name -->
    <string name="meeting_call_screen_one_participant_joined_call">%1$s joined</string>
    <!-- Message shown when two participants joined the call. The first placeholder is the name of the first participant joined. The second placeholder is the name of the second participant joined -->
    <string name="meeting_call_screen_two_participants_joined_call">%1$s and %2$s joined</string>
    <!-- Message shown when one participant left the call. The placeholder is to include the participant name -->
    <string name="meeting_call_screen_one_participant_left_call">%1$s left</string>
    <!-- Message shown when two participants joined the call. The first placeholder is the name of the first participant left. The second placeholder is the name of the second participant left -->
    <string name="meeting_call_screen_two_participants_left_call">%1$s and %2$s left</string>
    <!-- Message shown when more than two participants joined the call. The placeholder is to include the name of the first participant and the number of extra participants joined -->
    <plurals name="meeting_call_screen_more_than_two_participants_joined_call">
        <item quantity="one">%1$s and 1 other joined</item>
        <item quantity="other">%1$s and %2$d others joined</item>
    </plurals>
    <!-- Message shown when more than two participants left the call. The placeholder is to include the name of the first participant and the number of extra participants left -->
    <plurals name="meeting_call_screen_more_than_two_participants_left_call">
        <item quantity="one">%1$s and 1 other left</item>
        <item quantity="other">%1$s and %2$d others left</item>
    </plurals>
    <!-- Bottom menu option to delete permanently an item from Rubbish Bin -->
    <string name="rubbish_bin_bottom_menu_option_delete">Delete permanently</string>
    <!-- Button in the delete confirmation dialog to delete permanently items from Rubbish Bin -->
    <string name="rubbish_bin_delete_confirmation_dialog_button_delete">Delete</string>
    <!-- Label to indicate the date when the current subscription renews. The placeholder is to include the date, and the other formatting placeholders are to display the text in different colors. -->
    <string name="account_info_renews_on">[A]Renews on[/A] [B]%s[/B]</string>
    <!-- Label to indicate the date when the current Pro plan or subscription expires. The placeholder is to include the date, and the other formatting placeholders are to display the text in different colors. -->
    <string name="account_info_expires_on">[A]Expires on[/A] [B]%s[/B]</string>
    <!-- Title of favourite category. -->
    <string name="favourites_category_title">Favourites</string>
    <!-- Button in the Passcode screen to open the app with the password if it does not remember the passcode. -->
    <string name="settings_passcode_forgot_passcode_button">Forgot your passcode?</string>
    <!-- Title in the Passcode screen to open the app with the password if it does not remember the passcode. -->
    <string name="settings_passcode_enter_password_title">Enter your password</string>
    <!-- Resume to paused transfers snack bar description text -->
    <string name="resume_paused_transfers_text">Transfers have been paused. Resume them to proceed with the download.</string>
    <!-- Warning of the scanning transfers dialog. It warns about not closing the app because the transfers will be lost. -->
    <string name="warning_scanning_transfers">Please do not close the application.</string>
    <!-- Stage of the scanning transfers dialog indicating transfers are scanning. -->
    <string name="scanning_transfers">Scanning&#8230;</string>
    <!-- Label cancel transfers. -->
    <string name="cancel_transfers">Cancel transfers</string>
    <!-- Warning informing what will happen if proceed on cancelling transfers. -->
    <string name="warning_cancel_transfers">Transfers not yet processed will be cancelled.</string>
    <!-- Button which dismisses the warning and proceeds with the cancel transfers action. -->
    <string name="button_proceed">Proceed</string>
    <!-- Warning informing transfers were cancelled. -->
    <string name="transfers_cancelled">Transfers have been cancelled.</string>
    <!-- Title of the screen where a name collision has been detected and some options to choose are shown to the user. -->
    <string name="title_duplicated_items">Duplicated items</string>
    <!-- Informs about a name collision, the file is trying to upload, move or copy already exists on the location. The placeholder is for the name of the file.-->
    <string name="file_already_exists_in_location">A file named [B]%1$s[/B] already exists at this destination.</string>
    <!-- Header giving more context about a name collision, informing there are different option to choose for the file. -->
    <string name="choose_file">Select the file you want to keep</string>
    <!-- Header giving more context about a name collision, informing there are different option to choose. -->
    <string name="choose_folder">Select whether you want to merge the folders</string>
    <!-- Informs about what is expected after choose the option upload and replace for a name collision if file versioning is disabled. -->
    <string name="warning_upload_and_replace">The current version of the file will be replaced with the file you are uploading.</string>
    <!-- Upload and replace action button for a name collision. -->
    <string name="upload_and_replace">Upload and replace</string>
    <!-- Informs about what is expected after choose the option upload and update for a name collision if file versioning is enabled. -->
    <string name="warning_versioning_upload_and_update">The file will be updated with version history:</string>
    <!-- Upload and update action button for a name collision. -->
    <string name="upload_and_update">Upload and update</string>
    <!-- Don’t upload action button for a name collision. -->
    <string name="do_not_upload">Don’t upload</string>
    <!-- Informs about what is expected after choose the option upload and rename for a name collision. -->
    <string name="warning_upload_and_rename">The file you are uploading will be renamed as:</string>
    <!-- Upload and rename action button for a name collision. -->
    <string name="upload_and_rename">Upload and rename</string>
    <!-- Informs about what is expected after choose the option move and replace for a name collision if file versioning is disabled. -->
    <string name="warning_move_and_replace">Replace the file in the destination folder with the file you are moving.</string>
    <!-- Move and replace action button for a name collision. -->
    <string name="move_and_replace">Move and replace</string>
    <!-- Don’t move action button for a name collision. -->
    <string name="do_not_move">Don’t move</string>
    <!-- Informs about what is expected after choose the option move and rename for a name collision. -->
    <string name="warning_move_and_rename">The file you are moving will be renamed as:</string>
    <!-- Move and rename action button for a name collision. -->
    <string name="move_and_rename">Move and rename</string>
    <!-- Informs about what is expected after choose the option copy and replace for a name collision if file versioning is disabled. -->
    <string name="warning_copy_and_replace">Replace the file in the destination folder with the file you are copying.</string>
    <!-- Copy and replace action button for a name collision. -->
    <string name="copy_and_replace">Copy and replace</string>
    <!-- Don’t copy action button for a name collision. -->
    <string name="do_not_copy">Don’t copy</string>
    <!-- Informs about what is expected after choose the option copy and rename for a name collision. -->
    <string name="warning_copy_and_rename">The file you are copying will be renamed as:</string>
    <!-- Copy and rename action button for a name collision. -->
    <string name="copy_and_rename">Copy and rename</string>
    <!-- Option given to the user in a name collision. If is marked, then the action chosen will be applied for the rest of collisions. The placeholder is for the number of pending name collisions conflicts that remain unsolved. -->
    <string name="file_apply_for_all">Apply this option on the next %1$d conflicts</string>
    <!-- Informs about what is expected after choose the option copy and merge for a name collision. -->
    <string name="warning_copy_and_merge">Merge the folder at the destination with the folder you are copying.</string>
    <!-- Copy and merge action button for a name collision. -->
    <string name="copy_and_merge">Copy and merge</string>
    <!-- Informs about what is expected after choose the option move and merge for a name collision. -->
    <string name="warning_move_and_merge">Merge the folder at the destination with the folder you are moving.</string>
    <!-- Move and merge action button for a name collision. -->
    <string name="move_and_merge">Move and merge</string>
    <!-- Informs about what is expected after choose the option upload and merge for a name collision. -->
    <string name="warning_upload_and_merge">Merge the folder at the destination with the folder you are uploading.</string>
    <!-- Upload and merge action button for a name collision. -->
    <string name="upload_and_merge">Upload and merge</string>
    <!-- Informs about what is expected after choose the option "Don’t copy/move/upload" for file name collisions. -->
    <string name="skip_file">No files will be changed. You will keep the file below:</string>
    <!-- Informs about what is expected after choose the option "Don’t copy/move/upload" for folder name collisions. -->
    <string name="skip_folder">Skip this folder</string>
    <!-- Informs about a name collision, the folder is trying to upload, move or copy already exists on the location. The placeholder is for the name of the folder. -->
    <string name="folder_already_exists_in_location">A folder named [B]%1$s[/B] already exists at this destination.</string>
    <!-- Banner text to indicate poor network quality -->
    <string name="calls_call_screen_poor_network_quality">Bad connection</string>
    <!-- Message shown in a chat room when a call is ended because the connection has been lost and could not be reconnected -->
    <string name="calls_chat_screen_unable_to_reconnect_the_call">Unable to reconnect</string>
    <!-- Size in bytes. The placeholder is for the size value, please adjust the position based on linguistics -->
    <string name="account_achievements_storage_quota_byte">[A]%1$s[/A] B</string>
    <!-- Size in kilobytes. The placeholder is for the size value, please adjust the position based on linguistics -->
    <string name="account_achievements_storage_quota_kilo_byte">[A]%1$s[/A] KB</string>
    <!-- Size in megabytes. The placeholder is for the size value, please adjust the position based on linguistics -->
    <string name="account_achievements_storage_quota_mega_byte">[A]%1$s[/A] MB</string>
    <!-- Size in gigabytes. The placeholder is for the size value, please adjust the position based on linguistics -->
    <string name="account_achievements_storage_quota_giga_byte">[A]%1$s[/A] GB</string>
    <!-- Size in terabytes. The placeholder is for the size value, please adjust the position based on linguistics -->
    <string name="account_achievements_storage_quota_tera_byte">[A]%1$s[/A] TB</string>
    <!-- Size in petabytes. The placeholder is for the size value, please adjust the position based on linguistics -->
    <string name="account_achievements_storage_quota_peta_byte">[A]%1$s[/A] PB</string>
    <!-- Size in exabytes. The placeholder is for the size value, please adjust the position based on linguistics -->
    <string name="account_achievements_storage_quota_exa_byte">[A]%1$s[/A] EB</string>
    <!-- Label to indicate the time remaining for the call to end automatically. The placeholder is to include the count down timer -->
    <string name="calls_call_screen_count_down_timer_to_end_call">Call will end in %s</string>
    <!-- Title of the dialog that indicates that you are alone in the call, displayed on the call screen -->
    <string name="calls_call_screen_dialog_title_only_you_in_the_call">You’re the only one here</string>
    <!-- Title of the dialog that indicates that you are alone in the call, displayed on the chat screen -->
    <string name="calls_chat_screen_dialog_title_only_you_in_the_call">You’re still on a call</string>
    <!-- Description of the dialog that indicates that you are alone in the call, displayed on the chat screen and call screen -->
    <string name="calls_call_screen_dialog_description_only_you_in_the_call">Call will automatically end in 2 mins unless you want to stay on it.</string>
    <!-- Button of the dialog that indicates that you are alone in the call, displayed on the chat screen and call screen. Allows to hang up the call -->
    <string name="calls_call_screen_button_to_end_call">End call now</string>
    <!-- Button of the dialog that indicates that you are alone in the call, displayed on the chat screen and call screen. Allows to stay on the call -->
    <string name="calls_call_screen_button_to_stay_alone_in_call">Stay on call</string>
    <!-- Report issue setting name-->
    <string name="settings_help_report_issue">Report issue</string>
    <!-- Report issue fragment instructions-->
    <string name="settings_help_report_issue_instructions">Your feedback helps us improve MEGA. Please clearly describe the issue you’ve experienced. The more details you provide, the easier it will be for us to resolve it.</string>
    <!-- Hint text for the description field on the report issue screen-->
    <string name="settings_help_report_issue_description_label">Describe the issue</string>
    <!-- Label for the switch to enable attaching logs when reporting an issue-->
    <string name="settings_help_report_issue_attach_logs_label">Send log file</string>
    <!-- Error message when there is no connectivity when reporting an issue-->
    <string name="check_internet_connection_error">No internet connection. Check your connection and try again.</string>
    <!-- Accessibility Label for the submit button on the report issue screen-->
    <string name="settings_help_report_issue_submit_menu_action">Submit</string>
    <!-- Error message when submit issue failed-->
    <string name="settings_help_report_issue_error">Something went wrong. Please try again later. If you still can’t submit the issue, contact %s for assistance.</string>
    <!-- Success message when submit issue succeeded-->
    <string name="settings_help_report_issue_success">We have received your report. We’ll look into the issue and get back to you.</string>
    <!-- Message shown during log file upload-->
    <string name="settings_help_report_issue_uploading_log_file">Uploading log file</string>
    <!-- Message shown if user tries to leave report screen without submitting their report-->
    <string name="settings_help_report_issue_discard_dialog_title">Discard report?</string>
    <!-- Button text for discard dialog option-->
    <string name="settings_help_report_issue_discard_button">Discard</string>
    <!-- Text shown when editing a chatroom message -->
    <string name="edit_chat_message">Edit message</string>
    <!-- Title of the gallery option displayed in the chat room toolbar -->
    <string name="chat_room_toolbar_gallery_option">Gallery</string>
    <!-- Title of the voice call option displayed in the chat room toolbar -->
    <string name="chat_room_toolbar_voice_call_option">Voice</string>
    <!-- Title of the scan option displayed in the chat room toolbar -->
    <string name="chat_room_toolbar_scan_option">Scan</string>
    <!-- Title of the voice clip option displayed in the chat room toolbar -->
    <string name="chat_room_toolbar_voice_clip_option">Voice clip</string>
    <!-- Title of the gif option displayed in the chat room toolbar -->
    <string name="chat_room_toolbar_gif_option">GIF</string>
    <!-- Text of the empty screen when there are not chat conversations -->
    <string name="context_empty_chat_recent">[B]Invite friends to [/B][A]Chat[/A][B] and enjoy our encrypted platform with privacy and security[/B]</string>
    <!-- Filter option on Photos/Timeline -->
    <string name="photos_action_filter">Filter</string>
    <!-- Filter option to show all photos -->
    <string name="photos_filter_all_photos">All photos</string>
    <!-- Filter option to show only photos from Cloud Drive -->
    <string name="photos_filter_cloud_drive">From Cloud Drive</string>
    <!-- Filter option to show only photos and videos from Camera Uploads folder -->
    <string name="photos_filter_camera_uploads">Camera uploads</string>
    <!-- Filter option to show only videos from Camera Uploads -->
    <string name="photos_filter_videos_only">Videos only</string>
    <!-- Title of the dialog shown when the user tries to open a file not supported by app and it is not downloaded yet. -->
    <string name="dialog_cannot_open_file_title">Cannot open file</string>
    <!-- Text of the dialog shown when the user tries to open a file not supported by app and it is not downloaded yet. -->
    <string name="dialog_cannot_open_file_text">This file type isn’t supported. To open the file, download it first.</string>
    <!-- General open action. -->
    <string name="general_confirmation_open">Open</string>
    <!-- Option in the chat menu to end call for all participants -->
    <string name="meetings_chat_screen_menu_option_end_call_for_all">End call for all</string>
    <!-- Title of the dialog indicating that it asks you if you want to end the call for all, displayed on the chat room screen -->
    <string name="meetings_chat_screen_dialog_title_end_call_for_all">End call for all?</string>
    <!-- Description of the dialog indicating that it asks you if you want to end the call for all, displayed on the chat room screen. Allows to end call for all participants -->
    <string name="meetings_chat_screen_dialog_description_end_call_for_all">This will end the call for all participants.</string>
    <!-- Positive button of the dialog asking if you want to end the call for everyone, displayed on the chat room screen -->
    <string name="meetings_chat_screen_dialog_positive_button_end_call_for_all">Yes</string>
    <!-- Negative button of the dialog asking if you want to end the call for everyone, displayed on the chat room screen -->
    <string name="meetings_chat_screen_dialog_negative_button_end_call_for_all">No</string>
    <!-- Option in bottom panel to leave the call, displayed on the group call and meeting screen -->
    <string name="calls_call_screen_bottom_panel_leave_call_option">Leave</string>
    <!-- Option in bottom panel to end call for all, displayed on the group call and meeting screen -->
    <string name="calls_call_screen_bottom_panel_end_call_for_all_option">End for all</string>
    <!-- Title of the dialog that indicates you are the only moderator of the meeting, displayed on meeting screen -->
    <string name="meeting_call_screen_title_of_bottom_panel_to_assign_another_host">Make host</string>
    <!-- Description of the dialog that indicates you are the only host of the meeting, displayed on meeting screen -->
    <string name="meeting_call_screen_description_of_bottom_panel_to_assign_another_host">You’re the only host on the call. Do you want to assign another one before leaving?</string>
    <!-- Label to indicate you have started a meeting or a group call and are waiting for others to join in -->
    <string name="calls_call_screen_waiting_for_participants">Waiting for others to join</string>
    <!-- Yes button for the confirmation dialog before removing the outgoing shares of several folders. -->
    <string name="shared_items_outgoing_unshare_confirm_dialog_button_yes">Yes</string>
    <!-- No button for the confirmation dialog before removing the outgoing shares of several folders. -->
    <string name="shared_items_outgoing_unshare_confirm_dialog_button_no">No</string>
    <!-- Second part of title of a media recents bucket that contains some images and some videos. The full string is '%1$d Images and %2$d Videos'. The string was split in 2 for pluralization. -->
    <plurals name="title_media_bucket_images_and_videos_2">
        <item quantity="one">and %1$d video</item>
        <item quantity="other">and %1$d videos</item>
    </plurals>
    <!-- Second part of string, which indicates the content of a folder is some folders and some files. The full string is '%1$d folders · %2$d files'. The string was split in 2 for pluralization. -->
    <plurals name="num_folders_num_files_2">
        <item quantity="one">1 file</item>
        <item quantity="other">%1$d files</item>
    </plurals>
    <!-- Label of storage in upgrade/choose account page. Placeholder is to display the amount of storage space, e.g. for LITE ‘400GB Storage’. -->
    <string name="account_upgrade_storage_label">[A]%1$s[/A] storage</string>
    <!-- Label of transfer quota in upgrade/choose account page. Placeholder is to display the amount of transfer quota, e.g. for LITE ‘1TB Transfer quota’. -->
    <string name="account_upgrade_transfer_quota_label">[A]%1$s[/A] transfer quota</string>
    <!-- Label of storage in My account section. -->
    <string name="account_storage_label">Storage</string>
    <!-- Label to indicate the limited bandwidth of the free accounts. Placeholders are to display "Limited" in a different colour. -->
    <string name="account_choose_free_limited_transfer_quota">[A]Limited[/A] transfer quota</string>
    <!-- Name of hots or hosts in the meeting info bottom panel -->
    <plurals name="meeting_call_screen_meeting_info_bottom_panel_name_of_moderators">
        <item quantity="one">Host: %s</item>
        <item quantity="other">Hosts: %s</item>
    </plurals>
    <!-- Number of participants in the call in the meeting info bottom panel -->
    <plurals name="meeting_call_screen_meeting_info_bottom_panel_num_of_participants">
        <item quantity="one">Participant: %s</item>
        <item quantity="other">Participants: %s</item>
    </plurals>
    <!-- Chat log message when the permissions for a user has been changed to read-onl -->
    <string name="chat_chat_room_message_permissions_changed_to_read_only">[A]%1$s[/A][B] was changed to read-only by [/B][A]%2$s[/A]</string>
    <!-- Chat log message when the permissions for a user has been changed to standard -->
    <string name="chat_chat_room_message_permissions_changed_to_standard">[A]%1$s[/A][B] was changed to standard role by [/B][A]%2$s[/A]</string>
    <!-- Chat log message when the permissions for a user has been changed to host -->
    <string name="chat_chat_room_message_permissions_changed_to_host">[A]%1$s[/A][B] was changed to host role by [/B][A]%2$s[/A]</string>
    <!-- Last chat log message in chats list when the permissions for a user has been changed to read-only -->
    <string name="chat_chats_list_last_message_permissions_changed_to_read_only">%1$s was changed to read-only by %2$s</string>
    <!-- Last chat log message in chats list when the permissions for a user has been changed to standard -->
    <string name="chat_chats_list_last_message_permissions_changed_to_standard">%1$s was changed to standard role by %2$s</string>
    <!-- Last chat log message in chats list when the permissions for a user has been changed to host -->
    <string name="chat_chats_list_last_message_permissions_changed_to_host">%1$s was changed to host role by %2$s</string>
<<<<<<< HEAD

    <string name="meeting_chat_list_empty_action">Start a meeting</string>
    <string name="meeting_chat_list_empty">Talk securely and privately on audio or video calls with friends and colleagues around the world.</string>
    <string name="recent_chat_list_empty_action">Start chatting now</string>
    <string name="recent_chat_list_empty">Chat securely and privately, with anyone and on any device, knowing that no one can read your chats, not even MEGA.</string>
=======
    <!-- Text that indicates that there’s no favourite to show. The format placeholders are to showing it in different colors. -->
    <string name="homepage_empty_hint_favourites">[B]No[/B] [A]favourites[/A] [B]found[/B]</string>
>>>>>>> a2f19135
</resources><|MERGE_RESOLUTION|>--- conflicted
+++ resolved
@@ -4026,14 +4026,11 @@
     <string name="chat_chats_list_last_message_permissions_changed_to_standard">%1$s was changed to standard role by %2$s</string>
     <!-- Last chat log message in chats list when the permissions for a user has been changed to host -->
     <string name="chat_chats_list_last_message_permissions_changed_to_host">%1$s was changed to host role by %2$s</string>
-<<<<<<< HEAD
+    <!-- Text that indicates that there’s no favourite to show. The format placeholders are to showing it in different colors. -->
+    <string name="homepage_empty_hint_favourites">[B]No[/B] [A]favourites[/A] [B]found[/B]</string>
 
     <string name="meeting_chat_list_empty_action">Start a meeting</string>
     <string name="meeting_chat_list_empty">Talk securely and privately on audio or video calls with friends and colleagues around the world.</string>
     <string name="recent_chat_list_empty_action">Start chatting now</string>
     <string name="recent_chat_list_empty">Chat securely and privately, with anyone and on any device, knowing that no one can read your chats, not even MEGA.</string>
-=======
-    <!-- Text that indicates that there’s no favourite to show. The format placeholders are to showing it in different colors. -->
-    <string name="homepage_empty_hint_favourites">[B]No[/B] [A]favourites[/A] [B]found[/B]</string>
->>>>>>> a2f19135
 </resources>