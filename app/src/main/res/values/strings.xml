--- conflicted
+++ resolved
@@ -1905,14 +1905,11 @@
     <string name="number_correctly_imported_from_chat" context="success message when importing multiple files from">%d files shared successfully</string>
     <string name="number_no_imported_from_chat" context="error message when importing multiple files from chat">%d files were not shared</string>
 
-<<<<<<< HEAD
     <string name="no_network_connection_on_play_file" context="message shown when the user clicks on media file chat message, there is no network connection and the file is not been downloaded">The streaming can not be executed and the file is not been downloaded</string>
     <string name="file_already_exists" context="message when trying to save for offline a file that already exists">File already exists on Save for Offline</string>
 
-=======
     <plurals name="error_forwarding_messages" context="Error message if forwarding a message failed">
         <item context="one message" quantity="one">Message not forwarded</item>
         <item context="many messages" quantity="other">Messages not forwarded</item>
     </plurals>
->>>>>>> 07142001
 </resources>