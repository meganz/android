<?xml version="1.0" encoding="utf-8"?>
<resources>

    <string name="app_name" context="Not translate">MEGA</string>
    <string name="pdf_app_name" context="Not translate">MEGA PDF Viewer</string>
    <string name="app_version" context="Not translate">3.4.1 (213)</string>
    <string name="sdk_version" context="Not translate">9e45edd</string>
    <string name="karere_version" context="Not translate">29190c1</string>

    <string name="full_description_text" context="Full description text of the app in the Google Play page of the app">MEGA provides user-controlled encrypted cloud storage and chat through standard web browsers, together with dedicated apps for mobile devices. Unlike other cloud storage providers, your data is encrypted and decrypted by your client devices only and never by us.\n\nUpload your files from your smartphone or tablet then search, store, download, stream, view, share, rename or delete your files any time, from any device, anywhere. Share folders with your contacts and see their updates in real time. The encryption process means we cannot access or reset your password so you MUST remember it (unless you have your Recovery Key backed up) or you will lose access to your stored files.\n\nEnd-to-end user-encrypted MEGA video chat allows for total privacy, and has been available through the browser since 2016. It has been extended to our mobile app, with chat history accessible across multiple devices. Users can also easily add files to a chat from their MEGA Cloud Drive.\n\nMEGA offers a generous 50 GB free storage for all registered users with bonus achievements, and offers paid plans with much higher limits:\n\n\nPRO LITE subscription: 4.99 € per month or 49.99 € per year gives you 200 GB of storage space and 1 TB of transfer quota per month.\nPRO I subscription: 9.99 € per month or 99.99 € per year gives you 1 TB of storage space and 2 TB of transfer quota per month.\nPRO II subscription: 19.99 € per month or 199.99 € per year gives you 4 TB of storage space and 8 TB of transfer quota per month.\nPRO III subscription: 29.99 € per month or 299.99 € per year gives you 8 TB of storage space and 16 TB of transfer quota per month.\n\nSubscriptions are renewed automatically for successive subscription periods of the same duration and at the same price as the initial period chosen. To manage your subscriptions, simply click on the Play Store icon on your mobile device, sign in with your Google ID (if you haven’t already done so) and then click on the MEGA app. You’ll be able to manage your subscription there.\n\nApp Permissions:\nWRITE_EXTERNAL_STORAGE -> Download your files from MEGA to your device and upload files from your device to MEGA\nCAMERA -> Take a picture and upload your photos to MEGA\nREAD_CONTACTS -> Easily add contacts from your device as MEGA contacts\nRECORD_AUDIO &amp; CAPTURE_VIDEO_OUTPUT (mic and camera) -> MEGA provides for end-to-end encrypted audio/video calls\n\n\nTo enhance users’ confidence in the MEGA system, all of the client-side code is published, so interested security researchers can evaluate the encryption process. The code of our mobile app is located on: https://github.com/meganz/android\n\nFor more info, please check our website:\nSee https://mega.nz/terms\n\n\nDesktop - https://mega.nz/</string>

    <!--
    <string name="short_description_text" context="Short description text of the app in the Google Play page of the app">MEGA is Cloud Storage with Powerful Always-On Privacy. 50GB for free</string>
    -->

    <string name="general_x_of_x" context="Showing progress of elements. Example: 2 of 10."> of </string>
    <string name="general_yes" context="Answer for confirmation dialog.">Yes</string>
    <string name="general_no" context="Answer for confirmation dialog.">No</string>
    <string name="general_cancel" context="Answer for confirmation dialog.">Cancel</string>
    <string name="general_move_to" context="When moving a file to a location in MEGA. This is the text of the button after selection the destination">Move to</string>
    <string name="general_copy_to" context="When copying a file to a location in MEGA. This is the text of the button after selection the destination">Copy to</string>
    <!--
    <string name="general_import_to" context="When importing a file to a location in MEGA. This is the text of the button after selection the destination">Import to</string>
    -->
    <string name="general_select" context="Selecting a specific location in MEGA. This is the text of the button">Select</string>
    <string name="general_select_to_upload" context="Selecting a specific location in MEGA. This is the text of the button">Select files</string>
    <string name="general_select_to_download" context="Selecting a specific location in MEGA. This is the text of the button">Select folder</string>
    <string name="general_create" context="This is the final button when creating a folder in the dialog where the user inserts the folder name">Create</string>
    <!-- This string is commented in FileStorageActivityLollipop.java
    <string name="general_upload" context="Button text when uploading a file to a previously selected location in MEGA">Upload File</string>
    -->
    <string name="general_download" context="Item menu option upon right click on one or multiple files.">Download</string>
    <string name="general_add" context="button">Add</string>
    <string name="general_move" context="button">Move</string>
    <string name="general_remove" context="button">Remove</string>
    <string name="general_share" context="button">Share</string>
    <!--
    <string name="general_confirm" context="button">Confirm</string>
    -->
    <string name="general_leave" context="button">Leave</string>
    <string name="general_decryp" context="button">Decrypt</string>

    <string name="general_export" context="button">Export</string>

    <string name="general_retry" context="Button to try retry some action">Retry</string>
    <string name="general_open_browser" context="Button to open the default web browser">Open browser</string>

    <!--
    <string name="general_empty" context="Button to delete the contents of the trashbin. Can also be translated as &quot;clear&quot;">Empty</string>
    -->
    <string name="general_loading" context="state previous to import a file">Loading</string>
    <string name="general_importing" context="state while importing the file">Importing</string>
    <string name="general_forwarding" context="state while importing the file">Forwarding</string>
    <string name="general_import" context="Import button. When the user clicks this button the file will be imported to his account.">Import</string>
    <string name="general_storage" context="Text listed before the amount of storage a user gets with a certain package. For example: &quot;1TB Storage&quot;.">Storage</string>
    <string name="general_bandwidth" context="Text listed before the amount of bandwidth a user gets with a certain package. For example: &quot;8TB Bandwidth&quot;. Can also be translated as data transfer.">Transfer Quota</string>
    <string name="general_subscribe" context="Text placed inside the button the user clicks when upgrading to PRO. Meaning: subscribe to this plan">Subscribe</string>
    <!--
    <string name="general_continue" context="Text placed inside the button the user clicks when clicking into the FREE account. Meaning: Continue to the main screen">Continue</string>
    -->
    <string name="general_error_word" context="It will be followed by the error message">Error</string>
    <string name="general_not_yet_implemented" context="when clicking into a menu whose functionality is not yet implemented">Not yet implemented</string>
    <string name="error_no_selection" context="when any file or folder is selected">No file or folder selected</string>
    <string name="general_already_downloaded" context="when trying to download a file that is already downloaded in the device">Already downloaded</string>
    <string name="general_already_uploaded" context="when trying to upload a file that is already uploaded in the folder">already uploaded</string>
    <string name="general_file_info" context="Label of the option menu. When clicking this button, the app shows the info of the file">File info</string>
    <string name="general_folder_info" context="Label of the option menu. When clicking this button, the app shows the info of the folder">Folder info</string>
    <!--
    <string name="general_menu" context="Title when the left menu is opened">Menu</string>
    -->

    <string name="error_general_nodes" context="Error getting the root node">Error. Please, try again.</string>

    <string name="secondary_media_service_error_local_folder" context="Local folder error in Sync Service. There are two syncs for images and videos. This error appears when the secondary media local folder doesn't exist">The secondary media folder does not exist, please choose a new folder</string>
    <string name="no_external_SD_card_detected" context="when no external card exists">No external storage detected</string>
    <string name="no_permissions_upload" context="On clicking menu item upload in a incoming shared folder read only">This folder is read only. You do not have permission to upload</string>

    <string name="remove_key_confirmation" context="confirmation message before removing the previously downloaded MasterKey file">You are removing the previously exported Recovery Key file</string>
    <!--
    <string name="export_key_confirmation" context="confirmation message before downloading to the device the MasterKey file">Security warning! This is a high risk operation. Do you want to continue?</string>
    -->

    <!--
    <string name="more_options_overflow" context="title of the menu for more options for each file (rename, share, copy, move, etc)">More options</string>
    -->
    <string name="confirmation_add_contact" context="confirmation message before sending an invitation to a contact">Do you want to send an invitation to %s?</string>
    <!--
    <string name="confirmation_remove_multiple_contacts" context="confirmation message before removing mutiple contacts">Remove these %d contacts?</string>

    <string name="confirmation_move_to_rubbish" context="confirmation message before removing a file">Move to rubbish bin?</string>
    <string name="confirmation_move_to_rubbish_plural" context="confirmation message before removing a file">Move to rubbish bin?</string>

    <string name="confirmation_delete_from_mega" context="confirmation message before removing a file">Delete from MEGA?</string>
    <string name="confirmation_leave_share_folder" context="confirmation message before leaving an incoming shared folder">If you leave the folder, you will not be able to see it again</string>

    <string name="confirmation_alert" context="confirmation message before removing a file">Please confirm</string>
    -->

    <string name="action_logout" context="Button where the user can sign off or logout">Logout</string>
    <string name="action_add" context="Menu item">Upload</string>
    <string name="action_create_folder" context="Menu item">Create new folder</string>
    <string name="action_open_link" context="Menu item">Open link</string>
    <!--
    <string name="action_upload" context="Button text when choosing the destination location in MEGA">Upload to</string>
    -->

    <string name="action_settings" context="Menu item">Settings</string>
    <string name="action_search" context="Search button">Search</string>
    <string name="action_play" context="Search button">Play</string>
    <string name="action_pause" context="Search button">Pause</string>
    <string name="action_refresh" context="Menu item">Refresh</string>
    <string name="action_sort_by" context="Menu item">Sort by</string>
    <string name="action_help" context="Menu item">Help</string>
    <string name="action_upgrade_account" context="Change from a free account to paying MEGA">Upgrade account</string>
    <string name="upgrading_account_message" context="Message while proceeding to upgrade the account">Upgrading account</string>
    <string name="action_select_all" context="Menu item to select all the elements of a list">Select all</string>
    <string name="action_unselect_all" context="Menu item to unselect all the elements of a list">Clear selection</string>
    <string name="action_grid" context="Menu item to change from list view to grid view">Thumbnail view</string>
    <string name="action_list" context="Menu item to change from grid view to list view">List view</string>
    <string name="action_export_master_key" context="Menu item to let the user export the MasterKey">Backup Recovery Key</string>
    <string name="action_remove_master_key" context="Menu item to let the user remove the MasterKey (previously downloaded)">Remove Recovery Key</string>
    <string name="action_cancel_subscriptions" context="Menu item to let the user cancel subscriptions">Cancel subscription</string>
    <string name="toast_master_key_removed" context="success message when the MasterKey file has been removed">The Recovery Key file has been removed</string>
    <string name="cancel_subscription_ok" context="success message when the subscription has been canceled correctly">The subscription has been cancelled</string>
    <string name="cancel_subscription_error" context="error message when the subscription has not been canceled successfully">We were unable to cancel your subscription. Please contact support&#64;mega.nz for assistance</string>
    <string name="action_kill_all_sessions" context="Menu item to kill all opened sessions">Close other sessions</string>
    <string name="success_kill_all_sessions" context="Message after kill all opened sessions">The remaining sessions have been closed</string>
    <string name="error_kill_all_sessions" context="Message after kill all opened sessions">Error when closing the opened sessions</string>

    <plurals name="general_num_files" context="this is used for example when downloading 1 file or 2 files">
        <item context="Singular of file. 1 file" quantity="one">file</item>
        <item context="Plural of file. 2 files" quantity="other">files</item>
    </plurals>

    <plurals name="general_num_contacts">
        <item context="referring to a contact in the contact list of the user" quantity="one">contact</item>
        <item context="Title of the contact list" quantity="other">contacts</item>
    </plurals>

    <plurals name="general_num_folders">
        <item context="Singular of folder/directory. 1 folder" quantity="one">folder</item>
        <item context="Plural of folder/directory. 2 folders" quantity="other">folders</item>
    </plurals>

    <plurals name="general_num_shared_folders">
        <item context="Title of the incoming shared folders of a user in singular" quantity="one">shared folder</item>
        <item context="Title of the incoming shared folders of a user in plural." quantity="other">shared folders</item>
    </plurals>

    <!--
    <plurals name="general_num_downloads" context="in the notification. When downloading the notification is like 3 downloads.">
        <item context="Item menu option upon clicking on one or multiple files. Singular" quantity="one">download</item>
        <item context="Item menu option upon clicking on one or multiple files. Plural" quantity="other">downloads</item>
    </plurals>
    -->

    <!--
    <plurals name="general_num_uploads">
        <item context="Transfer type description in the active file transfer panel, can either be upload or download. Singular" quantity="one">upload</item>
        <item context="Transfer type description in the active file transfer panel, can either be upload or download. Plural" quantity="other">uploads</item>
    </plurals>
    -->

    <plurals name="general_num_users" context="used for example when a folder is shared with 1 user or 2 users">
        <item context="used for example when a folder is shared with 1 user" quantity="one">contact</item>
        <item context="used for example when a folder is shared with 2 or more users" quantity="other">contacts</item>
    </plurals>

    <!--
    <string name="confirmation_required" context="Alert title before download">Confirmation required</string>
    -->
    <string name="alert_larger_file" context="Alert text before download. Please do not modify the %s placeholder as it will be replaced by the size to be donwloaded">%s will be downloaded.</string>
    <string name="alert_no_app" context="Alert text before download">There is no app to open the file %s. Do you want to continue with the download?</string>
    <string name="checkbox_not_show_again" context="Alert checkbox before download">Do not show again</string>

    <string name="login_text" context="Login button">Login</string>
    <string name="email_text" context="email label">E-mail</string>
    <string name="password_text" context="password label">Password</string>
    <string name="confirm_password_text" context="label shown in the confirmation of the password when creating an account">Confirm password</string>
    <string name="abc" context="in the password edittext the user can see the password or asterisks. ABC shows the letters of the password">ABC</string>
    <!--
    <string name="dots" context="in the password edittext the user can see the password or asterisks. ··· shows asterisks instead of letters">···</string>
    -->
    <string name="new_to_mega" context="This question applies to users that do not have an account on MEGA yet">New to MEGA?</string>
    <string name="create_account" context="label and text button when creating the account">Create account</string>
    <string name="error_enter_email" context="when the user tries to log in MEGA without typing the email">Please enter your email address</string>
    <string name="error_invalid_email" context="error when logging in to MEGA with an invalid email">Invalid email address</string>
    <string name="error_enter_password" context="when the user tries to log in MEGA without typing the password">Please enter your password</string>
    <string name="error_server_connection_problem" context="when the user tries to log in to MEGA without a network connection">No network connection</string>
    <string name="error_server_expired_session" context="when the user tries to log in to MEGA without a valid session">You have been logged out on this device from another location</string>
    <string name="login_generating_key" context="the first step when logging in is calculate the private and public encryption keys">Calculating encryption keys</string>
    <string name="login_connecting_to_server" context="Message displayed while the app is connecting to a MEGA server">Connecting to the server</string>
    <string name="download_updating_filelist" context="Status text when updating the file manager">Updating file list</string>
    <string name="login_confirm_account" context="title of the screen after creating an account when the user has to confirm the password to confirm the account">Confirm account</string>
    <string name="login_querying_signup_link" context="when the user clicks on the link sent by MEGA after creating the account, this message is shown">Checking validation link</string>
    <string name="login_confirming_account" context="Attempting to activate a MEGA account for a user.">Activating account</string>
    <string name="login_preparing_filelist" context="After login, updating the file list, the file list should be processed before showing it to the user">Preparing file list</string>
    <string name="login_before_share" context="when the user tries to share something to MEGA without being logged">Please log in to share with MEGA</string>
    <!--
    <string name="session_problem" context="if a link to a folder cannot be fetched">Problem of retrieving files from the folder</string>
    -->

    <string name="tour_space_title">MEGA Space</string>
    <string name="tour_speed_title">MEGA Speed</string>
    <string name="tour_privacy_title">MEGA Privacy</string>
    <string name="tour_access_title">MEGA Access</string>
    <string name="tour_space_text">Register now and get 50 GB of free space</string>
    <string name="tour_speed_text">Uploads are fast. Quickly share files with everyone</string>
    <string name="tour_privacy_text">Keep all your files safe with MEGA’s end-to-end encryption</string>
    <string name="tour_access_text">Get fully encrypted access anywhere, anytime</string>

    <string name="create_account_text" context="button that allows the user to create an account">Create account</string>
    <string name="name_text" context="Name of the user">Name</string>
    <string name="lastname_text" context="Last name of the user">Last Name</string>
    <string name="tos" context="text placed on the checkbox of acceptation of the Terms of Service">I agree with MEGA’s [A]Terms of Service[/A]</string>
    <string name="already_account" context="Does the user already have a MEGA account">Already have an account?</string>

    <string name="create_account_no_terms" context="warning dialog">You have to accept our Terms of Service</string>
    <string name="error_enter_username" context="Warning dialog">Please enter your name</string>
    <string name="error_enter_userlastname" context="Warning dialog">Please enter your last name</string>
    <string name="error_short_password" context="when creating the account">Password is too short</string>
    <string name="error_passwords_dont_match" context="when creating the account">Passwords do not match</string>
    <string name="error_email_registered" contect="when creating the account">This e-mail address has already registered an account with MEGA</string>

    <!--
    <string name="create_account_confirm_title" context="Title that is shown when e-mail confirmation is still required for the account">Confirmation required</string>
    -->
    <!--
    <string name="create_account_confirm" context="">Please check your e-mail and click the link to login and confirm your account</string>
    -->
    <string name="create_account_creating_account">Connecting to the server: Creating account</string>

    <!--<string name="cancel_transfer_title">Delete Transfer</string>
    -->
    <string name="cancel_transfer_confirmation">Delete this transfer?</string>
    <string name="cancel_all_transfer_confirmation">Delete all transfers?</string>

    <string name="section_cloud_drive" context="The name of every users root drive in the cloud of MEGA. The term \'cloud\' is a new computer term and can probably not be translated. Do not translate &quot;cloud&quot; literal unless your language allows this. Please see http://en.wikipedia.org/wiki/Cloud_computing for your reference.">Cloud drive</string>
    <string name="section_secondary_media_uploads" context="title of the screen where the secondary media images are uploaded">Media uploads</string>
    <string name="section_inbox" context="title of the screen that show the inbox">Inbox</string>
    <string name="section_saved_for_offline" context="title of the screen that shows the files saved for offline in the device">Saved for Offline</string>
    <string name="section_saved_for_offline_new" context="title of the screen that shows the files saved for offline in the device">Offline</string>
    <!--
    <string name="section_shared_with_me" context="title of the screen that shows all the folders that the user shares with other users and viceversa">Shared with me</string>
    -->
    <string name="section_shared_items" context="title of the screen that shows all the shared items">Shared folders</string>
    <string name="section_rubbish_bin" context="The title of the trash bin in the tree of the file manager.">Rubbish bin</string>
    <string name="section_contacts" context="Title of the contact list">Contacts</string>

    <string name="section_contacts_with_notification" context="Item of the navigation title for the contacts section when there is any pending incoming request">Contacts [A](%1$d)[/A]</string>
    <string name="sent_requests_empty" context="the user has not sent any contact request to other users">No sent requests</string>
    <string name="received_requests_empty" context="the user has not received any contact request from other users">No received requests</string>
    <string name="section_transfers" context="Title for the file transfer screen (with the up &amp; download)">Transfers</string>

    <string name="section_account" context="button to the settings of the user\'s account">My Account</string>
    <string name="section_photo_sync" context="title of the screen where the camera images are uploaded">Camera uploads</string>
    <!--
    <string name="used_space" context="Used space &quot;5MB of 100MB&quot;.">%1$s of %2$s</string>
    -->
    <string name="tab_incoming_shares" context="Capital letters. Incoming shared folders. The title of a tab">INCOMING</string>
    <string name="tab_outgoing_shares" context="Capital letters. Outgoing shared folders. The title of a tab">OUTGOING</string>

    <string name="title_incoming_shares_explorer" context="Title of the file explorer in tab INCOMING">Incoming Shares</string>
	<string name="title_incoming_shares_with_explorer" context="Title of the share with file explorer">Incoming Shares with</string>
    <!--
    <string name="choose_folder_explorer" context="Title of the button in Incoming Shares tabs">Choose folder</string>
    -->

    <string name="file_browser_empty_cloud_drive" context="message when there are no files in the Cloud drive">No files in your Cloud Drive</string>
    <!--
    <string name="file_browser_empty_rubbish_bin" context="option to empty rubbish bin">Empty Rubbish Bin</string>
    -->
    <string name="file_browser_empty_folder" context="Text that indicates that a folder is currently empty">Empty Folder</string>

    <string name="choose_account_fragment" context="Title of the fragment Choose Account">CHOOSE ACCOUNT</string>

    <!--
    <string name="file_properties_activity" context="Menu item to show the properties dialog of files and or folders.">Properties</string>
    -->
    <string name="file_properties_available_offline" context="The files are available &quot;offline&quot; (without a network Wi-Fi mobile data connection)">Available offline</string>
    <!--
    <string name="file_properties_available_offline_on" context="Button state when a file can be saved for offline.(Capital letters)">ON</string>
    -->
    <!--
    <string name="file_properties_available_offline_off" context="Button state when a file is already saved for offline. (Capital letters)">OFF</string>
    -->
    <string name="file_properties_info_size_file" context="Refers to the size of a file.">Size</string>
    <string name="file_properties_info_modified" context="when was the file modified">Modified</string>
    <!--
    <string name="file_properties_shared_folder_private_folder" context="the folder is private. A public user can\'t access the folder">No public link</string>
    -->
    <string name="file_properties_shared_folder_public_link" context="the label when a folder can be accesed by public users">Public link</string>
    
    <string name="file_properties_shared_folder_permissions" context="Item menu option upon clicking on a file folder. Refers to the permissions of a file folder in the file manager.">Permissions</string>
    <string name="dialog_select_permissions" context="Title of the dialog to choose permissions when sharing.">Share Permissions</string>
    <string name="file_properties_shared_folder_change_permissions" context="menu item">Change permissions</string>
    <string name="file_properties_shared_folder_select_contact" context="when listing all the contacts that shares a folder">Shared with</string>
    <string name="file_properties_send_file_select_contact" context="send a file to a MEGA user">Send to</string>
    <string name="file_properties_owner" context="shows the owner of an incoming shared folder">Owner</string>
    <string name="contact_invite" context="positive button on dialog to invite a contact">Invite</string>
    <string name="contact_reinvite" context="option to reinvite a contact">Reinvite</string>
	<string name="contact_ignore" context="option to ignore a contact invitation">Ignore</string>
	<string name="contact_decline" context="option to decline a contact invitation">Decline</string>
	<string name="contact_accept" context="option to accept a contact invitation">Accept</string>
	<string name="contact_properties_activity" context="title of the contact properties screen">Contact Info</string>	
	<!--
    <string name="contact_file_list_activity" context="header of a status field for what content a user has shared to you">Content</string>
    -->
	<string name="contacts_list_empty_text" context="Adding new relationships (contacts) using the actions.">Add new contacts using the button below</string>	
	<!--
    <string name="no_contacts" context="When an user wants to share a folder but has not any contact yet">There are not contacts in the account. Please add them on the Contacts screen</string>
	-->
	<string name="contacts_explorer_list_empty_text" context="Add new contacts before sharing.">Add a new contact to share</string>
	
	<string name="error_not_enough_free_space" context="Error message">Not enough free space on your device</string>

	<string name="option_link_without_key" context="Alert Dialog to get link">Link without key</string>
	<string name="option_decryption_key" context="Alert Dialog to get link">Decryption key</string>
	
	<!--
    <string name="download_failed" context="Error message">Download failed</string>
    -->
    <!--
	<string name="download_downloaded" context="notification message. Example: 1 file downloaded">downloaded</string>
    -->
    <!--
	<string name="download_downloading" context="Title header on the download page while the file is downloading.">Downloading</string>
	-->
    <!--
	<string name="text_downloading" context="Text located in each fragment when a download is in progress">Transferring</string>
	-->
	<string name="download_preparing_files" context="message before the download or upload start ">Preparing files</string>
    <string name="download_began" context="message when the download starts">Download has started</string>
    <!--
    <string name="download_cancel_downloading" context="Confirmation text when attempting to cancel the download">Do you want to cancel the download?</string>
    -->
    <string name="download_touch_to_cancel" context="Hint how to cancel the download">Touch to cancel</string>
    <string name="download_touch_to_show" context="Hint how to cancel the download">View transfers</string>
    <string name="error_file_size_greater_than_4gb" context="Warning message">Most devices can’t download files greater than 4GB. Your download will probably fail</string>
    <string name="intent_not_available" context="message when trying to open a downloaded file but there isn\'t any app that open that file. Example: a user downloads a pdf but doesn\'t have any app to read a pdf">There isn’t any available app to execute this file on your device</string>

    <string name="context_share_image" context="to share an image using Facebook, Whatsapp, etc">Share image using</string>
    <string name="context_get_link" context="create a link of a file and send it using an app from the device">Share link</string>
    <string name="context_get_link_menu" context="Item menu option upon right click on one or multiple files.">Get link</string>

    <!--<string name="context_manage_link_menu" context="Item menu option upon right click on one or multiple files.">Get link</string>-->

    <string name="context_leave_menu" context="Item menu option upon right click on one or multiple files.">Leave</string>
    <string name="alert_leave_share" context="Title alert before leaving a share.">Leave share</string>
    <string name="context_clean_shares_menu" context="Item menu option upon right click on one or multiple files.">Remove share</string>
    <string name="context_remove_link_menu" context="Item menu option upon right click on one or multiple files.">Remove link</string>
    <string name="context_remove_link_warning_text" context="Warning that appears prior to remove a link of a file.">This link will not be publicly available anymore.</string>
    <string name="context_rename" context="Item menu option upon right click on one or multiple files.">Rename</string>
    <string name="context_open_link_title" context="Item menu option upon right click on one or multiple files.">Open link</string>
    <string name="context_open_link" context="Item menu option upon right click on one or multiple files.">Open</string>
    <string name="context_renaming" context="while renaming a file or folder">Renaming</string>
    <string name="context_preparing_provider" context="while file provider is downloading a file">Preparing file</string>
    <string name="context_download" context="Item menu option upon right click on one or multiple files.">Download</string>

    <!--
    <string name="download_folder" context="Item menu option upon right click on one or multiple files.">Download folder</string>
    -->
    <!--
    <string name="import_folder" context="Item menu option upon right click on one or multiple files.">Import folder</string>
    -->
    <string name="context_move" context="Item menu option upon right click on one or multiple files.">Move</string>
    <string name="context_moving" context="while moving a file or folder">Moving</string>
    <!--
    <string name="context_sharing" context="while sharing a folder">Sharing folder</string>
    -->
    <string name="context_copy" context="Item menu option upon right click on one or multiple files.">Copy</string>
    <string name="context_upload" context="Item menu option upon right click on one or multiple files.">Upload</string>
    <string name="context_copying" context="while copying a file or folder">Copying</string>
    <!--
    <string name="context_creating_link" context="status text">Creating link</string>
    -->
    <!--
    <string name="context_moving_to_trash" context="status text">Moving to Rubbish Bin</string>
    -->
    <string name="context_move_to_trash" context="menu item">Move to rubbish bin</string>
    <string name="context_delete_from_mega" context="menu item">Remove from MEGA</string>
    <string name="context_new_folder_name" context="Input field description in the create folder dialog.">Folder Name</string>
    <string name="context_new_contact_name" context="when adding a new contact. in the dialog">Contact email</string>
    <string name="context_creating_folder" context="status dialog when performing the action">Creating folder</string>
    <!--
    <string name="context_adding_contact" context="Adding a new relationship (contact)">Adding contact</string>
    -->
    <string name="context_download_to" context="Menu item">Save to</string>
    <string name="context_clear_rubbish" context="Menu option title">Clear Rubbish Bin</string>
    <string name="clear_rubbish_confirmation" context="Ask for confirmation before removing all the elements of the rubbish bin">You are about to permanently remove all items from your Rubbish Bin.</string>

    <!--<string name="context_send_link" context="get the link and send it">Send link</string>-->

    <string name="context_send" context="get the link and send it">Send</string>
    <string name="context_send_file_inbox" context="send the file to inbox">Send to contact</string>
    <!--
    <string name="context_copy_link" context="get the link and copy it">Copy link</string>
    -->
    <string name="context_remove" context="Menu option to delete one or multiple selected items.">Remove</string>
    <string name="context_delete_offline" context="Menu option to delete selected items of the offline state">Remove from Offline</string>
    <string name="context_share_folder" context="menu item">Share folder</string>
    <string name="context_send_file" context="menu item">Send file to chat</string>
    <string name="context_send_contact" context="menu item">Share contact to chat</string>
    <string name="context_view_shared_folders" context="open a shared folder">View shared folders</string>
    <string name="context_sharing_folder" context="Item menu option upon clicking on one or multiple files.">Sharing</string>
    <!--
    <string name="remove_all_sharing" context="status text">Removing all sharing contacts</string>
    -->
    <!--
    <string name="leave_incoming_share" context="status text">Leaving shared folder</string>
    -->
    <!--
    <string name="context_camera_folder" context="The location of where the user has the photos/videos stored.">Camera folder</string>
    -->
    <!--
    <string name="context_mega_contacts" context="when sharing a folder, the user can choose a contact from MEGA">MEGA Contacts</string>
    -->
    <!--
    <string name="context_phone_contacts" context="when sharing a folder, the user chan choose a contact from the device">Phone Contacts</string>
    -->
    <string name="context_delete" context="menu item">Delete</string>
    <!--
    <string name="context_more" context="menu item">More</string>
    -->
    <!--
    <string name="context_contact_added" context="success message when adding a contact">Contact added</string>
    -->
    <string name="context_contact_invitation_deleted" context="success message when removing a contact request">Request deleted</string>
    <string name="context_contact_invitation_resent" context="success message when reinvite a contact">Request resent</string>
    <string name="context_contact_request_sent" context="success message when sending a contact request">Request successfully sent to %s. The status can be consulted in the Sent Requests tab.</string>

    <string name="context_contact_removed" context="success message when removing a contact">Contact removed</string>
    <string name="context_contact_not_removed" context="error message">Error. Contact not removed</string>
    <string name="context_permissions_changed" context="success message when chaning the permissionss">Permissions changed</string>
    <string name="context_permissions_not_changed" context="error message">Error. Permissions not changed</string>
    <string name="context_folder_already_exists" context="message when trying to create a folder that already exists">Folder already exists</string>
    <string name="context_contact_already_exists" context="message when trying to create a invite a contact already that is already added">%s is already a contact</string>
    <string name="context_send_no_permission" context="message when trying to send a file without full access">You do not have permission to send this file</string>
    <string name="context_folder_created" context="success message when creating a folder">Folder created</string>
    <string name="context_folder_no_created" context="error message when creating a folder">Error. Folder not created</string>
    <string name="context_correctly_renamed" context="success message when renaming a node">Renamed successfully</string>
    <string name="context_no_renamed" context="error message">Error. Not renamed</string>
    <string name="context_correctly_copied" context="success message when copying a node">Copied successfully</string>
    <!--
    <string name="context_correctly_sent" context="success message when sending a file">File sent</string>
    -->
    <!--
    <string name="context_no_sent" context="error message when sending a file">Error. File not sent</string>
    -->
    <string name="context_correctly_sent_node" context="success message when sending a node to Inbox">Sent to Inbox</string>
    <string name="context_no_sent_node" context="error message when sending a node to Inbox">Error. Not sent to Inbox</string>
    <string name="context_no_copied" context="error message">Error. Not copied</string>
    <string name="context_no_destination_folder" context="message that appears when a user tries to move/copy/upload a file but doesn't choose a destination folder">Please choose a destination folder</string>
    <string name="context_correctly_moved" context="success message when moving a node">Moved successfully</string>
    <string name="number_correctly_moved" context="success message when moving a node">%d items moved successfully</string>
    <string name="number_incorrectly_moved" context="success message when moving a node">%d items were not moved successfully</string>
    <string name="context_correctly_moved_to_rubbish" context="success message when moving a node">Moved to the rubbish bin successfully</string>
    <string name="number_correctly_moved_to_rubbish" context="success message when moving a node">%d items moved to the rubbish bin successfully</string>
    <string name="number_incorrectly_moved_to_rubbish" context="success message when moving a node">&#160;and %d items were not sent successfully</string>
    <string name="context_no_moved" context="error message">Error. Not moved</string>
    <string name="context_correctly_shared" context="success message when sharing a folder">Shared successfully</string>
    <string name="context_no_shared_number" context="error message when sharing a folder">Error. %d shares were not completed</string>
    <string name="context_correctly_shared_removed" context="success message when sharing a folder">Remove shares successfully</string>
    <string name="context_no_shared_number_removed" context="error message when sharing a folder">Error. %d process of removing shares is not completed</string>
    <string name="context_no_shared" context="error message">Error. Not shared</string>
    <string name="context_no_removed_shared" context="error message">Error. Share failed to remove</string>
    <string name="context_remove_sharing" context="success message when removing a sharing">Folder sharing removed</string>
    <string name="context_no_link" context="error message">Link creation failed</string>
    <string name="context_correctly_removed" context="success message when removing a node from MEGA">Deleted successfully</string>
    <string name="context_no_removed" context="error message">Error. Deletion failed</string>
    <string name="number_correctly_removed" context="success message when moving a node">%d items removed successfully from MEGA</string>
    <string name="number_no_removed" context="error message when moving a node">%d items are not removed successfully</string>
    <string name="number_correctly_leaved" context="success message when moving a node">%d folders left successfully</string>
    <string name="number_no_leaved" context="error message when moving a node">%d folders were not left successfully</string>
    <string name="number_correctly_sent" context="success message when sending multiple files">File sent to %d contacts successfully</string>
    <string name="number_no_sent" context="error message when sending multiple files">File was not sent to %d contacts</string>
    <string name="number_correctly_sent_multifile" context="success message when sending multiple files">%d files sent successfully</string>
    <string name="number_no_sent_multifile" context="error message when sending multiple files">%d files failed to send</string>
    <string name="number_correctly_copied" context="success message when sending multiple files">%d items copied successfully</string>
    <string name="number_no_copied" context="error message when sending multiple files">%d items were not copied</string>
    <string name="number_contact_removed" context="success message when removing several contacts">%d contacts removed successfully</string>
    <string name="number_contact_not_removed" context="error message when removing several contacts">%d contacts were not removed</string>
    <string name="number_contact_file_shared_correctly" context="success message when sharing a file with multiple contacts">Folder shared with %d contacts successfully</string>
    <string name="number_contact_file_not_shared_" context="error message when sharing a file with multiple contacts">File can not be shared with %d contacts</string>
    <string name="number_correctly_shared" context="success message when sharing multiple files">%d folders shared successfully</string>
    <string name="number_no_shared" context="error message when sharing multiple files">%d folders were not shared</string>
    <string name="context_correctly_copied_contact" context="success message when sending a file to a contact">Successfully sent to:</string>
    <string name="context_correctly_removed_sharing_contacts" context="success message when removing all the contacts of a shared folder">The folder is no longer shared</string>
    <string name="context_no_removed_sharing_contacts" context="error message when removing all the contacts of a shared folder">Error, the folder is still shared with another contact</string>
    <string name="context_select_one_file" context="option available for just one file">Select just one file</string>
    <string name="rubbish_bin_emptied" context="success message when emptying the RB">Rubbish bin emptied successfully</string>
    <string name="rubbish_bin_no_emptied" context="error message when emptying the RB">Error. The rubbish bin has not been emptied</string>

    <string name="dialog_cancel_subscriptions" context="dialog cancel subscriptions">You are about to cancel your MEGA subscription. Please let us know if there is anything we can do to help you change your mind</string>
    <string name="hint_cancel_subscriptions" context="hint cancel subscriptions dialog">Type feedback here</string>
    <string name="send_cancel_subscriptions" context="send cancel subscriptions dialog">Send</string>
    <!--
    <string name="title_cancel_subscriptions" context="title cancel subscriptions dialog">Cancel Subscription</string>
    -->
    <string name="confirmation_cancel_subscriptions" context="confirmation cancel subscriptions dialog">Thank you for your feedback! Are you sure you want to cancel your MEGA subscription?</string>
    <string name="reason_cancel_subscriptions" context="provide a reason to cancel subscriptions dialog">Your subscription has not been cancelled. Please provide a reason for your cancellation</string>

    <string name="context_node_private" context="success message after removing the public link of a folder">The folder is now private</string>
    <!--
    <string name="context_share_correctly_removed" context="success message after removing a share of a folder. a contact has no access to the folder now">Share removed</string>
    -->

    <string name="menu_new_folder" context="Menu option to create a new folder in the file manager.">New folder</string>
    <string name="menu_add_contact" context="Menu option to add a contact to your contact list.">Add contact</string>
    <string name="menu_add_contact_and_share" context="Menu option to add a contact to your contact list.">Add contact and share</string>
    <!--
    <string name="menu_download_from_link" context="Text that is displayed in the dialog to download a MEGA link inside the app">Download from MEGA link</string>
    -->

    <string name="alert_decryption_key" context="Title of the alert to introduce the decryption key">Decryption Key</string>
    <string name="message_decryption_key" context="Message of the alert to introduce the decryption key">Please enter the decryption key for the link</string>

    <string name="upload_to_image" context="upload to. Then choose an Image file">Image</string>
    <string name="upload_to_audio" context="upload to. Then choose an Audio file">Audio</string>
    <string name="upload_to_video" context="upload to. Then choose a Video file">Video</string>
    <!--
    <string name="upload_to_other" context="upload to. Then choose a file which is not an Image, an Audio or a Video">Other File</string>
    -->
    <string name="upload_to_filesystem" context="upload to. Then choose to browse the file system to choose a file">From file system</string>
    <!--
    <string name="upload_select_file_type" context="title of the dialog for choosing if a user wants to upload an image, an audio, a video or a file from the system">Select file type</string>
    -->
    <!--
    <string name="upload_uploading" context="status text">Uploading</string>
    -->
    <!--
    <string name="upload_touch_to_cancel" context="hint to how to cancel the upload (by touching the notification)">Touch to cancel upload</string>
    -->
    <!--
    <string name="upload_failed" context="error message">Upload failed</string>
    -->
    <string name="upload_uploaded" context="Label for the current uploaded size of a file. For example, 3 files, 50KB uploaded">uploaded</string>
    <!--
    <string name="upload_cancel_uploading" context="Confirmation text for cancelling an upload">Do you want to cancel the upload?</string>
    -->
    <string name="upload_prepare" context="Status text at the beginning of an upload">Processing file</string>
    <string name="error_temporary_unavaible" context="error message when downloading a file">Resource temporarily not available, please try again later</string>
    <string name="upload_can_not_open" context="Error message when the selected file cannot be opened">Cannot open selected file</string>
    <string name="upload_began" context="when an upload starts, a message is shown to the user">Upload has started</string>
    <string name="unzipping_process" context="when a zip file is downloaded and clicked, the app unzips the file. This is the status text while unzipping the file">Unzipping file</string>

    <string name="error_io_problem" context="error message while browsing the local filesystem">Filesystem problem</string>
    <string name="general_error" context="error message while browsing the local filesystem">Error happened when executing the action</string>

    <string name="full_screen_image_viewer_label" context="title of the image gallery">Image viewer</string>

    <!--
    <string name="manager_download_from_link_incorrect" context="Error message when the user entered an incorrect MEGA link format for importing">Incorrect link format</string>
    -->

    <!--
    <string name="my_account_activity" context="Title of the screen where the user account information is shown">Account</string>
    -->
    <!--
    <string name="my_account_total_space" context="Headline for the amount of total storage space">Storage Space</string>
    -->
    <!--
    <string name="my_account_free_space" context="Headline for the amount of storage space is remaining">Free Space</string>
    -->
    <string name="my_account_used_space" context="Headline for the amount of storage space is used">Used Space</string>
    <string name="my_account_change_password" context="menu item">Change password</string>
    <!--
    <string name="warning_out_space" context="Warning in Cloud drive when the user is runningut of space">You\'re running out of space!\n Do you want to upgrade your account?</string>
    -->
    <!--<string name="overquota_alert_title" context="Title dialog overquota error">Storage over quota</string>-->
    <string name="overquota_alert_text" context="Dialog text overquota error">You have exceeded your storage limit. Would you like to upgrade your account?</string>

    <!--
    <string name="op_not_allowed" context="Dialod text overquota error">Operation not allowed</string>
    -->
    <string name="my_account_last_session" context="when did the last session happen">Last session</string>
    <string name="my_account_connections" context="header for the social connections, showing the number of contacts the user has">Connections</string>

    <string name="my_account_changing_password" context="message displayed while the app is changing the password">Changing password</string>
    <string name="my_account_change_password_oldPassword" context="when changing the password, the first edittext is to enter the current password">Current password</string>
    <string name="my_account_change_password_newPassword1" context="when changing the password">New password</string>
    <string name="my_account_change_password_newPassword2" context="when changing the password">Confirm new password</string>
    <!--
    <string name="my_account_change_password_error" context="Error message when the user attempts to change his password (two potential reasons in one error message).">Incorrect current password or the new passwords you provided do not match. Please try again</string>
    -->
    <!--
    <string name="my_account_change_password_error_2" context="Error message when the user attempts to change his password (two potential reasons in one error message).">Incorrect current password. Please try again</string>
    -->
    <!--
    <string name="my_account_change_password_OK" context="Success text">Password changed successfully</string>
    -->
    <string name="my_account_change_password_dont_match" context="when changing the password or creating the account, the password is required twice and check that both times are the same">Password doesn’t match</string>

    <!--
    <string name="upgrade_activity" context="title of the Upgrade screen">PRO Membership</string>
    -->
    <string name="upgrade_select_pricing" context="title of the selection of the pro account wanted">Select membership</string>
    <string name="select_membership_1" context="the user has to decide the way of payment">Monthly or annually recurring</string>

    <!--<string name="select_membership_2" context="button to go to Google Play">Google Play subscription</string>-->

    <string name="no_available_payment_method" context="choose the payment method option when no method is available">At this moment, no method of payment is available for this plan</string>

    <string name="upgrade_per_month" context="button to decide monthly payment. The asterisk is needed">Monthly*</string>
    <string name="upgrade_per_year" context="button to decide annually payment. The asterisk is needed">Annually*</string>

    <string name="file_properties_get_link" context="the user can get the link and it\'s copied to the clipboard">The link has been copied to the clipboard</string>
    <!--
    <string name="file_properties_remove_link" context="the user can remove the public link">The link has been removed</string>
    -->

    <string name="full_image_viewer_not_preview" context="before sharing an image, the preview has to be downloaded">The preview has not been downloaded yet. Please wait</string>

    <string name="log_out_warning" context="alert when clicking a newsignup link being logged">Please, log out before creating the account</string>

    <!--
    <string name="import_correct" context="success message after import a file">Imported successfully</string>
    -->

    <string name="transfers_empty" context="message shown in the screen when there are not any active transfer">No active transfers</string>
    <!--
    <string name="transfers_pause" context="File uploading or downloading has been paused (until the user continues at a later stage)">All transfers are paused</string>
    -->
    <string name="menu_pause_transfers" context="menu item">Pause transfers</string>
    <!--
    <string name="menu_restart_transfers" context="menu item">Restart transfers</string>
    -->
    <string name="menu_cancel_all_transfers" context="menu item">Delete all transfers</string>

    <string name="menu_take_picture" context="menu item">Take picture</string>

    <string name="cam_sync_wifi" context="how to upload the camera images. only when Wi-Fi connected">WiFi only</string>
    <string name="cam_sync_data" context="how to upload the camera images. when Wi-Fi connected and using data plan">WiFi or data plan</string>
    <string name="cam_sync_ok" context="Answer for confirmation dialog.">OK</string>
    <string name="cam_sync_skip" context="skip the step of camera upload">Skip</string>
    <string name="cam_sync_stop" context="skip the step of camera upload">Stop</string>
    <string name="cam_sync_syncing" context="The upload of the user\'s photos orvideos from their specified album is in progress.">Camera Upload in progress</string>
    <string name="cam_sync_cancel_sync" context="confirmation question for cancelling the camera uploads">Do you want to stop Camera Uploads?</string>
    <!--
    <string name="settings_camera_notif_error_no_folder" context="Error message when an unavailable destination folder was selected">Destination folder is unavailable</string>
    -->
    <string name="settings_camera_notif_title" context="title of the notification when camera upload is enabled">Uploading files of media folders</string>
    <!--
    <string name="settings_camera_notif_error" context="notification error">Camera Uploads problem</string>
    -->
    <string name="settings_camera_notif_complete" context="notification camera uploads complete">Camera uploads complete</string>

    <string name="settings_storage" context="Text listed before the amount of storage a user gets with a certain package. For example: &quot;1TB Storage&quot;.">Storage</string>
    <string name="settings_pin_lock" context="settings category title. Below this title, the pin lock settings start">PIN Lock</string>

    <string name="settings_advanced_features" context="Settings category title for cache and offline files">Advanced</string>
    <string name="settings_advanced_features_cache" context="Settings preference title for cache">Clear Cache</string>
    <string name="settings_advanced_features_offline" context="Settings preference title for offline files">Clear Offline Files</string>

    <string name="settings_advanced_features_cancel_account" context="Settings preference title for canceling the account">Cancel your account</string>

    <string name="settings_advanced_features_size" context="Size of files in offline or cache folders">Currently using %s</string>
    <string name="settings_advanced_features_calculating" context="Calculating Size of files in offline or cache folders">Calculating</string>

    <string name="settings_storage_download_location" context="title of the setting to set the default download location">Default download location</string>
    <string name="settings_storage_ask_me_always" context="Whether to always ask the user each time.">Always ask for download location</string>
    <string name="settings_storage_advanced_devices" context="Whether to enable the storage in advanced devices">Display advanced devices (external SD)</string>

    <string-array name="settings_storage_download_location_array" context="if the user has an internal and an external SD card, it has to be set on the settings screen">
        <item context="internal storage option">Internal storage</item>
        <item context="external storage option">External storage</item>
    </string-array>

    <string-array name="add_contact_array" context="choose the way the new user's email is inserted">
        <item context="write option">Write the user’s e-mail</item>
        <item context="import from phone option">Import from device</item>
    </string-array>

    <string name="settings_camera_upload_on" context="settings option">Enable Camera Uploads</string>
    <string name="settings_camera_upload_turn_on" context="settings option">Turn on Camera Uploads</string>
    <string name="settings_camera_upload_off" context="settings option">Disable Camera Uploads</string>
    <string name="settings_camera_upload_how_to_upload" context="settings option. How to upload the camera images: via Wi-Fi only or via Wi-Fi and data plan">How to upload</string>

    <string name="settings_secondary_upload_on" context="The Secondary Media uploads allows to create a second Camera Folder synchronization. Enabling it would imply to choose a new local folder and then, a new destination folder in MEGA. This is the text that appears in the settings option to enable the second synchronization.">Enable Secondary Media uploads</string>
    <string name="settings_secondary_upload_off" context="The Secondary Media uploads allows to create a second Camera Folder synchronization. Disabling it would imply that the current second sync won't be running anymore. This is the text that appears in the settings option to disable the second synchronization.">Disable Secondary Media uploads</string>

    <string name="settings_empty_folder" context="settings option">Choose folder</string>

    <string-array name="settings_camera_upload_how_to_entries" context="the options of how to upload, but in an array. needed for the settings">
        <item context="how to upload the camera images. when Wi-Fi connected and using data plan">WiFi or data plan</item>
        <item context="how to upload the camera images. only when Wi-Fi connected">WiFi only</item>
    </string-array>

    <string name="settings_camera_upload_what_to_upload" context="What kind of files are going to be uploaded: images, videos or both">File Upload</string>

    <string-array name="settings_camera_upload_file_upload_entries" context="the options of what to upload in an array. Needed for the settings">
        <item context="the options of what to upload.">Photos only</item>
        <item context="the options of what to upload.">Videos only</item>
        <item context="the options of what to upload.">Photos and videos</item>
    </string-array>

    <string name="settings_camera_upload_charging" context="Option to choose that the camera sync will only be enable when the device is charging">Only when charging</string>
    <string name="settings_keep_file_names" context="Option to choose that the camera sync will maintain the local file names when uploading">Keep file names as in the device</string>

    <string name="settings_local_camera_upload_folder" context="The location of where the user photos or videos are stored in the device.">Local Camera folder</string>
    <string name="settings_mega_camera_upload_folder" context="The location of where the user photos or videos are stored in MEGA.">MEGA Camera Uploads folder</string>

    <string name="settings_local_secondary_folder" context="The location of where the user photos or videos of the secondary sync are stored in the device.">Local Secondary folder</string>
    <string name="settings_mega_secondary_folder" context="The location of where the user photos or videos of the secondary sync are stored in MEGA.">MEGA Secondary folder</string>

    <string name="settings_camera_upload_only_photos" context="what kind of file are going to be uploaded. Needed for the settings summary">Photos only</string>
    <string name="settings_camera_upload_only_videos" context="what kind of file are going to be uploaded. Needed for the settings summary">Videos only</string>
    <string name="settings_camera_upload_photos_and_videos" context="what kind of file are going to be uploaded. Needed for the settings summary">Photos and videos</string>

    <!--
    <string name="settings_pin_lock_on" context="settings of the pin lock">Enable PIN Lock</string>
    -->
    <!--
    <string name="settings_pin_lock_off" context="settings of the pin lock">Disable PIN Lock</string>
    -->
    <!--
    <string name="settings_pin_lock_code" context="settings of the pin lock">PIN Code</string>
    -->
    <string name="settings_pin_lock_code_not_set" context="status text when no custom photo sync folder has been set">Not set</string>
    <string name="settings_reset_lock_code" context="settings of the pin lock">Reset PIN code</string>
    <string name="settings_pin_lock_switch" context="settings of the pin lock">PIN Lock</string>

    <string name="pin_lock_enter" context="Button after the pin code input field">Enter</string>
    <string name="pin_lock_alert" context="error message when not typing the pin code correctly">Your local files will be deleted and you will be logged out after 10 failed attempts</string>
    <string name="pin_lock_incorrect" context="error message when not typing the pin code correctly">Incorrect code</string>
    <string name="pin_lock_incorrect_alert" context="error message when not typing the pin code correctly">Wrong PIN code, please try again. You have %2d attempts left</string>
    <string name="pin_lock_not_match" context="error message when not typing the pin code correctly (two times)">PIN Codes don’t match</string>
    <string name="unlock_pin_title" context="title of the screen to unlock screen with pin code">Enter your PIN Code</string>
    <string name="unlock_pin_title_2" context="title of the screen to unlock screen with pin code in second round">Re-Enter your PIN Code</string>
    <string name="reset_pin_title" context="title of the screen to unlock screen with pin code">Enter your new PIN Code</string>
    <string name="reset_pin_title_2" context="title of the screen to unlock screen with pin code in second round">Re-Enter your new PIN Code</string>
    <string name="incorrect_pin_activity" context="text of the screen after 10 attemps with a wrong PIN" formatted="false">All your local data will be deleted and you will be logged out in %1d seconds</string>

    <string name="settings_about" context="Caption of a title, in the context of &quot;About MEGA&quot; or &quot;About us&quot;">About</string>
    <string name="settings_about_privacy_policy" context="App means &quot;Application&quot;">Privacy Policy</string>
    <string name="settings_about_terms_of_service" context="App means &quot;Application&quot;">Terms of Service</string>
    <string name="settings_about_gdpr" context="setting menu that links to the GDPR terms">Data Protection Regulation</string>
    <string name="settings_about_app_version" context="App means &quot;Application&quot;">App version</string>
    <string name="settings_about_sdk_version" context="Title of the label where the SDK version is shown">MEGA SDK version</string>
    <string name="settings_about_karere_version" context="Title of the label where the MEGAchat SDK version is shown">MEGAchat SDK version</string>
    <string name="settings_about_code_link_title" context="Link to the public code of the app">View source code</string>

    <string name="january">January</string>
    <string name="february">February</string>
    <string name="march">March</string>
    <string name="april">April</string>
    <string name="may">May</string>
    <string name="june">June</string>
    <string name="july">July</string>
    <string name="august">August</string>
    <string name="september">September</string>
    <string name="october">October</string>
    <string name="november">November</string>
    <string name="december">December</string>

    <string name="zip_browser_activity" context="title of the screen that shows the ZIP files">ZIP Browser</string>

    <!--
    <string name="new_account" context="in login screen to create a new account">Create account now!</string>
    -->

    <string name="my_account_title" context="title of the My Account screen">Account Type</string>
    <string name="renews_on" context="title of the Expiration Date">Renews on&#160;</string>
    <string name="expires_on" context="title of the Expiration Date">Expires on&#160;</string>
    <string name="free_account">Free</string>
    <string name="prolite_account" context="Not translate">Lite</string>
    <string name="pro1_account" context="Not translate">PRO I</string>
    <string name="pro2_account" context="Not translate">PRO II</string>
    <string name="pro3_account" context="Not translate">PRO III</string>

    <!--
    <string name="free_storage" context="Not translate">50 GB</string>
    -->
    <!--
    <string name="free_bandwidth" context="Free bandwich account details">Limited</string>
    -->

    <string name="camera_uploads_created" context="info message shown to the user when the Camera Uploads folder has been created">Camera Uploads folder created</string>

    <!--
    <string name="ZIP_download_permission" context="A compressed file will be downloaded and decompressed.">The ZIP file will be downloaded and unzipped</string>
    -->
    <!--
    <string name="ZIP_unzip_permission" context="A compressed file will be decompressed.">The ZIP file will be unzipped </string>
    -->

    <string name="sortby_owner_mail" context="category in sort by action">Owner’s E-mail</string>
    <string name="sortby_name" context="category in sort by action">Name</string>
    <string name="sortby_name_ascending" context="sort files alphabetically ascending">Ascending</string>
    <string name="sortby_name_descending" context="sort files alphabetically descending">Descending</string>

    <string name="sortby_date" context="category in sort by action">Date</string>
    <string name="sortby_creation_date" context="category in sort by action">Creation Date</string>
    <string name="sortby_modification_date" context="category in sort by action">Modification Date</string>
    <string name="sortby_date_newest" context="sort files by date newest first">Newest</string>
    <string name="sortby_date_oldest" context="sort files by date oldest first">Oldest</string>

    <string name="sortby_size" context="category in sort by action">Size</string>
    <string name="sortby_size_largest_first" context="sort files by size largest first">Largest</string>
    <string name="sortby_size_smallest_first" context="sort files by size smallest first">Smallest</string>

    <string name="per_month" context="in payments, for example: 4.99€ per month">per month</string>
    <string name="per_year" context="in payments, for example: 49.99€ per year">per year</string>

    <string name="billing_details" context="Contextual text in the beginning of the Credit Card Payment">Enter your billing details:</string>
    <string name="address1_cc" context="Hint text of the address1 edittext, which is the first line (of two) of the address">Address 1</string>
    <string name="address2_cc" context="Hint text of the address2 edittext, which is the second line (of two) of the address">Address 2 (optional)</string>
    <string name="city_cc" context="Hint text of the city edittext for billing purposes">City</string>
    <string name="state_cc" context="Hint text of the state or province edittext for billing purposes">State / Province</string>
    <string name="country_cc" context="Hint text of the country edittext for billing purposes">Country</string>
    <string name="postal_code_cc" context="Hint text of the postal code edittext for billing purposes">Postal code</string>

    <string name="payment_details" context="Contextual text in the beginning of the Credit Card Payment">Enter your payment details:</string>
    <string name="first_name_cc" context="Hint text of the first name of the credit card edittext for payment purposes">First name</string>
    <string name="last_name_cc" context="Hint text of the last name of the credit card edittext for payment purposes">Last name</string>
    <string name="credit_card_number_cc" context="Hint text of the credit card number edittext for payment purposes">Credit Card Number</string>
    <string name="month_cc" context="Hint text of the expiration month of the credit card for payment purposes">Month</string>
    <string name="year_cc" context="Hint text of the expiration year of the credit card for payment purposes">Year</string>
    <string name="cvv_cc" context="Hint text of the CVV edittext for payment purposes">CVV</string>

    <string name="proceed_cc" context="Text of the button which proceeds the payment">Proceed</string>

    <string name="account_successfully_upgraded" context="Message shown when the payment of an upgrade has been correct">Account successfully upgraded!</string>
    <string name="account_error_upgraded" context="Message shown when the payment of an upgrade has not been correct">The operation failed. Your credit card has not been charged</string>
    <string name="credit_card_information_error" context="Message shown when the credit card information is not correct">The credit card information was not correct. The credit card will not be charged</string>
    <!--
    <string name="not_upgrade_is_possible" context="Message shown when the user wants to upgrade an account that cannot be upgraded">Your account cannot be upgraded from the app. Please contact support@mega.nz to upgrade your account</string>
    -->

    <string name="pin_lock_type" context="title to choose the type of PIN code">PIN Code Type</string>
    <string name="four_pin_lock" context="PIN with 4 digits">4 digit PIN</string>
    <string name="six_pin_lock" context="PIN with 6 digits">6 digit PIN</string>
    <string name="AN_pin_lock" context="PIN alphanumeric">Alphanumeric PIN</string>

    <string name="settings_enable_logs" context="Confirmation message when enabling logs in the app">Logs are now enabled</string>
    <string name="settings_disable_logs" context="Confirmation message when disabling logs in the app">Logs are now disabled</string>

    <string name="search_open_location" context="Option in the sliding panel to open the folder which contains the file selected after performing a search">Open location</string>
    <string name="servers_busy" context="message when a request cannot be performed because the servers are busy">This process is taking longer than expected. Please wait.</string>

    <string name="my_account_free" context="Label in My Account section to show user account type">Free Account</string>
    <string name="my_account_prolite" context="Label in My Account section to show user account type">Lite Account</string>
    <string name="my_account_pro1" context="Label in My Account section to show user account type">PRO I Account</string>
    <string name="my_account_pro2" context="Label in My Account section to show user account type">PRO II Account</string>
    <string name="my_account_pro3" context="Label in My Account section to show user account type">PRO III Account</string>

    <string name="backup_title" context="Title of the screen to backup the master key">Backup your Recovery Key</string>
    <string name="backup_subtitle" context="Subtitle of the screen to backup the master key">Your password unlocks your Recovery Key</string>

    <string name="backup_first_paragraph" context="First paragraph of the screen to backup the master key">Your data is only readable through a chain of decryption operations that begins with your master encryption key, which we store encrypted with your password. This means that if you lose your password, your Recovery Key can no longer be decrypted, and you can no longer decrypt your data.</string>
    <string name="backup_second_paragraph" context="Second paragraph of the screen to backup the master key">Exporting the Recovery Key and keeping it in a secure location enables you to set a new password without data loss.</string>
    <string name="backup_third_paragraph" context="Third paragraph of the screen to backup the master key">An external attacker cannot gain access to your account with just your key. A password reset requires both the key and access to your e-mail.</string>
    <string name="backup_action" context="Sentence to inform the user the available actions in the screen to backup the master key">Copy the Recovery Key to clipboard or save it as text file</string>

    <string name="save_action" context="Action of the button to save the master key as a text file">Save</string>
    <string name="copy_MK_confirmation" context="Alert message when the master key has been successfully copied to the ClipBoard">The Recovery Key has been successfully copied</string>

    <string name="change_pass" context="Button to change the password">Change</string>

    <string name="general_positive_button" context="Positive button to perform a general action">YES</string>
    <string name="general_negative_button" context="Negative button to perform a general action">NO</string>

    <string name="forgot_pass_menu" context="Option of the overflow menu to show the screen info to reset the password">Forgot password?</string>
    <string name="forgot_pass" context="Button in the Login screen to reset the password">Forgot your password?</string>
    <string name="forgot_pass_first_paragraph" context="First paragraph of the screen when the password has been forgotten">If you have a backup of your Recovery Key, you can reset your password by selecting YES. No data will be lost.</string>
    <string name="forgot_pass_second_paragraph" context="Second paragraph of the screen when the password has been forgotten">You can still export your Recovery Key now if you have an active MEGA session in another browser on this or any other computer. If you don’t, you can no longer decrypt your existing account, but you can start a new one under the same e-mail address by selecting NO.</string>
    <!--
    <string name="forgot_pass_second_paragraph_logged_in" context="Second paragraph of the screen when the password has been forgotten and the user is still logged in">If you don\&apos;t, you can still export your recovery key now in this MEGA session. Please, go back and backup your recovery key.</string>
    -->

    <string name="forgot_pass_action" context="Sentence to ask to the user if he has the master key in the screen when the password has been forgotten">Do you have a backup of your Recovery Key?</string>

    <string name="title_alert_reset_with_MK" context="Title of the alert message to ask for the link to reset the pass with the MK">Great!</string>
    <string name="edit_text_insert_mail" context="Hint of the text where the user can write his e-mail">email goes here</string>
    <string name="text_alert_reset_with_MK" context="Text of the alert message to ask for the link to reset the pass with the MK">Please enter your email address below. You will receive a recovery link that will allow you to submit your Recovery Key and reset your password.</string>

    <string name="edit_text_insert_mk" context="Hint of the text when the user can write his master key">Your Recovery Key goes here</string>

    <string name="edit_text_insert_pass" context="Hint of the text where the user can write his password">password goes here</string>
    <string name="delete_account_text_last_step" context="Text shown in the last alert dialog to confirm the cancellation of an account">This is the last step to cancel your account. You will permanently lose all the data stored in the cloud. Please enter your password below.</string>

    <string name="email_verification_title" context="Title of the alert dialog to inform the user that have to check the email">Email verification</string>
    <string name="email_verification_text" context="Text of the alert dialog to inform the user that have to check the email">Please check your email to proceed.</string>
    <string name="email_verification_text_error" context="Text of the alert dialog to inform the user when an error occurs when cancelling the account">An error occurred, please try again.</string>


    <string name="alert_not_logged_in" context="Alert to inform the user that have to be logged in to perform the action">You must be logged in to perform this action.</string>
    <string name="invalid_string" context="Error when the user leaves empty the password field">Incorrect</string>

    <string name="invalid_email_title" context="Title of the alert dialog when the user tries to recover the pass of a non existing account">Invalid email address</string>
    <string name="invalid_email_text" context="Title of the alert dialog when the user tries to recover the pass of a non existing account">Please check the e-mail address and try again.</string>
    <!--
    <string name="alert_not_logged_out" context="Alert to inform the user that have to be logged out to perform the action">You must be logged out to perform this action.</string>
    -->

    <string name="title_dialog_insert_MK" context="Title of the dialog to write MK after opening the recovery link">Password reset</string>
    <string name="text_dialog_insert_MK" context="Text of the dialog to write MK after opening the recovery link">Please enter your Recovery Key below</string>

    <string name="pass_changed_alert" context="Text of the alert when the pass has been correctly changed">Password changed!</string>

    <string name="park_account_dialog_title" context="Title of the dialog to park an account">Park account</string>
    <string name="park_account_button" context="Button to park an account">Park</string>
    <string name="park_account_title" context="Title of the screen to park an account">Oops!</string>
    <string name="park_account_first_paragraph" context="First paragraph of the screen to park an account">Due to our end-to-end encryption paradigm, you will not be able to access your data without either your password or a backup of your Recovery Key.</string>
    <string name="park_account_second_paragraph" context="Second paragraph of the screen to park an account">You can park your existing account and start a fresh one under the same e-mail address. Your data will be retained for at least 60 days. In case that you recall your parked account’s password, please contact support&#64;mega.nz</string>

    <string name="dialog_park_account" context="Text of the dialog message to ask for the link to park the account">Please enter your email address below. You will receive a recovery link that will allow you to park your account.</string>
    <string name="park_account_text_last_step" context="Text shown in the last alert dialog to park an account">This is the last step to park your account, please enter your new password. Your data will be retained for at least 60 days. If you recall your parked account’s password, please contact support&#64;mega.nz</string>

    <string name="title_enter_new_password" context="Title of the screen to write the new password after opening the recovery link">Enter new password</string>
    <string name="recovery_link_expired" context="Message when the user tries to open a recovery pass link and it has expired">This recovery link has expired, please try again.</string>

    <string name="text_reset_pass_logged_in" context="Text of the alert after opening the recovery link to reset pass being logged.">Your Recovery Key will be used to reset your password. Please, enter your new password.</string>
    <string name="email_verification_text_change_pass" context="Text of the alert dialog to inform the user that have to check the email after clicking the option forgot pass">You will receive a recovery link that will allow you to reset your password.</string>

    <string name="my_account_upgrade_pro" context="Button to upgrade the account to PRO account in My Account Section">Upgrade</string>
    <string name="my_account_upgrade_pro_panel" context="Button to upgrade the account to PRO account in the panel that appears randomly">Upgrade now</string>
    <string name="get_pro_account" context="Message to promote PRO accounts">Improve your cloud capacity![A]Get more space &amp; transfer quota with a PRO account!</string>
    <string name="toast_master_key" context="success message when the MasterKey file has been downloaded">The Recovery Key has been backed up into: %1s.[A]While the file remains in this path, you will find it at the Saved for Offline Section.[A]Note: It will be deleted if you log out, please store it in a safe place.</string>

    <!--
    <string name="next_ime_action" context="Action to pass focus to the next field in a form">Next</string>
    -->

    <string name="mail_already_used" context="Error shown when the user tries to change his mail to one that is already used">Error. This email address is already in use.</string>

    <string name="change_mail_text_last_step" context="Text shown in the last alert dialog to change the email associated to an account">This is the last step to change your email. Please enter your password below.</string>
    <string name="change_mail_title_last_step" context="Title of the alert dialog to change the email associated to an account">Change email</string>

    <!--
    <string name="success_changing_user_mail" context="Message when the user email has been changed successfully">Your email has been correctly updated.</string>
    -->

    <string name="title_new_warning_out_space" context="Iitle of the warning when the user is running out of space">You’re running out of space!</string>
    <string name="new_warning_out_space" context="Text of the warning when the user is running out of space">Take full advantage of your MEGA account by upgrading to PRO.</string>

    <string name="title_options_avatar_panel" context="Iitle of sliding panel to choose the option to edit the profile picture">Edit profile picture</string>
    <string name="take_photo_avatar_panel" context="Option of the sliding panel to change the avatar by taking a new picture">Take picture</string>
    <string name="choose_photo_avatar_panel" context="Option of the sliding panel to change the avatar by choosing an existing picture">Choose picture</string>
    <string name="delete_avatar_panel" context="Option of the sliding panel to delete the existing avatar">Delete picture</string>

    <string name="incorrect_MK" context="Alert when the user introduces his MK to reset pass incorrectly">The key you supplied does not match this account. Please make sure you use the correct Recovery Key and try again.</string>
    <string name="incorrect_MK_title" context="Title of the alert when the user introduces his MK to reset pass incorrectly">Invalid Recovery Key</string>

    <string name="option_full_link" context="Alert Dialog to get link">Link with key</string>

    <string name="recovering_info" context="Message shown meanwhile the app is waiting for a request">Getting info&#8230;</string>

    <string name="email_verification_text_change_mail" context="Text of the alert dialog to inform the user that have to check the email to validate his new email">Your new email address needs to be validated. Please check your email to proceed.</string>

    <string name="confirmation_delete_avatar" context="Confirmation before deleting the avatar of the user's profile">Delete your profile picture?</string>
    <string name="title_edit_profile_info" context="Title of the Dialog to edit the profile attributes of the user's account">Edit</string>

    <string name="title_set_expiry_date" context="Alert Dialog to get link">Set expiry date</string>
    <string name="title_set_password_protection" context="Title of the dialog to get link with password">Set password protection</string>
    <string name="subtitle_set_expiry_date" context="Subtitle of the dialog to get link">(PRO ONLY)</string>
    <string name="set_password_protection_dialog" context="Alert Dialog to get link with password">Set password</string>
    <string name="hint_set_password_protection_dialog" context="Hint of the dialog to get link with password">Enter password</string>
    <string name="hint_confirm_password_protection_dialog" context="Hint of the confirmation dialog to get link with password">Confirm password</string>
    <string name="link_request_status" context="Status text at the beginning of getting a link">Processing&#8230;</string>

    <string name="edit_link_option" context="Option of the sliding panel to edit the link of a node">Manage link</string>

    <string name="old_password_provided_incorrect" context="Error alert dialog shown when changing the password the user provides an incorrect password ">The current password you have provided is incorrect.</string>

    <string name="number_correctly_reinvite_contact_request" context="success message when reinviting multiple contacts">%d reinvite requests sent successfully.</string>

    <string name="number_correctly_delete_contact_request" context="success message when reinviting multiple contacts">%d requests deleted successfully.</string>
    <string name="number_no_delete_contact_request" context="error message when reinviting multiple contacts">%1$d requests successfully deleted but %2$d requests were not deleted.</string>

    <string name="confirmation_delete_contact_request" context="confirmation message before removing a contact request.">Do you want to remove the invitation request to %s?</string>
    <string name="confirmation_remove_multiple_contact_request" context="confirmation message before removing mutiple contact request">Do you want to remove these %d invitation requests?</string>

    <string name="number_correctly_invitation_reply_sent" context="success message when replying to multiple received request">%d request replies sent.</string>
    <string name="number_incorrectly_invitation_reply_sent" context="error message when replying to multiple received request">%1$d request replies successfully sent but %2$d were not sent.</string>

    <plurals name="general_num_request">
        <item context="referring to a invitation request in the Contacts section" quantity="one">request</item>
        <item context="referring to a invitation request in the Contacts section" quantity="other">requests</item>
    </plurals>

    <plurals name="confirmation_remove_outgoing_shares">
        <item context="Confirmation before removing the outgoing shares of a folder" quantity="one">The folder is shared with %1$d contact. Remove share?</item>
        <item context="Confirmation before removing the outgoing shares of a folder" quantity="other">The folder is shared with %1$d contacts. Remove all shares?</item>
    </plurals>

    <string name="error_incorrect_email_or_password" context="Error message when the credentials to login are incorrect.">Invalid email and/or password. Please try again.</string>
    <string name="error_account_suspended" context="Error message when trying to login and the account is suspended.">Your account has been suspended due to Terms of Service violations. Please contact support&#64;mega.nz</string>
    <string name="too_many_attempts_login" context="Error message when to many attempts to login.">Too many failed attempts to login, please wait for an hour.</string>
    <string name="account_not_validated_login" context="Error message when trying to login to an account not validated.">This account has not been validated yet. Please, check your email.</string>

    <string name="general_error_folder_not_found" context="Error message shown when opening a folder link which doesn't exist">Folder link unavailable</string>
    <string name="folder_link_unavaible_ToS_violation" context="Error message shown when opening a folder link which has been removed due to ToS/AUP violation">The folder link has been removed because of a ToS/AUP violation.</string>

    <string name="general_error_file_not_found" context="Error message shown when opening a file link which doesn't exist">File link unavailable</string>
    <string name="file_link_unavaible_ToS_violation" context="Error message shown when opening a file link which has been removed due to ToS/AUP violation">The file link has been removed because of a ToS/AUP violation.</string>

    <string name="confirm_email_text" context="Title of the screen after creating the account. That screen asks the user to confirm the account by checking the email">Awaiting email confirmation</string>
    <string name="confirm_email_explanation" context="Text below the title that explains the user should check the email and click the link to confirm the account">Please check your email and click the link to confirm your account.</string>

    <plurals name="general_num_items">
        <item context="Singular of items which contains a folder. 1 item" quantity="one">item</item>
        <item context="Plural of items which contains a folder. 2 items" quantity="other">items</item>
    </plurals>

    <string name="file_link_unavaible_delete_account" context="Error message shown when opening a file or folder link which account has been removed due to ToS/AUP violation">The associated user account has been terminated due to multiple violations of our Terms of Service.</string>

    <string name="general_error_invalid_decryption_key" context="Error message shown after login into a folder link with an invalid decryption key">The provided decryption key for the folder link is invalid.</string>

    <string name="my_account_my_credentials" context="Title of the label in the my account section. It shows the credentials of the current user so it can be used to be verified by other contacts">My credentials</string>
    <string name="limited_bandwith" context="Word to indicate the limited bandwidth of the free accounts">Limited</string>

    <string name="section_chat" context="Item of the navigation title for the chat section">Chat</string>
    <string name="section_chat_with_notification" context="Item of the navigation title for the chat section when there is any unread message">Chat [A](%1$d)[/A]</string>

    <string name="tab_archive_chat" context="Title of the archived chats tab. Capital letters">Archive</string>
    <!--
    <string name="tab_recent_chat" context="Title of the recent chats tab. Capital letters">RECENT</string>
    -->

    <!--
    <string name="archive_chat_empty" context="Message shown when the user has no archived chats">No archived conversations</string>
    -->
    <string name="recent_chat_enable_chat" context="Message shown when the user has no archived chats">Chat is disabled</string>
    <string name="recent_chat_enable_chat_button" context="Message shown when the user has no archived chats">Enable chat</string>

    <!--
    <string name="get_started_button" context="Button to start using the chat">Get started</string>
    -->

    <string name="recent_chat_empty_invite" context="Message shown when the user has no recent chats">Invite your friends to join you on Chat and enjoy our encrypted platform with privacy and security.</string>
    <!--<string name="recent_chat_empty_enable_chat" context="Message shown when the user has no recent chats">Enable Chat[A]and enjoy our encrypted platform with privacy and security.</string>-->

    <!--
    <string name="videocall_title" context="Title shown in the list of main chat screen for a videocall">Video call</string>
    -->

    <!--
    <plurals name="general_minutes">
        <item context="Singular of minutes. 1 minute" quantity="one">minute</item>
        <item context="Plural of minutes. 2 minute" quantity="other">minutes</item>
    </plurals>
    -->

    <!--
    <plurals name="general_hours">
        <item context="Singular of hours. 1 hour" quantity="one">hour</item>
        <item context="Plural of hours. 2 hours" quantity="other">hours</item>
    </plurals>
    -->

    <!--
    <plurals name="general_seconds">
        <item context="Singular of seconds. 1 second" quantity="one">second</item>
        <item context="Plural of seconds. 2 second" quantity="other">seconds</item>
    </plurals>
    -->

    <string name="initial_hour" context="Initial of the word hour to show the duration of a video or audio call">h</string>
    <string name="initial_minute" context="Initial of the word minute to show the duration of a video or audio call">m</string>
    <string name="initial_second" context="Initial of the word second to show the duration of a video or audio call">s</string>

    <!--
    <string name="videocall_item" context="Info shown about the last action in a chat is a videocall">Video call</string>
    -->

    <string name="selected_items" context="Title shown when multiselection is enable in chat tabs">%d selected</string>

    <string name="remove_contact_shared_folder" context="Message to confirm if the user wants to delete a contact from a shared folder">The contact %s will be removed from the shared folder.</string>
    <string name="remove_multiple_contacts_shared_folder" context="Message to confirm if the user wants to delete a multiple contacts from a shared folder">%d contacts will be removed from the shared folder.</string>

    <string name="number_correctly_removed_from_shared" context="success message when removing a contact from a shared folder">%d contacts removed successfully from the shared folder</string>
    <string name="number_incorrectly_removed_from_shared" context="success message when removing a contact from a shared folder">&#160;and %d contacts were not successfully removed</string>

    <string name="contacts_list_empty_text_loading" context="Message shown while the contact list from the device is being read and then shown to the user">Loading contacts from the phone&#8230;</string>

    <string name="number_correctly_invite_contact_request" context="success message when reinviting multiple contacts">%d invite requests sent successfully.</string>
    <string name="number_no_invite_contact_request" context="error message when reinviting multiple contacts">%1$d invite requests successfully sent but %2$d requests were not sent.</string>

    <string name="chat_me_text_bracket" context="Word next to own user's message in chat screen">%1s (Me)</string>
    <string name="type_message_hint" context="Hint shown in the field to write a message in the chat screen">Type a message</string>

    <string name="general_mute" context="button">Mute</string>
    <string name="general_unmute" context="button">Unmute</string>

    <string name="title_properties_chat_contact_notifications" context="Title of the section to enable notifications in the Contact Properties screen">Notifications</string>
    <string name="title_properties_chat_contact_message_sound" context="Title of the section to choose the sound of incoming messages in the Contact Properties screen">Message sound</string>
    <string name="title_properties_chat_clear_chat" context="Title of the section to clear the chat content in the Contact Properties screen">Clear chat</string>
    <string name="title_properties_chat_share_contact" context="Title of the section to share the contact in the Contact Properties screen">Share contact</string>

    <string name="call_ringtone_title" context="Title of the screen to select the ringtone of the calls">Call ringtone</string>
    <string name="notification_sound_title" context="Title of the screen to select the sound of the notifications">Notification sound</string>

    <string name="confirmation_clear_chat" context="Text of the confirmation dialog to clear the chat history">After cleared, neither %s nor you will be able to see messages of this chat.</string>

    <string name="general_clear" context="Button to clear the chat history">Clear</string>
    <!--
    <string name="login_initializing_chat" context="After login, initializing chat">Initializing chat</string>
    -->

    <string name="clear_history_success" context="Message show when the history of a chat has been successfully deleted">The history of the chat has been cleared</string>
    <string name="clear_history_error" context="Message show when the history of a chat hasn't been successfully deleted">Error. The history of the chat has not been cleared successfully</string>

    <string name="add_participants_menu_item" context="Menu item to add participants to a chat">Add participants</string>
    <string name="remove_participant_menu_item" context="Menu item to remove a participants from a chat">Remove participant</string>

    <string name="mega_info_empty_screen" context="Message about MEGA when there are no message in the chat screen">Protects your chat with end-to-end (user controlled) encryption, providing essential safety assurances:</string>
    <string name="mega_authenticity_empty_screen" context="Message about MEGA when there are no message in the chat screen">The system ensures that the data received is truly from the specified sender, and its content has not been manipulated during transit.</string>
    <string name="mega_confidentiality_empty_screen" context="Message about MEGA when there are no message in the chat screen">Only the author and intended recipients are able to decipher and read the content.</string>

    <string name="title_mega_info_empty_screen" context="Message about MEGA when there are no message in the chat screen">MEGA</string>
    <string name="title_mega_authenticity_empty_screen" context="Message about MEGA when there are no message in the chat screen">Authenticity</string>
    <string name="title_mega_confidentiality_empty_screen" context="Message about MEGA when there are no message in the chat screen">Confidentiality</string>

    <string name="error_not_logged_with_correct_account" context="Error message shown when opening a cancel link with an account that not corresponds to the link">This link is not related to this account. Please, log in with the correct account.</string>
    <string name="cancel_link_expired" context="Message when the user tries to open a cancel link and it has expired">This cancel link has expired, please try again.</string>

    <string name="no_results_found" context="Text shown after searching and no results found">No results were found</string>

    <string name="offline_status" context="Info label about the status of the user">Offline</string>
    <string name="online_status" context="Info label about the status of the user">Online</string>
    <string name="away_status" context="Info label about the status of the user">Away</string>
    <string name="busy_status" context="Info label about the status of the user">Busy</string>
    <string name="invalid_status" context="Info label about the status of the user">No connection</string>

    <string name="text_deleted_message" context="Text shown when a message has been deleted in the chat">This message has been deleted</string>
    <string name="text_deleted_message_by" context="Text shown when a message has been deleted in the chat">[A]This message has been deleted by [/A][B]%1$s[/B]</string>

    <string name="confirmation_delete_several_messages" context="Confirmation before deleting messages">Remove messages?</string>
    <string name="confirmation_delete_one_message" context="Confirmation before deleting one message">Remove message?</string>

    <!--
    <string name="text_cleared_history" context="Text shown when a user cleared the history of a chat"><![CDATA[<font color=\'#060000\'>%1$s</font> <font color=\'#868686\'> cleared the chat history</font>]]></string>
    -->

    <string name="group_chat_label" context="Label for the sliding panel of a group chat">Group chat</string>
    <string name="group_chat_info_label" context="Label for the option of the sliding panel to show the info of a chat group">Group info</string>
    <string name="group_chat_start_conversation_label" context="Label for the option of the sliding panel to start a one to one chat">Start conversation</string>
    <string name="group_chat_edit_profile_label" context="Label for the option of the sliding panel to edit the profile">Edit profile</string>
    <string name="title_properties_chat_leave_chat" context="Title of the section to leave a group content in the Contact Properties screen">Leave Group</string>
    <string name="participants_chat_label" context="Label for participants of a group chat">Participants</string>

    <string name="confirmation_remove_chat_contact" context="confirmation message before removing a contact from a chat.">Remove %s from this chat?</string>

    <string name="observer_permission_label_participants_panel" context="Label to show the participant permission in the options panel of the group info screen">Read-only</string>
    <!--
    <string name="member_permission_label_participants_panel" context="Label to show the participant permission in the options panel of the group info screen">Member</string>
    -->
    <string name="standard_permission_label_participants_panel" context="Label to show the participant permission in the options panel of the group info screen">Standard</string>
    <string name="administrator_permission_label_participants_panel" context="Label to show the participant permission in the options panel of the group info screen">Moderator</string>

    <string name="edited_message_text" context="Text appended to a edited message.">(edited)</string>
    <string name="change_title_option" context="Option in menu to change title of a chat group.">Change title</string>

    <string name="confirmation_leave_group_chat" context="confirmation message before leaving a group chat">If you leave, you will no longer have access to read or send messages.</string>
    <string name="title_confirmation_leave_group_chat" context="title confirmation message before leaving a group chat">Leave group chat?</string>

    <string name="confirmation_clear_group_chat" context="Text of the confirmation dialog to clear a group chat history">All messages and media in this conversation will be cleared.</string>
    <string name="title_confirmation_clear_group_chat" context="Title of the confirmation dialog to clear a group chat history">Clear history?</string>


    <string name="add_participant_error_already_exists" context="Message show when a participant hasn't been successfully invited to a group chat">The participant is already included in this group chat</string>

    <string name="number_correctly_add_participant" context="success message when inviting multiple contacts to a group chat">%d participants were successfully invited</string>
    <string name="number_no_add_participant_request" context="error message when inviting multiple contacts to a group chat">%1$d participants were successfully invited but %2$d participants were not invited.</string>

    <string name="message_permissions_changed" context="chat message when the permissions for a user has been changed">[A]%1$s[/A][B] was changed to [/B][C]%2$s[/C][D] by [/D][E]%3$s[/E]</string>
    <string name="message_add_participant" formatted="false" context="chat message when a participant was added to a group chat">[A]%1$s[/A][B] joined the group chat by invitation from [/B][C]%2$s[/C]</string>
    <string name="message_remove_participant" context="chat message when a participant was removed from a group chat">[A]%1$s[/A][B] was removed from group chat by [/B][C]%2$s[/C]</string>

    <string name="change_title_messages" context="Message shown when a participant change the title of a group chat.">[A]%1$s[/A][B] changed the group chat name to [/B][C]“%2$s”[/C]</string>

    <string name="message_participant_left_group_chat" context="chat message when a participant left a group chat">[A]%1$s[/A][B] left the group chat[/B]</string>

    <string name="manual_retry_alert" context="chat message alert when the message have to been manually">Message not sent. Tap for options</string>

    <string name="chat_status_title" context="settings of the chat to choose the status">Status</string>
    <!--
    <string name="settings_chat_summary_online" context="summary of the status online in settings">You can chat, share files and make calls with your contacts.</string>
    -->
    <!--
    <string name="settings_chat_summary_invisible" context="summary of the status invisible in settings">You can interact with your contacts but you will appear offline for them.</string>
    -->
    <!--
    <string name="settings_chat_summary_offline" context="summary of the status invisible in settings">You will appear offline to your contacts and you will not be able to chat with them.</string>
    -->

    <!--
    <string name="changing_status_to_online_success" context="message shown when the status of the user successfully changed to online">You\'re now online</string>
    -->
    <!--
    <string name="changing_status_to_invisible_success" context="message shown when the status of the user successfully changed to invisible">You\'re now away</string>
    -->

    <!--
    <string name="changing_status_to_offline_success" context="message shown when the status of the user successfully changed to offline">You\'re now offline</string>
    -->
    <!--
    <string name="changing_status_to_busy_success" context="message shown when the status of the user successfully changed to offline">You\'re now busy</string>
    -->
    <string name="changing_status_error" context="message shown when the status of the user coudn't be changed">Error. Your status has not been changed</string>
    <string name="leave_chat_error" context="message shown when a user couldn't leave chat">An error occurred when leaving the chat</string>
    <string name="create_chat_error" context="message shown when a chat has not been created">An error occurred when creating the chat</string>

    <string name="settings_chat_vibration" context="settings of the chat to choose the status">Vibration</string>

    <!--
    <string name="list_message_deleted" context="Text show in list of chats when the last message has been deleted">Message deleted</string>
    -->

    <string name="non_format_text_deleted_message_by" context="Text shown when a message has been deleted in the chat">This message has been deleted by %1$s</string>
    <string name="history_cleared_message" context="Text shown when the chat history was cleared by me">Chat history was cleared</string>
    <string name="non_format_history_cleared_by" context="Text shown when the chat history was cleared by someone">Chat history cleared by %1$s</string>

    <!--
    <string name="non_format_text_cleared_history" context="Text shown when a user cleared the history of a chat">%1$s cleared the chat history</string>
    -->
    <string name="non_format_message_permissions_changed" context="chat message when the permissions for a user has been changed">%1$s was changed to %2$s by %3$s</string>
    <string name="non_format_message_add_participant" formatted="false" context="chat message when a participant was added to a group chat">%1$s was added to this group chat by invitation from %2$s</string>
    <string name="non_format_message_remove_participant" context="chat message when a participant was removed from a group chat">%1$s was removed from group chat by %2$s</string>

    <string name="non_format_change_title_messages" context="Message shown when a participant change the title of a group chat.">%1$s changed the group chat name to “%2$s”</string>

    <string name="non_format_message_participant_left_group_chat" context="chat message when a participant left a group chat">%1$s left the group chat</string>

    <string name="messages_copied_clipboard" context="success alert when the user copy some messages to the clipboard">Copied to the clipboard</string>

    <string name="chat_error_open_title" context="Title of the error dialog when opening a chat">Chat Error!</string>
    <string name="chat_error_open_message" context="Message of the error dialog when opening a chat">The chat could not be opened successfully</string>

    <string name="menu_choose_contact" context="Menu option to add a contact to your contact list.">Choose contact</string>

    <plurals name="general_selection_num_contacts">
        <item context="referring to a contact in the contact list of the user" quantity="one">%1$d contact</item>
        <item context="Title of the contact list" quantity="other">%1$d contacts</item>
    </plurals>

    <string name="error_sharing_folder" context="Message shown when the folder sharing process fails">Error sharing the folder. Please, try again.</string>

    <plurals name="confirmation_remove_contact" context="confirmation message before removing a contact">
        <item context="Singular" quantity="one">All data associated with the selected contact will be permanently lost.</item>
        <item context="Plural" quantity="other">All data associated with the selected contacts will be permanently lost.</item>
    </plurals>

    <plurals name="title_confirmation_remove_contact" context="title of confirmation alert before removing a contact">
        <item context="Singular" quantity="one">Remove contact?</item>
        <item context="Plural" quantity="other">Remove contacts?</item>
    </plurals>

    <!--
    <string name="chat_connection_error" context="error shown when the connection to the chat fails">Chat connection error</string>
    -->

    <string name="message_option_retry" context="option shown when a message could not be sent">Retry</string>

    <string name="title_message_not_sent_options" context="title of the menu for a non sent message">Message not sent</string>

    <string name="no_conversation_history" context="message shown when a chat has no messages">No conversation history</string>

    <plurals name="user_typing" context="title of confirmation alert before removing a contact">
        <item context="Singular" quantity="one">%1$s [A]is typing&#8230;[/A]</item>
        <item context="Plural" quantity="other">%1$s [A]are typing&#8230;[/A]</item>
    </plurals>

    <string name="more_users_typing" context="text that appear when there are more than 2 people writing at that time in a chat. For example User1, user2 and more are typing...">%1$s [A]and more are typing&#8230;[/A]</string>
	<string name="label_more" context="button label more">More</string>
	<string name="label_close" context="button label Close">Close</string>
    <string name="tab_my_account_general" context="Title of the general tab in My Account Section">General</string>
    <string name="tab_my_account_storage" context="Title of the storage tab in My Account Section">Storage</string>

    <string name="account_plan" context="Title of the section about the plan in the storage tab in My Account Section">Plan</string>
    <string name="storage_space" context="Title of the section about the storage space in the storage tab in My Account Section">Storage space</string>
    <string name="transfer_quota" context="Title of the section about the transfer quota in the storage tab in My Account Section">Transfer quota</string>

    <string name="available_space" context="Label in section the storage tab in My Account Section">Available</string>
    <string name="not_available" context="Label in section the storage tab in My Account Section when no info info is received">not available</string>

    <string name="no_bylling_cycle" context="Label in section the storage tab when the account is Free">No billing cycle</string>

    <string name="my_account_of_string" context="String to show the transfer quota and the used space in My Account section">%1$s [A]of %2$s[/A]</string>

    <string name="confirmation_delete_from_save_for_offline" context="confirmation message before removing a something for the Save for offline section">Remove from Save for Offline?</string>

    <string name="recent_chat_empty_no_connection_text" context="Text of chat section when the app has no connection">Chat is disabled and it cannot be enabled without a connection.</string>

    <string name="set_status_option_label" context="Label for the option of action menu to change the chat status">Set status</string>

    <string name="general_dismiss" context="Answer for confirmation dialog.">Dismiss</string>

    <string name="context_invitacion_reply_accepted" context="Accepted request invitacion alert">Invitation accepted</string>
    <string name="context_invitacion_reply_declined" context="Declined request invitacion alert">Invitation declined</string>
    <string name="context_invitacion_reply_ignored" context="Ignored request invitacion alert">Invitation ignored</string>

    <string name="error_message_unrecognizable" context="Content of a normal message that cannot be recognized">Message unrecognizable</string>

    <string name="settings_autoaway_title" context="Title of the settings section to configure the autoaway of chat presence">Auto-away</string>
    <string name="settings_autoaway_subtitle" context="Subtitle of the settings section to configure the autoaway of chat presence">Show me away after an inactivity of</string>
    <string name="settings_autoaway_value" context="Value in the settings section of the autoaway chat presence">%1d minutes</string>

    <string name="settings_persistence_title" context="Title of the settings section to configure the status persistence of chat presence">Status persistence</string>
    <string name="settings_persistence_subtitle" context="Subtitle of the settings section to configure the status persistence of chat presence">Maintain my chosen status appearance even when I have no connected devices</string>

    <string name="title_dialog_set_autoaway_value" context="Title of the dialog to set the value of the auto away preference">Set time limit</string>
    <string name="button_set" context="Button to set a value">Set</string>
    <string name="hint_minutes" context="Button to set a value">minutes</string>

    <!--
    <string name="autoaway_disabled" context="Word to indicated the autoaway is disabled">Disabled</string>
    -->

    <string-array name="settings_status_entries" context="the options of what to upload in an array. Needed for the settings">
        <item context="the options of what to upload.">Online</item>
        <item context="the options of what to upload.">Away</item>
        <item context="the options of what to upload.">Busy</item>
        <item context="the options of what to upload.">Offline</item>
    </string-array>

    <string name="offline_empty_folder" context="Text that indicates that a the offline section is currently empty">No files Saved for Offline</string>

    <string name="general_enable" context="Positive confirmation to enable logs">Enable</string>
    <string name="enable_log_text_dialog" context="Dialog to confirm the action of enabling logs">Logs can contain information related to your account</string>

    <string name="confirmation_to_reconnect" context="Dialog to confirm the reconnect action">Network connection recovered. Connect to MEGA?</string>
    <string name="loading_status" context="Message shown meanwhile the app is waiting for a the chat status">Loading status&#8230;</string>

    <string name="error_editing_message" context="Error when a message cannot be edited">This message cannot be edited</string>

    <plurals name="text_number_transfers" context="Label to show the number of transfers in progress">
        <item context="Singular" quantity="one">%1$d of %2$d file</item>
        <item context="Plural" quantity="other">%1$d of %2$d files</item>
    </plurals>

    <string name="option_to_transfer_manager" context="Label of the modal bottom sheet to Transfer Manager section" formatted="false">View</string>
    <string name="option_to_pause_transfers" context="Label of the modal bottom sheet to pause all transfers">Pause all transfers</string>
    <string name="option_to_resume_transfers" context="Label of the modal bottom sheet to resume all transfers">Resume all transfers</string>
    <string name="option_to_clear_transfers" context="Label of the modal bottom sheet to clear completed transfers">Clear completed</string>
    <string name="menu_pause_individual_transfer" context="Dialog to confirm the action of pausing one transfer">Pause transfer?</string>
    <string name="menu_resume_individual_transfer" context="Dialog to confirm the action of restarting one transfer">Resume transfer?</string>
    <string name="button_resume_individual_transfer" context="Button to confirm the action of restarting one transfer">Resume</string>

    <string name="confirmation_to_clear_completed_transfers" context="Dialog to confirm before removing completed transfers">Clear completed transfers?</string>

    <string name="title_tab_in_progress_transfers" context="Title of the tab section for transfers in progress">In progress</string>
    <string name="title_tab_completed_transfers" context="Title of the tab section for completed transfers">Completed</string>

    <string name="transfer_paused" context="Possible state of a transfer">Paused</string>
    <string name="transfer_queued" context="Possible state of a transfer">Queued</string>
    <!--
    <string name="transfer_canceled" context="Possible state of a transfer">Canceled</string>
    -->
    <string name="transfer_unknown" context="Possible state of a transfer">Unknown</string>

    <string name="paused_transfers_title" context="Title of the panel where the progress of the transfers is shown">Paused transfers</string>

    <string name="completed_transfers_empty" context="message shown in the screen when there are not any active transfer">No completed transfers</string>

    <!--
    <string name="message_transfers_completed" context="Message shown when the pending transfers are completed">Transfers finished</string>
    -->

    <plurals name="upload_service_notification" context="Text of the notification shown when the upload service is running">
        <item context="Singular" quantity="one">Uploading %1$d of %2$d file</item>
        <item context="Plural" quantity="other">Uploading %1$d of %2$d files</item>
    </plurals>

    <plurals name="upload_service_final_notification" context="Text of the notification shown when the upload service has finished">
        <item context="Singular" quantity="one">Uploaded %1$d file</item>
        <item context="Plural" quantity="other">Uploaded %1$d files</item>
    </plurals>

    <string name="general_total_size" context="label for the total file size of multiple files and/or folders (no need to put the colon punctuation in the translation)" formatted="false">Total size: %1$s</string>

    <plurals name="upload_service_failed" context="Text of the notification shown when the upload service has finished with any transfer error">
        <item context="Singular" quantity="one">%1$d file not uploaded</item>
        <item context="Plural" quantity="other">%1$d files not uploaded</item>
    </plurals>

    <plurals name="copied_service_upload" context="Text of the notification shown when the upload service has finished with any copied file instead uploaded">
        <item context="Singular" quantity="one">%1$d file copied</item>
        <item context="Plural" quantity="other">%1$d files copied</item>
    </plurals>

    <plurals name="already_downloaded_service" context="Text of the notification shown when the download service do not download because the file is already on the device">
        <item context="Singular" quantity="one">%1$d file previously downloaded</item>
        <item context="Plural" quantity="other">%1$d files previously downloaded</item>
    </plurals>

    <plurals name="download_service_final_notification" context="Text of the notification shown when the download service has finished">
        <item context="Singular" quantity="one">Downloaded %1$d file</item>
        <item context="Plural" quantity="other">Downloaded %1$d files</item>
    </plurals>

    <plurals name="download_service_final_notification_with_details" context="Text of the notification shown when the download service has finished with any error">
        <item context="Singular" quantity="one">Downloaded %1$d of %2$d file</item>
        <item context="Plural" quantity="other">Downloaded %1$d of %2$d files</item>
    </plurals>

    <plurals name="download_service_failed" context="Text of the notification shown when the download service has finished with any transfer error">
        <item context="Singular" quantity="one">%1$d file not downloaded</item>
        <item context="Plural" quantity="other">%1$d files not downloaded</item>
    </plurals>

    <plurals name="download_service_notification" context="Text of the notification shown when the download service is running">
        <item context="Singular" quantity="one">Downloading %1$d of %2$d file</item>
        <item context="Plural" quantity="other">Downloading %1$d of %2$d files</item>
    </plurals>

    <string name="title_depleted_transfer_overquota" context="Title of the alert when the transfer quota is depleted">Depleted transfer quota</string>
    <string name="text_depleted_transfer_overquota" context="Text of the alert when the transfer quota is depleted">Your queued transfer exceeds the current transfer quota available for your IP address and may therefore be interrupted.</string>
    <string name="plans_depleted_transfer_overquota" context="Button to show plans in the alert when the transfer quota is depleted">See our plans</string>
    <string name="continue_without_account_transfer_overquota" context="Button option of the alert when the transfer quota is depleted">Continue without account</string>

    <plurals name="new_general_num_files" context="this is used for example when downloading 1 file or 2 files">
        <item context="Singular of file. 1 file" quantity="one">%1$d file</item>
        <item context="Plural of file. 2 files" quantity="other">%1$d files</item>
    </plurals>

    <string name="general_view" context="Menu option">View files</string>
    <string name="add_to_cloud" context="Menu option">Add to Cloud Drive</string>
    <string name="save_for_offline" context="Menu option">Save for offline</string>

    <string name="general_view_contacts" context="Menu option">View contacts</string>

    <string name="import_success_message" context="Menu option">Succesfully added to Cloud Drive</string>
    <string name="import_success_error" context="Menu option">Error. Not added to Cloud Drive</string>

    <string name="chat_connecting" context="Label in login screen to inform about the chat initialization proccess">Connecting&#8230;</string>

    <string name="context_contact_already_invited" context="message when trying to invite a contact with a pending request">%s was already invited. Consult your pending requests.</string>

    <string name="confirm_email_misspelled" context="Hint text explaining that you can change the email and resend the create account link to the new email address">If you have misspelt your email address, correct it and click [A]Resend[A].</string>
    <string name="confirm_email_misspelled_resend" context="Button to resend the create account email to a new email address in case the previous email address was misspelled">Resend</string>
    <string name="confirm_email_misspelled_email_sent" context="Text shown after the confirmation email has been sent to the new email address">Email sent</string>

    <string name="copyright_alert_title" context="text_copyright_alert_title">Copyright warning to all users</string>
    <string name="copyright_alert_first_paragraph" context="text_copyright_alert_first_paragraph">MEGA respects the copyrights of others and requires that users of the MEGA cloud service comply with the laws of copyright.</string>
    <string name="copyright_alert_second_paragraph" context="text_copyright_alert_second_paragraph">You are strictly prohibited from using the MEGA cloud service to infringe copyrights. You may not upload, download, store, share, display, stream, distribute, email, link to, transmit or otherwise make available any files, data or content that infringes any copyright or other proprietary rights of any person or entity.</string>
    <string name="copyright_alert_agree_button" context="text of the Agree button">Agree</string>
    <string name="copyright_alert_disagree_button" context="text of the Disagree button">Disagree</string>

    <string name="download_show_info" context="Hint how to cancel the download">Show info</string>

    <string name="context_link_removal_error" context="error message">Link removal failed. Try again later.</string>
    <string name="context_link_action_error" context="error message">Link action failed. Try again later.</string>

    <string name="title_write_user_email" context="title of the dialog shown when sending or sharing a folder">Write the user’s e-mail</string>

    <string name="activity_title_files_attached" context="title of the screen to see the details of several node attachments">Files attached</string>
    <string name="activity_title_contacts_attached" context="title of the screen to see the details of several contact attachments">Contacts attached</string>

    <string name="alert_user_is_not_contact">The user is not a contact</string>

    <string name="camera_uploads_cellular_connection">Use cellular connection</string>
    <string name="camera_uploads_upload_videos">Upload videos</string>

    <string name="success_changing_user_avatar" context="Message when an user avatar has been changed successfully">Profile picture updated</string>
    <string name="error_changing_user_avatar_image_not_available" context="Message when an error ocurred when changing an user avatar">Error. Selected image does not exist</string>
    <string name="error_changing_user_avatar" context="Message when an error ocurred when changing an user avatar">Error when changing the profile picture</string>
    <string name="success_deleting_user_avatar" context="Message when an user avatar has been deleted successfully">Profile picture deleted</string>
    <string name="error_deleting_user_avatar" context="Message when an error ocurred when deleting an user avatar">Error when deleting the profile picture</string>

    <string name="error_changing_user_attributes" context="Message when an error ocurred when changing an user attribute">An error occurred when changing the name</string>
    <string name="success_changing_user_attributes" context="Message when an user attribute has been changed successfully">Your name has been successfully updated</string>

    <string name="add_participant_success" context="Message show when a participant has been successfully invited to a group chat">Participant added</string>
    <string name="add_participant_error" context="Message show when a participant hasn't been successfully invited to a group chat">Error. Participant not added</string>

    <string name="remove_participant_success" context="Message show when a participant has been successfully removed from a group chat">Participant removed</string>
    <string name="remove_participant_error" context="Message show when a participant hasn't been successfully removed from a group chat">Error. Participant not removed</string>

    <string name="no_files_selected_warning">No files selected</string>

    <string name="attachment_upload_panel_from_cloud">From Cloud Drive</string>
    <string name="attachment_upload_panel_contact">Contact</string>
    <string name="attachment_upload_panel_photo">From device</string>

    <string name="delete_account" context="Button and title of dialog shown when the user wants to delete permanently his account">Cancel account</string>
    <string name="delete_account_text" context="Text shown in the alert dialog to confirm the cancellation of an account">If you cancel your account you will not be able to access your account data, your MEGA contacts or conversations.\nYou will not be able to undo this action.</string>
    <string name="delete_button" context="Button in My Account section to confirm the account deletion">Delete</string>

    <string name="file_properties_info_info_file">Info</string>
    <string name="file_properties_info_size" context="Refers to the size of a file.">Total size</string>
    <string name="file_properties_info_content" context="header of a status field for what content a user has shared to you">Contains</string>
    <string name="file_properties_info_added" context="when was the file added in MEGA">Created</string>
    <string name="file_properties_shared_folder_public_link_name">Link</string>

    <string name="file_properties_shared_folder_full_access" context="Refers to access rights for a file folder.">Full access</string>
    <string name="file_properties_shared_folder_read_only" context="Refers to access rights for a file folder.">Read-only</string>
    <string name="file_properties_shared_folder_read_write" context="Refers to access rights for a file folder. (with the &amp; needed. Don\'t use the symbol itself. Use &amp;)">Read &amp; write</string>

    <string name="attachment_uploading_state_uploading">Uploading&#8230;</string>
    <string name="attachment_uploading_state_error">Error. Not sent.</string>

    <string name="already_downloaded_multiple" context="When a multiple download is started, some of the files could have already been downloaded before. This message shows the number of files that has already been downloaded and the number of files pending">%d files already downloaded.</string>
    <string name="pending_multiple" context="When a multiple download is started, some of the files could have already been downloaded before. This message shows the number of files that has already been downloaded and the number of files pending">%d files pending.</string>

    <string name="contact_is_me">No options available, you have selected yourself</string>

    <string name="confirmation_delete_one_attachment" context="Confirmation before deleting one attachment">Remove attachment?</string>

    <string name="general_view_with_revoke" formatted="false" context="Menu option">View files (%1$d deleted)</string>

    <string name="success_attaching_node_from_cloud" context="Success message when the attachment has been sent to a chat">File sent to %1$s</string>
    <string name="success_attaching_node_from_cloud_chats" context="Success message when the attachment has been sent to a many chats">File sent to %1$d chats</string>
    <string name="error_attaching_node_from_cloud" context="Error message when the attachment cannot be sent">Error. The file has not been sent</string>
    <string name="error_attaching_node_from_cloud_chats" context="Error message when the attachment cannot be sent to any of the selected chats">Error. The file has not been sent to any of the selected chats</string>
    <string name="error_revoking_node" context="Error message when the attachment cannot be revoked">Error. The attachment has not been removed</string>

    <string name="settings_set_up_automatic_uploads" context="settings option">Set up automatic uploads</string>

    <string name="settings_chat_silent_sound_not" context="settings option for chat notification">Silent</string>

    <string name="messages_chat_notification" context="messages string in chat notification">messages</string>
    <string name="incoming_folder_notification" context="part of the string in incoming shared folder notification">from</string>
    <string name="title_incoming_folder_notification" context="title of incoming shared folder notification">New shared folder</string>
    <string name="title_contact_request_notification" context="title of contact request notification">New contact request</string>

    <string name="title_properties_chat_clear" context="Title of the section to clear the chat content in the Contact Properties screen">Clear chat history</string>
    <string name="title_properties_remove_contact" context="Title of the section to remove contact in the Contact Properties screen">Remove contact</string>

    <string name="title_properties_chat_notifications_contact" context="Title of the section to enable notifications in the Contact Properties screen">Chat notifications</string>
    <string name="history_cleared_by" context="Text shown when the chat history was cleared by someone">[A]%1$s[/A][B] cleared the chat history[/B]</string>

    <string name="number_messages_chat_notification" formatted="false" context="messages string in chat notification">%1$d unread chats</string>

    <string name="context_permissions_changing_folder" context="Item menu option upon clicking on one or multiple files.">Changing permissions</string>
    <string name="context_removing_contact_folder" context="Item menu option upon clicking on one or multiple files.">Removing contact from shared folder</string>

    <string name="confirmation_move_to_rubbish" context="confirmation message before removing a file">Move to rubbish bin?</string>
    <string name="confirmation_move_to_rubbish_plural" context="confirmation message before removing a file">Move to rubbish bin?</string>
    <string name="confirmation_delete_from_mega" context="confirmation message before removing a file">Delete from MEGA?</string>
    <string name="confirmation_leave_share_folder" context="confirmation message before leaving an incoming shared folder">If you leave the folder, you will not be able to see it again</string>
    <string name="attachment_uploading_state" context="label to indicate the state of an upload in chat">Uploading&#8230;</string>

    <string name="title_properties_contact_notifications_for_chat" context="Title of the section to enable notifications in the Contact Properties screen">Chat notifications</string>

    <string name="achievements_title" context="title of the section for achievements">Achievements</string>
    <string name="achievements_subtitle" context="subtitle of the section for achievements">Invite friends and get rewards</string>

    <string name="button_invite_friends" context="button to invite friends for getting achievements">Invite friends</string>

    <string name="figures_achievements_text_referrals" context="title of the introduction for the achievements screen">Get %1$s of storage and %2$s of transfers for each referral</string>

    <string name="figures_achievements_text" context="sentence to detail the figures of storage and transfer quota related to each achievement">Get %1$s of storage and %2$s of transfers</string>

    <string name="unlocked_rewards_title" context="title of the section for unlocked rewards">Unlocked rewards</string>

    <string name="unlocked_storage_title" context="title of the section for unlocked storage quota">Storage Quota</string>

    <string name="title_referral_bonuses" context="title of the section for referral bonuses in achivements section (maximum 24 chars)">Referral Bonuses</string>
    <string name="title_install_app" context="title of the section for install a mobile app in achivements section (maximum 24 chars)">Install our mobile app</string>
    <string name="title_regitration" context="title of the section for install megasync in achivements section (maximum 24 chars)">Registration bonus</string>
    <string name="title_install_desktop" context="title of the section for install a mobile app bonuses in achivements section (maximum 24 chars)">Install MEGA desktop app</string>
    <string name="title_base_quota" context="title of the section for base quota in achivements section">Account Base Quota</string>
    <string name="camera_uploads_empty" context="Text that indicates that no pictures have been uploaded to the Camera Uploads section">No media on Camera Uploads</string>
    <string name="general_num_days_left" context="indicates the number of days left related to a achievement">%1$d d left</string>
    <string name="expired_achievement" context="state to indicate the achievement has expired">Expired</string>

    <string name="setting_title_use_https_only" context="title of the advanced setting to choose the use of https">Don’t use HTTP</string>
    <string name="setting_subtitle_use_https_only" context="subtitle of the advanced setting to choose the use of https">Enable this option only if your transfers don’t start. In normal circumstances HTTP is satisfactory as all transfers are already encrypted.</string>

    <string name="title_achievement_invite_friends" context="title of screen to invite friends and get an achievement">How it works</string>
    <string name="first_paragraph_achievement_invite_friends" context="first paragraph of screen to invite friends and get an achievement">Invite your friends to create a free MEGA account and install our mobile app. For every successful signup and app install you receive bonus storage and transfer quota.</string>
    <string name="second_paragraph_achievement_invite_friends" context="second paragraph of screen to invite friends and get an achievement">You will not receive credit for inviting someone who has used MEGA previously and you will not be notified about such a rejection. Invited contacts must install the MEGA mobile app or MEGA desktop app on their devices.</string>

    <string name="card_title_invite_friends" context="explanation of screen to invite friends and get an achievement">Select contacts from your phone contact list or enter multiple email addresses.</string>

    <string name="title_confirmation_invite_friends" context="title of the dialog to confirm the contact request">Invite friends to MEGA</string>
    <string name="subtitle_confirmation_invite_friends" context="subtitle of the dialog to confirm the contact request">Thanks! Invitation was sent by email</string>
    <string name="paragraph_confirmation_invite_friends" context="paragraph of the dialog to confirm the contact request">Encourage your friends to register and install a MEGA app. As long as your friend uses the same email address as you’ve entered, you will receive your transfer quota reward.</string>

    <string name="invalid_email_to_invite" context="Error shown when the user writes a email with an incorrect format">Email is malformed</string>

    <string name="paragraph_info_achievement_install_desktop" context="info paragraph about the achievement install megasync">When you install MEGAsync you get %1$s of complimentary storage space plus %2$s of transfer quota, both valid for 180 days. MEGA desktop app is available for Windows, macOS and most Linux distros.</string>
    <string name="paragraph_info_achievement_install_mobile_app" context="info paragraph about the achievement install mobile app">When you install our mobile app you get %1$s of complimentary storage space plus %2$s of transfer quota, both valid for 180 days. We provide mobiles apps for iOS, Android and Windows Phone.</string>

    <string name="result_paragraph_info_achievement_install_desktop" context="info paragraph about the completed achievement install megasync">You have received %1$s storage space and %2$s transfer quota for installing our MEGA desktop app.</string>
    <string name="result_paragraph_info_achievement_install_mobile_app" context="info paragraph about the completed achievement install mobile app">You have received %1$s storage space and %2$s transfer quota for installing our mobile app.</string>
    <string name="result_paragraph_info_achievement_registration" context="info paragraph about the completed achievement registration">You have received %1$s storage space as your free registration bonus.</string>

    <string name="expiration_date_for_achievements" context="info paragraph about the completed achievement registration">Bonus expires in %1$d days</string>

    <plurals name="context_share_folders">
        <item context="menu item" quantity="one">Share folder</item>
        <item context="menu items" quantity="other">Share folders</item>
    </plurals>

    <string name="no_folders_shared" context="Info of a contact if there is no folders shared with him">No folders shared</string>

    <string name="settings_help" context="Settings category title for Help">Help</string>
    <string name="settings_help_preference" context="Settings preference title for send feedback">Send Feedback</string>
    <string name="setting_feedback_subject" context="mail subject">Android feedback</string>
    <string name="setting_feedback_body" context="mail body">Please, write your feedback here:</string>
    <string name="settings_feedback_body_device_model" context="mail body">Device model</string>
    <string name="settings_feedback_body_android_version" context="mail body">Android version</string>

    <string name="dialog_title_new_file" context="Title of the dialog to create a new file by inserting the name">New file</string>
    <string name="context_new_file_name" context="Input field description in the create file dialog.">File Name</string>

    <string name="dialog_title_new_link" context="Title of the dialog to create a new link by inserting the name">Link name</string>
    <string name="context_new_link_name" context="Input field description in the create link dialog.">link.url</string>

    <string name="new_file_subject_when_uploading" context="Title of the field subject when a new file is created to upload">SUBJECT</string>
    <string name="new_file_content_when_uploading" context="Title of the field content when a new file is created to upload">CONTENT</string>
    <string name="new_file_email_when_uploading" context="Title of the field email when a new contact is created to upload">EMAIL</string>

    <!--<string name="context_empty_inbox" context="Title of the empty text when a fragment is empty">No files on your</string>-->
    <!--<string name="context_empty_camera_uploads" context="Title of the empty text when a fragment is empty">No media on</string>-->

    <string name="forward_menu_item" context="Item of a menu to forward a message chat to another chatroom">Forward</string>

    <string name="general_attach" context="name of the button to attach file from MEGA to another app">Attach</string>

    <string name="type_contact" context="when add or share a file with a new contact, it can type by name or mail">Contact’s name or email</string>

    <string name="max_add_contact" context="when add or share a file with a new contact, message displayed to warn that the maximum number has been reached">No more contacts can be added at this time</string>

    <string name="old_and_new_passwords_equals" context="when changing the password , the old password and new password are equals">The new password cannot be the same as the old password</string>

    <string name="action_search_by_date" context="Menu item">Search by date</string>
    <string name="general_apply" context="title of a button to apply search by date">Apply</string>ç
    <string name="general_search_month" context="title of a button to apply search by month">Last month</string>
    <string name="general_search_year" context="title of a button to apply search by year">Last year</string>

    <string name="label_set_day" context="title of a Search by date tag">Set day</string>
    <string name="snackbar_search_by_date" context="the user can't choose this date">Date required is not valid</string>

    <string name="invalid_characters" context="Error when the user writes a character not allowed">Characters not allowed</string>

    <string name="audio_play" context="Label shown when audio file is playing">Audio File</string>

    <string name="corrupt_pdf_dialog_text" context="when open PDF Viewer, the pdf that it try to open is damaged or does not exist">Error. The pdf file is corrupted or does not exist.</string>

    <string name="user_account_feedback" context="Label to include info of the user email in the feedback form">User account</string>

    <string name="save_to_mega" context="Label shown in MEGA pdf-viewer when it open a PDF save in smartphone storage">Upload to \nMEGA</string>

    <string name="chat_already_exists" context="Error message when creating a chat one to one with a contact that already has a chat">The chat already exists</string>

    <string name="not_download" context="before sharing a file, has to be downloaded">The file has not been downloaded yet</string>

    <string name="not_permited_add_email_to_invite" context="Error shown when a user is starting a chat or adding new participants in a group chat and writes a contact mail that has not added">Only MEGA contacts can be added</string>

    <string name="invalid_connection_state" context="Info label about the connectivity state of an individual chat">Chat disconnected</string>

    <string name="call_error" context="Message show when a call cannot be established">Error. The call cannot be established</string>

    <string name="title_evaluate_the_app_panel" context="Title of dialog to evaluate the app">Are you happy with this app?</string>
    <string name="rate_the_app_panel" context="Label to show rate the app">Yes, rate the app</string>
    <string name="send_feedback_panel" context="Label to show send feedback">No, send feedback</string>

    <string name="link_advanced_options" context="title of the section advanced options on the get link screen">Advanced options</string>

    <string name="no_contacts_permissions" context="Title of the section to invite contacts if the user has denied the contacts permmissions">No contact permissions granted</string>

    <string name="choose_qr_option_panel" context="Option of the sliding panel to go to QR code section">My QR code</string>
    <string name="section_qr_code" context="Title of the screen that shows the options to the QR code">QR Code</string>
    <string name="action_reset_qr" context="Option in menu of section  My QR code to reset the QR code">Reset QR code</string>
    <string name="action_delete_qr" context="Option in menu of section  My QR code to delete the QR code">Delete QR code</string>
    <string name="save_cloud_drive" context="Option shown in QR code bottom sheet dialog to save QR code in Cloud Drive">To Cloud Drive</string>
    <string name="save_file_system" context="Option shown in QR code bottom sheet dialog to save QR code in File System">To File System</string>
    <string name="section_my_code" context="Title of QR code section">MY CODE</string>
    <string name="section_scan_code" context="Title of QR code scan section">SCAN CODE</string>
    <string name="settings_qrcode_autoaccept" context="Title of QR code settings that permits or not contacts that scan my QR code will be automatically added to my contact list">Auto-Accept</string>
    <string name="setting_subtitle_qrcode_autoccept" context="Subtitle of QR code settings auto-accept">Contacts that scan your QR Code will be automatically added to your contact list.</string>
    <string name="setting_subtitle_qrcode_reset" context="Subtitle of QR code settings that reset the code">Previous QR code will no longer be valid</string>
    <string name="qrcode_link_copied" context="Text shown when it has been copied the QR code link">Link copied to the clipboard</string>
    <string name="qrcode_reset_successfully" context="Text shown when it has been reseted the QR code successfully">QR code successfully reset</string>
    <string name="qrcode_delete_successfully" context="Text shown when it has been deleted the QR code successfully">QR code successfully deleted</string>
    <string name="qrcode_reset_not_successfully" context="Text shown when it has not been reseted the QR code successfully">QR code not reset due to any error. Please, try again.</string>
    <string name="qrcode_delete_not_successfully" context="Text shown when it has not been delete the QR code successfully">QR code not delete due to any error. Please, try again.</string>
    <string name="invite_sent" context="Title of dialog shown when a contact request has been sent with QR code">Invite sent</string>
    <string name="invite_sent_text" context="Text of dialog shown when a contact request has been sent with QR code">The user %s has been invited and will appear in your contact list once accepted.</string>
    <string name="error_share_qr" context="Text shown when it tries to share the QR and occurs an error to process the action">An error occurred while trying to share the QR file. Perhaps the file does not exist. Please, try again later.</string>
    <string name="error_upload_qr" context="Text shown when it tries to upload to Cloud Drive the QR and occurs an error to process the action">An error occurred while trying to upload the QR file. Perhaps the file does not exist. Please, try again later.</string>
    <string name="error_download_qr" context="Text shown when it tries to download to File System the QR and occurs an error to process the action">An error occurred while trying to download the QR file. Perhaps the file does not exist. Please, try again later.</string>
    <string name="success_download_qr" context="Text shown when it tries to download to File System the QR and the action has success">The QR Code has been downloaded successfully to %s</string>
    <string name="invite_not_sent" context="Title of dialog shown when a contact request has not been sent with QR code">Invite not sent</string>
    <string name="invite_not_sent_text" context="Text of dialog shown when a contact request has not been sent with QR code">The QR code or contact link is invalid. Try to scan a valid code or to open a valid link.</string>
    <string name="invite_not_sent_text_already_contact" context="Text of dialog shown when a contact request has not been sent with QR code because of is already a contact">The invitation has not been sent. %s is already in your contacts list.</string>
    <string name="invite_not_sent_text_error" context="Text of dialog shown when a contact request has not been sent with QR code because of some error">The invitation has not been sent. An error occurred processing it.</string>
    <string name="generatin_qr" context="Text of alert dialog informing that the qr is generating">Generating QR Code&#8230;</string>
    <string name="menu_item_scan_code" context="Title of QR code scan menu item">Scan QR code</string>
    <string name="button_copy_link" context="get the contact link and copy it">Copy link</string>
    <string name="button_create_qr" context="Create QR code">Create QR code</string>
    <string name="qrcode_create_successfully" context="Text shown when it has been created the QR code successfully">QR code successfully created</string>
    <string name="qrcode_scan_help" context="Text shown in QR code scan fragment to help and guide the user in the action">Line up the QR code to scan it with your device’s camera</string>
    <string name="contact_view" context="positive button on dialog to view a contact">View</string>


    <string name="external_play" context="Item menu option to reproduce audio or video in external reproductors">Open with</string>

    <string name="context_share" context="to share a file using Facebook, Whatsapp, etc">Share using</string>

    <string name="error_enable_chat_before_login" context="Message shown if the user choose enable button and he is not logged in">Please, log in before enabling the chat</string>

    <string name="label_set_period" context="title of a tag to search for a specific period within the search by date option in Camera upload">Set period</string>

    <string name="context_empty_chat_recent" context="Text of the empty screen when there are not chat conversations">[B]Invite friends to [/B][A]Chat[/A][B] and enjoy our encrypted platform with privacy and security.[/B]</string>
    <string name="recent_chat_empty_enable_chat" context="Message shown when the user has no recent chats">[C]Enable [/C][B]Chat[/B][A][C] and enjoy our encrypted platform with privacy and security.[/C]</string>

    <string name="context_empty_camera_uploads" context="Text of the empty screen when there are not elements in Camera Uploads">[B]No media on [/B][A]Camera Uploads[/A][B].[/B]</string>
    <string name="context_empty_rubbish_bin" context="Text of the empty screen when there are not elements in the Rubbish Bin">[B]Empty [/B][A]Rubbish Bin[/A][B].[/B]</string>

    <string name="context_empty_inbox" context="Text of the empty screen when there are not elements in Cloud Drive or Inbox">[B]No files on your [/B][A]%1$s[/A][B].[/B]</string>
    <string name="context_empty_offline" context="Text of the empty screen when there are not elements in Saved for Offline">[B]No files [/B][A]%1$s[/A][B].[/B]</string>
    <string name="context_empty_contacts" context="Text of the empty screen when there are not contacts">[B]No [/B][A]%1$s[/A][B].[/B]</string>

    <string name="recent_chat_empty" context="Message shown when the user has no chats">[A]No[/A] [B]Conversations[/B]</string>
    <string name="recent_chat_loading_conversations" context="Message shown when the chat is section is loading the conversations">[A]Loading[/A] [B]Conversations&#8230;[/B]</string>

    <string name="context_empty_incoming" context="Text of the empty screen when there are not elements in Incoming">Incoming Shared folders</string>
    <string name="context_empty_outgoing" context="Text of the empty screen when there are not elements in Outgoing">Outgoing Shared folders</string>

    <string name="tab_sent_requests" context="Title of the sent requests tab. Capital letters">Sent requests</string>
    <string name="tab_received_requests" context="Title of the received requests tab. Capital letters">Received requests</string>
    <string name="overquota_alert_title" context="Title dialog overquota error">Storage quota exceeded</string>

    <string name="invalid_link" context="error message shown when an account confirmation link or reset password link is invalid for unknown reasons">Invalid link, please ask for a new valid link</string>

    <string name="processing_link" context="Message shown when a link is being processing">Processing link&#8230;</string>

    <string name="passwd_weak" context="Message shown when it is creating an acount and it is been introduced a very weak or weak password">Your password is easily guessed. Try making your password longer. Combine uppercase &amp; lowercase letters. Add special characters. Do not use names or dictionary words.</string>
    <string name="passwd_medium" context="Message shown when it is creating an acount and it is been introduced a medium password">Your password is good enough to proceed, but it is recommended to strengthen your password further.</string>
    <string name="passwd_good" context="Message shown when it is creating an acount and it is been introduced a good password">This password will withstand most typical brute-force attacks. Please ensure that you will remember it.</string>
    <string name="passwd_strong" context="Message shown when it is creating an acount and it is been introduced a strong password">This password will withstand most sophisticated brute-force attacks. Please ensure that you will remember it.</string>
    <string name="pass_very_weak" context="Password very weak">Very Weak</string>
    <string name="pass_weak" context="Password weak">Weak</string>
    <string name="pass_medium" context="Password medium">Medium</string>
    <string name="pass_good" context="Password good">Good</string>
    <string name="pass_strong" context="Password strong">Strong</string>

    <string name="title_notification_call_in_progress" context="Title of the notification shown on the action bar when there is a call in progress">Call in progress</string>
    <string name="action_notification_call_in_progress" context="Subtitle of the notification shown on the action bar when there is a call in progress">Click to go back to the call</string>
    <string name="button_notification_call_in_progress" context="Button in the notification shown on the action bar when there is a call in progress">Return to the call</string>

    <string name="contacts_mega" context="When it lists contacts of MEGA, the title of list's header">On MEGA</string>
    <string name="contacts_phone" context="When it lists contacts of phone, the title of list's header">Phone contacts</string>

    <string name="account_suspended_multiple_breaches_ToS" context="Message error shown when trying to log in on an account has been suspended due to multiple breaches of Terms of Service">Your account has been suspended due to multiple breaches of MEGA’s Terms of Service. Please check your email inbox.</string>
    <string name="account_suspended_breache_ToS" context="Message error shown when trying to log in on an account has been suspended due to breach of Terms of Service">Your account was terminated due to a breach of MEGA’s Terms of Service, such as abuse of rights of others; sharing and/or importing illegal data; or system abuse.</string>

    <string name="file_storage_empty_folder" context="In a chat conversation when you try to send device's images but there aren't available images">No files</string>

    <plurals name="number_of_versions" formatted="false" context="Number of versions of a file shown on the screen info of the file">
        <item context="version item" quantity="one">%1$d version</item>
        <item context="version items" quantity="other">%1$d versions</item>
    </plurals>

    <string name="title_section_versions" context="Title of the section Versions for files">Versions</string>

    <string name="header_current_section_item" context="Header of the item to show the current version of a file in a list">Current version</string>
    <plurals name="header_previous_section_item" context="Header of the item to show the previous versions of a file in a list">
        <item context="file item" quantity="one">Previous version</item>
        <item context="file items" quantity="other">Previous versions</item>
    </plurals>

    <string name="general_revert" context="option menu to revert a file version">Revert</string>
    <string name="menu_item_clear_versions" context="option menu to clear all the previous versions">Clear previous versions</string>
    <plurals name="title_dialog_delete_version" context="Title of the dialog to confirm that a version os going to be deleted">
        <item context="version item" quantity="one">Delete version?</item>
        <item context="version items" quantity="other">Delete versions?</item>
    </plurals>

    <string name="content_dialog_delete_version" context="Content of the dialog to confirm that a version is going to be deleted">This version will be permanently removed.</string>
    <string name="content_dialog_delete_multiple_version" context="Content of the dialog to confirm that several versions are going to be deleted">These %d versions will be permanently removed.</string>

    <string name="chat_upload_title_notification" context="Title of the notification shown when a file is uploading to a chat">Chat uploading</string>

    <string name="settings_chat_upload_quality" context="Label for the option on setting to set up the quality of multimedia files uploaded to the chat">Chat media quality</string>

    <string-array name="settings_chat_upload_quality_entries" context="the options for the option on setting to set up the quality of multimedia files uploaded to the chat">
        <item context="the options of what to upload.">Original</item>
        <item context="the options of what to upload.">Medium</item>
    </string-array>

    <string name="missed_call_notification_title" context="Title of the notification for a missed call">Missed call</string>
    <string name="file_properties_info_location" cotext="Refers to a location of file">Location</string>

    <string name="file_properties_folder_current_versions" cotext="Title of the label to show the size of the current files inside a folder">Current versions</string>
    <string name="file_properties_folder_previous_versions" cotext="Title of the label to show the size of the versioned files inside a folder">Previous versions</string>

    <plurals name="number_of_versions_inside_folder" formatted="false" context="Number of versioned files inside a folder shown on the screen info of the folder">
        <item context="version item" quantity="one">%1$d versioned file</item>
        <item context="version items" quantity="other">%1$d versioned files</item>
    </plurals>

    <string name="messages_forwarded_success" context="Alert message after forwarding one or several messages to several chats">Messages forwarded</string>
    <string name="messages_forwarded_error" context="Error message after forwarding one or several messages to several chats">Error. Not correctly forwarded</string>
    <plurals name="messages_forwarded_partial_error" formatted="false" context="Error message if any of the forwarded messages fails">
        <item context="message item" quantity="one">Error. %1$d message not successfully forwarded</item>
        <item context="message items" quantity="other">Error. %1$d messages not successfully forwarded</item>
    </plurals>
    <plurals name="messages_forwarded_error_not_available" formatted="false" context="Error non existing resource after forwarding one or several messages to several chats">
        <item context="message item" quantity="one">Error. The resource is no longer available</item>
        <item context="message items" quantity="other">Error. The resources are no longer available</item>
    </plurals>

    <string name="turn_on_notifications_title" context="The title of fragment Turn on Notifications">Turn on Notifications</string>
    <string name="turn_on_notifications_subtitle" context="The subtitle of fragment Turn on Notifications">This way, you will see new messages\non your Android phone instantly.</string>
    <string name="turn_on_notifications_first_step" context="First step to turn on notifications">Open Android device [A]Settings[/A]</string>
    <string name="turn_on_notifications_second_step" context="Second step to turn on notifications">Open [A]Apps &amp; notifications[/A]</string>
    <string name="turn_on_notifications_third_step" context="Third step to turn on notifications">Select [A]MEGA[/A]</string>
    <string name="turn_on_notifications_fourth_step" context="Fourth step to turn on notifications">Open [A]App notifications[/A]</string>
    <string name="turn_on_notifications_fifth_step" context="Fifth step to turn on notifications">Switch to On and select your preferences</string>

    <plurals name="files_send_to_chat_success" context="Alert message after sending to chat one or several messages to several chats">
        <item context="version item" quantity="one">File sent</item>
        <item context="version items" quantity="other">Files sent</item>
    </plurals>
    <string name="files_send_to_chat_error" context="Error message after sending to chat one or several messages to several chats">Error. Not correctly sent</string>

    <string name="context_send_file_to_chat" context="menu option to send a file to a chat">Send to chat</string>

    <string name="remember_pwd_dialog_title" context="Title of the dialog 'Do you remember your password?'">Do you remember your password?</string>
    <string name="remember_pwd_dialog_text" context="Text of the dialog 'Do you remember your password?'">Please test your password to ensure you remember it. If you lose your password, you will lose access to your MEGA data.</string>
    <string name="remember_pwd_dialog_do_not_show" context="'Do you remember your password?' dialog option that permits user do not show it again">Don’t show me again</string>
    <string name="remember_pwd_dialog_button_test" context="Button of the dialog 'Do you remember your password?' that permits user test his password">Test password</string>
    <string name="test_pwd_title" context="Title of the activity that permits user test his password">Test your password</string>
    <string name="test_pwd_accepted" context="Message shown to the user when is testing her password and it is correct">Password accepted</string>
    <string name="test_pwd_wrong" context="Message shown to the user when is testing her password and it is wrong">Wrong password!\nBackup your Recovery Key as soon as possible!</string>
    <string name="recovery_key_exported_dialog_title" context="Title of the dialog 'Recovery Key exported'">Recovery Key exported</string>
    <string name="recovery_key_exported_dialog_text" context="Text of the dialog 'Recovery Key exported'">The Recovery Key has been exported into the Offline section as MEGARecoveryKey.txt.\nNote: It will be deleted if you log out, please store it in a safe place.</string>
    <string name="recovery_key_exported_dialog_text_logout" context="Text of the dialog 'Recovery Key exported' when the user wants logout">You are about to logout, please test your password to ensure you remember it.\nIf you lose your password, you will lose access to your MEGA data.</string>
    <string name="option_copy_to_clipboard" context="Option that permits user copy to clipboard">Copy to clipboard</string>
    <string name="option_export_recovery_key" context="Option that permits user export his recovery key">Export Recovery Key</string>
    <string name="option_logout_anyway" context="Option that permits user logout">Logout anyway</string>
    <string name="recovery_key_bottom_sheet" context="Title of the bottom sheet dialog 'Recovery Key'">Recovery Key</string>
    <string name="option_save_on_filesystem" context="Option that permits user save on File System">Save on File System</string>
    <string name="message_copied_to_clipboard" context="Message shown when something has been copied to clipboard">Copied to clipboard</string>

    <string name="message_jump_latest" context="text of the label to show that you have messages unread in the chat conversation">Jump to latest</string>
    <string name="message_new_messages" context="text of the label to show that you have new messages in the chat conversation">New messages</string>


    <string name="notification_subtitle_incoming" context="notification subtitle of incoming calls">Incoming call</string>

    <plurals name="number_unread_messages" context="Subtitle to show the number of unread messages on a chat">
        <item context="unread message" quantity="one">%1$s unread message</item>
        <item context="unread messages" quantity="other">%1$s unread messages</item>
    </plurals>

    <plurals name="plural_number_messages_chat_notification" context="Notification title to show the number of unread chats">
        <item context="unread message" quantity="one">%1$d unread chat</item>
        <item context="unread messages" quantity="other">%1$d unread chats</item>
    </plurals>

    <string name="chat_loading_messages" context="Message shown when a chat is opened and the messages are being recovered">[A]Loading[/A] [B]Messages&#8230;[/B]</string>

    <string name="general_error_internal_node_not_found" context="Error message shown when opening a file link which doesn't exist">File or folder not found. Are you logged in with a different account in your browser? You can only access files or folders from the account you are currently logged in with in the app</string>


    <string name="context_loop_video" context="menu option to loop video or audio file">Loop</string>

    <string name="settings_security_options_title" context="Title of the category Security options on Settings section">Security options</string>
    <string name="settings_recovery_key_title" context="Title of the preference Recovery key on Settings section">Recovery Key</string>
    <string name="settings_recovery_key_summary" context="Summary of the preference Recovery key on Settings section">Exporting the Recovery Key and keeping it in a secure location enables you to set a new password without data loss.</string>

    <string name="login_connectivity_issues" context="message when a temporary error on logging in is due to connectivity issues">Unable to reach MEGA. Please check your connectivity or try again later.</string>
    <string name="login_servers_busy" context="message when a temporary error on logging in is due to servers busy">Servers are too busy. Please wait.</string>
    <string name="login_API_lock" context="message when a temporary error on logging in is due to SDK is waiting for the server to complete a request due to an API lock">This process is taking longer than expected. Please wait.</string>
    <string name="login_API_rate" context="message when a temporary error on logging in is due to SDK is waiting for the server to complete a request due to a rate limit ">Too many requests. Please wait.</string>

    <string name="corrupt_video_dialog_text" context="when open audio video player, the file that it try to open is damaged or does not exist">Error. The file is corrupted or does not exist.</string>


    <string name="section_playlist" context="Title of the screen Playlist">Playlist</string>
    <string name="playlist_state_playing" context="Text shown in playlist subtitle item when a file is reproducing">Now playing&#8230;</string>
    <string name="playlist_state_paused" context="Text shown in playlist subtitle item when a file is reproducing but it is paused">Paused</string>

    <string name="context_option_print" context="Menu option to print the recovery key from Offline section">Print</string>

    <string name="save_MK_confirmation" context="Message when the recovery key has been successfully saved on the filesystem">The Recovery Key has been successfully saved</string>

    <string name="pending_outshare_indicator" context="label to indicate that a share is still pending on outgoing shares of a node">(Pending)</string>

    <string name="option_enable_chat_rich_preview" context="Option in Settings section to enable the rick links previews">Rich URL previews</string>

    <string name="button_always_rich_links" context="Button to allow the rich links previews on chat">Always Allow</string>
    <string name="button_not_now_rich_links" context="Button do not allow now the rich links previews on chat">Not Now</string>
    <string name="button_never_rich_links" context="Button do not allow the rich links previews on chat">Never</string>

    <string name="title_enable_rich_links" context="Title of the dialog to enable the rich links previews on chat">Enable rich URL previews</string>

    <string name="text_enable_rich_links" context="Text of the dialog to enable the rich links previews on chat">Enhance the MEGAchat experience. URL content will be retrieved without end-to-end encryption.</string>

    <string name="subtitle_mega_rich_link_no_key" context="Subtitle of a MEGA rich link without the decryption key">Tap to enter the Decryption Key</string>

    <string name="call_starting" context="Subtitle of the call screen when a call is just starting">Calling&#8230;</string>


    <string name="error_password" context="when the user tries to creates a MEGA account or tries to change his password and the password strength is very weak">Please enter a stronger password</string>

    <string name="title_acceptance_contact_request_notification" context="title of the notification for an acceptance of a contact request">New contact</string>
    <string name="title_storage_usage" context="title of usage storage section in Storage">Storage Usage</string>

    <plurals name="plural_number_contact_request_notification" context="Notification title to show the number of incoming contact request">
        <item context="contact request" quantity="one">%1$d pending contact request</item>
        <item context="contact requests" quantity="other">%1$d pending contact requests</item>
    </plurals>

    <string name="title_new_contact_request_notification" context="title of the notification for a new incoming contact request">New contact request</string>

    <string name="type_message_hint_with_title" context="Hint shown in the field to write a message in the chat screen">Write message to “%s”&#8230;</string>
    <string name="transfers_empty_new" context="message shown in the screen when there are not any active transfer">[B]No active[/B][A] Transfers[/A][B].[/B]</string>
    <string name="completed_transfers_empty_new" context="message shown in the screen when there are not any active transfer">[B]No completed[/B][A] Transfers[/A][B].[/B]</string>
    <string name="file_browser_empty_folder_new" context="Text that indicates that a folder is currently empty">[B]Empty[/B][A] Folder[/A][B].[/B]</string>

    <string name="type_message_hint_with_customized_title" context="Hint shown in the field to write a message in the chat screen (chat with customized title)">Write message to “%s”&#8230;</string>
    <string name="type_message_hint_with_default_title" context="Hint shown in the field to write a message in the chat screen (chat with default title)">Write message to %s&#8230;</string>

    <string name="settings_2fa" context="Title of setting Two-Factor Authentication">Two-Factor Authentication</string>
    <string name="setting_subtitle_2fa" context="Subtitle of setting Two-Factor Authentication when the preference is disabled">Two-Factor Authentication is a second layer of security for your account.</string>
    <string name="title_2fa" context="Title of the screen Two-Factor Authentication">Why do you need two-factor authentication?</string>
    <string name="two_factor_authentication_explain">Two-factor authentication is a second layer of security for your account. Which means that even if someone knows your password they cannot access it, without also having access to the six digit code only you have access to.</string>
    <string name="button_setup_2fa" context="Button that permits user begin with the process of enable Two-Factor Authentication">Begin Setup</string>
    <string name="explain_qr_seed_2fa_1" context="Text that explain how to do with Two-Factor Authentication QR">Scan or copy the seed to your Authentication App.</string>
    <string name="explain_qr_seed_2fa_2" context="Text that explain how to do with Two-Factor Authentication seed">Be sure to backup this seed to a safe place in case you lose your phone.</string>
    <string name="explain_confirm_2fa" context="Text that explain how to confirm Two-Factor Authentication">Please enter the code generated by your Authentication App.</string>
    <string name="general_verify" context="Text button">Verify</string>
    <string name="general_next" context="Text button">Next</string>
    <string name="url_qr_2fa" context="URL that is used to generate Two-Factor Authentication QR code. Not translate">otpauth://totp/MEGA:%s?secret=%s&amp;issuer=MEGA</string>
    <string name="qr_seed_text_error" context="Text of the alert dialog to inform the user when an error occurs when try to enable seed or QR of Two-Factor Authentication">An error occurred generating the seed or QR code, please try again.</string>
    <string name="title_2fa_enabled" context="Title of the screen shown when the user enabled correctly Two-Factor Authentication">Two-Factor Authentication Enabled</string>
    <string name="description_2fa_enabled" context="Description of the screen shown when the user enabled correctly Two-Factor Authentication">Next time you login to your account you will be asked to enter a 6-digit code provided by your authentication app.</string>
    <string name="recommendation_2fa_enabled" context="Recommendation for export the Recovery Key shown when the user enabled correctly Two-Factor Authentication">If you lose access to your account after enabling 2FA and you have not backed up your Recovery Key, MEGA can\'t help you gain access to it again.\n<b>Backup your Recovery Key</b></string>
    <string name="pin_error_2fa" context="Error shown when a user tries to enable Two-Factor Authentication and introduce an invalid code">Invalid code</string>
    <string name="lost_your_authenticator_device" context="When a user tries to login with Two-Factor Authentication and lost his device, button that permits get information about how login">Lost your Authenticator device?</string>
    <string name="login_verification" context="Title of screen Login verification with Two-Factor Authentication">Login Verification</string>
    <string name="change_password_verification" context="Title of screen Change password verification with Two-Factor Authentication">Two-Factor Authentication\nChange password</string>
    <string name="cancel_account_verification" context="Title of screen Cancel account verification with Two-Factor Authentication">Two-Factor Authentication\nCancel account</string>
    <string name="change_mail_verification" context="Title of screen Change mail verification with Two-Factor Authentication">Two-Factor Authentication\nChange email</string>
    <string name="disable_2fa_verification" context="Title of screen Disable Two-Factor Authentication">Disable Two-Factor Authentication</string>
    <string name="title_lost_authenticator_device" context="Title of screen Lost authenticator decive">Lost your Authenticator device?</string>
    <string name="error_disable_2fa" context="When the user tries to disable Two-Factor Authentication and some error ocurr in the process">An error occurred trying to disable Two-Factor Authentication. Please try again.</string>
    <string name="error_enable_2fa" context="When the user tries to enable Two-Factor Authentication and some error ocurr in the process">An error occurred trying to enable Two-Factor Authentication. Please try again.</string>
    <string name="title_enable_2fa" context="Title of the dialog shown when a new account is created to suggest user enable Two-Factor Authentication">Enable Two-Factor Authentication</string>
    <string name="label_2fa_disabled" context="Label shown when it disables the Two-Factor Authentication">Two-Factor Authentication Disabled</string>
    <string name="open_app_button" context="Text of the button which action is to show the authentication apps">Open in</string>
    <string name="intent_not_available_2fa" context="message when trying to open a link that contains the seed to enable Two-Factor Authentication but there isn\'t any app that open it">There isn’t any available app to enable Two-Factor Authentication on your device</string>
    <string name="general_close" context="Text button">Close</string>
    <string name="general_rk" context="Text of the file name where the Recovery Key is saved. Not translate">MEGARecoveryKey.txt</string>
    <string name="backup_rk_2fa_end" context="Label shown when Two-Factor Authentication has been enabled to alert user that has to back up his Recovery Key before finish the process">Export your Recovery Key to finish</string>
    <string name="no_authentication_apps_title" context="Title of dialog shown when it tries to open an authentication app and there is no installed">Two-Factor Authentication app</string>
    <string name="open_play_store_2fa" context="Message shown to ask user if wants to open Google Play to install some authenticator app">Would you want to open Google Play to install an Authenticator App?</string>
    <string name="play_store_label" context="Label Play Store">Play Store</string>
    <string name="text_2fa_help" context="Text shown in an alert explaining how to continue to enable Two-Factor Authentication">You need an authenticator app to enable 2FA on MEGA. You can download and install the Google Authenticator, Duo Mobile, Authy or Windows Phone Authenticator app for your phone or tablet.</string>


    <string name="number_correctly_imported_from_chat" context="success message when importing multiple files from">%d files shared successfully</string>
    <string name="number_no_imported_from_chat" context="error message when importing multiple files from chat">%d files were not shared</string>
    <string name="preview_content" context="button's text to open a full screen image">Preview Content</string>

    <string name="no_network_connection_on_play_file" context="message shown when the user clicks on media file chat message, there is no network connection and the file is not been downloaded">The streaming can not be executed and the file has not been downloaded</string>
    <string name="file_already_exists" context="message when trying to save for offline a file that already exists">File already exists in Saved for Offline</string>

    <plurals name="error_forwarding_messages" context="Error message if forwarding a message failed">
        <item context="one message" quantity="one">Message not forwarded</item>
        <item context="many messages" quantity="other">Messages not forwarded</item>
    </plurals>

    <string name="title_confirmation_disable_rich_links" context="Title of the dialog to disable the rich links previews on chat">Rich URL previews</string>
    <string name="text_confirmation_disable_rich_links" context="Text of the dialog to disable the rich links previews on chat">You are disabling rich URL previews permanently. You can re-enable rich URL previews in your settings. Do you want to proceed?</string>

    <string name="call_missed_messages" context="Message shown when a call ends.">[A]Missed call[/A]</string>
    <string name="call_rejected_messages" context="Message shown when a call ends.">[A]Call was rejected[/A]</string>
    <string name="call_cancelled_messages" context="Message shown when a call ends.">[A]Call was cancelled[/A]</string>
    <string name="call_failed_messages" context="Message shown when a call ends.">[A]Call failed[/A]</string>
    <string name="call_not_answered_messages" context="Message shown when a call ends.">[A]Call was not answered[/A]</string>

    <string name="contact_email" context="Indicates that can type a contact email">Contact’s email</string>
    <string name="contact_not_added" context="When it tries to add a contact in a list an is already added">You have already added this contact.</string>

    <plurals name="plural_call_ended_messages_with_minutes" context="Message shown when a call ends.">
        <item context="one minute" quantity="one">[A]Call ended[/A][C]. Duration: [/C][B]%1$s minute[/B]</item>
        <item context="more minutes" quantity="other">[A]Call ended[/A][C]. Duration: [/C][B]%1$s minutes[/B]</item>
    </plurals>

    <plurals name="plural_call_ended_messages_with_one_second" context="Message shown when a call ends.">
        <item context="one minute" quantity="one">[A]Call ended[/A][C]. Duration: [/C][B]%1$d minute, %2$d second[/B]</item>
        <item context="more minutes" quantity="other">[A]Call ended[/A][C]. Duration: [/C][B]%1$d minutes, %2$d second[/B]</item>
    </plurals>

    <plurals name="plural_call_ended_messages_with_more_seconds" context="Message shown when a call ends.">
        <item context="one minute" quantity="one">[A]Call ended[/A][C]. Duration: [/C][B]%1$d minute, %2$d seconds[/B]</item>
        <item context="more minutes" quantity="other">[A]Call ended[/A][C]. Duration: [/C][B]%1$d minutes, %2$d seconds[/B]</item>
    </plurals>

    <plurals name="plural_call_ended_messages_just_seconds" context="Message shown when a call ends.">
        <item context="one second" quantity="one">[A]Call ended[/A][C]. Duration: [/C][B]%1$d second[/B]</item>
        <item context="more seconds" quantity="other">[A]Call ended[/A][C]. Duration: [/C][B]%1$d seconds[/B]</item>
    </plurals>

    <string name="error_message_invalid_format" context="Content of a normal message that cannot be recognized">Invalid message format</string>
    <string name="error_message_invalid_signature" context="Content of a normal message that cannot be recognized">Invalid message signature</string>

    <string name="add_to_cloud_import" context="Menu option">Add to Cloud Drive</string>

    <string name="error_streaming" context="When the user tries to reproduce a file through streaming and ocurred an error creating it">An error occurred trying to create the stream</string>

    <string name="context_restore" context="Menu option to restore an item from the Rubbish bin">Restore</string>

    <string name="context_correctly_node_restored" context="success message when a node was restore from Rubbish bin">Restored to %s</string>
    <string name="context_no_restored" context="error message when a node was restore from Rubbish bin">Error. Not restored</string>

    <string name="context_send_message" context="menu item from contact section to send a message to a contact">Send Message</string>

    <plurals name="plural_contact_sent_to_chats" context="Message shown when a contact is successfully sent to several chats">
        <item context="one contact" quantity="one">Contact sent to chats successfully</item>
        <item context="more contacts" quantity="other">Contacts sent to chats successfully</item>
    </plurals>

    <string name="error_MEGAdrop_not_supported" context="Error message on opening a MEGAdrop folder link">MEGAdrop folders are not supported yet</string>

    <string name="pre_overquota_alert_text" context="Pre overquota error dialog when trying to copy or import a file">This action cannot be completed as it would take you over your current storage limit. Would you like to upgrade your account?</string>

    <string name="archived_chats_title_section" context="Title of the section Archived chats">Archived chats</string>

    <string name="archived_chats_show_option" context="Text of the option to show the arhived chat, it shows the number of archived chats">Archived chats (%d)</string>

    <string name="archive_chat_option" context="Title of the option on the chat list to archive a chat">Archive Chat</string>
    <string name="unarchive_chat_option" context="Title of the option on the chat list to unarchive a chat">Unarchive Chat</string>

    <string name="general_archive" context="Confirmation button of the dialog to archive a chat">Archive</string>
    <string name="general_unarchive" context="Confirmation button of the dialog to unarchive a chat">Unarchive</string>

    <string name="success_archive_chat" context="Message shown when a chat is successfully archived, it shows the name of the chat">%s chat was archived.</string>
    <string name="error_archive_chat" context="Error message shown when a chat has not be archived, it shows the name of the chat">Error. %s chat was not archived.</string>

    <string name="success_unarchive_chat" context="Message shown when a chat is successfully unarchived, it shows the name of the chat">%s chat was unarchived.</string>
    <string name="error_unarchive_chat" context="Error message shown when a chat has not be unarchived, it shows the name of the chat">Error. %s chat was not able to be unarchived.</string>

    <string name="archived_chats_empty" context="Message shown when the user has no archived chats">[A]No[/A] [B]Archived Chats[/B]</string>

    <string name="inactive_chat" context="Subtitle of chat screen when the chat is inactive">Inactive chat</string>
    <string name="archived_chat" context="Subtitle of chat screen when the chat is archived">Archived chat</string>

    <string name="number_incorrectly_restored_from_rubbish" context="error message when restoring several nodes from rubbish">%d items were not restored successfully</string>
    <string name="number_correctly_restored_from_rubbish" context="success message when restoring several nodes from rubbish">%d items restored successfully</string>

    <string name="invite_contacts" context="Label shown when the user wants to add contacts into his MEGA account">Invite contacts</string>
    <string name="share_with" cotext="Label shown when the user wants to share something with other contacts">Share with</string>
    <string name="contacts_list_empty_text_loading_share" context="Message shown while the contact list from the device and from MEGA is being read and then shown to the user">Loading contacts&#8230;</string>
    <string name="title_new_group" context="Title of the screen New Group">New Group</string>
    <string name="subtitle_new_group" context="Subtitle of the screen New Group">Type group name</string>
    <string name="hint_type_group" context="Hint of edittext shown when it is creating a new group to guide user to type the name of the group">Name your group</string>
    <string name="confirmation_delete_contact" context="Text of the confirm dialog shown when it wants to remove a contact from a chat">Remove %s from this chat?</string>

    <string name="settings_file_management_file_versions_title" context="Settings preference title to show file versions info of the account">File versions</string>
    <string name="settings_file_management_file_versions_subtitle" context="Settings preference subtitle to show file versions info of the account">%1d file versions, taking a total of %2s</string>

    <string name="settings_file_management_category" context="Title of the section File management on Settings section">File Management</string>

    <string name="settings_file_management_delete_versions" context="Option in Settings to delete all the versions of the account">Delete all my older versions of files</string>
    <string name="settings_file_management_subtitle_delete_versions" context="subtitle of the option in Settings to delete all the versions of the account">All current files will remain. Only historic versions of your files will be deleted.</string>

    <string name="text_confirmation_dialog_delete_versions" context="Text of the dialog to delete all the file versions of the account">You are about to delete the version histories of all files. Any file version shared to you from a contact will need to be deleted by them.\n\nPlease note that the current files will not be deleted.</string>

    <string name="success_delete_versions" context="success message when deleting all the versions of the account">File versions deleted successfully</string>
    <string name="error_delete_versions" context="error message when deleting all the versions of the account">An error occurred while trying to delete all old versions of your files, please try again later.</string>

    <string name="settings_enable_file_versioning_title" context="Title of the option to enable or disable file versioning on Settings section">File versioning</string>
    <string name="settings_enable_file_versioning_subtitle" context="Subtitle of the option to enable or disable file versioning on Settings section">Enable or disable file versioning for your entire account.\nYou may still receive file versions from shared folders if your contacts have this enabled.</string>
    <string name="choose_chat" context="section title to select a chat to send a file">Choose chat</string>

    <string name="type_mail" context="Hint shown to guide user on activity add contacts">Tap, enter name or email</string>

    <string name="confirmation_invite_contact" context="Text of the confirm dialog shown when it wants to add a contact from a QR scaned">Add %s to your contacts?</string>
    <string name="confirmation_not_invite_contact" context="Text of the confirm dialog shown when it wants to add a contact from a QR scaned and the contact is already a contact">You have already added the contact %s.</string>
    <string name="confirmation_invite_contact_already_added" context="Text of the confirm dialog shown when it wants to add a contact from a QR scaned and is already added before">You have already added the contact %s.</string>
    <string name="confirmation_share_contact" context="Text of the confirm dialog shown when it wants to add a contact from a QR scaned">Share with %s?</string>
    <string name="new_group_chat_label" context="Text button for init a group chat">New group chat</string>
    <string name="add_contacts" context="Label shown when the user wants to add contacts into a chat conversation">Add contacts</string>

    <string name="title_alert_logged_out" context="Title of the alert when the account have been logged out from another client">Logged out</string>
    <string name="account_confirmed" context="Text shown to indicate user that his account has already been confirmed">Your account has been activated. Please log in.</string>
    <string name="confirm_account" context="Text shown to indicate user that his account should be confirmed typing his password">Please enter your password to confirm your account</string>

    <string name="error_own_email_as_contact" context="Error shown if a user tries to add their own email address as a contact">There’s no need to add your own email address</string>

    <string name="invalid_code" context="Error shown when it is scanning a QR code and it is invalid">Invalid code</string>

    <string name="text_almost_full_warning" context="Text of the dialog shown when the storage is almost full">Cloud Drive is almost full. Upgrade to PRO and get up to 8 TB of storage and 16 TB of transfer quota.</string>
    <string name="button_plans_almost_full_warning" context="Button of the dialog shown when the storage is almost full to see the available PRO plans">See plans</string>
    <string name="button_custom_almost_full_warning" context="Button of the dialog shown when the storage is almost full to custom a plan">Custom plan</string>
    <string name="button_bonus_almost_full_warning" context="Button of the dialog shown when the storage is almost full to get bonus">Get Bonus</string>

    <string name="title_mail_upgrade_plan" context="Mail title to upgrade to a custom plan">Upgrade to a custom plan</string>
    <string name="subject_mail_upgrade_plan" context="Mail subject to upgrade to a custom plan">Ask us how you can upgrade to a custom plan:</string>

    <string name="word_me" context="Used in chat list screen to indicate in a chat list item that the message was sent by me, followed by the message">Me:</string>

    <string name="call_button" context="Title of the button in the contact info screen to start an audio call">Call</string>
    <string name="message_button" context="Title of the button in the contact info screen to send a message">Message</string>
    <string name="video_button" context="Title of the button in the contact info screen to start a video call">Video</string>

    <string name="title_chat_explorer" context="Title of chat explorer to send a link or file to a chat">Send to&#8230;</string>
    <string name="title_cloud_explorer" context="Title of cloud explorer to upload a link or file">Upload to&#8230;</string>

	<string name="contact_info_button_more" context="More button in contact info page">More</string>

    <plurals name="plural_select_file" context="Section title to select a file to perform an action">
        <item context="one file" quantity="one">Choose File</item>
        <item context="more files" quantity="other">Choose Files</item>
    </plurals>

    <string name="title_share_folder_explorer" context="Title of shared folder explorer to choose a folder to perform an action">Choose folder</string>

    <string name="login_warning_abort_transfers" context="Popup message shown if an user try to login while there is still living transfer">All transfers will be cancelled, do you want to login?</string>
    <string name="logout_warning_abort_transfers" context="Popup message shown if an user try to login while there is still living transfer">All transfers will be cancelled, do you want to logout?</string>

    <string name="subtitle_read_only_permissions" context="Label to explain the read only participant permission in the options panel of the group info screen">Read only</string>

    <string name="used_space" context="Label shown the total space and the used space in an account">[A]%1$s [/A][B]of %2$s used[/B]</string>

    <string name="staging_api_url_title" context="title of the alert dialog when the user is changing the API URL to staging">Change to a testing server?</string>
    <string name="staging_api_url_text" context="text of the alert dialog when the user is changing the API URL to staging">Are you sure you want to change to a test server? Your account may run irrecoverable problems</string>

    <string name="title_confirmation_open_camera_on_chat" context="Title of the confirmation dialog to open the camera app and lose the relay of the local camera on the in progress call">Open camera?</string>
    <string name="confirmation_open_camera_on_chat" context="Text of the confirmation dialog to open the camera app and lose the relay of the local camera on the in progress call">If you open the camera, your video transmission will be paused in the current call.</string>

    <string name="notification_chat_undefined_title" context="Title of the notification when there is unknown activity on the Chat">Chat activity</string>
    <string name="notification_chat_undefined_content" context="Content of the notification when there is unknown activity on the Chat">You may have new messages</string>

    <string name="settings_rb_scheduler_enable_title" context="Title of Rubbish bin scheduler option in settings to enable or disable the functionality">Rubbish bin clearing scheduler</string>
    <string name="settings_rb_scheduler_enable_subtitle" context="Subtitle of Rubbish bin scheduler option in settings to enable or disable the functionality in free accounts">The Rubbish Bin is cleaned for you automatically.</string>

    <string name="settings_rb_scheduler_enable_period_PRO" context="Title of Rubbish bin scheduler option in settings to enable or disable the functionality in PRO accounts">The minimum period is 7 days.</string>
    <string name="settings_rb_scheduler_enable_period_FREE" context="Title of Rubbish bin scheduler option in settings to enable or disable the functionality in PRO accounts">The minimum period is 7 days and your maximum period is 30 days.</string>

    <string name="settings_rb_scheduler_select_days_title" context="Title of Rubbish bin scheduler option in settings to set up the number of days of the rubbish bin scheduler">Remove files older than</string>
    <string name="settings_rb_scheduler_select_days_subtitle" context="Subtitle of Rubbish bin scheduler option in settings to show the number of days set up to the rubbish bin scheduler">%d days</string>

    <string name="settings_rb_scheduler_alert_disabling" context="Text of the alert when a FREE user tries to disable the RB scheduler">To disable Rubbish bin cleaning scheduler or set a longer retention period you need to subscribe to a PRO plan.</string>

    <string name="hint_days" context="Hint of the field to write the days of the rubbish bin scheduler">days</string>

    <string name="confirmation_close_sessions_text" context="Text of the dialog to confirm after closing all other sessions">This will log you out on all other active sessions except the current one.</string>
    <string name="confirmation_close_sessions_title" context="Title of the dialog to confirm after closing all other sessions">Do you want to close all other sessions?</string>

<<<<<<< HEAD
    <string name="ssl_error_dialog_title" context="Title of the dialog to inform about a SSL error">SSL certificate error</string>
    <string name="ssl_error_dialog_text" context="Text of the dialog to inform about a SSL error">MEGA is unable to connect securely through SSL. You might be on public WiFi with additional requirements.</string>
=======
    <string name="invite_not_sent_already_sent" context="Message shown when a contact request has not been sent because the invitation has been sent before">The invitation to contact %s has been sent before and can be consulted in the Sent Requests tab.</string>

    <string name="save_qr_cloud_drive" context="Label shown to indicate the QR is saving in Cloud Drive">Saving %s in Cloud Drive&#8230;</string>

    <string name="general_folders" context="General label for folders">Folders</string>
    <string name="general_files" context="General label for files">Files</string>
    <string name="general_save_to_device" context="Item menu option upon right click on one or multiple files">Save to device</string>

    <string name="title_upload_explorer" context="Title of cloud explorer to upload a file">Upload to MEGA</string>
    <string name="choose_destionation" context="Label choose destination">Choose destination</string>
    <string name="general_show_more" context="Label that indicates show more items">Show more</string>
    <string name="general_show_less" context="Label that indicates show less items">Show less</string>

    <string name="notification_new_contact_request" context="Subtitle of the historic notification for a new contact request">[A]%s [/A][B]sent you a contact request.[/B]</string>
    <string name="notification_new_contact" context="Subtitle of the historic notification for a new contact">[A]%s [/A][B]is now a contact.[/B]</string>
    <string name="notification_new_shared_folder" context="Subtitle of the historic notification for a new shared folder">[B]New shared folder from [/B][A]%s[/A]</string>

    <string name="notification_reminder_contact_request" context="Subtitle of the historic notification for a reminder new contact request">[A]Reminder: [/A][B]%s [/B][C]sent you a contact request.[/C]</string>

    <string name="title_contact_request_notification_cancelled" context="Title of the historic notification for a contact request cancelled">Contact request cancelled</string>
    <string name="subtitle_contact_request_notification_cancelled" context="Subtitle of the historic notification for contact request cancelled">[A]%s [/A][B]cancelled the contact request.[/B]</string>

    <string name="title_contact_notification_deleted" context="Title of the historic notification when an user deletes you as contact">Contact deleted</string>
    <string name="subtitle_contact_notification_deleted" context="Subtitle of the historic notification when an user deletes you as contact">[A]%s [/A][B]deleted you as a contact.[/B]</string>

    <string name="title_contact_notification_blocked" context="Title of the historic notification when an user blocks you as contact">Contact blocked</string>
    <string name="subtitle_contact_notification_blocked" context="Subtitle of the historic notification when an user blocks you as contact">[A]%s [/A][B]blocked you as a contact.[/B]</string>

    <string name="section_notification_with_unread" context="Item of the navigation title for the notification section when there is any unread">Notifications [A](%1$d)[/A]</string>

    <string name="title_account_notification_deleted" context="Title of the historic notification for an account deleted">Account deleted</string>
    <string name="subtitle_account_notification_deleted" context="Subtitle of the historic notification for an account deleted">[A]%s [/A][B]account has been deleted/deactivated.[/B]</string>

    <string name="subtitle_file_takedown_notification" context="Subtitle of folder takedown historic notification">[A]Your publicly shared file [/A][B]%s[/B][C] has been taken down.[/C]</string>
    <string name="subtitle_folder_takedown_notification" context="Subtitle of file takedown historic notification">[A]Your publicly shared folder [/A][B]%s[/B][C] has been taken down.[/C]</string>

    <string name="subtitle_file_takedown_reinstated_notification" context="Subtitle of a folder takedown reinstated historic notification">[A]Your publicly shared file [/A][B]%s[/B][C] has been reinstated.[/C]</string>
    <string name="subtitle_folder_takedown_reinstated_notification" context="Subtitle of a file takedown reinstated historic notification">[A]Your publicly shared folder [/A][B]%s[/B][C] has been reinstated.[/C]</string>

    <string name="title_outgoing_contact_request" context="Title of the historic notification for outgoing contact requests">Sent request</string>
    <string name="title_incoming_contact_request" context="Title of the historic notification for incoming contact requests">Received request</string>

    <string name="subtitle_outgoing_contact_request_denied" context="Subtitle of the historic notification for contact request denied">[A]%s [/A][B]denied your contact request.[/B]</string>
    <string name="subtitle_outgoing_contact_request_accepted" context="Subtitle of the historic notification for contact request accepted">[A]%s [/A][B]accepted your contact request.[/B]</string>

    <string name="notification_deleted_shared_folder" context="Subtitle of the historic notification for a deleted shared folder">[B]Access to folder shared by [/B][A]%s[/A][B] was removed.[/B]</string>

    <string name="subtitle_incoming_contact_request_ignored" context="Subtitle of the historic notification for incoming contact request ignored">[B]Contact request from [/B][A]%s [/A][B]was ignored[/B]</string>
    <string name="subtitle_incoming_contact_request_accepted" context="Subtitle of the historic notification for incoming contact request accepted">[B]Contact request from [/B][A]%s [/A][B]was accepted[/B]</string>
    <string name="subtitle_incoming_contact_request_denied" context="Subtitle of the historic notification for incoming contact request declined">[B]Contact request from [/B][A]%s [/A][B]was declined[/B]</string>

    <string name="type_of_my_account" context="Subtitle of the Upgrade account section">[A]%s[/A] is your current account</string>
    <string name="footnote_achievements" context="Footnote to clarify the storage space is subject to the achievement program">Subject to your participation in our achievement program.</string>
    <string name="select_payment_method" context="after choosing one PRO plan, the user have to choose the payment method: credit card, fortumo, etc">Payment</string>

    <string name="billing_period_title" context="title of billing period">Billing period</string>
    <string name="billed_monthly_text" context="option of billing period, monthly">[A]Billed monthly[/A] %s /month</string>
    <string name="billed_yearly_text" context="option of billing period, yearly">[A]Billed yearly[/A] %s /year</string>
    <string name="button_cancel" context="dialog option cancel in alert dialog">Cancel</string>
    <string name="button_continue" context="dialog option continue in alert dialog">Continue</string>

    <string name="payment_method_google_wallet" context="one of the payment methods">[A]Google Wallet[/A] (subscription)</string>
    <string name="payment_method_credit_card" context="one of the payment methods">[A]Credit Card[/A] (subscription)</string>
    <string name="payment_method_fortumo" context="one of the payment methods">[A]Mobile Carrier[/A] (one-off)</string>
    <string name="payment_method_centili" context="one of the payment methods">[A]Mobile Carrier[/A] (one-off)</string>

    <string name="new_label_notification_item" context="Capital letters. Text of the label of a new historic notifications">NEW</string>

    <string name="context_new_file_name_hint" context="Input field description in the create file dialog.">file.txt</string>

    <string name="error_autoaway" context="Label shown when it types a wrong value setting the auto-away">Error. The value typed should be mayour than 0</string>

    <string name="option_enable_last_green_chat" context="Option in Settings section to enable the last active connection in chat">Show last active</string>
    <string name="subtitle_option_enable_last_green_chat" context="Subtitle of the option in Settings section to enable the last active connection in chat">Allow my contacts to see the last time I was active on MEGA. If disabled you wont be able to see the activity status of your contacts.</string>

    <plurals name="num_files_with_parameter" context="on the section notifications indicates the number of files added to a shared folder">
        <item context="Singular of file. 1 file" quantity="one">%d file</item>
        <item context="Plural of file. 2 files" quantity="other">%d files</item>
    </plurals>

    <plurals name="num_folders_with_parameter"  context="on the section notifications indicates the number of folder added to a shared folder">
        <item context="Singular of folder/directory. 1 folder" quantity="one">%d folder</item>
        <item context="Plural of folder/directory. 2 folders" quantity="other">%d folders</item>
    </plurals>

    <string name="subtitle_notification_added_folders_and_files" context="Subtitle of the historic notification for new additions inside an existing shared folder">[A]%1$s[/A][B] added %2$s and %3$s[/B]</string>

    <plurals name="subtitle_notification_added_files" context="Subtitle of the historic notification for new additions inside an existing shared folder">
        <item context="Singular of file. 1 file" quantity="one">[A]%1$s [/A][B]added %2$d file.[/B]</item>
        <item context="Plural of file. 2 files" quantity="other">[A]%1$s [/A][B]added %2$d files.[/B]</item>
    </plurals>

    <plurals name="subtitle_notification_deleted_items" context="Subtitle of the historic notification for deletions inside an existing shared folder">
        <item context="Singular of item. 1 item" quantity="one">[A]%1$s [/A][B]deleted %2$d item.[/B]</item>
        <item context="Plural of item. 2 items" quantity="other">[A]%1$s [/A][B]deleted %2$d items.[/B]</item>
    </plurals>

    <plurals name="subtitle_notification_added_folders" context="Subtitle of the historic notification for new additions inside an existing shared folder">
        <item context="Singular of folder. 1 folder" quantity="one">[A]%1$s [/A][B]added %2$d folder.[/B]</item>
        <item context="Plural of folder. 2 folders" quantity="other">[A]%1$s [/A][B]added %2$d folders.[/B]</item>
    </plurals>

    <plurals name="subtitle_of_group_chat" context="Subtitle chat screen for groups with permissions and not archived">
        <item context="Singular of participant. 1 participant" quantity="one">%d participant</item>
        <item context="Plural of participant. 2 participants" quantity="other">%d participants</item>
    </plurals>

    <string name="type_month" context="Label to show the price of each plan in the upgrade account section">[A]From[/A] %s [A]month[/A] *</string>
    <string name="upgrade_comment" context="the meaning of the asterisk in monthly* and annually* payment">* Recurring subscription can be cancelled any time before the renewal date.</string>
>>>>>>> b6bb232a

</resources><|MERGE_RESOLUTION|>--- conflicted
+++ resolved
@@ -290,7 +290,7 @@
     <string name="file_properties_shared_folder_private_folder" context="the folder is private. A public user can\'t access the folder">No public link</string>
     -->
     <string name="file_properties_shared_folder_public_link" context="the label when a folder can be accesed by public users">Public link</string>
-    
+
     <string name="file_properties_shared_folder_permissions" context="Item menu option upon clicking on a file folder. Refers to the permissions of a file folder in the file manager.">Permissions</string>
     <string name="dialog_select_permissions" context="Title of the dialog to choose permissions when sharing.">Share Permissions</string>
     <string name="file_properties_shared_folder_change_permissions" context="menu item">Change permissions</string>
@@ -2138,10 +2138,6 @@
     <string name="confirmation_close_sessions_text" context="Text of the dialog to confirm after closing all other sessions">This will log you out on all other active sessions except the current one.</string>
     <string name="confirmation_close_sessions_title" context="Title of the dialog to confirm after closing all other sessions">Do you want to close all other sessions?</string>
 
-<<<<<<< HEAD
-    <string name="ssl_error_dialog_title" context="Title of the dialog to inform about a SSL error">SSL certificate error</string>
-    <string name="ssl_error_dialog_text" context="Text of the dialog to inform about a SSL error">MEGA is unable to connect securely through SSL. You might be on public WiFi with additional requirements.</string>
-=======
     <string name="invite_not_sent_already_sent" context="Message shown when a contact request has not been sent because the invitation has been sent before">The invitation to contact %s has been sent before and can be consulted in the Sent Requests tab.</string>
 
     <string name="save_qr_cloud_drive" context="Label shown to indicate the QR is saving in Cloud Drive">Saving %s in Cloud Drive&#8230;</string>
@@ -2251,6 +2247,8 @@
 
     <string name="type_month" context="Label to show the price of each plan in the upgrade account section">[A]From[/A] %s [A]month[/A] *</string>
     <string name="upgrade_comment" context="the meaning of the asterisk in monthly* and annually* payment">* Recurring subscription can be cancelled any time before the renewal date.</string>
->>>>>>> b6bb232a
+
+    <string name="ssl_error_dialog_title" context="Title of the dialog to inform about a SSL error">SSL certificate error</string>
+    <string name="ssl_error_dialog_text" context="Text of the dialog to inform about a SSL error">MEGA is unable to connect securely through SSL. You might be on public WiFi with additional requirements.</string>
 
 </resources>