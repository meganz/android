<?xml version="1.0" encoding="utf-8"?>
<resources>

    <string name="app_name" context="Not translate">MEGA</string>
    <string name="pdf_app_name" context="Not translate">MEGA PDF Viewer</string>
    <string name="app_version" context="Not translate">3.3.3 (186)</string>
    <string name="sdk_version" context="Not translate">2b434ec</string>
    <string name="karere_version" context="Not translate">d3c8938</string>

    <!--
    <string name="full_description_text" context="Full description text of the app in the Google Play page of the app">MEGA provides user-controlled encrypted cloud storage and chat through standard web browsers, together with dedicated apps for mobile devices. Unlike other cloud storage providers, your data is encrypted and decrypted by your client devices only and never by us.\n\nUpload your files from your smartphone or tablet then search, store, download, stream, view, share, rename or delete your files any time, from any device, anywhere. Share folders with your contacts and see their updates in real time. The encryption process means we cannot access or reset your password so you MUST remember it (unless you have your Recovery Key backed up) or you will lose access to your stored files.\n\nEnd-to-end user-encrypted MEGA video chat allows for total privacy, and has been available through the browser since 2016. It has been extended to our mobile app, with chat history accessible across multiple devices. Users can also easily add files to a chat from their MEGA cloud drive.\n\nMEGA offers a generous 50 GB free storage for all registered users with bonus achievements, and offers paid plans with much higher limits:\n\n\nPRO LITE subscription: 4.99 € per month or 49.99 € per year gives you 200 GB of storage space and 1 TB of transfer quota per month.\nPRO I subscription: 9.99 € per month or 99.99 € per year gives you 1 TB of storage space and 2 TB of transfer quota per month.\nPRO II subscription: 19.99 € per month or 199.99 € per year gives you 4 TB of storage space and 8 TB of transfer quota per month.\nPRO III subscription: 29.99 € per month or 299.99 € per year gives you 8 TB of storage space and 16 TB of transfer quota per month.\n\nSubscriptions are renewed automatically for successive subscription periods of the same duration and at the same price as the initial period chosen. To manage your subscriptions, simply click on the Play Store icon on your handset, sign in with your Google ID (if you haven't already done so) and then click on the MEGA app. You'll be able to manage your subscription there.\n\nApp Permissions:\nWRITE_EXTERNAL_STORAGE -> Download your files from MEGA to your device and upload files from your device to MEGA\nCAMERA -> Take a picture and upload your photos to MEGA\nREAD_CONTACTS -> Easily add contacts from your device as MEGA contacts\nRECORD_AUDIO &amp; CAPTURE_VIDEO_OUTPUT (mic and camera) -> MEGA provides for end-to-end encrypted audio/video calls\n\n\nTo enhance users' confidence in the MEGA system, all of the client-side code is published, so interested security researchers can evaluate the encryption process. The code of our mobile app is located on: https://github.com/meganz/android\n\nFor more info, please check our website:\nSee https://mega.nz/terms\n\n\nDesktop - https://mega.nz/</string>
    -->
    <!--
    <string name="short_description_text" context="Short description text of the app in the Google Play page of the app">MEGA is Cloud Storage with Powerful Always-On Privacy. 50GB for free</string>
    -->

    <string name="general_x_of_x" context="Showing progress of elements. Example: 2 of 10."> of </string>
    <string name="general_yes" context="Answer for confirmation dialog.">Yes</string>
    <string name="general_no" context="Answer for confirmation dialog.">No</string>
    <string name="general_cancel" context="Answer for confirmation dialog.">Cancel</string>
    <string name="general_move_to" context="When moving a file to a location in MEGA. This is the text of the button after selection the destination">Move to</string>
    <string name="general_copy_to" context="When copying a file to a location in MEGA. This is the text of the button after selection the destination">Copy to</string>
    <!--
    <string name="general_import_to" context="When importing a file to a location in MEGA. This is the text of the button after selection the destination">Import to</string>
    -->
    <string name="general_select" context="Selecting a specific location in MEGA. This is the text of the button">Select</string>
    <string name="general_select_to_upload" context="Selecting a specific location in MEGA. This is the text of the button">Select files</string>
    <string name="general_select_to_download" context="Selecting a specific location in MEGA. This is the text of the button">Select folder</string>
    <string name="general_create" context="This is the final button when creating a folder in the dialog where the user inserts the folder name">Create</string>
    <!-- This string is commented in FileStorageActivityLollipop.java
    <string name="general_upload" context="Button text when uploading a file to a previously selected location in MEGA">Upload File</string>
    -->
    <string name="general_download" context="Item menu option upon right click on one or multiple files.">Download</string>
    <string name="general_add" context="button">Add</string>
    <string name="general_move" context="button">Move</string>
    <string name="general_remove" context="button">Remove</string>
    <string name="general_share" context="button">Share</string>
    <!--
    <string name="general_confirm" context="button">Confirm</string>
    -->
    <string name="general_leave" context="button">Leave</string>
    <string name="general_decryp" context="button">Decrypt</string>

    <string name="general_export" context="button">Export</string>

    <!--
    <string name="general_empty" context="Button to delete the contents of the trashbin. Can also be translated as &quot;clear&quot;">Empty</string>
    -->
    <string name="general_loading" context="state previous to import a file">Loading</string>
    <string name="general_importing" context="state while importing the file">Importing</string>
    <string name="general_import" context="Import button. When the user clicks this button the file will be imported to his account.">Import</string>
    <string name="general_storage" context="Text listed before the amount of storage a user gets with a certain package. For example: &quot;1TB Storage&quot;.">Storage</string>
    <string name="general_bandwidth" context="Text listed before the amount of bandwidth a user gets with a certain package. For example: &quot;8TB Bandwidth&quot;. Can also be translated as data transfer.">Transfer Quota</string>
    <string name="general_subscribe" context="Text placed inside the button the user clicks when upgrading to PRO. Meaning: subscribe to this plan">Subscribe</string>
    <!--
    <string name="general_continue" context="Text placed inside the button the user clicks when clicking into the FREE account. Meaning: Continue to the main screen">Continue</string>
    -->
    <string name="general_error_word" context="It will be followed by the error message">Error</string>
    <string name="general_not_yet_implemented" context="when clicking into a menu whose functionality is not yet implemented">Not yet implemented</string>
    <string name="error_no_selection" context="when any file or folder is selected">No file or folder selected</string>
    <string name="general_already_downloaded" context="when trying to download a file that is already downloaded in the device">Already downloaded</string>
    <string name="general_already_uploaded" context="when trying to upload a file that is already uploaded in the folder">already uploaded</string>
    <string name="general_file_info" context="Label of the option menu. When clicking this button, the app shows the info of the file">File info</string>
    <string name="general_folder_info" context="Label of the option menu. When clicking this button, the app shows the info of the folder">Folder info</string>
    <!--
    <string name="general_menu" context="Title when the left menu is opened">Menu</string>
    -->

    <string name="error_general_nodes" context="Error getting the root node">Error. Please, try again.</string>

    <string name="secondary_media_service_error_local_folder" context="Local folder error in Sync Service. There are two syncs for images and videos. This error appears when the secondary media local folder doesn't exist">The secondary media folder does not exist, please choose a new folder</string>
    <string name="no_external_SD_card_detected" context="when no external card exists">No external storage detected</string>
    <string name="no_permissions_upload" context="On clicking menu item upload in a incoming shared folder read only">This folder is read only. You do not have permission to upload</string>

    <string name="remove_key_confirmation" context="confirmation message before removing the previously downloaded MasterKey file">You are removing the previously exported Recovery Key file</string>
    <!--
    <string name="export_key_confirmation" context="confirmation message before downloading to the device the MasterKey file">Security warning! This is a high risk operation. Do you want to continue?</string>
    -->

    <!--
    <string name="more_options_overflow" context="title of the menu for more options for each file (rename, share, copy, move, etc)">More options</string>
    -->
    <string name="confirmation_add_contact" context="confirmation message before sending an invitation to a contact">Do you want to send an invitation to %s?</string>
    <!--
    <string name="confirmation_remove_multiple_contacts" context="confirmation message before removing mutiple contacts">Remove these %d contacts?</string>

    <string name="confirmation_move_to_rubbish" context="confirmation message before removing a file">Move to rubbish bin?</string>
    <string name="confirmation_move_to_rubbish_plural" context="confirmation message before removing a file">Move to rubbish bin?</string>

    <string name="confirmation_delete_from_mega" context="confirmation message before removing a file">Delete from MEGA?</string>
    <string name="confirmation_leave_share_folder" context="confirmation message before leaving an incoming shared folder">If you leave the folder, you will not be able to see it again</string>

    <string name="confirmation_alert" context="confirmation message before removing a file">Please confirm</string>
    -->

    <string name="action_logout" context="Button where the user can sign off or logout">Logout</string>
    <string name="action_add" context="Menu item">Upload</string>
    <string name="action_create_folder" context="Menu item">Create new folder</string>
    <string name="action_open_link" context="Menu item">Open link</string>
    <!--
    <string name="action_upload" context="Button text when choosing the destination location in MEGA">Upload to</string>
    -->

    <string name="action_settings" context="Menu item">Settings</string>
    <string name="action_search" context="Search button">Search</string>
    <string name="action_play" context="Search button">Play</string>
    <string name="action_pause" context="Search button">Pause</string>
    <string name="action_refresh" context="Menu item">Refresh</string>
    <string name="action_sort_by" context="Menu item">Sort by</string>
    <string name="action_help" context="Menu item">Help</string>
    <string name="action_upgrade_account" context="Change from a free account to paying MEGA">Upgrade account</string>
    <string name="upgrading_account_message" context="Message while proceeding to upgrade the account">Upgrading account</string>
    <string name="action_select_all" context="Menu item to select all the elements of a list">Select all</string>
    <string name="action_unselect_all" context="Menu item to unselect all the elements of a list">Clear selection</string>
    <string name="action_grid" context="Menu item to change from list view to grid view">Thumbnail view</string>
    <string name="action_list" context="Menu item to change from grid view to list view">List view</string>
    <string name="action_export_master_key" context="Menu item to let the user export the MasterKey">Backup Recovery Key</string>
    <string name="action_remove_master_key" context="Menu item to let the user remove the MasterKey (previously downloaded)">Remove Recovery Key</string>
    <string name="action_cancel_subscriptions" context="Menu item to let the user cancel subscriptions">Cancel subscription</string>
    <string name="toast_master_key_removed" context="success message when the MasterKey file has been removed">The Recovery Key file has been removed</string>
    <string name="cancel_subscription_ok" context="success message when the subscription has been canceled correctly">The subscription has been cancelled</string>
    <string name="cancel_subscription_error" context="error message when the subscription has not been canceled successfully">We were unable to cancel your subscription. Please contact support&#64;mega.nz for assistance</string>
    <string name="action_kill_all_sessions" context="Menu item to kill all opened sessions">Close other sessions</string>
    <string name="success_kill_all_sessions" context="Message after kill all opened sessions">The remaining sessions have been closed</string>
    <string name="error_kill_all_sessions" context="Message after kill all opened sessions">Error when closing the opened sessions</string>

    <plurals name="general_num_files" context="this is used for example when downloading 1 file or 2 files">
        <item context="Singular of file. 1 file" quantity="one">file</item>
        <item context="Plural of file. 2 files" quantity="other">files</item>
    </plurals>

    <plurals name="general_num_contacts">
        <item context="referring to a contact in the contact list of the user" quantity="one">contact</item>
        <item context="Title of the contact list" quantity="other">contacts</item>
    </plurals>

    <plurals name="general_num_folders">
        <item context="Singular of folder/directory. 1 folder" quantity="one">folder</item>
        <item context="Plural of folder/directory. 2 folders" quantity="other">folders</item>
    </plurals>

    <plurals name="general_num_shared_folders">
        <item context="Title of the incoming shared folders of a user in singular" quantity="one">shared folder</item>
        <item context="Title of the incoming shared folders of a user in plural." quantity="other">shared folders</item>
    </plurals>

    <!--
    <plurals name="general_num_downloads" context="in the notification. When downloading the notification is like 3 downloads.">
        <item context="Item menu option upon clicking on one or multiple files. Singular" quantity="one">download</item>
        <item context="Item menu option upon clicking on one or multiple files. Plural" quantity="other">downloads</item>
    </plurals>
    -->

    <!--
    <plurals name="general_num_uploads">
        <item context="Transfer type description in the active file transfer panel, can either be upload or download. Singular" quantity="one">upload</item>
        <item context="Transfer type description in the active file transfer panel, can either be upload or download. Plural" quantity="other">uploads</item>
    </plurals>
    -->

    <plurals name="general_num_users" context="used for example when a folder is shared with 1 user or 2 users">
        <item context="used for example when a folder is shared with 1 user" quantity="one">contact</item>
        <item context="used for example when a folder is shared with 2 or more users" quantity="other">contacts</item>
    </plurals>

    <!--
    <string name="confirmation_required" context="Alert title before download">Confirmation required</string>
    -->
    <string name="alert_larger_file" context="Alert text before download. Please do not modify the %s placeholder as it will be replaced by the size to be donwloaded">%s will be downloaded.</string>
    <string name="alert_no_app" context="Alert text before download">There is no app to open the file %s. Do you want to continue with the download?</string>
    <string name="checkbox_not_show_again" context="Alert checkbox before download">Do not show again</string>

    <string name="login_text" context="Login button">Login</string>
    <string name="email_text" context="email label">E-mail</string>
    <string name="password_text" context="password label">Password</string>
    <string name="confirm_password_text" context="label shown in the confirmation of the password when creating an account">Confirm password</string>
    <string name="abc" context="in the password edittext the user can see the password or asterisks. ABC shows the letters of the password">ABC</string>
    <!--
    <string name="dots" context="in the password edittext the user can see the password or asterisks. ··· shows asterisks instead of letters">···</string>
    -->
    <string name="new_to_mega" context="This question applies to users that do not have an account on MEGA yet">New to MEGA?</string>
    <string name="create_account" context="label and text button when creating the account">Create account</string>
    <string name="error_enter_email" context="when the user tries to log in MEGA without typing the email">Please enter your email address</string>
    <string name="error_invalid_email" context="error when logging in to MEGA with an invalid email">Invalid email address</string>
    <string name="error_enter_password" context="when the user tries to log in MEGA without typing the password">Please enter your password</string>
    <string name="error_server_connection_problem" context="when the user tries to log in to MEGA without a network connection">No network connection</string>
    <string name="error_server_expired_session" context="when the user tries to log in to MEGA without a valid session">You have been logged out on this device from another location</string>
    <string name="login_generating_key" context="the first step when logging in is calculate the private and public encryption keys">Calculating encryption keys</string>
    <string name="login_connecting_to_server" context="Message displayed while the app is connecting to a MEGA server">Connecting to the server</string>
    <string name="download_updating_filelist" context="Status text when updating the file manager">Updating file list</string>
    <string name="login_confirm_account" context="title of the screen after creating an account when the user has to confirm the password to confirm the account">Confirm account</string>
    <string name="login_querying_signup_link" context="when the user clicks on the link sent by MEGA after creating the account, this message is shown">Checking validation link</string>
    <string name="login_confirming_account" context="Attempting to activate a MEGA account for a user.">Activating account</string>
    <string name="login_preparing_filelist" context="After login, updating the file list, the file list should be processed before showing it to the user">Preparing file list</string>
    <string name="login_before_share" context="when the user tries to share something to MEGA without being logged">Please log in to share with MEGA</string>
    <!--
    <string name="session_problem" context="if a link to a folder cannot be fetched">Problem of retrieving files from the folder</string>
    -->

    <string name="tour_space_title">MEGA Space</string>
    <string name="tour_speed_title">MEGA Speed</string>
    <string name="tour_privacy_title">MEGA Privacy</string>
    <string name="tour_access_title">MEGA Access</string>
    <string name="tour_space_text">Register now and get 50 GB of free space</string>
    <string name="tour_speed_text">Uploads are fast. Quickly share files with everyone</string>
    <string name="tour_privacy_text">Keep all your files safe with MEGA\'s end-to-end encryption</string>
    <string name="tour_access_text">Get fully encrypted access anywhere, anytime</string>

    <string name="create_account_text" context="button that allows the user to create an account">Create account</string>
    <string name="name_text" context="Name of the user">Name</string>
    <string name="lastname_text" context="Last name of the user">Last Name</string>
    <string name="tos" context="text placed on the checkbox of acceptation of the Terms of Service">I agree with MEGA\'s [A]Terms of Service[/A]</string>
    <string name="already_account" context="Does the user already have a MEGA account">Already have an account?</string>

    <string name="create_account_no_terms" context="warning dialog">You have to accept our Terms of Service</string>
    <string name="error_enter_username" context="Warning dialog">Please enter your name</string>
    <string name="error_short_password" context="when creating the account">Password is too short</string>
    <string name="error_passwords_dont_match" context="when creating the account">Passwords do not match</string>
    <string name="error_email_registered" contect="when creating the account">This e-mail address has already registered an account with MEGA</string>

    <!--
    <string name="create_account_confirm_title" context="Title that is shown when e-mail confirmation is still required for the account">Confirmation required</string>
    -->
    <!--
    <string name="create_account_confirm" context="">Please check your e-mail and click the link to login and confirm your account</string>
    -->
    <string name="create_account_creating_account">Connecting to the server: Creating account</string>

    <!--<string name="cancel_transfer_title">Delete Transfer</string>
    -->
    <string name="cancel_transfer_confirmation">Delete this transfer?</string>
    <string name="cancel_all_transfer_confirmation">Delete all transfers?</string>

    <string name="section_cloud_drive" context="The name of every users root drive in the cloud of MEGA. The term \'cloud\' is a new computer term and can probably not be translated. Do not translate &quot;cloud&quot; literal unless your language allows this. Please see http://en.wikipedia.org/wiki/Cloud_computing for your reference.">Cloud drive</string>
    <string name="section_secondary_media_uploads" context="title of the screen where the secondary media images are uploaded">Media uploads</string>
    <string name="section_inbox" context="title of the screen that show the inbox">Inbox</string>
    <string name="section_saved_for_offline" context="title of the screen that shows the files saved for offline in the device">Saved for Offline</string>
    <!--
    <string name="section_shared_with_me" context="title of the screen that shows all the folders that the user shares with other users and viceversa">Shared with me</string>
    -->
    <string name="section_shared_items" context="title of the screen that shows all the shared items">Shared folders</string>
    <string name="section_rubbish_bin" context="The title of the trash bin in the tree of the file manager.">Rubbish bin</string>
    <string name="section_contacts" context="Title of the contact list">Contacts</string>

    <string name="section_contacts_with_notification" context="Item of the navigation title for the contacts section when there is any pending incoming request">Contacts [A](%1$d)[/A]</string>
    <string name="sent_requests_empty" context="the user has not sent any contact request to other users">No sent requests</string>
    <string name="received_requests_empty" context="the user has not received any contact request from other users">No received requests</string>
    <string name="section_transfers" context="Title for the file transfer screen (with the up &amp; download)">Transfers</string>

    <string name="section_account" context="button to the settings of the user\'s account">My Account</string>
    <string name="section_photo_sync" context="title of the screen where the camera images are uploaded">Camera uploads</string>
    <!--
    <string name="used_space" context="Used space &quot;5MB of 100MB&quot;.">%1$s of %2$s</string>
    -->
    <string name="tab_incoming_shares" context="Capital letters. Incoming shared folders. The title of a tab">INCOMING</string>
    <string name="tab_outgoing_shares" context="Capital letters. Outgoing shared folders. The title of a tab">OUTGOING</string>

    <string name="title_incoming_shares_explorer" context="Title of the file explorer in tab INCOMING">Incoming Shares</string>
    <!--
    <string name="choose_folder_explorer" context="Title of the button in Incoming Shares tabs">Choose folder</string>
    -->

    <string name="file_browser_empty_cloud_drive" context="message when there are no files in the Cloud drive">No files in your Cloud drive</string>
    <!--
    <string name="file_browser_empty_rubbish_bin" context="option to empty rubbish bin">Empty Rubbish Bin</string>
    -->
    <string name="file_browser_empty_folder" context="Text that indicates that a folder is currently empty">Empty Folder</string>

    <!--
    <string name="choose_account_activity" context="Title of the activity Choose Account">Choose Account</string>
    -->

    <!--
    <string name="file_properties_activity" context="Menu item to show the properties dialog of files and or folders.">Properties</string>
    -->
    <string name="file_properties_available_offline" context="The files are available &quot;offline&quot; (without a network Wi-Fi mobile data connection)">Available offline</string>
    <!--
    <string name="file_properties_available_offline_on" context="Button state when a file can be saved for offline.(Capital letters)">ON</string>
    -->
    <!--
    <string name="file_properties_available_offline_off" context="Button state when a file is already saved for offline. (Capital letters)">OFF</string>
    -->
    <string name="file_properties_info_size_file" context="Refers to the size of a file.">Size</string>
    <string name="file_properties_info_modified" context="when was the file modified">Modified</string>
    <!--
    <string name="file_properties_shared_folder_private_folder" context="the folder is private. A public user can\'t access the folder">No public link</string>
    -->
    <string name="file_properties_shared_folder_public_link" context="the label when a folder can be accesed by public users">Public link</string>
    <string name="file_properties_shared_folder_shared_with" context="title of the screen that shows the users with whom the user has shared a folder">Shared with: </string>
    -->
    <string name="file_properties_shared_folder_permissions" context="Item menu option upon clicking on a file folder. Refers to the permissions of a file folder in the file manager.">Permissions</string>
    <string name="dialog_select_permissions" context="Title of the dialog to choose permissions when sharing.">Share Permissions</string>
    <string name="file_properties_shared_folder_change_permissions" context="menu item">Change permissions</string>
    <string name="file_properties_shared_folder_select_contact" context="when listing all the contacts that shares a folder">Shared with</string>
    <string name="file_properties_send_file_select_contact" context="send a file to a MEGA user">Send to</string>
    <string name="file_properties_owner" context="shows the owner of an incoming shared folder">Owner</string>
    <string name="contact_invite" context="positive button on dialog to invite a contact">Invite</string>
    <string name="contact_reinvite" context="option to reinvite a contact">Reinvite</string>
	<string name="contact_ignore" context="option to ignore a contact invitation">Ignore</string>
	<string name="contact_decline" context="option to decline a contact invitation">Decline</string>
	<string name="contact_accept" context="option to accept a contact invitation">Accept</string>
	<string name="contact_properties_activity" context="title of the contact properties screen">Contact Info</string>	
	<!--
    <string name="contact_file_list_activity" context="header of a status field for what content a user has shared to you">Content</string>
    -->
	<string name="contacts_list_empty_text" context="Adding new relationships (contacts) using the actions.">Add new contacts using the button below</string>	
	<!--
    <string name="no_contacts" context="When an user wants to share a folder but has not any contact yet">There are not contacts in the account. Please add them on the Contacts screen</string>
	-->
	<string name="contacts_explorer_list_empty_text" context="Add new contacts before sharing.">Add a new contact to share</string>
	
	<string name="error_not_enough_free_space" context="Error message">Not enough free local space in your device</string>

	<string name="option_link_without_key" context="Alert Dialog to get link">Link without key</string>
	<string name="option_decryption_key" context="Alert Dialog to get link">Decryption key</string>
	
	<!--
    <string name="download_failed" context="Error message">Download failed</string>
    -->
    <!--
	<string name="download_downloaded" context="notification message. Example: 1 file downloaded">downloaded</string>
    -->
    <!--
	<string name="download_downloading" context="Title header on the download page while the file is downloading.">Downloading</string>
	-->
    <!--
	<string name="text_downloading" context="Text located in each fragment when a download is in progress">Transferring</string>
	-->
	<string name="download_preparing_files" context="message before the download or upload start ">Preparing files</string>
    <string name="download_began" context="message when the download starts">Download has started</string>
    <!--
    <string name="download_cancel_downloading" context="Confirmation text when attempting to cancel the download">Do you want to cancel the download?</string>
    -->
    <string name="download_touch_to_cancel" context="Hint how to cancel the download">Touch to cancel</string>
    <string name="download_touch_to_show" context="Hint how to cancel the download">View transfers</string>
    <string name="error_file_size_greater_than_4gb" context="Warning message">Most devices can\'t download files greater than 4GB. Your download will probably fail</string>
    <string name="intent_not_available" context="message when trying to open a downloaded file but there isn\'t any app that open that file. Example: a user downloads a pdf but doesn\'t have any app to read a pdf">There isn\'t any available app to execute this file on your device</string>

    <string name="context_share_image" context="to share an image using Facebook, Whatsapp, etc">Share image using</string>
    <string name="context_get_link" context="create a link of a file and send it using an app from the device">Share link</string>
    <string name="context_get_link_menu" context="Item menu option upon right click on one or multiple files.">Get link</string>

    <!--<string name="context_manage_link_menu" context="Item menu option upon right click on one or multiple files.">Get link</string>-->

    <string name="context_leave_menu" context="Item menu option upon right click on one or multiple files.">Leave</string>
    <string name="alert_leave_share" context="Title alert before leaving a share.">Leave share</string>
    <string name="context_clean_shares_menu" context="Item menu option upon right click on one or multiple files.">Remove share</string>
    <string name="context_remove_link_menu" context="Item menu option upon right click on one or multiple files.">Remove link</string>
    <string name="context_remove_link_warning_text" context="Warning that appears prior to remove a link of a file.">This link will not be publicly available anymore.</string>
    <string name="context_rename" context="Item menu option upon right click on one or multiple files.">Rename</string>
    <string name="context_open_link_title" context="Item menu option upon right click on one or multiple files.">Open link</string>
    <string name="context_open_link" context="Item menu option upon right click on one or multiple files.">Open</string>
    <string name="context_renaming" context="while renaming a file or folder">Renaming</string>
    <string name="context_preparing_provider" context="while file provider is downloading a file">Preparing file</string>
    <string name="context_download" context="Item menu option upon right click on one or multiple files.">Download</string>

    <!--
    <string name="download_folder" context="Item menu option upon right click on one or multiple files.">Download folder</string>
    -->
    <!--
    <string name="import_folder" context="Item menu option upon right click on one or multiple files.">Import folder</string>
    -->
    <string name="context_move" context="Item menu option upon right click on one or multiple files.">Move</string>
    <string name="context_moving" context="while moving a file or folder">Moving</string>
    <!--
    <string name="context_sharing" context="while sharing a folder">Sharing folder</string>
    -->
    <string name="context_copy" context="Item menu option upon right click on one or multiple files.">Copy</string>
    <string name="context_upload" context="Item menu option upon right click on one or multiple files.">Upload</string>
    <string name="context_copying" context="while copying a file or folder">Copying</string>
    <!--
    <string name="context_creating_link" context="status text">Creating link</string>
    -->
    <!--
    <string name="context_moving_to_trash" context="status text">Moving to Rubbish Bin</string>
    -->
    <string name="context_move_to_trash" context="menu item">Move to rubbish bin</string>
    <string name="context_delete_from_mega" context="menu item">Remove from MEGA</string>
    <string name="context_new_folder_name" context="Input field description in the create folder dialog.">Folder Name</string>
    <string name="context_new_contact_name" context="when adding a new contact. in the dialog">Contact email</string>
    <string name="context_creating_folder" context="status dialog when performing the action">Creating folder</string>
    <!--
    <string name="context_adding_contact" context="Adding a new relationship (contact)">Adding contact</string>
    -->
    <string name="context_download_to" context="Menu item">Save to</string>
    <string name="context_clear_rubbish" context="Menu option title">Empty rubbish bin</string>
    <string name="clear_rubbish_confirmation" context="Ask for confirmation before removing all the elements of the rubbish bin">All items inside your rubbish bin will be deleted.</string>

    <!--<string name="context_send_link" context="get the link and send it">Send link</string>-->

    <string name="context_send" context="get the link and send it">Send</string>
    <string name="context_send_file_inbox" context="send the file to inbox">Send to contact</string>
    <!--
    <string name="context_copy_link" context="get the link and copy it">Copy link</string>
    -->
    <string name="context_remove" context="Menu option to delete one or multiple selected items.">Remove</string>
    <string name="context_delete_offline" context="Menu option to delete selected items of the offline state">Remove from Offline</string>
    <string name="context_share_folder" context="menu item">Share folder</string>
    <string name="context_send_file" context="menu item">Send file</string>
    <string name="context_view_shared_folders" context="open a shared folder">View shared folders</string>
    <string name="context_sharing_folder" context="Item menu option upon clicking on one or multiple files.">Sharing</string>
    <!--
    <string name="remove_all_sharing" context="status text">Removing all sharing contacts</string>
    -->
    <!--
    <string name="leave_incoming_share" context="status text">Leaving shared folder</string>
    -->
    <!--
    <string name="context_camera_folder" context="The location of where the user has the photos/videos stored.">Camera folder</string>
    -->
    <!--
    <string name="context_mega_contacts" context="when sharing a folder, the user can choose a contact from MEGA">MEGA Contacts</string>
    -->
    <!--
    <string name="context_phone_contacts" context="when sharing a folder, the user chan choose a contact from the device">Phone Contacts</string>
    -->
    <string name="context_delete" context="menu item">Delete</string>
    <!--
    <string name="context_more" context="menu item">More</string>
    -->
    <!--
    <string name="context_contact_added" context="success message when adding a contact">Contact added</string>
    -->
    <string name="context_contact_invitation_deleted" context="success message when removing a contact request">Request deleted</string>
    <string name="context_contact_invitation_resent" context="success message when reinvite a contact">Request resent</string>
    <string name="context_contact_request_sent" context="success message when sending a contact request">Request correctly sent to %s. The status can be consulted in the Sent Requests tab.</string>

    <string name="context_contact_removed" context="success message when removing a contact">Contact removed</string>
    <string name="context_contact_not_removed" context="error message">Error. Contact not removed</string>
    <string name="context_permissions_changed" context="success message when chaning the permissionss">Permissions changed</string>
    <string name="context_permissions_not_changed" context="error message">Error. Permissions not changed</string>
    <string name="context_folder_already_exists" context="message when trying to create a folder that already exists">Folder already exists</string>
    <string name="context_contact_already_exists" context="message when trying to create a invite a contact already that is already added">%s is already a contact</string>
    <string name="context_send_no_permission" context="message when trying to send a file without full access">You do not have permission to send this file</string>
    <string name="context_folder_created" context="success message when creating a folder">Folder created</string>
    <string name="context_folder_no_created" context="error message when creating a folder">Error. Folder not created</string>
    <string name="context_correctly_renamed" context="success message when renaming a node">Renamed successfully</string>
    <string name="context_no_renamed" context="error message">Error. Not renamed</string>
    <string name="context_correctly_copied" context="success message when copying a node">Copied successfully</string>
    <!--
    <string name="context_correctly_sent" context="success message when sending a file">File sent</string>
    -->
    <!--
    <string name="context_no_sent" context="error message when sending a file">Error. File not sent</string>
    -->
    <string name="context_correctly_sent_node" context="success message when sending a node to Inbox">Sent to Inbox</string>
    <string name="context_no_sent_node" context="error message when sending a node to Inbox">Error. Not sent to Inbox</string>
    <string name="context_no_copied" context="error message">Error. Not copied</string>
    <string name="context_no_destination_folder" context="message that appears when a user tries to move/copy/upload a file but doesn't choose a destination folder">Please choose a destination folder</string>
    <string name="context_correctly_moved" context="success message when moving a node">Moved successfully</string>
    <string name="number_correctly_moved" context="success message when moving a node">%d items moved successfully</string>
    <string name="number_incorrectly_moved" context="success message when moving a node">%d items were not moved successfully</string>
    <string name="context_correctly_moved_to_rubbish" context="success message when moving a node">Moved to the rubbish bin successfully</string>
    <string name="number_correctly_moved_to_rubbish" context="success message when moving a node">%d items moved to the rubbish bin successfully</string>
    <string name="number_incorrectly_moved_to_rubbish" context="success message when moving a node">&#160;and %d items were not sent successfully</string>
    <string name="context_no_moved" context="error message">Error. Not moved</string>
    <string name="context_correctly_shared" context="success message when sharing a folder">Shared successfully</string>
    <string name="context_no_shared_number" context="error message when sharing a folder">Error. %d shares were not completed</string>
    <string name="context_correctly_shared_removed" context="success message when sharing a folder">Remove shares successfully</string>
    <string name="context_no_shared_number_removed" context="error message when sharing a folder">Error. %d process of removing shares is not completed</string>
    <string name="context_no_shared" context="error message">Error. Not shared</string>
    <string name="context_no_removed_shared" context="error message">Error. Share failed to remove</string>
    <string name="context_remove_sharing" context="success message when removing a sharing">Folder sharing removed</string>
    <string name="context_no_link" context="error message">Link creation failed</string>
    <string name="context_correctly_removed" context="success message when removing a node from MEGA">Deleted successfully</string>
    <string name="context_no_removed" context="error message">Error. Deletion failed</string>
    <string name="number_correctly_removed" context="success message when moving a node">%d items removed successfully from MEGA</string>
    <string name="number_no_removed" context="error message when moving a node">%d items are not removed successfully</string>
    <string name="number_correctly_leaved" context="success message when moving a node">%d folders left successfully</string>
    <string name="number_no_leaved" context="error message when moving a node">%d folders were not left successfully</string>
    <string name="number_correctly_sent" context="success message when sending multiple files">File sent to %d contacts successfully</string>
    <string name="number_no_sent" context="error message when sending multiple files">File was not sent to %d contacts</string>
    <string name="number_correctly_sent_multifile" context="success message when sending multiple files">%d files sent successfully</string>
    <string name="number_no_sent_multifile" context="error message when sending multiple files">%d files failed to send</string>
    <string name="number_correctly_copied" context="success message when sending multiple files">%d items copied successfully</string>
    <string name="number_no_copied" context="error message when sending multiple files">%d items were not copied</string>
    <string name="number_contact_removed" context="success message when removing several contacts">%d contacts removed successfully</string>
    <string name="number_contact_not_removed" context="error message when removing several contacts">%d contacts were not removed</string>
    <string name="number_contact_file_shared_correctly" context="success message when sharing a file with multiple contacts">Folder shared with %d contacts successfully</string>
    <string name="number_contact_file_not_shared_" context="error message when sharing a file with multiple contacts">File can not be shared with %d contacts</string>
    <string name="number_correctly_shared" context="success message when sharing multiple files">%d folders shared successfully</string>
    <string name="number_no_shared" context="error message when sharing multiple files">%d folders were not shared</string>
    <string name="context_correctly_copied_contact" context="success message when sending a file to a contact">Successfully sent to:</string>
    <string name="context_correctly_removed_sharing_contacts" context="success message when removing all the contacts of a shared folder">The folder is no longer shared</string>
    <string name="context_no_removed_sharing_contacts" context="error message when removing all the contacts of a shared folder">Error, the folder is still shared with another contact</string>
    <string name="context_select_one_file" context="option available for just one file">Select just one file</string>
    <string name="rubbish_bin_emptied" context="success message when emptying the RB">Rubbish bin emptied successfully</string>
    <string name="rubbish_bin_no_emptied" context="error message when emptying the RB">Error. The rubbish bin has not been emptied</string>

    <string name="dialog_cancel_subscriptions" context="dialog cancel subscriptions">You are about to cancel your MEGA subscription. Please let us know if there is anything we can do to help you change your mind</string>
    <string name="hint_cancel_subscriptions" context="hint cancel subscriptions dialog">Type feedback here</string>
    <string name="send_cancel_subscriptions" context="send cancel subscriptions dialog">Send</string>
    <!--
    <string name="title_cancel_subscriptions" context="title cancel subscriptions dialog">Cancel Subscription</string>
    -->
    <string name="confirmation_cancel_subscriptions" context="confirmation cancel subscriptions dialog">Thank you for your feedback! Are you sure you want to cancel your MEGA subscription?</string>
    <string name="reason_cancel_subscriptions" context="provide a reason to cancel subscriptions dialog">Your subscription has not been cancelled. Please provide a reason for your cancellation</string>

    <string name="context_node_private" context="success message after removing the public link of a folder">The folder is now private</string>
    <!--
    <string name="context_share_correctly_removed" context="success message after removing a share of a folder. a contact has no access to the folder now">Share removed</string>
    -->

    <string name="menu_new_folder" context="Menu option to create a new folder in the file manager.">New folder</string>
    <string name="menu_add_contact" context="Menu option to add a contact to your contact list.">Add contact</string>
    <string name="menu_add_contact_and_share" context="Menu option to add a contact to your contact list.">Add contact and share</string>
    <!--
    <string name="menu_download_from_link" context="Text that is displayed in the dialog to download a MEGA link inside the app">Download from MEGA link</string>
    -->

    <string name="alert_decryption_key" context="Title of the alert to introduce the decryption key">Decryption Key</string>
    <string name="message_decryption_key" context="Message of the alert to introduce the decryption key">Please enter the decryption key for the link</string>

    <string name="upload_to_image" context="upload to. Then choose an Image file">Image</string>
    <string name="upload_to_audio" context="upload to. Then choose an Audio file">Audio</string>
    <string name="upload_to_video" context="upload to. Then choose a Video file">Video</string>
    <!--
    <string name="upload_to_other" context="upload to. Then choose a file which is not an Image, an Audio or a Video">Other File</string>
    -->
    <string name="upload_to_filesystem" context="upload to. Then choose to browse the file system to choose a file">Pick from File System</string>
    <!--
    <string name="upload_select_file_type" context="title of the dialog for choosing if a user wants to upload an image, an audio, a video or a file from the system">Select file type</string>
    -->
    <!--
    <string name="upload_uploading" context="status text">Uploading</string>
    -->
    <!--
    <string name="upload_touch_to_cancel" context="hint to how to cancel the upload (by touching the notification)">Touch to cancel upload</string>
    -->
    <!--
    <string name="upload_failed" context="error message">Upload failed</string>
    -->
    <string name="upload_uploaded" context="Label for the current uploaded size of a file. For example, 3 files, 50KB uploaded">uploaded</string>
    <!--
    <string name="upload_cancel_uploading" context="Confirmation text for cancelling an upload">Do you want to cancel the upload?</string>
    -->
    <string name="upload_prepare" context="Status text at the beginning of an upload">Processing file</string>
    <string name="error_temporary_unavaible" context="error message when downloading a file">Resource temporarily not available, please try again later</string>
    <string name="upload_can_not_open" context="Error message when the selected file cannot be opened">Cannot open selected file</string>
    <string name="upload_began" context="when an upload starts, a message is shown to the user">Upload has started</string>
    <string name="unzipping_process" context="when a zip file is downloaded and clicked, the app unzips the file. This is the status text while unzipping the file">Unzipping file</string>

    <string name="error_io_problem" context="error message while browsing the local filesystem">Filesystem problem</string>
    <string name="general_error" context="error message while browsing the local filesystem">Error happened when executing the action</string>

    <string name="full_screen_image_viewer_label" context="title of the image gallery">Image viewer</string>

    <!--
    <string name="manager_download_from_link_incorrect" context="Error message when the user entered an incorrect MEGA link format for importing">Incorrect link format</string>
    -->

    <!--
    <string name="my_account_activity" context="Title of the screen where the user account information is shown">Account</string>
    -->
    <!--
    <string name="my_account_total_space" context="Headline for the amount of total storage space">Storage Space</string>
    -->
    <!--
    <string name="my_account_free_space" context="Headline for the amount of storage space is remaining">Free Space</string>
    -->
    <string name="my_account_used_space" context="Headline for the amount of storage space is used">Used Space</string>
    <string name="my_account_change_password" context="menu item">Change password</string>
    <!--
    <string name="warning_out_space" context="Warning in Cloud drive when the user is runningut of space">You\'re running out of space!\n Do you want to upgrade your account?</string>
    -->
    <!--<string name="overquota_alert_title" context="Title dialog overquota error">Storage over quota</string>-->
    <string name="overquota_alert_text" context="Dialog text overquota error">You have exceeded your storage limit. Would you like to upgrade your account?</string>

    <!--
    <string name="op_not_allowed" context="Dialod text overquota error">Operation not allowed</string>
    -->
    <string name="my_account_last_session" context="when did the last session happen">Last session</string>
    <string name="my_account_connections" context="header for the social connections, showing the number of contacts the user has">Connections</string>

    <string name="my_account_changing_password" context="message displayed while the app is changing the password">Changing password</string>
    <string name="my_account_change_password_oldPassword" context="when changing the password, the first edittext is to enter the current password">Current password</string>
    <string name="my_account_change_password_newPassword1" context="when changing the password">New password</string>
    <string name="my_account_change_password_newPassword2" context="when changing the password">Confirm new password</string>
    <!--
    <string name="my_account_change_password_error" context="Error message when the user attempts to change his password (two potential reasons in one error message).">Incorrect current password or the new passwords you provided do not match. Please try again</string>
    -->
    <!--
    <string name="my_account_change_password_error_2" context="Error message when the user attempts to change his password (two potential reasons in one error message).">Incorrect current password. Please try again</string>
    -->
    <!--
    <string name="my_account_change_password_OK" context="Success text">Password changed successfully</string>
    -->
    <string name="my_account_change_password_dont_match" context="when changing the password or creating the account, the password is required twice and check that both times are the same">Password doesn\'t match</string>

    <!--
    <string name="upgrade_activity" context="title of the Upgrade screen">PRO Membership</string>
    -->
    <string name="upgrade_select_pricing" context="title of the selection of the pro account wanted">Select membership</string>
    <string name="select_membership_1" context="the user has to decide the way of payment">Monthly or annually recurring</string>

    <!--<string name="select_membership_2" context="button to go to Google Play">Google Play subscription</string>-->


    <string name="select_payment_method" context="after choosing one PRO plan, the user have to choose the payment method: credit card, fortumo, etc">Select payment method</string>
    <string name="no_available_payment_method" context="choose the payment method option when no method is available">At this moment, no method of payment is available for this plan</string>
    <string name="payment_method_credit_card" context="one of the payment methods">Credit Card (subscription)</string>
    <string name="payment_method_fortumo" context="one of the payment methods">Mobile Carrier (one-off)</string>
    <string name="payment_method_centili" context="one of the payment methods">Mobile Carrier (one-off)</string>
    <string name="payment_method_google_wallet" context="one of the payment methods">Google Wallet (subscription)</string>

    <string name="upgrade_per_month" context="button to decide monthly payment. The asterisk is needed">Monthly*</string>
    <string name="upgrade_per_year" context="button to decide annually payment. The asterisk is needed">Annually*</string>

    <string name="upgrade_comment" context="the meaning of the asterisk in monthly* and annually* payment">* recurring subscription can be cancelled anytime before the renewal date</string>

    <string name="file_properties_get_link" context="the user can get the link and it\'s copied to the clipboard">The link has been copied to the clipboard</string>
    <!--
    <string name="file_properties_remove_link" context="the user can remove the public link">The link has been removed</string>
    -->

    <string name="full_image_viewer_not_preview" context="before sharing an image, the preview has to be downloaded">The preview has not been downloaded yet. Please wait</string>

    <string name="log_out_warning" context="alert when clicking a newsignup link being logged">Please, log out before creating the account</string>

    <!--
    <string name="import_correct" context="success message after import a file">Imported successfully</string>
    -->

    <string name="transfers_empty" context="message shown in the screen when there are not any active transfer">No active transfers</string>
    <!--
    <string name="transfers_pause" context="File uploading or downloading has been paused (until the user continues at a later stage)">All transfers are paused</string>
    -->
    <string name="menu_pause_transfers" context="menu item">Pause transfers</string>
    <!--
    <string name="menu_restart_transfers" context="menu item">Restart transfers</string>
    -->
    <string name="menu_cancel_all_transfers" context="menu item">Delete all transfers</string>

    <string name="menu_take_picture" context="menu item">Take picture</string>

    <string name="cam_sync_wifi" context="how to upload the camera images. only when Wi-Fi connected">WiFi only</string>
    <string name="cam_sync_data" context="how to upload the camera images. when Wi-Fi connected and using data plan">WiFi or data plan</string>
    <string name="cam_sync_ok" context="Answer for confirmation dialog.">OK</string>
    <string name="cam_sync_skip" context="skip the step of camera upload">Skip</string>
    <string name="cam_sync_syncing" context="The upload of the user\'s photos orvideos from their specified album is in progress.">Camera Upload in progress</string>
    <string name="cam_sync_cancel_sync" context="confirmation question for cancelling the camera uploads">Do you want to cancel Camera uploads?</string>
    <!--
    <string name="settings_camera_notif_error_no_folder" context="Error message when an unavailable destination folder was selected">Destination folder is unavailable</string>
    -->
    <string name="settings_camera_notif_title" context="title of the notification when camera upload is enabled">Uploading files of media folders</string>
    <!--
    <string name="settings_camera_notif_error" context="notification error">Camera Uploads problem</string>
    -->
    <string name="settings_camera_notif_complete" context="notification camera uploads complete">Camera uploads complete</string>

    <string name="settings_storage" context="Text listed before the amount of storage a user gets with a certain package. For example: &quot;1TB Storage&quot;.">Storage</string>
    <string name="settings_pin_lock" context="settings category title. Below this title, the pin lock settings start">PIN Lock</string>

    <string name="settings_advanced_features" context="Settings category title for cache and offline files">Advanced</string>
    <string name="settings_advanced_features_cache" context="Settings preference title for cache">Clear Cache</string>
    <string name="settings_advanced_features_offline" context="Settings preference title for offline files">Clear Offline Files</string>

    <string name="settings_advanced_features_cancel_account" context="Settings preference title for canceling the account">Cancel your account</string>


    <string name="settings_advanced_features_size" context="Size of files in offline or cache folders">Currently using %s</string>
    <string name="settings_advanced_features_calculating" context="Calculating Size of files in offline or cache folders">Calculating</string>

    <string name="settings_storage_download_location" context="title of the setting to set the default download location">Default download location</string>
    <string name="settings_storage_ask_me_always" context="Whether to always ask the user each time.">Always ask for download location</string>
    <string name="settings_storage_advanced_devices" context="Whether to enable the storage in advanced devices">Display advanced devices (external SD)</string>

    <string-array name="settings_storage_download_location_array" context="if the user has an internal and an external SD card, it has to be set on the settings screen">
        <item context="internal storage option">Internal storage</item>
        <item context="external storage option">External storage</item>
    </string-array>

    <string-array name="add_contact_array" context="choose the way the new user's email is inserted">
        <item context="write option">Write the user\'s e-mail</item>
        <item context="import from phone option">Import from device</item>
    </string-array>

    <string name="settings_camera_upload_on" context="settings option">Enable Camera Uploads</string>
    <string name="settings_camera_upload_turn_on" context="settings option">Turn on Camera Uploads</string>
    <string name="settings_camera_upload_off" context="settings option">Disable Camera Uploads</string>
    <string name="settings_camera_upload_how_to_upload" context="settings option. How to upload the camera images: via Wi-Fi only or via Wi-Fi and data plan">How to upload</string>

    <string name="settings_secondary_upload_on" context="The Secondary Media uploads allows to create a second Camera Folder synchronization. Enabling it would imply to choose a new local folder and then, a new destination folder in MEGA. This is the text that appears in the settings option to enable the second synchronization.">Enable Secondary Media uploads</string>
    <string name="settings_secondary_upload_off" context="The Secondary Media uploads allows to create a second Camera Folder synchronization. Disabling it would imply that the current second sync won't be running anymore. This is the text that appears in the settings option to disable the second synchronization.">Disable Secondary Media uploads</string>

    <string name="settings_empty_folder" context="settings option">Choose folder</string>

    <string-array name="settings_camera_upload_how_to_entries" context="the options of how to upload, but in an array. needed for the settings">
        <item context="how to upload the camera images. when Wi-Fi connected and using data plan">WiFi or data plan</item>
        <item context="how to upload the camera images. only when Wi-Fi connected">WiFi only</item>
    </string-array>

    <string name="settings_camera_upload_what_to_upload" context="What kind of files are going to be uploaded: images, videos or both">File Upload</string>

    <string-array name="settings_camera_upload_file_upload_entries" context="the options of what to upload in an array. Needed for the settings">
        <item context="the options of what to upload.">Photos only</item>
        <item context="the options of what to upload.">Videos only</item>
        <item context="the options of what to upload.">Photos and videos</item>
    </string-array>

    <string name="settings_camera_upload_charging" context="Option to choose that the camera sync will only be enable when the device is charging">Only when charging</string>
    <string name="settings_keep_file_names" context="Option to choose that the camera sync will maintain the local file names when uploading">Keep file names as in the device</string>

    <string name="settings_local_camera_upload_folder" context="The location of where the user photos or videos are stored in the device.">Local Camera folder</string>
    <string name="settings_mega_camera_upload_folder" context="The location of where the user photos or videos are stored in MEGA.">MEGA Camera Uploads folder</string>

    <string name="settings_local_secondary_folder" context="The location of where the user photos or videos of the secondary sync are stored in the device.">Local Secondary folder</string>
    <string name="settings_mega_secondary_folder" context="The location of where the user photos or videos of the secondary sync are stored in MEGA.">MEGA Secondary folder</string>

    <string name="settings_camera_upload_only_photos" context="what kind of file are going to be uploaded. Needed for the settings summary">Photos only</string>
    <string name="settings_camera_upload_only_videos" context="what kind of file are going to be uploaded. Needed for the settings summary">Videos only</string>
    <string name="settings_camera_upload_photos_and_videos" context="what kind of file are going to be uploaded. Needed for the settings summary">Photos and videos</string>

    <!--
    <string name="settings_pin_lock_on" context="settings of the pin lock">Enable PIN Lock</string>
    -->
    <!--
    <string name="settings_pin_lock_off" context="settings of the pin lock">Disable PIN Lock</string>
    -->
    <!--
    <string name="settings_pin_lock_code" context="settings of the pin lock">PIN Code</string>
    -->
    <string name="settings_pin_lock_code_not_set" context="status text when no custom photo sync folder has been set">Not set</string>
    <string name="settings_reset_lock_code" context="settings of the pin lock">Reset PIN code</string>
    <string name="settings_pin_lock_switch" context="settings of the pin lock">PIN Lock</string>

    <string name="pin_lock_enter" context="Button after the pin code input field">Enter</string>
    <string name="pin_lock_alert" context="error message when not typing the pin code correctly">Your local files will be deleted and you will be logged out after 10 failed attempts</string>
    <string name="pin_lock_incorrect" context="error message when not typing the pin code correctly">Incorrect code</string>
    <string name="pin_lock_incorrect_alert" context="error message when not typing the pin code correctly">Wrong PIN code, please try again. You have %2d attempts left</string>
    <string name="pin_lock_not_match" context="error message when not typing the pin code correctly (two times)">PIN Codes don\'t match</string>
    <string name="unlock_pin_title" context="title of the screen to unlock screen with pin code">Enter your PIN Code</string>
    <string name="unlock_pin_title_2" context="title of the screen to unlock screen with pin code in second round">Re-Enter your PIN Code</string>
    <string name="reset_pin_title" context="title of the screen to unlock screen with pin code">Enter your new PIN Code</string>
    <string name="reset_pin_title_2" context="title of the screen to unlock screen with pin code in second round">Re-Enter your new PIN Code</string>
    <string name="incorrect_pin_activity" context="text of the screen after 10 attemps with a wrong PIN" formatted="false">All your local data will be deleted and you will be logged out in %1d seconds</string>

    <string name="settings_about" context="Caption of a title, in the context of &quot;About MEGA&quot; or &quot;About us&quot;">About</string>
    <string name="settings_about_privacy_policy" context="App means &quot;Application&quot;">Privacy Policy</string>
    <string name="settings_about_terms_of_service" context="App means &quot;Application&quot;">Terms of Service</string>
    <string name="settings_about_app_version" context="App means &quot;Application&quot;">App version</string>
    <string name="settings_about_sdk_version" context="Title of the label where the SDK version is shown">MEGA SDK version</string>
    <string name="settings_about_karere_version" context="Title of the label where the MEGAchat SDK version is shown">MEGAchat SDK version</string>
    <string name="settings_about_code_link_title" context="Link to the public code of the app">View source code</string>

    <string name="january">January</string>
    <string name="february">February</string>
    <string name="march">March</string>
    <string name="april">April</string>
    <string name="may">May</string>
    <string name="june">June</string>
    <string name="july">July</string>
    <string name="august">August</string>
    <string name="september">September</string>
    <string name="october">October</string>
    <string name="november">November</string>
    <string name="december">December</string>

    <string name="zip_browser_activity" context="title of the screen that shows the ZIP files">ZIP Browser</string>

    <!--
    <string name="new_account" context="in login screen to create a new account">Create account now!</string>
    -->

    <string name="my_account_title" context="title of the My Account screen">Account Type</string>
    <string name="renews_on" context="title of the Expiration Date">Renews on&#160;</string>
    <string name="expires_on" context="title of the Expiration Date">Expires on&#160;</string>
    <string name="free_account">FREE</string>
    <string name="prolite_account" context="Not translate">Lite</string>
    <string name="pro1_account" context="Not translate">PRO I</string>
    <string name="pro2_account" context="Not translate">PRO II</string>
    <string name="pro3_account" context="Not translate">PRO III</string>

    <!--
    <string name="free_storage" context="Not translate">50 GB</string>
    -->
    <!--
    <string name="free_bandwidth" context="Free bandwich account details">Limited</string>
    -->

    <string name="camera_uploads_created" context="info message shown to the user when the Camera Uploads folder has been created">Camera Uploads folder created</string>

    <!--
    <string name="ZIP_download_permission" context="A compressed file will be downloaded and decompressed.">The ZIP file will be downloaded and unzipped</string>
    -->
    <!--
    <string name="ZIP_unzip_permission" context="A compressed file will be decompressed.">The ZIP file will be unzipped </string>
    -->

    <string name="sortby_owner_mail" context="category in sort by action">Owner\'s E-mail</string>
    <string name="sortby_name" context="category in sort by action">Name</string>
    <string name="sortby_name_ascending" context="sort files alphabetically ascending">Ascending</string>
    <string name="sortby_name_descending" context="sort files alphabetically descending">Descending</string>

    <string name="sortby_date" context="category in sort by action">Date</string>
    <string name="sortby_creation_date" context="category in sort by action">Creation Date</string>
    <string name="sortby_modification_date" context="category in sort by action">Modification Date</string>
    <string name="sortby_date_newest" context="sort files by date newest first">Newest</string>
    <string name="sortby_date_oldest" context="sort files by date oldest first">Oldest</string>

    <string name="sortby_size" context="category in sort by action">Size</string>
    <string name="sortby_size_largest_first" context="sort files by size largest first">Largest</string>
    <string name="sortby_size_smallest_first" context="sort files by size smallest first">Smallest</string>

    <string name="per_month" context="in payments, for example: 4.99€ per month">per month</string>
    <string name="per_year" context="in payments, for example: 49.99€ per year">per year</string>

    <string name="billing_details" context="Contextual text in the beginning of the Credit Card Payment">Enter your billing details:</string>
    <string name="address1_cc" context="Hint text of the address1 edittext, which is the first line (of two) of the address">Address 1</string>
    <string name="address2_cc" context="Hint text of the address2 edittext, which is the second line (of two) of the address">Address 2 (optional)</string>
    <string name="city_cc" context="Hint text of the city edittext for billing purposes">City</string>
    <string name="state_cc" context="Hint text of the state or province edittext for billing purposes">State / Province</string>
    <string name="country_cc" context="Hint text of the country edittext for billing purposes">Country</string>
    <string name="postal_code_cc" context="Hint text of the postal code edittext for billing purposes">Postal code</string>

    <string name="payment_details" context="Contextual text in the beginning of the Credit Card Payment">Enter your payment details:</string>
    <string name="first_name_cc" context="Hint text of the first name of the credit card edittext for payment purposes">First name</string>
    <string name="last_name_cc" context="Hint text of the last name of the credit card edittext for payment purposes">Last name</string>
    <string name="credit_card_number_cc" context="Hint text of the credit card number edittext for payment purposes">Credit Card Number</string>
    <string name="month_cc" context="Hint text of the expiration month of the credit card for payment purposes">Month</string>
    <string name="year_cc" context="Hint text of the expiration year of the credit card for payment purposes">Year</string>
    <string name="cvv_cc" context="Hint text of the CVV edittext for payment purposes">CVV</string>

    <string name="proceed_cc" context="Text of the button which proceeds the payment">Proceed</string>

    <string name="account_successfully_upgraded" context="Message shown when the payment of an upgrade has been correct">Account successfully upgraded!</string>
    <string name="account_error_upgraded" context="Message shown when the payment of an upgrade has not been correct">The operation failed. Your credit card has not been charged</string>
    <string name="credit_card_information_error" context="Message shown when the credit card information is not correct">The credit card information was not correct. The credit card will not be charged</string>
    <!--
    <string name="not_upgrade_is_possible" context="Message shown when the user wants to upgrade an account that cannot be upgraded">Your account cannot be upgraded from the app. Please contact support@mega.nz to upgrade your account</string>
    -->

    <string name="pin_lock_type" context="title to choose the type of PIN code">PIN Code Type</string>
    <string name="four_pin_lock" context="PIN with 4 digits">4 digit PIN</string>
    <string name="six_pin_lock" context="PIN with 6 digits">6 digit PIN</string>
    <string name="AN_pin_lock" context="PIN alphanumeric">Alphanumeric PIN</string>

    <string name="settings_enable_logs" context="Confirmation message when enabling logs in the app">Logs are now enabled</string>
    <string name="settings_disable_logs" context="Confirmation message when disabling logs in the app">Logs are now disabled</string>

    <string name="search_open_location" context="Option in the sliding panel to open the folder which contains the file selected after performing a search">Open location</string>
    <string name="servers_busy" context="message when a request cannot be performed because the servers are busy">This process is taking longer than expected. Please wait.</string>

    <string name="my_account_free" context="Label in My Account section to show user account type">Free Account</string>
    <string name="my_account_prolite" context="Label in My Account section to show user account type">Lite Account</string>
    <string name="my_account_pro1" context="Label in My Account section to show user account type">PRO I Account</string>
    <string name="my_account_pro2" context="Label in My Account section to show user account type">PRO II Account</string>
    <string name="my_account_pro3" context="Label in My Account section to show user account type">PRO III Account</string>

    <string name="backup_title" context="Title of the screen to backup the master key">Backup your Recovery Key</string>
    <string name="backup_subtitle" context="Subtitle of the screen to backup the master key">Your password unlocks your Recovery Key</string>

    <string name="backup_first_paragraph" context="First paragraph of the screen to backup the master key">Your data is only readable through a chain of decryption operations that begins with your master encryption key, which we store encrypted with your password. This means that if you lose your password, your master key can no longer be decrypted, and you can no longer decrypt your data.</string>
    <string name="backup_second_paragraph" context="Second paragraph of the screen to backup the master key">Exporting the master key and keeping it in a secure location enables you to set a new password without data loss.</string>
    <string name="backup_third_paragraph" context="Third paragraph of the screen to backup the master key">An external attacker cannot gain access to your account with just your key. A password reset requires both the key and access to your e-mail.</string>
    <string name="backup_action" context="Sentence to inform the user the available actions in the screen to backup the master key">Copy the Recovery Key to clipboard or save it as text file</string>

    <string name="save_action" context="Action of the button to save the master key as a text file">Save</string>
    <string name="copy_MK_confirmation" context="Alert message when the master key has been successfully copied to the ClipBoard">The Recovery Key has been successfully copied</string>

    <string name="change_pass" context="Button to change the password">Change</string>

    <string name="general_positive_button" context="Positive button to perform a general action">YES</string>
    <string name="general_negative_button" context="Negative button to perform a general action">NO</string>

    <string name="forgot_pass_menu" context="Option of the overflow menu to show the screen info to reset the password">Forgot password?</string>
    <string name="forgot_pass" context="Button in the Login screen to reset the password">Forgot your password?</string>
    <string name="forgot_pass_first_paragraph" context="First paragraph of the screen when the password has been forgotten">If you have a backup of your Recovery Key, you can reset your password by selecting YES. No data will be lost.</string>
    <string name="forgot_pass_second_paragraph" context="Second paragraph of the screen when the password has been forgotten">You can still export your Recovery Key now if you have an active MEGA session in another browser on this or any other computer. If you don\'t, you can no longer decrypt your existing account, but you can start a new one under the same e-mail address by selecting NO.</string>
    <!--
    <string name="forgot_pass_second_paragraph_logged_in" context="Second paragraph of the screen when the password has been forgotten and the user is still logged in">If you don\&apos;t, you can still export your recovery key now in this MEGA session. Please, go back and backup your recovery key.</string>
    -->

    <string name="forgot_pass_action" context="Sentence to ask to the user if he has the master key in the screen when the password has been forgotten">Do you have a backup of your Recovery Key?</string>

    <string name="title_alert_reset_with_MK" context="Title of the alert message to ask for the link to reset the pass with the MK">Great!</string>
    <string name="edit_text_insert_mail" context="Hint of the text where the user can write his e-mail">email goes here</string>
    <string name="text_alert_reset_with_MK" context="Text of the alert message to ask for the link to reset the pass with the MK">Please enter your email address below. You will receive a recovery link that will allow you to submit your Recovery Key and reset your password.</string>

    <string name="edit_text_insert_mk" context="Hint of the text when the user can write his master key">Your Recovery Key goes here</string>

    <string name="edit_text_insert_pass" context="Hint of the text where the user can write his password">password goes here</string>
    <string name="delete_account_text_last_step" context="Text shown in the last alert dialog to confirm the cancellation of an account">This is the last step to cancel your account. You will permanently lose all the data stored in the cloud. Please enter your password below.</string>

    <string name="email_verification_title" context="Title of the alert dialog to inform the user that have to check the email">Email verification</string>
    <string name="email_verification_text" context="Text of the alert dialog to inform the user that have to check the email">Please check your email to proceed.</string>
    <string name="email_verification_text_error" context="Text of the alert dialog to inform the user when an error occurs when cancelling the account">An error occurred, please try again.</string>


    <string name="alert_not_logged_in" context="Alert to inform the user that have to be logged in to perform the action">You must be logged in to perform this action.</string>
    <string name="invalid_string" context="Error when the user leaves empty the password field">Incorrect</string>

    <string name="invalid_email_title" context="Title of the alert dialog when the user tries to recover the pass of a non existing account">Invalid email address</string>
    <string name="invalid_email_text" context="Title of the alert dialog when the user tries to recover the pass of a non existing account">Please check the e-mail address and try again.</string>
    <!--
    <string name="alert_not_logged_out" context="Alert to inform the user that have to be logged out to perform the action">You must be logged out to perform this action.</string>
    -->

    <string name="title_dialog_insert_MK" context="Title of the dialog to write MK after opening the recovery link">Password reset</string>
    <string name="text_dialog_insert_MK" context="Text of the dialog to write MK after opening the recovery link">Please enter your Recovery Key below</string>

    <string name="pass_changed_alert" context="Text of the alert when the pass has been correctly changed">Password changed!</string>

    <string name="park_account_dialog_title" context="Title of the dialog to park an account">Park account</string>
    <string name="park_account_button" context="Button to park an account">Park</string>
    <string name="park_account_title" context="Title of the screen to park an account">Oops!</string>
    <string name="park_account_first_paragraph" context="First paragraph of the screen to park an account">Due to our end-to-end encryption paradigm, you will not be able to access your data without either your password or a backup of your Recovery Key.</string>
    <string name="park_account_second_paragraph" context="Second paragraph of the screen to park an account">You can park your existing account and start a fresh one under the same e-mail address. Your data will be retained for at least 60 days. In case that you recall your parked account\'s password, please contact support&#64;mega.nz</string>

    <string name="dialog_park_account" context="Text of the dialog message to ask for the link to park the account">Please enter your email address below. You will receive a recovery link that will allow you to park your account.</string>
    <string name="park_account_text_last_step" context="Text shown in the last alert dialog to park an account">This is the last step to park your account, please enter your new password. Your data will be retained for at least 60 days. If you recall your parked account\'s password, please contact support&#64;mega.nz</string>

    <string name="title_enter_new_password" context="Title of the screen to write the new password after opening the recovery link">Enter new password</string>
    <string name="recovery_link_expired" context="Message when the user tries to open a recovery pass link and it has expired">This recovery link has expired, please try again.</string>

    <string name="text_reset_pass_logged_in" context="Text of the alert after opening the recovery link to reset pass being logged.">Your Recovery Key will be used to reset your password. Please, enter your new password.</string>
    <string name="email_verification_text_change_pass" context="Text of the alert dialog to inform the user that have to check the email after clicking the option forgot pass">You will receive a recovery link that will allow you to reset your password.</string>

    <string name="my_account_upgrade_pro" context="Button to upgrade the account to PRO account in My Account Section">Upgrade</string>
    <string name="my_account_upgrade_pro_panel" context="Button to upgrade the account to PRO account in the panel that appears randomly">Upgrade now</string>
    <string name="get_pro_account" context="Message to promote PRO accounts">Improve your cloud capacity![A]Get more space &amp; transfer quota with a PRO account!</string>
    <string name="toast_master_key" context="success message when the MasterKey file has been downloaded">The Recovery Key has been backed up into: %1s.[A]While the file remains in this path, you will find it at the Saved for Offline Section.[A]Note: It will be deleted if you log out, please store it in a safe place.</string>

    <!--
    <string name="next_ime_action" context="Action to pass focus to the next field in a form">Next</string>
    -->

    <string name="mail_already_used" context="Error shown when the user tries to change his mail to one that is already used">Error. This email address is already in use.</string>

    <string name="change_mail_text_last_step" context="Text shown in the last alert dialog to change the email associated to an account">This is the last step to change your email. Please enter your password below.</string>
    <string name="change_mail_title_last_step" context="Title of the alert dialog to change the email associated to an account">Change email</string>

    <!--
    <string name="success_changing_user_mail" context="Message when the user email has been changed successfully">Your email has been correctly updated.</string>
    -->

    <string name="title_new_warning_out_space" context="Iitle of the warning when the user is running out of space">You\'re running out of space!</string>
    <string name="new_warning_out_space" context="Text of the warning when the user is running out of space">Take full advantage of your MEGA account by upgrading to PRO.</string>

    <string name="title_options_avatar_panel" context="Iitle of sliding panel to choose the option to edit the profile picture">Edit profile picture</string>
    <string name="take_photo_avatar_panel" context="Option of the sliding panel to change the avatar by taking a new picture">Take picture</string>
    <string name="choose_photo_avatar_panel" context="Option of the sliding panel to change the avatar by choosing an existing picture">Choose picture</string>
    <string name="delete_avatar_panel" context="Option of the sliding panel to delete the existing avatar">Delete picture</string>

    <string name="incorrect_MK" context="Alert when the user introduces his MK to reset pass incorrectly">The key you supplied does not match this account. Please make sure you use the correct Recovery Key and try again.</string>
    <string name="incorrect_MK_title" context="Title of the alert when the user introduces his MK to reset pass incorrectly">Invalid Recovery Key</string>

    <string name="option_full_link" context="Alert Dialog to get link">Link with key</string>

    <string name="recovering_info" context="Message shown meanwhile the app is waiting for a request">Getting info&#8230;</string>

    <string name="email_verification_text_change_mail" context="Text of the alert dialog to inform the user that have to check the email to validate his new email">Your new email address needs to be validated. Please check your email to proceed.</string>

    <string name="confirmation_delete_avatar" context="Confirmation before deleting the avatar of the user's profile">Delete your profile picture?</string>
    <string name="title_edit_profile_info" context="Title of the Dialog to edit the profile attributes of the user's account">Edit</string>

    <string name="title_set_expiry_date" context="Alert Dialog to get link">Set expiry date</string>
    <string name="title_set_password_protection" context="Title of the dialog to get link with password">Set password protection</string>
    <string name="subtitle_set_expiry_date" context="Subtitle of the dialog to get link">(PRO ONLY)</string>
    <string name="set_password_protection_dialog" context="Alert Dialog to get link with password">Set password</string>
    <string name="hint_set_password_protection_dialog" context="Hint of the dialog to get link with password">Enter password</string>
    <string name="hint_confirm_password_protection_dialog" context="Hint of the confirmation dialog to get link with password">Confirm password</string>
    <string name="link_request_status" context="Status text at the beginning of getting a link">Processing...</string>

    <string name="edit_link_option" context="Option of the sliding panel to edit the link of a node">Manage link</string>

    <string name="old_password_provided_incorrect" context="Error alert dialog shown when changing the password the user provides an incorrect password ">The current password you have provided is incorrect.</string>

    <string name="number_correctly_reinvite_contact_request" context="success message when reinviting multiple contacts">%d reinvite requests sent successfully.</string>

    <string name="number_correctly_delete_contact_request" context="success message when reinviting multiple contacts">%d requests deleted successfully.</string>
    <string name="number_no_delete_contact_request" context="error message when reinviting multiple contacts">%1$d requests successfully deleted but %2$d requests were not deleted.</string>

    <string name="confirmation_delete_contact_request" context="confirmation message before removing a contact request.">Do you want to remove the invitation request to %s?</string>
    <string name="confirmation_remove_multiple_contact_request" context="confirmation message before removing mutiple contact request">Do you want to remove these %d invitation requests?</string>

    <string name="number_correctly_invitation_reply_sent" context="success message when replying to multiple received request">%d request replies sent.</string>
    <string name="number_incorrectly_invitation_reply_sent" context="error message when replying to multiple received request">%1$d request replies successfully sent but %2$d were not sent.</string>

    <plurals name="general_num_request">
        <item context="referring to a invitation request in the Contacts section" quantity="one">request</item>
        <item context="referring to a invitation request in the Contacts section" quantity="other">requests</item>
    </plurals>

    <plurals name="confirmation_remove_outgoing_shares">
        <item context="Confirmation before removing the outgoing shares of a folder" quantity="one">The folder is shared with %1$d contact. Remove share?</item>
        <item context="Confirmation before removing the outgoing shares of a folder" quantity="other">The folder is shared with %1$d contacts. Remove all shares?</item>
    </plurals>

    <string name="error_incorrect_email_or_password" context="Error message when the credentials to login are incorrect.">Invalid email and/or password. Please try again.</string>
    <string name="error_account_suspended" context="Error message when trying to login and the account is suspended.">Your account has been suspended due to Terms of Service violations. Please contact support&#64;mega.nz</string>
    <string name="too_many_attempts_login" context="Error message when to many attempts to login.">Too many failed attempts to login, please wait for an hour.</string>
    <string name="account_not_validated_login" context="Error message when trying to login to an account not validated.">This account has not been validated yet. Please, check your email.</string>

    <string name="general_error_folder_not_found" context="Error message shown when opening a folder link which doesn't exist">Folder link unavailable</string>
    <string name="folder_link_unavaible_ToS_violation" context="Error message shown when opening a folder link which has been removed due to ToS/AUP violation">The folder link has been removed because of a ToS/AUP violation.</string>

    <string name="general_error_file_not_found" context="Error message shown when opening a file link which doesn't exist">File link unavailable</string>
    <string name="file_link_unavaible_ToS_violation" context="Error message shown when opening a file link which has been removed due to ToS/AUP violation">The file link has been removed because of a ToS/AUP violation.</string>

    <string name="confirm_email_text" context="Title of the screen after creating the account. That screen asks the user to confirm the account by checking the email">Awaiting email confirmation</string>
    <string name="confirm_email_explanation" context="Text below the title that explains the user should check the email and click the link to confirm the account">Please check your email and click the link to confirm your account.</string>

    <plurals name="general_num_items">
        <item context="Singular of items which contains a folder. 1 item" quantity="one">item</item>
        <item context="Plural of items which contains a folder. 2 items" quantity="other">items</item>
    </plurals>

    <string name="file_link_unavaible_delete_account" context="Error message shown when opening a file or folder link which account has been removed due to ToS/AUP violation">The associated user account has been terminated due to multiple violations of our Terms of Service.</string>

    <string name="general_error_invalid_decryption_key" context="Error message shown after login into a folder link with an invalid decryption key">The provided decryption key for the folder link is invalid.</string>

    <string name="my_account_my_credentials" context="Title of the label in the my account section. It shows the credentials of the current user so it can be used to be verified by other contacts">My credentials</string>
    <string name="limited_bandwith" context="Word to indicate the limited bandwidth of the free accounts">Limited</string>

    <string name="section_chat" context="Item of the navigation title for the chat section">Chat</string>
    <string name="section_chat_with_notification" context="Item of the navigation title for the chat section when there is any unread message">Chat [A](%1$d)[/A]</string>

    <string name="tab_archive_chat" context="Title of the archived chats tab. Capital letters">Archive</string>
    <!--
    <string name="tab_recent_chat" context="Title of the recent chats tab. Capital letters">RECENT</string>
    -->

    <!--
    <string name="archive_chat_empty" context="Message shown when the user has no archived chats">No archived conversations</string>
    -->
    <string name="recent_chat_enable_chat" context="Message shown when the user has no archived chats">Chat is disabled</string>
    <string name="recent_chat_enable_chat_button" context="Message shown when the user has no archived chats">Enable chat</string>

    <!--
    <string name="get_started_button" context="Button to start using the chat">Get started</string>
    -->

    <string name="recent_chat_empty_invite" context="Message shown when the user has no recent chats">Invite your friends to join you on Chat and enjoy our encrypted platform with privacy and security.</string>
    <!--<string name="recent_chat_empty_enable_chat" context="Message shown when the user has no recent chats">Enable Chat[A]and enjoy our encrypted platform with privacy and security.</string>-->

    <!--
    <string name="videocall_title" context="Title shown in the list of main chat screen for a videocall">Video call</string>
    -->

    <!--
    <plurals name="general_minutes">
        <item context="Singular of minutes. 1 minute" quantity="one">minute</item>
        <item context="Plural of minutes. 2 minute" quantity="other">minutes</item>
    </plurals>
    -->

    <!--
    <plurals name="general_hours">
        <item context="Singular of hours. 1 hour" quantity="one">hour</item>
        <item context="Plural of hours. 2 hours" quantity="other">hours</item>
    </plurals>
    -->

    <!--
    <plurals name="general_seconds">
        <item context="Singular of seconds. 1 second" quantity="one">second</item>
        <item context="Plural of seconds. 2 second" quantity="other">seconds</item>
    </plurals>
    -->

    <string name="initial_hour" context="Initial of the word hour to show the duration of a video or audio call">h</string>
    <string name="initial_minute" context="Initial of the word minute to show the duration of a video or audio call">m</string>
    <string name="initial_second" context="Initial of the word second to show the duration of a video or audio call">s</string>

    <!--
    <string name="videocall_item" context="Info shown about the last action in a chat is a videocall">Video call</string>
    -->

    <string name="selected_items" context="Title shown when multiselection is enable in chat tabs">%d selected</string>

    <string name="remove_contact_shared_folder" context="Message to confirm if the user wants to delete a contact from a shared folder">The contact %s will be removed from the shared folder.</string>
    <string name="remove_multiple_contacts_shared_folder" context="Message to confirm if the user wants to delete a multiple contacts from a shared folder">%d contacts will be removed from the shared folder.</string>

    <string name="number_correctly_removed_from_shared" context="success message when removing a contact from a shared folder">%d contacts removed correctly from the shared folder</string>
    <string name="number_incorrectly_removed_from_shared" context="success message when removing a contact from a shared folder">&#160;and %d contacts were not successfully removed</string>

    <string name="contacts_list_empty_text_loading" context="Message shown while the contact list from the device is being read and then shown to the user">Loading contacts from the phone...</string>

    <string name="number_correctly_invite_contact_request" context="success message when reinviting multiple contacts">%d invite requests sent successfully.</string>
    <string name="number_no_invite_contact_request" context="error message when reinviting multiple contacts">%1$d invite requests successfully sent but %2$d requests were not sent.</string>

    <string name="chat_me_text_bracket" context="Word next to own user's message in chat screen">%1s (Me)</string>
    <string name="type_message_hint" context="Hint shown in the field to write a message in the chat screen">Type a message</string>

    <string name="general_mute" context="button">Mute</string>
    <string name="general_unmute" context="button">Unmute</string>

    <string name="title_properties_chat_contact_notifications" context="Title of the section to enable notifications in the Contact Properties screen">Notifications</string>
    <string name="title_properties_chat_contact_message_sound" context="Title of the section to choose the sound of incoming messages in the Contact Properties screen">Message sound</string>
    <string name="title_properties_chat_clear_chat" context="Title of the section to clear the chat content in the Contact Properties screen">Clear chat</string>
    <string name="title_properties_chat_share_contact" context="Title of the section to share the contact in the Contact Properties screen">Share contact</string>

    <string name="call_ringtone_title" context="Title of the screen to select the ringtone of the calls">Call ringtone</string>
    <string name="notification_sound_title" context="Title of the screen to select the sound of the notifications">Notification sound</string>

    <string name="confirmation_clear_chat" context="Text of the confirmation dialog to clear the chat history">After cleared, neither %s nor you will be able to see messages of this chat.</string>

    <string name="general_clear" context="Button to clear the chat history">Clear</string>
    <!--
    <string name="login_initializing_chat" context="After login, initializing chat">Initializing chat</string>
    -->

    <string name="clear_history_success" context="Message show when the history of a chat has been successfully deleted">The history of the chat has been cleared</string>
    <string name="clear_history_error" context="Message show when the history of a chat hasn't been successfully deleted">Error. The history of the chat has not been cleared correctly</string>

    <string name="add_participants_menu_item" context="Menu item to add participants to a chat">Add participants</string>
    <string name="remove_participant_menu_item" context="Menu item to remove a participants from a chat">Remove participant</string>

    <string name="mega_info_empty_screen" context="Message about MEGA when there are no message in the chat screen">Protects your chat with end-to-end (user controlled) encryption, providing essential safety assurances:</string>
    <string name="mega_authenticity_empty_screen" context="Message about MEGA when there are no message in the chat screen">The system ensures that the data received is truly from the specified sender, and its content has not been manipulated during transit.</string>
    <string name="mega_confidentiality_empty_screen" context="Message about MEGA when there are no message in the chat screen">Only the author and intended recipients are able to decipher and read the content.</string>

    <string name="title_mega_info_empty_screen" context="Message about MEGA when there are no message in the chat screen">MEGA</string>
    <string name="title_mega_authenticity_empty_screen" context="Message about MEGA when there are no message in the chat screen">Authenticity</string>
    <string name="title_mega_confidentiality_empty_screen" context="Message about MEGA when there are no message in the chat screen">Confidentiality</string>

    <string name="error_not_logged_with_correct_account" context="Error message shown when opening a cancel link with an account that not corresponds to the link">This link is not related to this account. Please, log in with the correct account.</string>
    <string name="cancel_link_expired" context="Message when the user tries to open a cancel link and it has expired">This cancel link has expired, please try again.</string>

    <string name="no_results_found" context="Text shown after searching and no results found">No results were found</string>

    <string name="offline_status" context="Info label about the status of the user">Offline</string>
    <string name="online_status" context="Info label about the status of the user">Online</string>
    <string name="away_status" context="Info label about the status of the user">Away</string>
    <string name="busy_status" context="Info label about the status of the user">Busy</string>
    <string name="invalid_status" context="Info label about the status of the user">No connection</string>

    <string name="text_deleted_message" context="Text shown when a message has been deleted in the chat">This message has been deleted</string>
    <string name="history_cleared_message" context="Text shown when the chat history was cleared by me">Chat history was cleared</string>
    <string name="text_deleted_message_by" context="Text shown when a message has been deleted in the chat">[A]This message has been deleted by [/A][B]%1$s[/B]</string>

    <string name="confirmation_delete_several_messages" context="Confirmation before deleting messages">Remove messages?</string>
    <string name="confirmation_delete_one_message" context="Confirmation before deleting one message">Remove message?</string>

    <!--
    <string name="text_cleared_history" context="Text shown when a user cleared the history of a chat"><![CDATA[<font color=\'#060000\'>%1$s</font> <font color=\'#868686\'> cleared the chat history</font>]]></string>
    -->

    <string name="group_chat_label" context="Label for the sliding panel of a group chat">Group chat</string>
    <string name="group_chat_info_label" context="Label for the option of the sliding panel to show the info of a chat group">Group info</string>
    <string name="group_chat_start_conversation_label" context="Label for the option of the sliding panel to start a one to one chat">Start conversation</string>
    <string name="group_chat_edit_profile_label" context="Label for the option of the sliding panel to edit the profile">Edit profile</string>
    <string name="title_properties_chat_leave_chat" context="Title of the section to leave a group content in the Contact Properties screen">Leave chat</string>
    <string name="participants_chat_label" context="Label for participants of a group chat">Participants</string>

    <string name="confirmation_remove_chat_contact" context="confirmation message before removing a contact from a chat.">Remove %s from this chat?</string>

    <string name="observer_permission_label_participants_panel" context="Label to show the participant permission in the options panel of the group info screen">Read-only</string>
    <!--
    <string name="member_permission_label_participants_panel" context="Label to show the participant permission in the options panel of the group info screen">Member</string>
    -->
    <string name="standard_permission_label_participants_panel" context="Label to show the participant permission in the options panel of the group info screen">Standard</string>
    <string name="administrator_permission_label_participants_panel" context="Label to show the participant permission in the options panel of the group info screen">Moderator</string>

    <string name="edited_message_text" context="Text appended to a edited message.">(edited)</string>
    <string name="change_title_option" context="Option in menu to change title of a chat group.">Change title</string>

    <string name="confirmation_leave_group_chat" context="confirmation message before leaving a group chat">If you leave, you will no longer have access to read or send messages.</string>
    <string name="title_confirmation_leave_group_chat" context="title confirmation message before leaving a group chat">Leave group chat?</string>

    <string name="confirmation_clear_group_chat" context="Text of the confirmation dialog to clear a group chat history">All messages and media in this conversation will be cleared.</string>
    <string name="title_confirmation_clear_group_chat" context="Title of the confirmation dialog to clear a group chat history">Clear history?</string>


    <string name="add_participant_error_already_exists" context="Message show when a participant hasn't been successfully invited to a group chat">The participant is already included in this group chat</string>

    <string name="number_correctly_add_participant" context="success message when inviting multiple contacts to a group chat">%d participants were correctly invited</string>
    <string name="number_no_add_participant_request" context="error message when inviting multiple contacts to a group chat">%1$d participants were successfully invited but %2$d participants were not invited.</string>

    <string name="message_permissions_changed" context="chat message when the permissions for a user has been changed">[A]%1$s[/A][B] was changed to [/B][C]%2$s[/C][D] by [/D][E]%3$s[/E]</string>
    <string name="message_add_participant" formatted="false" context="chat message when a participant was added to a group chat">[A]%1$s[/A][B] joined the group chat by invitation from [/B][C]%2$s[/C]</string>
    <string name="message_remove_participant" context="chat message when a participant was removed from a group chat">[A]%1$s[/A][B] was removed from group chat by [/B][C]%2$s[/C]</string>

    <string name="change_title_messages" context="Message shown when a participant change the title of a group chat.">[A]%1$s[/A][B] changed the group chat name to [/B][C]\"%2$s\"[/C]</string>

    <string name="message_participant_left_group_chat" context="chat message when a participant left a group chat">[A]%1$s[/A][B] left the group chat[/B]</string>

    <string name="manual_retry_alert" context="chat message alert when the message have to been manually">Message not sent. Tap for options</string>

    <string name="chat_status_title" context="settings of the chat to choose the status">Status</string>
    <!--
    <string name="settings_chat_summary_online" context="summary of the status online in settings">You can chat, share files and make calls with your contacts.</string>
    -->
    <!--
    <string name="settings_chat_summary_invisible" context="summary of the status invisible in settings">You can interact with your contacts but you will appear offline for them.</string>
    -->
    <!--
    <string name="settings_chat_summary_offline" context="summary of the status invisible in settings">You will appear offline to your contacts and you will not be able to chat with them.</string>
    -->

    <!--
    <string name="changing_status_to_online_success" context="message shown when the status of the user successfully changed to online">You\'re now online</string>
    -->
    <!--
    <string name="changing_status_to_invisible_success" context="message shown when the status of the user successfully changed to invisible">You\'re now away</string>
    -->

    <!--
    <string name="changing_status_to_offline_success" context="message shown when the status of the user successfully changed to offline">You\'re now offline</string>
    -->
    <!--
    <string name="changing_status_to_busy_success" context="message shown when the status of the user successfully changed to offline">You\'re now busy</string>
    -->
    <string name="changing_status_error" context="message shown when the status of the user coudn't be changed">Error. Your status has not been changed</string>
    <string name="leave_chat_error" context="message shown when a user couldn't leave chat">An error occurred when leaving the chat</string>
    <string name="create_chat_error" context="message shown when a chat has not been created">An error occurred when creating the chat</string>

    <string name="settings_chat_vibration" context="settings of the chat to choose the status">Vibration</string>

    <!--
    <string name="list_message_deleted" context="Text show in list of chats when the last message has been deleted">Message deleted</string>
    -->

    <string name="non_format_text_deleted_message_by" context="Text shown when a message has been deleted in the chat">This message has been deleted by %1$s</string>
    <string name="non_format_history_cleared_by" context="Text shown when the chat history was cleared by someone">Chat history cleared by %1$s</string>

    <!--
    <string name="non_format_text_cleared_history" context="Text shown when a user cleared the history of a chat">%1$s cleared the chat history</string>
    -->
    <string name="non_format_message_permissions_changed" context="chat message when the permissions for a user has been changed">%1$s was changed to %2$s by %3$s</string>
    <string name="non_format_message_add_participant" formatted="false" context="chat message when a participant was added to a group chat">%1$s was added to this group chat by invitation from %2$s</string>
    <string name="non_format_message_remove_participant" context="chat message when a participant was removed from a group chat">%1$s was removed from group chat by %2$s</string>

    <string name="non_format_change_title_messages" context="Message shown when a participant change the title of a group chat.">%1$s changed the group chat name to \"%2$s\"</string>

    <string name="non_format_message_participant_left_group_chat" context="chat message when a participant left a group chat">%1$s left the group chat</string>

    <string name="messages_copied_clipboard" context="success alert when the user copy some messages to the clipboard">Copied to the clipboard</string>

    <string name="chat_error_open_title" context="Title of the error dialog when opening a chat">Chat Error!</string>
    <string name="chat_error_open_message" context="Message of the error dialog when opening a chat">The chat could not be opened correctly</string>

    <string name="menu_choose_contact" context="Menu option to add a contact to your contact list.">Choose contact</string>

    <plurals name="general_selection_num_contacts">
        <item context="referring to a contact in the contact list of the user" quantity="one">%1$d contact</item>
        <item context="Title of the contact list" quantity="other">%1$d contacts</item>
    </plurals>

    <string name="error_sharing_folder" context="Message shown when the folder sharing process fails">Error sharing the folder. Please, try again.</string>

    <plurals name="confirmation_remove_contact" context="confirmation message before removing a contact">
        <item context="Singular" quantity="one">All data associated with the selected contact will be permanently lost.</item>
        <item context="Plural" quantity="other">All data associated with the selected contacts will be permanently lost.</item>
    </plurals>

    <plurals name="title_confirmation_remove_contact" context="title of confirmation alert before removing a contact">
        <item context="Singular" quantity="one">Remove contact?</item>
        <item context="Plural" quantity="other">Remove contacts?</item>
    </plurals>

    <!--
    <string name="chat_connection_error" context="error shown when the connection to the chat fails">Chat connection error</string>
    -->

    <string name="message_option_retry" context="option shown when a message could not be sent">Retry</string>

    <string name="title_message_not_sent_options" context="title of the menu for a non sent message">Message not sent</string>

    <string name="no_conversation_history" context="message shown when a chat has no messages">No conversation history</string>

    <plurals name="user_typing" context="title of confirmation alert before removing a contact">
        <item context="Singular" quantity="one">%1$s [A]is typing...[/A]</item>
        <item context="Plural" quantity="other">%1$s [A]are typing...[/A]</item>
    </plurals>

    <string name="more_users_typing" context="text that appear when there are more than 2 people writing at that time in a chat. For example User1, user2 and more are typing...">%1$s [A]and more are typing...[/A]</string>

    <string name="tab_my_account_general" context="Title of the general tab in My Account Section">General</string>
    <string name="tab_my_account_storage" context="Title of the storage tab in My Account Section">Storage</string>

    <string name="account_plan" context="Title of the section about the plan in the storage tab in My Account Section">Plan</string>
    <string name="storage_space" context="Title of the section about the storage space in the storage tab in My Account Section">Storage space</string>
    <string name="transfer_quota" context="Title of the section about the transfer quota in the storage tab in My Account Section">Transfer quota</string>

    <string name="available_space" context="Label in section the storage tab in My Account Section">Available</string>
    <string name="not_available" context="Label in section the storage tab in My Account Section when no info info is received">not available</string>

    <string name="no_bylling_cycle" context="Label in section the storage tab when the account is Free">No billing cycle</string>

    <string name="my_account_of_string" context="String to show the transfer quota and the used space in My Account section">%1$s [A]of %2$s[/A]</string>

    <string name="confirmation_delete_from_save_for_offline" context="confirmation message before removing a something for the Save for offline section">Remove from Save for offline?</string>

    <string name="recent_chat_empty_no_connection_text" context="Text of chat section when the app has no connection">Chat is disabled and it cannot be enabled without a connection.</string>

    <string name="set_status_option_label" context="Label for the option of action menu to change the chat status">Set status</string>

    <string name="general_dismiss" context="Answer for confirmation dialog.">Dismiss</string>

    <string name="context_invitacion_reply_accepted" context="Accepted request invitacion alert">Invitation accepted</string>
    <string name="context_invitacion_reply_declined" context="Declined request invitacion alert">Invitation declined</string>
    <string name="context_invitacion_reply_ignored" context="Ignored request invitacion alert">Invitation ignored</string>

    <string name="error_message_unrecognizable" context="Content of a normal message that cannot be recognized">Message unrecognizable</string>

    <string name="settings_autoaway_title" context="Title of the settings section to configure the autoaway of chat presence">Auto-away</string>
    <string name="settings_autoaway_subtitle" context="Subtitle of the settings section to configure the autoaway of chat presence">Show me away after an inactivity of</string>
    <string name="settings_autoaway_value" context="Value in the settings section of the autoaway chat presence">%1d minutes</string>

    <string name="settings_persistence_title" context="Title of the settings section to configure the status persistence of chat presence">Status persistence</string>
    <string name="settings_persistence_subtitle" context="Subtitle of the settings section to configure the status persistence of chat presence">Maintain my chosen status appearance even when I have no connected devices</string>

    <string name="title_dialog_set_autoaway_value" context="Title of the dialog to set the value of the auto away preference">Set time limit</string>
    <string name="button_set" context="Button to set a value">Set</string>
    <string name="hint_minutes" context="Button to set a value">minutes</string>

    <!--
    <string name="autoaway_disabled" context="Word to indicated the autoaway is disabled">Disabled</string>
    -->

    <string-array name="settings_status_entries" context="the options of what to upload in an array. Needed for the settings">
        <item context="the options of what to upload.">Online</item>
        <item context="the options of what to upload.">Away</item>
        <item context="the options of what to upload.">Busy</item>
        <item context="the options of what to upload.">Offline</item>
    </string-array>

    <string name="offline_empty_folder" context="Text that indicates that a the offline section is currently empty">No files Saved for Offline</string>

    <string name="general_enable" context="Positive confirmation to enable logs">Enable</string>
    <string name="enable_log_text_dialog" context="Dialog to confirm the action of enabling logs">Logs can contain information related to your account</string>

    <string name="confirmation_to_reconnect" context="Dialog to confirm the reconnect action">Network connection recovered. Connect to MEGA?</string>
    <string name="loading_status" context="Message shown meanwhile the app is waiting for a the chat status">Loading status&#8230;</string>

    <string name="error_editing_message" context="Error when a message cannot be edited">This message cannot be edited</string>

    <plurals name="text_number_transfers" context="Label to show the number of transfers in progress">
        <item context="Singular" quantity="one">%1$d of %2$d file</item>
        <item context="Plural" quantity="other">%1$d of %2$d files</item>
    </plurals>

    <string name="option_to_transfer_manager" context="Label of the modal bottom sheet to Transfer Manager section" formatted="false">View</string>
    <string name="option_to_pause_transfers" context="Label of the modal bottom sheet to pause all transfers">Pause all transfers</string>
    <string name="option_to_resume_transfers" context="Label of the modal bottom sheet to resume all transfers">Resume all transfers</string>
    <string name="option_to_clear_transfers" context="Label of the modal bottom sheet to clear completed transfers">Clear completed</string>
    <string name="menu_pause_individual_transfer" context="Dialog to confirm the action of pausing one transfer">Pause transfer?</string>
    <string name="menu_resume_individual_transfer" context="Dialog to confirm the action of restarting one transfer">Resume transfer?</string>
    <string name="button_resume_individual_transfer" context="Button to confirm the action of restarting one transfer">Resume</string>

    <string name="confirmation_to_clear_completed_transfers" context="Dialog to confirm before removing completed transfers">Clear completed transfers?</string>

    <string name="title_tab_in_progress_transfers" context="Title of the tab section for transfers in progress">In progress</string>
    <string name="title_tab_completed_transfers" context="Title of the tab section for completed transfers">Completed</string>

    <string name="transfer_paused" context="Possible state of a transfer">Paused</string>
    <string name="transfer_queued" context="Possible state of a transfer">Queued</string>
    <!--
    <string name="transfer_canceled" context="Possible state of a transfer">Canceled</string>
    -->
    <string name="transfer_unknown" context="Possible state of a transfer">Unknown</string>

    <string name="paused_transfers_title" context="Title of the panel where the progress of the transfers is shown">Paused transfers</string>

    <string name="completed_transfers_empty" context="message shown in the screen when there are not any active transfer">No completed transfers</string>

    <!--
    <string name="message_transfers_completed" context="Message shown when the pending transfers are completed">Transfers finished</string>
    -->

    <plurals name="upload_service_notification" context="Text of the notification shown when the upload service is running">
        <item context="Singular" quantity="one">Uploading %1$d of %2$d file</item>
        <item context="Plural" quantity="other">Uploading %1$d of %2$d files</item>
    </plurals>

    <plurals name="upload_service_final_notification" context="Text of the notification shown when the upload service has finished">
        <item context="Singular" quantity="one">Uploaded %1$d file</item>
        <item context="Plural" quantity="other">Uploaded %1$d files</item>
    </plurals>

    <string name="general_total_size" context="label for the total file size of multiple files and/or folders (no need to put the colon punctuation in the translation)" formatted="false">Total size: %1$s</string>

    <plurals name="upload_service_failed" context="Text of the notification shown when the upload service has finished with any transfer error">
        <item context="Singular" quantity="one">%1$d file not uploaded</item>
        <item context="Plural" quantity="other">%1$d files not uploaded</item>
    </plurals>

    <plurals name="copied_service_upload" context="Text of the notification shown when the upload service has finished with any copied file instead uploaded">
        <item context="Singular" quantity="one">%1$d file copied</item>
        <item context="Plural" quantity="other">%1$d files copied</item>
    </plurals>

    <plurals name="already_downloaded_service" context="Text of the notification shown when the download service do not download because the file is already on the device">
        <item context="Singular" quantity="one">%1$d file previously downloaded</item>
        <item context="Plural" quantity="other">%1$d files previously downloaded</item>
    </plurals>

    <plurals name="download_service_final_notification" context="Text of the notification shown when the download service has finished">
        <item context="Singular" quantity="one">Downloaded %1$d file</item>
        <item context="Plural" quantity="other">Downloaded %1$d files</item>
    </plurals>

    <plurals name="download_service_final_notification_with_details" context="Text of the notification shown when the download service has finished with any error">
        <item context="Singular" quantity="one">Downloaded %1$d of %2$d file</item>
        <item context="Plural" quantity="other">Downloaded %1$d of %2$d files</item>
    </plurals>

    <plurals name="download_service_failed" context="Text of the notification shown when the download service has finished with any transfer error">
        <item context="Singular" quantity="one">%1$d file not downloaded</item>
        <item context="Plural" quantity="other">%1$d files not downloaded</item>
    </plurals>

    <plurals name="download_service_notification" context="Text of the notification shown when the download service is running">
        <item context="Singular" quantity="one">Downloading %1$d of %2$d file</item>
        <item context="Plural" quantity="other">Downloading %1$d of %2$d files</item>
    </plurals>

    <string name="title_depleted_transfer_overquota" context="Title of the alert when the transfer quota is depleted">Depleted transfer quota</string>
    <string name="text_depleted_transfer_overquota" context="Text of the alert when the transfer quota is depleted">Your queued transfer exceeds the current transfer quota available for your IP address and may therefore be interrupted.</string>
    <string name="plans_depleted_transfer_overquota" context="Button to show plans in the alert when the transfer quota is depleted">See our plans</string>
    <string name="continue_without_account_transfer_overquota" context="Button option of the alert when the transfer quota is depleted">Continue without account</string>

    <plurals name="new_general_num_files" context="this is used for example when downloading 1 file or 2 files">
        <item context="Singular of file. 1 file" quantity="one">%1$d file</item>
        <item context="Plural of file. 2 files" quantity="other">%1$d files</item>
    </plurals>

    <string name="general_view" context="Menu option">View files</string>
    <string name="add_to_cloud" context="Menu option">Add to Cloud drive</string>
    <string name="save_for_offline" context="Menu option">Save for offline</string>

    <string name="general_view_contacts" context="Menu option">View contacts</string>

    <string name="import_success_message" context="Menu option">Succesfully added to Cloud drive</string>
    <string name="import_success_error" context="Menu option">Error. Not added to Cloud drive</string>

    <string name="chat_connecting" context="Label in login screen to inform about the chat initialization proccess">Connecting&#8230;</string>

    <string name="context_contact_already_invited" context="message when trying to invite a contact with a pending request">%s was already invited. Consult your pending requests.</string>

    <string name="confirm_email_misspelled" context="Hint text explaining that you can change the email and resend the create account link to the new email address">If you have misspelled your email address, correct it and click \'Resend\'</string>
    <string name="confirm_email_misspelled_resend" context="Button to resend the create account email to a new email address in case the previous email address was misspelled">Resend</string>
    <string name="confirm_email_misspelled_email_sent" context="Text shown after the confirmation email has been sent to the new email address">Email sent</string>

    <string name="copyright_alert_title" context="text_copyright_alert_title">Copyright warning to all users</string>
    <string name="copyright_alert_first_paragraph" context="text_copyright_alert_first_paragraph">MEGA respects the copyrights of others and requires that users of the MEGA cloud service comply with the laws of copyright. </string>
    <string name="copyright_alert_second_paragraph" context="text_copyright_alert_second_paragraph">You are strictly prohibited from using the MEGA cloud service to infringe copyrights. You may not upload, download, store, share, display, stream, distribute, email, link to, transmit or otherwise make available any files, data or content that infringes any copyright or other proprietary rights of any person or entity.</string>
    <string name="copyright_alert_agree_button" context="text of the Agree button">Agree</string>
    <string name="copyright_alert_disagree_button" context="text of the Disagree button">Disagree</string>

    <string name="download_show_info" context="Hint how to cancel the download">Show info</string>

    <string name="context_link_removal_error" context="error message">Link removal failed. Try again later.</string>
    <string name="context_link_action_error" context="error message">Link action failed. Try again later.</string>

    <string name="title_write_user_email" context="title of the dialog shown when sending or sharing a folder">Write the user\'s e-mail</string>

    <string name="activity_title_files_attached" context="title of the screen to see the details of several node attachments">Files attached</string>
    <string name="activity_title_contacts_attached" context="title of the screen to see the details of several contact attachments">Contacts attached</string>

    <string name="alert_user_is_not_contact">The user is not a contact</string>

    <string name="camera_uploads_cellular_connection">Use cellular connection</string>
    <string name="camera_uploads_upload_videos">Upload videos</string>

    <string name="success_changing_user_avatar" context="Message when an user avatar has been changed successfully">Profile picture updated</string>
    <string name="error_changing_user_avatar" context="Message when an error ocurred when changing an user avatar">Error when changing the profile picture</string>
    <string name="success_deleting_user_avatar" context="Message when an user avatar has been deleted successfully">Profile picture deleted</string>
    <string name="error_deleting_user_avatar" context="Message when an error ocurred when deleting an user avatar">Error when deleting the profile picture</string>

    <string name="error_changing_user_attributes" context="Message when an error ocurred when changing an user attribute">An error occurred when changing the name</string>
    <string name="success_changing_user_attributes" context="Message when an user attribute has been changed successfully">Your name has been correctly updated</string>

    <string name="add_participant_success" context="Message show when a participant has been successfully invited to a group chat">Participant added</string>
    <string name="add_participant_error" context="Message show when a participant hasn't been successfully invited to a group chat">Error. Participant not added</string>

    <string name="remove_participant_success" context="Message show when a participant has been successfully removed from a group chat">Participant removed</string>
    <string name="remove_participant_error" context="Message show when a participant hasn't been successfully removed from a group chat">Error. Participant not removed</string>

    <string name="no_files_selected_warning">No files selected</string>

    <string name="attachment_upload_panel_from_cloud">From Cloud drive</string>
    <string name="attachment_upload_panel_contact">Contact</string>
    <string name="attachment_upload_panel_photo">From device</string>

    <string name="delete_account" context="Button and title of dialog shown when the user wants to delete permanently his account">Cancel account</string>
    <string name="delete_account_text" context="Text shown in the alert dialog to confirm the cancellation of an account">If you cancel your account you will not be able to access your account data, your MEGA contacts or conversations.\nYou will not be able to undo this action.</string>
    <string name="delete_button" context="Button in My Account section to confirm the account deletion">Delete</string>

    <string name="file_properties_info_info_file">Info</string>
    <string name="file_properties_info_size" context="Refers to the size of a file.">Total size</string>
    <string name="file_properties_info_content" context="header of a status field for what content a user has shared to you">Contains</string>
    <string name="file_properties_info_added" context="when was the file added in MEGA">Created</string>
    <string name="file_properties_shared_folder_public_link_name">Link</string>

    <string name="file_properties_shared_folder_full_access" context="Refers to access rights for a file folder.">Full access</string>
    <string name="file_properties_shared_folder_read_only" context="Refers to access rights for a file folder.">Read-only</string>
    <string name="file_properties_shared_folder_read_write" context="Refers to access rights for a file folder. (with the &amp; needed. Don\'t use the symbol itself. Use &amp;)">Read &amp; write</string>

    <string name="attachment_uploading_state_uploading">Uploading...</string>
    <string name="attachment_uploading_state_error">Error. Not sent.</string>

    <string name="already_downloaded_multiple" context="When a multiple download is started, some of the files could have already been downloaded before. This message shows the number of files that has already been downloaded and the number of files pending">%d files already downloaded.</string>
    <string name="pending_multiple" context="When a multiple download is started, some of the files could have already been downloaded before. This message shows the number of files that has already been downloaded and the number of files pending">%d files pending.</string>

    <string name="contact_is_me">No options available, you have selected yourself</string>

    <string name="confirmation_delete_one_attachment" context="Confirmation before deleting one attachment">Remove attachment?</string>

    <string name="general_view_with_revoke" formatted="false" context="Menu option">View files (%1$d deleted)</string>

    <string name="success_attaching_node_from_cloud" context="Success message when the attachment has been sent to a chat">File sent to %1$s</string>
    <string name="success_attaching_node_from_cloud_chats" context="Success message when the attachment has been sent to a many chats">File sent to %1$d chats</string>
    <string name="error_attaching_node_from_cloud" context="Error message when the attachment cannot be sent">Error. The file has not been sent</string>
    <string name="error_attaching_node_from_cloud_chats" context="Error message when the attachment cannot be sent to any of the selected chats">Error. The file has not been sent to any of the selected chats</string>
    <string name="error_revoking_node" context="Error message when the attachment cannot be revoked">Error. The attachment has not been removed</string>

    <string name="settings_set_up_automatic_uploads" context="settings option">Set up automatic uploads</string>

    <string name="settings_chat_silent_sound_not" context="settings option for chat notification">Silent</string>

    <string name="messages_chat_notification" context="messages string in chat notification">messages</string>
    <string name="incoming_folder_notification" context="part of the string in incoming shared folder notification">from</string>
    <string name="title_incoming_folder_notification" context="title of incoming shared folder notification">New shared folder</string>
    <string name="title_contact_request_notification" context="title of contact request notification">New contact request</string>

    <string name="title_properties_chat_clear" context="Title of the section to clear the chat content in the Contact Properties screen">Clear chat history</string>
    <string name="title_properties_remove_contact" context="Title of the section to remove contact in the Contact Properties screen">Remove contact</string>

    <string name="title_properties_chat_notifications_contact" context="Title of the section to enable notifications in the Contact Properties screen">Chat notifications</string>
    <string name="history_cleared_by" context="Text shown when the chat history was cleared by someone">[A]%1$s[/A][B] cleared the chat history[/B]</string>

    <string name="number_messages_chat_notification" formatted="false" context="messages string in chat notification">%1$d unread chats</string>

    <string name="context_permissions_changing_folder" context="Item menu option upon clicking on one or multiple files.">Changing permissions</string>
    <string name="context_removing_contact_folder" context="Item menu option upon clicking on one or multiple files.">Removing contact from shared folder</string>

    <string name="confirmation_move_to_rubbish" context="confirmation message before removing a file">Move to rubbish bin?</string>
    <string name="confirmation_move_to_rubbish_plural" context="confirmation message before removing a file">Move to rubbish bin?</string>
    <string name="confirmation_delete_from_mega" context="confirmation message before removing a file">Delete from MEGA?</string>
    <string name="confirmation_leave_share_folder" context="confirmation message before leaving an incoming shared folder">If you leave the folder, you will not be able to see it again</string>
    <string name="attachment_uploading_state" context="label to indicate the state of an upload in chat">Uploading...</string>

    <string name="title_properties_contact_notifications_for_chat" context="Title of the section to enable notifications in the Contact Properties screen">Chat notifications</string>

    <string name="achievements_title" context="title of the section for achievements">Achievements</string>
    <string name="achievements_subtitle" context="subtitle of the section for achievements">Invite friends and get rewards</string>

    <string name="button_invite_friends" context="button to invite friends for getting achievements">Invite friends</string>

    <string name="figures_achievements_text_referrals" context="title of the introduction for the achievements screen">Get %1$s of storage and %2$s of transfers for each referral</string>

    <string name="figures_achievements_text" context="sentence to detail the figures of storage and transfer quota related to each achievement">Get %1$s of storage and %2$s of transfers</string>

    <string name="unlocked_rewards_title" context="title of the section for unlocked rewards">Unlocked rewards</string>

    <string name="unlocked_storage_title" context="title of the section for unlocked storage quota">Storage Quota</string>

    <string name="title_referral_bonuses" context="title of the section for referral bonuses in achivements section (maximum 24 chars)">Referral Bonuses</string>
    <string name="title_install_app" context="title of the section for install a mobile app in achivements section (maximum 24 chars)">Install a mobile app</string>
    <string name="title_regitration" context="title of the section for install megasync in achivements section (maximum 24 chars)">Registration bonus</string>
    <string name="title_install_desktop" context="title of the section for install a mobile app bonuses in achivements section (maximum 24 chars)">Install MEGA desktop app</string>
    <string name="title_base_quota" context="title of the section for base quota in achivements section">Account Base Quota</string>
    <string name="camera_uploads_empty" context="Text that indicates that no pictures have been uploaded to the Camera Uploads section">No media on Camera Uploads</string>
    <string name="general_num_days_left" context="indicates the number of days left related to a achievement">%1$d d left</string>
    <string name="expired_achievement" context="state to indicate the achievement has expired">Expired</string>

    <string name="setting_title_use_https_only" context="title of the advanced setting to choose the use of https">Don\'t use HTTP</string>
    <string name="setting_subtitle_use_https_only" context="subtitle of the advanced setting to choose the use of https">Enable this option only if your transfers don\'t start. In normal circumstances HTTP is satisfactory as all transfers are already encrypted.</string>

    <string name="title_achievement_invite_friends" context="title of screen to invite friends and get an achievement">How it works</string>
    <string name="first_paragraph_achievement_invite_friends" context="first paragraph of screen to invite friends and get an achievement">Invite your friends to create a free MEGA account and install our mobile app. For every successful signup and app install you receive bonus storage and transfer quota.</string>
    <string name="second_paragraph_achievement_invite_friends" context="second paragraph of screen to invite friends and get an achievement">You will not receive credit for inviting someone who has used MEGA previously and you will not be notified about such a rejection. Invited contacts must install the MEGA mobile app or MEGA desktop app on their devices.</string>

    <string name="card_title_invite_friends" context="explanation of screen to invite friends and get an achievement">Select contacts from your phone contact list or enter multiple email addresses.</string>

    <string name="title_confirmation_invite_friends" context="title of the dialog to confirm the contact request">Invite friends to MEGA</string>
    <string name="subtitle_confirmation_invite_friends" context="subtitle of the dialog to confirm the contact request">Thanks! Invitation was sent by email</string>
    <string name="paragraph_confirmation_invite_friends" context="paragraph of the dialog to confirm the contact request">Encourage your friends to register and install a MEGA app. As long as your friend uses the same email address as you\'ve entered, you will receive your transfer quota reward.</string>

    <string name="invalid_email_to_invite" context="Error shown when the user writes a email with an incorrect format">Email is malformed</string>

    <string name="paragraph_info_achievement_install_desktop" context="info paragraph about the achievement install megasync">When you install MEGAsync you get %1$s of complimentary storage space plus %2$s of transfer quota, both valid for 180 days. MEGA desktop app is available for Windows, macOS and most Linux distros.</string>
    <string name="paragraph_info_achievement_install_mobile_app" context="info paragraph about the achievement install mobile app">When you install our mobile app you get %1$s of complimentary storage space plus %2$s of transfer quota, both valid for 180 days. We provide mobiles apps for iOS, Android and Windows Phone.</string>

    <string name="result_paragraph_info_achievement_install_desktop" context="info paragraph about the completed achievement install megasync">You have received %1$s storage space and %2$s transfer quota for installing our MEGA desktop app.</string>
    <string name="result_paragraph_info_achievement_install_mobile_app" context="info paragraph about the completed achievement install mobile app">You have received %1$s storage space and %2$s transfer quota for installing our mobile app.</string>
    <string name="result_paragraph_info_achievement_registration" context="info paragraph about the completed achievement registration">You have received %1$s storage space as your free registration bonus.</string>

    <string name="expiration_date_for_achievements" context="info paragraph about the completed achievement registration">Bonus expires in %1$d days</string>

    <plurals name="context_share_folders">
        <item context="menu item" quantity="one">Share folder</item>
        <item context="menu items" quantity="other">Share folders</item>
    </plurals>

    <string name="no_folders_shared" context="Info of a contact if there is no folders shared with him">No folders shared</string>

    <string name="settings_help" context="Settings category title for Help">Help</string>
    <string name="settings_help_preference" context="Settings preference title for send feedback">Send Feedback</string>
    <string name="setting_feedback_subject" context="mail subject">Android feedback</string>
    <string name="setting_feedback_body" context="mail body">Please, write your feedback here:</string>
    <string name="settings_feedback_body_device_model" context="mail body">Device model</string>
    <string name="settings_feedback_body_android_version" context="mail body">Android version</string>

    <string name="dialog_title_new_file" context="Title of the dialog to create a new file by inserting the name">New file</string>
    <string name="context_new_file_name" context="Input field description in the create file dialog.">File Name</string>

    <string name="new_file_subject_when_uploading" context="Title of the field subject when a new file is created to upload">SUBJECT</string>
    <string name="new_file_content_when_uploading" context="Title of the field content when a new file is created to upload">CONTENT</string>
    <string name="new_file_email_when_uploading" context="Title of the field email when a new contact is created to upload">EMAIL</string>

    <!--<string name="context_empty_inbox" context="Title of the empty text when a fragment is empty">No files on your</string>-->
    <!--<string name="context_empty_camera_uploads" context="Title of the empty text when a fragment is empty">No media on</string>-->

    <string name="forward_menu_item" context="Item of a menu to forward a message chat to another chatroom">Forward</string>

    <string name="general_attach" context="name of the button to attach file from MEGA to another app">Attach</string>

    <string name="type_contact" context="when add or share a file with a new contact, it can type by name or mail">Contact\'s name or email</string>

    <string name="max_add_contact" context="when add or share a file with a new contact, message displayed to warn that the maximum number has been reached">No more contacts can be added at this time</string>

    <string name="old_and_new_passwords_equals" context="when changing the password , the old password and new password are equals">The new password cannot be the same as the old password</string>

    <string name="action_search_by_date" context="Menu item">Search by date</string>
    <string name="general_apply" context="title of a button to apply search by date">Apply</string>ç
    <string name="general_search_month" context="title of a button to apply search by month">Last month</string>
    <string name="general_search_year" context="title of a button to apply search by year">Last year</string>

    <string name="label_set_day" context="title of a Search by date tag">Set day</string>
    <string name="snackbar_search_by_date" context="the user can't choose this date">Date required is not valid</string>

    <string name="invalid_characters" context="Error when the user writes a character not allowed">Characters not allowed</string>

    <string name="audio_play" context="Label shown when audio file is playing">Audio File</string>

    <string name="corrupt_pdf_dialog_text" context="when open PDF Viewer, the pdf that it try to open is damaged or does not exist">Error. The pdf file is corrupted or does not exist.</string>

    <string name="user_account_feedback" context="Label to include info of the user email in the feedback form">User account</string>

    <string name="save_to_mega" context="Label shown in MEGA pdf-viewer when it open a PDF save in smartphone storage">Save to my \nCloud Drive</string>

    <string name="chat_already_exists" context="Error message when creating a chat one to one with a contact that already has a chat">The chat already exists</string>

    <string name="not_download" context="before sharing a file, has to be downloaded">The file has not been downloaded yet</string>

    <string name="not_permited_add_email_to_invite" context="Error shown when a user is starting a chat or adding new participants in a group chat and writes a contact mail that has not added">Only MEGA contacts can be added</string>

    <string name="invalid_connection_state" context="Info label about the connectivity state of an individual chat">Chat disconnected</string>

    <string name="call_error" context="Message show when a call cannot be established">Error. The call cannot be established</string>

    <string name="title_evaluate_the_app_panel" context="Title of dialog to evaluate the app">Are you happy with this app?</string>
    <string name="rate_the_app_panel" context="Label to show rate the app">Yes, rate the app</string>
    <string name="send_feedback_panel" context="Label to show send feedback">No, send feedback</string>

    <string name="link_advanced_options" context="title of the section advanced options on the get link screen">Advanced options</string>

    <string name="no_contacts_permissions" context="Title of the section to invite contacts if the user has denied the contacts permmissions">No contacts permission granted</string>

    <string name="footnote_achievements" context="Footnote to clarify the storage space is subject to the achievement program">* Subject to your participation in our achievement program</string>

    <string name="choose_qr_option_panel" context="Option of the sliding panel to go to QR code section">My QR code</string>
    <string name="section_qr_code" context="Title of the screen that shows the options to the QR code">QR Code</string>
    <string name="action_reset_qr" context="Option in menu of section  My QR code to reset the QR code">Reset QR code</string>
    <string name="action_delete_qr" context="Option in menu of section  My QR code to delete the QR code">Delete QR code</string>
    <string name="save_cloud_drive" context="Option shown in QR code bottom sheet dialog to save QR code in Cloud Drive">To Cloud Drive</string>
    <string name="save_file_system" context="Option shown in QR code bottom sheet dialog to save QR code in File System">To File System</string>
    <string name="section_my_code" context="Title of QR code section">MY CODE</string>
    <string name="section_scan_code" context="Title of QR code scan section">SCAN CODE</string>
    <string name="settings_qrcode_autoaccept" context="Title of QR code settings that permits or not contacts that scan my QR code will be automatically added to my contact list">Auto-Accept</string>
    <string name="setting_subtitle_qrcode_autoccept" context="Subtitle of QR code settings auto-accept">Contacts that scan your QR code will be automatically added to your contact list</string>
    <string name="setting_subtitle_qrcode_reset" context="Subtitle of QR code settings that reset the code">Previous QR code will no longer be valid</string>
    <string name="qrcode_link_copied" context="Text shown when it has been copied the QR code link">Link copied to the clipboard</string>
    <string name="qrcode_reset_successfully" context="Text shown when it has been reseted the QR code successfully">QR code successfully reset</string>
    <string name="qrcode_delete_successfully" context="Text shown when it has been deleted the QR code successfully">QR code successfully delete</string>
    <string name="qrcode_reset_not_successfully" context="Text shown when it has not been reseted the QR code successfully">QR code not reset due to any error. Please, try again.</string>
    <string name="qrcode_delete_not_successfully" context="Text shown when it has not been delete the QR code successfully">QR code not delete due to any error. Please, try again.</string>
    <string name="invite_sent" context="Title of dialog shown when a contact request has been sent with QR code">Invite sent</string>
    <string name="invite_sent_text" context="Text of dialog shown when a contact request has been sent with QR code">The user %s has been invited and will appear in your contact list once accepted.</string>
    <string name="error_share_qr" context="Text shown when it tries to share the QR and occurs an error to process the action">An error ocur trying to share the QR file. Maybe the file does not exists. Try ir later.</string>
    <string name="error_upload_qr" context="Text shown when it tries to upload to Cloud Drive the QR and occurs an error to process the action">An error occur trying to upload the QR file. Maybe the file does not exists. Try ir later.</string>
    <string name="error_download_qr" context="Text shown when it tries to download to File System the QR and occurs an error to process the action">An error occur trying to download the QR file. Maybe the file does not exists. Try ir later.</string>
    <string name="success_download_qr" context="Text shown when it tries to download to File System the QR and the action has success">The QR Code has been downloaded successfully to %s</string>
    <string name="invite_not_sent" context="Title of dialog shown when a contact request has not been sent with QR code">Invite not sent</string>
    <string name="invite_not_sent_text" context="Text of dialog shown when a contact request has not been sent with QR code">The QR code is invalid. Try to scann another valid code.</string>
    <string name="invite_not_sent_text_already_contact" context="Text of dialog shown when a contact request has not been sent with QR code because of is already a contact">The invitation has not been sent. %s is already in your contacts list.</string>
    <string name="invite_not_sent_text_error" context="Text of dialog shown when a contact request has not been sent with QR code because of some error">The invitation has not been sent. Some error occurred processing it.</string>
    <string name="generatin_qr" context="Text of alert dialog informing that the qr is generating">Generating QR...</string>
    <string name="menu_item_scan_code" context="Title of QR code scan menu item">Scan QR code</string>
    <string name="invite_not_sent_link_text" context="Text of dialog shown when a contact request has not been sent with contact link">The contact link is invalid. Try with another valid link.</string>
    <string name="button_copy_link" context="get the contact link and copy it">Copy link</string>
    <string name="button_create_qr" context="Create QR code">Create QR code</string>
    <string name="qrcode_create_successfully" context="Text shown when it has been created the QR code successfully">QR code successfully create</string>

    <string name="external_play" context="Item menu option to reproduce audio or video in external reproductors">Open with</string>

    <string name="context_share" context="to share a file using Facebook, Whatsapp, etc">Share using</string>

    <string name="error_enable_chat_before_login" context="Message shown if the user choose enable button and he is not logged in">Please, log in before enabling the chat</string>

    <string name="label_set_period" context="title of a tag to search for a specific period within the search by date option in Camera upload">Set period</string>

    <string name="context_empty_chat_recent" context="Text of the empty screen when there are not chat conversations">[B]Invite friends to [/B][A]Chat[/A][B] and enjoy our encrypted platform with privacy and security.[/B]</string>
    <string name="recent_chat_empty_enable_chat" context="Message shown when the user has no recent chats">[C]Enable [/C][B]Chat[/B][A][C] and enjoy our encrypted platform with privacy and security.[/C]</string>

    <string name="context_empty_camera_uploads" context="Text of the empty screen when there are not elements in Camera Uploads">[B]No media on [/B][A]Camera Uploads[/A][B].[/B]</string>
    <string name="context_empty_rubbish_bin" context="Text of the empty screen when there are not elements in the Rubbish Bin">[B]Empty [/B][A]Rubbish Bin[/A][B].[/B]</string>

    <string name="context_empty_inbox" context="Text of the empty screen when there are not elements in Cloud Drive or Inbox">[B]No files on your [/B][A]%1$s[/A][B].[/B]</string>
    <string name="context_empty_offline" context="Text of the empty screen when there are not elements in Saved for Offline">[B]No files [/B][A]%1$s[/A][B].[/B]</string>
    <string name="context_empty_contacts" context="Text of the empty screen when there are not contacts">[B]No [/B][A]%1$s[/A][B].[/B]</string>

    <string name="recent_chat_empty" context="Message shown when the user has no archived chats">[A]No[/A] [B]Conversations[/B]</string>
    <string name="recent_chat_loading_conversations" context="Message shown when the chat is section is loading the conversations">[A]Loading[/A] [B]Conversations...[/B]</string>

    <string name="context_empty_incoming" context="Text of the empty screen when there are not elements in Incoming">Incoming Shared folders</string>
    <string name="context_empty_outgoing" context="Text of the empty screen when there are not elements in Outgoing">Outgoing Shared folders</string>

    <string name="tab_sent_requests" context="Title of the sent requests tab. Capital letters">Sent requests</string>
    <string name="tab_received_requests" context="Title of the received requests tab. Capital letters">Received requests</string>
    <string name="overquota_alert_title" context="Title dialog overquota error">Storage quota exceeded</string>

    <string name="invalid_link" context="error message shown when an account confirmation link or reset password link is invalid for unknown reasons">Invalid link, please ask for a new valid link</string>

    <string name="processing_link" context="Message shown when a link is being processing">Processing link...</string>

    <string name="passwd_weak" context="Message shown when it is creating an acount and it is been introduced a very weak or weak password">Your password is easily guessed. Try making your password longer. Combine uppercase &amp; lowercase letters. Add special characters. Do not use names or dictionary words.</string>
    <string name="passwd_medium" context="Message shown when it is creating an acount and it is been introduced a medium password">Your password is good enough to proceed, but it is recommended to strengthen your password further.</string>
    <string name="passwd_good" context="Message shown when it is creating an acount and it is been introduced a good password">This password will withstand most typical brute-force attacks. Please ensure that you will remember it.</string>
    <string name="passwd_strong" context="Message shown when it is creating an acount and it is been introduced a strong password">This password will withstand most sophisticated brute-force attacks. Please ensure that you will remember it.</string>
    <string name="pass_very_weak" context="Password very weak">Very Weak</string>
    <string name="pass_weak" context="Password weak">Weak</string>
    <string name="pass_medium" context="Password medium">Medium</string>
    <string name="pass_good" context="Password good">Good</string>
    <string name="pass_strong" context="Password strong">Strong</string>
    <string name="wrong_passwd" context="Error shown when it is changing the password and the old password is incorrect">Wrong password</string>

    <string name="title_notification_call_in_progress" context="Title of the notification shown on the action bar when there is a call in progress">Call in progress</string>
    <string name="action_notification_call_in_progress" context="Subtitle of the notification shown on the action bar when there is a call in progress">Click to back to the call</string>
    <string name="button_notification_call_in_progress" context="Button in the notification shown on the action bar when there is a call in progress">Return to the call</string>

    <string name="account_suspended_multiple_breaches_ToS" context="Message error shown when trying to log in on an account has been suspended due to multiple breaches of Terms of Service">Your account has been suspended due to multiple breaches of Mega\'s Terms of Service. Please check your email inbox.</string>
    <string name="account_suspended_breache_ToS" context="Message error shown when trying to log in on an account has been suspended due to breach of Terms of Service">Your account was terminated due to breach of Mega\'s Terms of Service, such as abuse of rights of others; sharing and/or importing illegal data; or system abuse.</string>

<<<<<<< HEAD
=======
    <string name="file_storage_empty_folder" context="In a chat conversation when you try to send device's images but there aren't available images">No files</string>

    <plurals name="number_of_versions" formatted="false" context="Number of versions of a file shown on the screen info of the file">
        <item context="version item" quantity="one">%1$d version</item>
        <item context="version items" quantity="other">%1$d versions</item>
    </plurals>

    <string name="title_section_versions" context="Title of the section Versions for files">Versions</string>

    <string name="header_current_section_item" context="Header of the item to show the current version of a file in a list">Current version</string>
    <plurals name="header_previous_section_item" context="Header of the item to show the previous versions of a file in a list">
        <item context="file item" quantity="one">Previous version</item>
        <item context="file items" quantity="other">Previous versions</item>
    </plurals>

    <string name="general_revert" context="option menu to revert a file version">Revert</string>
    <string name="menu_item_clear_versions" context="option menu to clear all the previous versions">Clear previous versions</string>
    <plurals name="title_dialog_delete_version" context="Title of the dialog to confirm that a version os going to be deleted">
        <item context="version item" quantity="one">Delete version?</item>
        <item context="version items" quantity="other">Delete versions?</item>
    </plurals>

    <string name="content_dialog_delete_version" context="Content of the dialog to confirm that a version is going to be deleted">This version will be permanently removed.</string>
    <string name="content_dialog_delete_multiple_version" context="Content of the dialog to confirm that several versions are going to be deleted">These %d versions will be permanently removed.</string>

    <string name="chat_upload_title_notification" context="Title of the notification shown when a file is uploading to a chat">Chat uploading</string>

    <string name="settings_chat_upload_quality" context="Label for the option on setting to set up the quality of multimedia files uploaded to the chat">Chat media quality</string>

    <string-array name="settings_chat_upload_quality_entries" context="the options for the option on setting to set up the quality of multimedia files uploaded to the chat">
        <item context="the options of what to upload.">Original</item>
        <item context="the options of what to upload.">Medium</item>
    </string-array>

    <string name="missed_call_notification_title" context="Title of the notification for a missed call">Missed call</string>
    <string name="file_properties_info_location" cotext="Refers to a location of file">Location</string>

    <string name="file_properties_folder_current_versions" cotext="Title of the label to show the size of the current files inside a folder">Current versions</string>
    <string name="file_properties_folder_previous_versions" cotext="Title of the label to show the size of the versioned files inside a folder">Previous versions</string>

    <plurals name="number_of_versions_inside_folder" formatted="false" context="Number of versioned files inside a folder shown on the screen info of the folder">
        <item context="version item" quantity="one">%1$d versioned file</item>
        <item context="version items" quantity="other">%1$d versioned files</item>
    </plurals>
>>>>>>> 7152cc65
</resources>
<|MERGE_RESOLUTION|>--- conflicted
+++ resolved
@@ -1736,8 +1736,6 @@
     <string name="account_suspended_multiple_breaches_ToS" context="Message error shown when trying to log in on an account has been suspended due to multiple breaches of Terms of Service">Your account has been suspended due to multiple breaches of Mega\'s Terms of Service. Please check your email inbox.</string>
     <string name="account_suspended_breache_ToS" context="Message error shown when trying to log in on an account has been suspended due to breach of Terms of Service">Your account was terminated due to breach of Mega\'s Terms of Service, such as abuse of rights of others; sharing and/or importing illegal data; or system abuse.</string>
 
-<<<<<<< HEAD
-=======
     <string name="file_storage_empty_folder" context="In a chat conversation when you try to send device's images but there aren't available images">No files</string>
 
     <plurals name="number_of_versions" formatted="false" context="Number of versions of a file shown on the screen info of the file">
@@ -1782,5 +1780,4 @@
         <item context="version item" quantity="one">%1$d versioned file</item>
         <item context="version items" quantity="other">%1$d versioned files</item>
     </plurals>
->>>>>>> 7152cc65
 </resources>
