<?xml version="1.0" encoding="utf-8"?>
<resources>

    <string name="app_name" context="Not translate">MEGA</string>
    <string name="pdf_app_name" context="Not translate">MEGA PDF Viewer</string>
    <string name="app_version" context="Not translate">3.4.0 (211)</string>
    <string name="sdk_version" context="Not translate">f6d80c9</string>
    <string name="karere_version" context="Not translate">b81e831</string>

    <string name="full_description_text" context="Full description text of the app in the Google Play page of the app">MEGA provides user-controlled encrypted cloud storage and chat through standard web browsers, together with dedicated apps for mobile devices. Unlike other cloud storage providers, your data is encrypted and decrypted by your client devices only and never by us.\n\nUpload your files from your smartphone or tablet then search, store, download, stream, view, share, rename or delete your files any time, from any device, anywhere. Share folders with your contacts and see their updates in real time. The encryption process means we cannot access or reset your password so you MUST remember it (unless you have your Recovery Key backed up) or you will lose access to your stored files.\n\nEnd-to-end user-encrypted MEGA video chat allows for total privacy, and has been available through the browser since 2016. It has been extended to our mobile app, with chat history accessible across multiple devices. Users can also easily add files to a chat from their MEGA Cloud Drive.\n\nMEGA offers a generous 50 GB free storage for all registered users with bonus achievements, and offers paid plans with much higher limits:\n\n\nPRO LITE subscription: 4.99 € per month or 49.99 € per year gives you 200 GB of storage space and 1 TB of transfer quota per month.\nPRO I subscription: 9.99 € per month or 99.99 € per year gives you 1 TB of storage space and 2 TB of transfer quota per month.\nPRO II subscription: 19.99 € per month or 199.99 € per year gives you 4 TB of storage space and 8 TB of transfer quota per month.\nPRO III subscription: 29.99 € per month or 299.99 € per year gives you 8 TB of storage space and 16 TB of transfer quota per month.\n\nSubscriptions are renewed automatically for successive subscription periods of the same duration and at the same price as the initial period chosen. To manage your subscriptions, simply click on the Play Store icon on your mobile device, sign in with your Google ID (if you haven’t already done so) and then click on the MEGA app. You’ll be able to manage your subscription there.\n\nApp Permissions:\nWRITE_EXTERNAL_STORAGE -> Download your files from MEGA to your device and upload files from your device to MEGA\nCAMERA -> Take a picture and upload your photos to MEGA\nREAD_CONTACTS -> Easily add contacts from your device as MEGA contacts\nRECORD_AUDIO &amp; CAPTURE_VIDEO_OUTPUT (mic and camera) -> MEGA provides for end-to-end encrypted audio/video calls\n\n\nTo enhance users’ confidence in the MEGA system, all of the client-side code is published, so interested security researchers can evaluate the encryption process. The code of our mobile app is located on: https://github.com/meganz/android\n\nFor more info, please check our website:\nSee https://mega.nz/terms\n\n\nDesktop - https://mega.nz/</string>

    <!--
    <string name="short_description_text" context="Short description text of the app in the Google Play page of the app">MEGA is Cloud Storage with Powerful Always-On Privacy. 50GB for free</string>
    -->

    <string name="general_x_of_x" context="Showing progress of elements. Example: 2 of 10."> of </string>
    <string name="general_yes" context="Answer for confirmation dialog.">Yes</string>
    <string name="general_no" context="Answer for confirmation dialog.">No</string>
    <string name="general_cancel" context="Answer for confirmation dialog.">Cancel</string>
    <string name="general_move_to" context="When moving a file to a location in MEGA. This is the text of the button after selection the destination">Move to</string>
    <string name="general_copy_to" context="When copying a file to a location in MEGA. This is the text of the button after selection the destination">Copy to</string>
    <!--
    <string name="general_import_to" context="When importing a file to a location in MEGA. This is the text of the button after selection the destination">Import to</string>
    -->
    <string name="general_select" context="Selecting a specific location in MEGA. This is the text of the button">Select</string>
    <string name="general_select_to_upload" context="Selecting a specific location in MEGA. This is the text of the button">Select files</string>
    <string name="general_select_to_download" context="Selecting a specific location in MEGA. This is the text of the button">Select folder</string>
    <string name="general_create" context="This is the final button when creating a folder in the dialog where the user inserts the folder name">Create</string>
    <!-- This string is commented in FileStorageActivityLollipop.java
    <string name="general_upload" context="Button text when uploading a file to a previously selected location in MEGA">Upload File</string>
    -->
    <string name="general_download" context="Item menu option upon right click on one or multiple files.">Download</string>
    <string name="general_add" context="button">Add</string>
    <string name="general_move" context="button">Move</string>
    <string name="general_remove" context="button">Remove</string>
    <string name="general_share" context="button">Share</string>
    <!--
    <string name="general_confirm" context="button">Confirm</string>
    -->
    <string name="general_leave" context="button">Leave</string>
    <string name="general_decryp" context="button">Decrypt</string>

    <string name="general_export" context="button">Export</string>

    <!--
    <string name="general_empty" context="Button to delete the contents of the trashbin. Can also be translated as &quot;clear&quot;">Empty</string>
    -->
    <string name="general_loading" context="state previous to import a file">Loading</string>
    <string name="general_importing" context="state while importing the file">Importing</string>
    <string name="general_forwarding" context="state while importing the file">Forwarding</string>
    <string name="general_import" context="Import button. When the user clicks this button the file will be imported to his account.">Import</string>
    <string name="general_storage" context="Text listed before the amount of storage a user gets with a certain package. For example: &quot;1TB Storage&quot;.">Storage</string>
    <string name="general_bandwidth" context="Text listed before the amount of bandwidth a user gets with a certain package. For example: &quot;8TB Bandwidth&quot;. Can also be translated as data transfer.">Transfer Quota</string>
    <string name="general_subscribe" context="Text placed inside the button the user clicks when upgrading to PRO. Meaning: subscribe to this plan">Subscribe</string>
    <!--
    <string name="general_continue" context="Text placed inside the button the user clicks when clicking into the FREE account. Meaning: Continue to the main screen">Continue</string>
    -->
    <string name="general_error_word" context="It will be followed by the error message">Error</string>
    <string name="general_not_yet_implemented" context="when clicking into a menu whose functionality is not yet implemented">Not yet implemented</string>
    <string name="error_no_selection" context="when any file or folder is selected">No file or folder selected</string>
    <string name="general_already_downloaded" context="when trying to download a file that is already downloaded in the device">Already downloaded</string>
    <string name="general_already_uploaded" context="when trying to upload a file that is already uploaded in the folder">already uploaded</string>
    <string name="general_file_info" context="Label of the option menu. When clicking this button, the app shows the info of the file">File info</string>
    <string name="general_folder_info" context="Label of the option menu. When clicking this button, the app shows the info of the folder">Folder info</string>
    <!--
    <string name="general_menu" context="Title when the left menu is opened">Menu</string>
    -->

    <string name="error_general_nodes" context="Error getting the root node">Error. Please, try again.</string>

    <string name="secondary_media_service_error_local_folder" context="Local folder error in Sync Service. There are two syncs for images and videos. This error appears when the secondary media local folder doesn't exist">The secondary media folder does not exist, please choose a new folder</string>
    <string name="no_external_SD_card_detected" context="when no external card exists">No external storage detected</string>
    <string name="no_permissions_upload" context="On clicking menu item upload in a incoming shared folder read only">This folder is read only. You do not have permission to upload</string>

    <string name="remove_key_confirmation" context="confirmation message before removing the previously downloaded MasterKey file">You are removing the previously exported Recovery Key file</string>
    <!--
    <string name="export_key_confirmation" context="confirmation message before downloading to the device the MasterKey file">Security warning! This is a high risk operation. Do you want to continue?</string>
    -->

    <!--
    <string name="more_options_overflow" context="title of the menu for more options for each file (rename, share, copy, move, etc)">More options</string>
    -->
    <string name="confirmation_add_contact" context="confirmation message before sending an invitation to a contact">Do you want to send an invitation to %s?</string>
    <!--
    <string name="confirmation_remove_multiple_contacts" context="confirmation message before removing mutiple contacts">Remove these %d contacts?</string>

    <string name="confirmation_move_to_rubbish" context="confirmation message before removing a file">Move to rubbish bin?</string>
    <string name="confirmation_move_to_rubbish_plural" context="confirmation message before removing a file">Move to rubbish bin?</string>

    <string name="confirmation_delete_from_mega" context="confirmation message before removing a file">Delete from MEGA?</string>
    <string name="confirmation_leave_share_folder" context="confirmation message before leaving an incoming shared folder">If you leave the folder, you will not be able to see it again</string>

    <string name="confirmation_alert" context="confirmation message before removing a file">Please confirm</string>
    -->

    <string name="action_logout" context="Button where the user can sign off or logout">Logout</string>
    <string name="action_add" context="Menu item">Upload</string>
    <string name="action_create_folder" context="Menu item">Create new folder</string>
    <string name="action_open_link" context="Menu item">Open link</string>
    <!--
    <string name="action_upload" context="Button text when choosing the destination location in MEGA">Upload to</string>
    -->

    <string name="action_settings" context="Menu item">Settings</string>
    <string name="action_search" context="Search button">Search</string>
    <string name="action_play" context="Search button">Play</string>
    <string name="action_pause" context="Search button">Pause</string>
    <string name="action_refresh" context="Menu item">Refresh</string>
    <string name="action_sort_by" context="Menu item">Sort by</string>
    <string name="action_help" context="Menu item">Help</string>
    <string name="action_upgrade_account" context="Change from a free account to paying MEGA">Upgrade account</string>
    <string name="upgrading_account_message" context="Message while proceeding to upgrade the account">Upgrading account</string>
    <string name="action_select_all" context="Menu item to select all the elements of a list">Select all</string>
    <string name="action_unselect_all" context="Menu item to unselect all the elements of a list">Clear selection</string>
    <string name="action_grid" context="Menu item to change from list view to grid view">Thumbnail view</string>
    <string name="action_list" context="Menu item to change from grid view to list view">List view</string>
    <string name="action_export_master_key" context="Menu item to let the user export the MasterKey">Backup Recovery Key</string>
    <string name="action_remove_master_key" context="Menu item to let the user remove the MasterKey (previously downloaded)">Remove Recovery Key</string>
    <string name="action_cancel_subscriptions" context="Menu item to let the user cancel subscriptions">Cancel subscription</string>
    <string name="toast_master_key_removed" context="success message when the MasterKey file has been removed">The Recovery Key file has been removed</string>
    <string name="cancel_subscription_ok" context="success message when the subscription has been canceled correctly">The subscription has been cancelled</string>
    <string name="cancel_subscription_error" context="error message when the subscription has not been canceled successfully">We were unable to cancel your subscription. Please contact support&#64;mega.nz for assistance</string>
    <string name="action_kill_all_sessions" context="Menu item to kill all opened sessions">Close other sessions</string>
    <string name="success_kill_all_sessions" context="Message after kill all opened sessions">The remaining sessions have been closed</string>
    <string name="error_kill_all_sessions" context="Message after kill all opened sessions">Error when closing the opened sessions</string>

    <plurals name="general_num_files" context="this is used for example when downloading 1 file or 2 files">
        <item context="Singular of file. 1 file" quantity="one">file</item>
        <item context="Plural of file. 2 files" quantity="other">files</item>
    </plurals>

    <plurals name="general_num_contacts">
        <item context="referring to a contact in the contact list of the user" quantity="one">contact</item>
        <item context="Title of the contact list" quantity="other">contacts</item>
    </plurals>

    <plurals name="general_num_folders">
        <item context="Singular of folder/directory. 1 folder" quantity="one">folder</item>
        <item context="Plural of folder/directory. 2 folders" quantity="other">folders</item>
    </plurals>

    <plurals name="general_num_shared_folders">
        <item context="Title of the incoming shared folders of a user in singular" quantity="one">shared folder</item>
        <item context="Title of the incoming shared folders of a user in plural." quantity="other">shared folders</item>
    </plurals>

    <!--
    <plurals name="general_num_downloads" context="in the notification. When downloading the notification is like 3 downloads.">
        <item context="Item menu option upon clicking on one or multiple files. Singular" quantity="one">download</item>
        <item context="Item menu option upon clicking on one or multiple files. Plural" quantity="other">downloads</item>
    </plurals>
    -->

    <!--
    <plurals name="general_num_uploads">
        <item context="Transfer type description in the active file transfer panel, can either be upload or download. Singular" quantity="one">upload</item>
        <item context="Transfer type description in the active file transfer panel, can either be upload or download. Plural" quantity="other">uploads</item>
    </plurals>
    -->

    <plurals name="general_num_users" context="used for example when a folder is shared with 1 user or 2 users">
        <item context="used for example when a folder is shared with 1 user" quantity="one">contact</item>
        <item context="used for example when a folder is shared with 2 or more users" quantity="other">contacts</item>
    </plurals>

    <!--
    <string name="confirmation_required" context="Alert title before download">Confirmation required</string>
    -->
    <string name="alert_larger_file" context="Alert text before download. Please do not modify the %s placeholder as it will be replaced by the size to be donwloaded">%s will be downloaded.</string>
    <string name="alert_no_app" context="Alert text before download">There is no app to open the file %s. Do you want to continue with the download?</string>
    <string name="checkbox_not_show_again" context="Alert checkbox before download">Do not show again</string>

    <string name="login_text" context="Login button">Login</string>
    <string name="email_text" context="email label">E-mail</string>
    <string name="password_text" context="password label">Password</string>
    <string name="confirm_password_text" context="label shown in the confirmation of the password when creating an account">Confirm password</string>
    <string name="abc" context="in the password edittext the user can see the password or asterisks. ABC shows the letters of the password">ABC</string>
    <!--
    <string name="dots" context="in the password edittext the user can see the password or asterisks. ··· shows asterisks instead of letters">···</string>
    -->
    <string name="new_to_mega" context="This question applies to users that do not have an account on MEGA yet">New to MEGA?</string>
    <string name="create_account" context="label and text button when creating the account">Create account</string>
    <string name="error_enter_email" context="when the user tries to log in MEGA without typing the email">Please enter your email address</string>
    <string name="error_invalid_email" context="error when logging in to MEGA with an invalid email">Invalid email address</string>
    <string name="error_enter_password" context="when the user tries to log in MEGA without typing the password">Please enter your password</string>
    <string name="error_server_connection_problem" context="when the user tries to log in to MEGA without a network connection">No network connection</string>
    <string name="error_server_expired_session" context="when the user tries to log in to MEGA without a valid session">You have been logged out on this device from another location</string>
    <string name="login_generating_key" context="the first step when logging in is calculate the private and public encryption keys">Calculating encryption keys</string>
    <string name="login_connecting_to_server" context="Message displayed while the app is connecting to a MEGA server">Connecting to the server</string>
    <string name="download_updating_filelist" context="Status text when updating the file manager">Updating file list</string>
    <string name="login_confirm_account" context="title of the screen after creating an account when the user has to confirm the password to confirm the account">Confirm account</string>
    <string name="login_querying_signup_link" context="when the user clicks on the link sent by MEGA after creating the account, this message is shown">Checking validation link</string>
    <string name="login_confirming_account" context="Attempting to activate a MEGA account for a user.">Activating account</string>
    <string name="login_preparing_filelist" context="After login, updating the file list, the file list should be processed before showing it to the user">Preparing file list</string>
    <string name="login_before_share" context="when the user tries to share something to MEGA without being logged">Please log in to share with MEGA</string>
    <!--
    <string name="session_problem" context="if a link to a folder cannot be fetched">Problem of retrieving files from the folder</string>
    -->

    <string name="tour_space_title">MEGA Space</string>
    <string name="tour_speed_title">MEGA Speed</string>
    <string name="tour_privacy_title">MEGA Privacy</string>
    <string name="tour_access_title">MEGA Access</string>
    <string name="tour_space_text">Register now and get 50 GB of free space</string>
    <string name="tour_speed_text">Uploads are fast. Quickly share files with everyone</string>
    <string name="tour_privacy_text">Keep all your files safe with MEGA’s end-to-end encryption</string>
    <string name="tour_access_text">Get fully encrypted access anywhere, anytime</string>

    <string name="create_account_text" context="button that allows the user to create an account">Create account</string>
    <string name="name_text" context="Name of the user">Name</string>
    <string name="lastname_text" context="Last name of the user">Last Name</string>
    <string name="tos" context="text placed on the checkbox of acceptation of the Terms of Service">I agree with MEGA’s [A]Terms of Service[/A]</string>
    <string name="already_account" context="Does the user already have a MEGA account">Already have an account?</string>

    <string name="create_account_no_terms" context="warning dialog">You have to accept our Terms of Service</string>
    <string name="error_enter_username" context="Warning dialog">Please enter your name</string>
    <string name="error_enter_userlastname" context="Warning dialog">Please enter your last name</string>
    <string name="error_short_password" context="when creating the account">Password is too short</string>
    <string name="error_passwords_dont_match" context="when creating the account">Passwords do not match</string>
    <string name="error_email_registered" contect="when creating the account">This e-mail address has already registered an account with MEGA</string>

    <!--
    <string name="create_account_confirm_title" context="Title that is shown when e-mail confirmation is still required for the account">Confirmation required</string>
    -->
    <!--
    <string name="create_account_confirm" context="">Please check your e-mail and click the link to login and confirm your account</string>
    -->
    <string name="create_account_creating_account">Connecting to the server: Creating account</string>

    <!--<string name="cancel_transfer_title">Delete Transfer</string>
    -->
    <string name="cancel_transfer_confirmation">Delete this transfer?</string>
    <string name="cancel_all_transfer_confirmation">Delete all transfers?</string>

    <string name="section_cloud_drive" context="The name of every users root drive in the cloud of MEGA. The term \'cloud\' is a new computer term and can probably not be translated. Do not translate &quot;cloud&quot; literal unless your language allows this. Please see http://en.wikipedia.org/wiki/Cloud_computing for your reference.">Cloud drive</string>
    <string name="section_secondary_media_uploads" context="title of the screen where the secondary media images are uploaded">Media uploads</string>
    <string name="section_inbox" context="title of the screen that show the inbox">Inbox</string>
    <string name="section_saved_for_offline" context="title of the screen that shows the files saved for offline in the device">Saved for Offline</string>
    <string name="section_saved_for_offline_new" context="title of the screen that shows the files saved for offline in the device">Offline</string>
    <!--
    <string name="section_shared_with_me" context="title of the screen that shows all the folders that the user shares with other users and viceversa">Shared with me</string>
    -->
    <string name="section_shared_items" context="title of the screen that shows all the shared items">Shared folders</string>
    <string name="section_rubbish_bin" context="The title of the trash bin in the tree of the file manager.">Rubbish bin</string>
    <string name="section_contacts" context="Title of the contact list">Contacts</string>

    <string name="section_contacts_with_notification" context="Item of the navigation title for the contacts section when there is any pending incoming request">Contacts [A](%1$d)[/A]</string>
    <string name="sent_requests_empty" context="the user has not sent any contact request to other users">No sent requests</string>
    <string name="received_requests_empty" context="the user has not received any contact request from other users">No received requests</string>
    <string name="section_transfers" context="Title for the file transfer screen (with the up &amp; download)">Transfers</string>

    <string name="section_account" context="button to the settings of the user\'s account">My Account</string>
    <string name="section_photo_sync" context="title of the screen where the camera images are uploaded">Camera uploads</string>
    <!--
    <string name="used_space" context="Used space &quot;5MB of 100MB&quot;.">%1$s of %2$s</string>
    -->
    <string name="tab_incoming_shares" context="Capital letters. Incoming shared folders. The title of a tab">INCOMING</string>
    <string name="tab_outgoing_shares" context="Capital letters. Outgoing shared folders. The title of a tab">OUTGOING</string>

    <string name="title_incoming_shares_explorer" context="Title of the file explorer in tab INCOMING">Incoming Shares</string>
	<string name="title_incoming_shares_with_explorer" context="Title of the share with file explorer">Incoming Shares with</string>
    <!--
    <string name="choose_folder_explorer" context="Title of the button in Incoming Shares tabs">Choose folder</string>
    -->

    <string name="file_browser_empty_cloud_drive" context="message when there are no files in the Cloud drive">No files in your Cloud Drive</string>
    <!--
    <string name="file_browser_empty_rubbish_bin" context="option to empty rubbish bin">Empty Rubbish Bin</string>
    -->
    <string name="file_browser_empty_folder" context="Text that indicates that a folder is currently empty">Empty Folder</string>

    <!--
    <string name="choose_account_activity" context="Title of the activity Choose Account">Choose Account</string>
    -->

    <!--
    <string name="file_properties_activity" context="Menu item to show the properties dialog of files and or folders.">Properties</string>
    -->
    <string name="file_properties_available_offline" context="The files are available &quot;offline&quot; (without a network Wi-Fi mobile data connection)">Available offline</string>
    <!--
    <string name="file_properties_available_offline_on" context="Button state when a file can be saved for offline.(Capital letters)">ON</string>
    -->
    <!--
    <string name="file_properties_available_offline_off" context="Button state when a file is already saved for offline. (Capital letters)">OFF</string>
    -->
    <string name="file_properties_info_size_file" context="Refers to the size of a file.">Size</string>
    <string name="file_properties_info_modified" context="when was the file modified">Modified</string>
    <!--
    <string name="file_properties_shared_folder_private_folder" context="the folder is private. A public user can\'t access the folder">No public link</string>
    -->
    <string name="file_properties_shared_folder_public_link" context="the label when a folder can be accesed by public users">Public link</string>
    
    <string name="file_properties_shared_folder_permissions" context="Item menu option upon clicking on a file folder. Refers to the permissions of a file folder in the file manager.">Permissions</string>
    <string name="dialog_select_permissions" context="Title of the dialog to choose permissions when sharing.">Share Permissions</string>
    <string name="file_properties_shared_folder_change_permissions" context="menu item">Change permissions</string>
    <string name="file_properties_shared_folder_select_contact" context="when listing all the contacts that shares a folder">Shared with</string>
    <string name="file_properties_send_file_select_contact" context="send a file to a MEGA user">Send to</string>
    <string name="file_properties_owner" context="shows the owner of an incoming shared folder">Owner</string>
    <string name="contact_invite" context="positive button on dialog to invite a contact">Invite</string>
    <string name="contact_reinvite" context="option to reinvite a contact">Reinvite</string>
	<string name="contact_ignore" context="option to ignore a contact invitation">Ignore</string>
	<string name="contact_decline" context="option to decline a contact invitation">Decline</string>
	<string name="contact_accept" context="option to accept a contact invitation">Accept</string>
	<string name="contact_properties_activity" context="title of the contact properties screen">Contact Info</string>	
	<!--
    <string name="contact_file_list_activity" context="header of a status field for what content a user has shared to you">Content</string>
    -->
	<string name="contacts_list_empty_text" context="Adding new relationships (contacts) using the actions.">Add new contacts using the button below</string>	
	<!--
    <string name="no_contacts" context="When an user wants to share a folder but has not any contact yet">There are not contacts in the account. Please add them on the Contacts screen</string>
	-->
	<string name="contacts_explorer_list_empty_text" context="Add new contacts before sharing.">Add a new contact to share</string>
	
	<string name="error_not_enough_free_space" context="Error message">Not enough free space on your device</string>

	<string name="option_link_without_key" context="Alert Dialog to get link">Link without key</string>
	<string name="option_decryption_key" context="Alert Dialog to get link">Decryption key</string>
	
	<!--
    <string name="download_failed" context="Error message">Download failed</string>
    -->
    <!--
	<string name="download_downloaded" context="notification message. Example: 1 file downloaded">downloaded</string>
    -->
    <!--
	<string name="download_downloading" context="Title header on the download page while the file is downloading.">Downloading</string>
	-->
    <!--
	<string name="text_downloading" context="Text located in each fragment when a download is in progress">Transferring</string>
	-->
	<string name="download_preparing_files" context="message before the download or upload start ">Preparing files</string>
    <string name="download_began" context="message when the download starts">Download has started</string>
    <!--
    <string name="download_cancel_downloading" context="Confirmation text when attempting to cancel the download">Do you want to cancel the download?</string>
    -->
    <string name="download_touch_to_cancel" context="Hint how to cancel the download">Touch to cancel</string>
    <string name="download_touch_to_show" context="Hint how to cancel the download">View transfers</string>
    <string name="error_file_size_greater_than_4gb" context="Warning message">Most devices can’t download files greater than 4GB. Your download will probably fail</string>
    <string name="intent_not_available" context="message when trying to open a downloaded file but there isn\'t any app that open that file. Example: a user downloads a pdf but doesn\'t have any app to read a pdf">There isn’t any available app to execute this file on your device</string>

    <string name="context_share_image" context="to share an image using Facebook, Whatsapp, etc">Share image using</string>
    <string name="context_get_link" context="create a link of a file and send it using an app from the device">Share link</string>
    <string name="context_get_link_menu" context="Item menu option upon right click on one or multiple files.">Get link</string>

    <!--<string name="context_manage_link_menu" context="Item menu option upon right click on one or multiple files.">Get link</string>-->

    <string name="context_leave_menu" context="Item menu option upon right click on one or multiple files.">Leave</string>
    <string name="alert_leave_share" context="Title alert before leaving a share.">Leave share</string>
    <string name="context_clean_shares_menu" context="Item menu option upon right click on one or multiple files.">Remove share</string>
    <string name="context_remove_link_menu" context="Item menu option upon right click on one or multiple files.">Remove link</string>
    <string name="context_remove_link_warning_text" context="Warning that appears prior to remove a link of a file.">This link will not be publicly available anymore.</string>
    <string name="context_rename" context="Item menu option upon right click on one or multiple files.">Rename</string>
    <string name="context_open_link_title" context="Item menu option upon right click on one or multiple files.">Open link</string>
    <string name="context_open_link" context="Item menu option upon right click on one or multiple files.">Open</string>
    <string name="context_renaming" context="while renaming a file or folder">Renaming</string>
    <string name="context_preparing_provider" context="while file provider is downloading a file">Preparing file</string>
    <string name="context_download" context="Item menu option upon right click on one or multiple files.">Download</string>

    <!--
    <string name="download_folder" context="Item menu option upon right click on one or multiple files.">Download folder</string>
    -->
    <!--
    <string name="import_folder" context="Item menu option upon right click on one or multiple files.">Import folder</string>
    -->
    <string name="context_move" context="Item menu option upon right click on one or multiple files.">Move</string>
    <string name="context_moving" context="while moving a file or folder">Moving</string>
    <!--
    <string name="context_sharing" context="while sharing a folder">Sharing folder</string>
    -->
    <string name="context_copy" context="Item menu option upon right click on one or multiple files.">Copy</string>
    <string name="context_upload" context="Item menu option upon right click on one or multiple files.">Upload</string>
    <string name="context_copying" context="while copying a file or folder">Copying</string>
    <!--
    <string name="context_creating_link" context="status text">Creating link</string>
    -->
    <!--
    <string name="context_moving_to_trash" context="status text">Moving to Rubbish Bin</string>
    -->
    <string name="context_move_to_trash" context="menu item">Move to rubbish bin</string>
    <string name="context_delete_from_mega" context="menu item">Remove from MEGA</string>
    <string name="context_new_folder_name" context="Input field description in the create folder dialog.">Folder Name</string>
    <string name="context_new_contact_name" context="when adding a new contact. in the dialog">Contact email</string>
    <string name="context_creating_folder" context="status dialog when performing the action">Creating folder</string>
    <!--
    <string name="context_adding_contact" context="Adding a new relationship (contact)">Adding contact</string>
    -->
    <string name="context_download_to" context="Menu item">Save to</string>
    <string name="context_clear_rubbish" context="Menu option title">Clear Rubbish Bin</string>
    <string name="clear_rubbish_confirmation" context="Ask for confirmation before removing all the elements of the rubbish bin">You are about to permanently remove all items from your Rubbish Bin.</string>

    <!--<string name="context_send_link" context="get the link and send it">Send link</string>-->

    <string name="context_send" context="get the link and send it">Send</string>
    <string name="context_send_file_inbox" context="send the file to inbox">Send to contact</string>
    <!--
    <string name="context_copy_link" context="get the link and copy it">Copy link</string>
    -->
    <string name="context_remove" context="Menu option to delete one or multiple selected items.">Remove</string>
    <string name="context_delete_offline" context="Menu option to delete selected items of the offline state">Remove from Offline</string>
    <string name="context_share_folder" context="menu item">Share folder</string>
    <string name="context_send_file" context="menu item">Send file to chat</string>
    <string name="context_send_contact" context="menu item">Share contact to chat</string>
    <string name="context_view_shared_folders" context="open a shared folder">View shared folders</string>
    <string name="context_sharing_folder" context="Item menu option upon clicking on one or multiple files.">Sharing</string>
    <!--
    <string name="remove_all_sharing" context="status text">Removing all sharing contacts</string>
    -->
    <!--
    <string name="leave_incoming_share" context="status text">Leaving shared folder</string>
    -->
    <!--
    <string name="context_camera_folder" context="The location of where the user has the photos/videos stored.">Camera folder</string>
    -->
    <!--
    <string name="context_mega_contacts" context="when sharing a folder, the user can choose a contact from MEGA">MEGA Contacts</string>
    -->
    <!--
    <string name="context_phone_contacts" context="when sharing a folder, the user chan choose a contact from the device">Phone Contacts</string>
    -->
    <string name="context_delete" context="menu item">Delete</string>
    <!--
    <string name="context_more" context="menu item">More</string>
    -->
    <!--
    <string name="context_contact_added" context="success message when adding a contact">Contact added</string>
    -->
    <string name="context_contact_invitation_deleted" context="success message when removing a contact request">Request deleted</string>
    <string name="context_contact_invitation_resent" context="success message when reinvite a contact">Request resent</string>
    <string name="context_contact_request_sent" context="success message when sending a contact request">Request successfully sent to %s. The status can be consulted in the Sent Requests tab.</string>

    <string name="context_contact_removed" context="success message when removing a contact">Contact removed</string>
    <string name="context_contact_not_removed" context="error message">Error. Contact not removed</string>
    <string name="context_permissions_changed" context="success message when chaning the permissionss">Permissions changed</string>
    <string name="context_permissions_not_changed" context="error message">Error. Permissions not changed</string>
    <string name="context_folder_already_exists" context="message when trying to create a folder that already exists">Folder already exists</string>
    <string name="context_contact_already_exists" context="message when trying to create a invite a contact already that is already added">%s is already a contact</string>
    <string name="context_send_no_permission" context="message when trying to send a file without full access">You do not have permission to send this file</string>
    <string name="context_folder_created" context="success message when creating a folder">Folder created</string>
    <string name="context_folder_no_created" context="error message when creating a folder">Error. Folder not created</string>
    <string name="context_correctly_renamed" context="success message when renaming a node">Renamed successfully</string>
    <string name="context_no_renamed" context="error message">Error. Not renamed</string>
    <string name="context_correctly_copied" context="success message when copying a node">Copied successfully</string>
    <!--
    <string name="context_correctly_sent" context="success message when sending a file">File sent</string>
    -->
    <!--
    <string name="context_no_sent" context="error message when sending a file">Error. File not sent</string>
    -->
    <string name="context_correctly_sent_node" context="success message when sending a node to Inbox">Sent to Inbox</string>
    <string name="context_no_sent_node" context="error message when sending a node to Inbox">Error. Not sent to Inbox</string>
    <string name="context_no_copied" context="error message">Error. Not copied</string>
    <string name="context_no_destination_folder" context="message that appears when a user tries to move/copy/upload a file but doesn't choose a destination folder">Please choose a destination folder</string>
    <string name="context_correctly_moved" context="success message when moving a node">Moved successfully</string>
    <string name="number_correctly_moved" context="success message when moving a node">%d items moved successfully</string>
    <string name="number_incorrectly_moved" context="success message when moving a node">%d items were not moved successfully</string>
    <string name="context_correctly_moved_to_rubbish" context="success message when moving a node">Moved to the rubbish bin successfully</string>
    <string name="number_correctly_moved_to_rubbish" context="success message when moving a node">%d items moved to the rubbish bin successfully</string>
    <string name="number_incorrectly_moved_to_rubbish" context="success message when moving a node">&#160;and %d items were not sent successfully</string>
    <string name="context_no_moved" context="error message">Error. Not moved</string>
    <string name="context_correctly_shared" context="success message when sharing a folder">Shared successfully</string>
    <string name="context_no_shared_number" context="error message when sharing a folder">Error. %d shares were not completed</string>
    <string name="context_correctly_shared_removed" context="success message when sharing a folder">Remove shares successfully</string>
    <string name="context_no_shared_number_removed" context="error message when sharing a folder">Error. %d process of removing shares is not completed</string>
    <string name="context_no_shared" context="error message">Error. Not shared</string>
    <string name="context_no_removed_shared" context="error message">Error. Share failed to remove</string>
    <string name="context_remove_sharing" context="success message when removing a sharing">Folder sharing removed</string>
    <string name="context_no_link" context="error message">Link creation failed</string>
    <string name="context_correctly_removed" context="success message when removing a node from MEGA">Deleted successfully</string>
    <string name="context_no_removed" context="error message">Error. Deletion failed</string>
    <string name="number_correctly_removed" context="success message when moving a node">%d items removed successfully from MEGA</string>
    <string name="number_no_removed" context="error message when moving a node">%d items are not removed successfully</string>
    <string name="number_correctly_leaved" context="success message when moving a node">%d folders left successfully</string>
    <string name="number_no_leaved" context="error message when moving a node">%d folders were not left successfully</string>
    <string name="number_correctly_sent" context="success message when sending multiple files">File sent to %d contacts successfully</string>
    <string name="number_no_sent" context="error message when sending multiple files">File was not sent to %d contacts</string>
    <string name="number_correctly_sent_multifile" context="success message when sending multiple files">%d files sent successfully</string>
    <string name="number_no_sent_multifile" context="error message when sending multiple files">%d files failed to send</string>
    <string name="number_correctly_copied" context="success message when sending multiple files">%d items copied successfully</string>
    <string name="number_no_copied" context="error message when sending multiple files">%d items were not copied</string>
    <string name="number_contact_removed" context="success message when removing several contacts">%d contacts removed successfully</string>
    <string name="number_contact_not_removed" context="error message when removing several contacts">%d contacts were not removed</string>
    <string name="number_contact_file_shared_correctly" context="success message when sharing a file with multiple contacts">Folder shared with %d contacts successfully</string>
    <string name="number_contact_file_not_shared_" context="error message when sharing a file with multiple contacts">File can not be shared with %d contacts</string>
    <string name="number_correctly_shared" context="success message when sharing multiple files">%d folders shared successfully</string>
    <string name="number_no_shared" context="error message when sharing multiple files">%d folders were not shared</string>
    <string name="context_correctly_copied_contact" context="success message when sending a file to a contact">Successfully sent to:</string>
    <string name="context_correctly_removed_sharing_contacts" context="success message when removing all the contacts of a shared folder">The folder is no longer shared</string>
    <string name="context_no_removed_sharing_contacts" context="error message when removing all the contacts of a shared folder">Error, the folder is still shared with another contact</string>
    <string name="context_select_one_file" context="option available for just one file">Select just one file</string>
    <string name="rubbish_bin_emptied" context="success message when emptying the RB">Rubbish bin emptied successfully</string>
    <string name="rubbish_bin_no_emptied" context="error message when emptying the RB">Error. The rubbish bin has not been emptied</string>

    <string name="dialog_cancel_subscriptions" context="dialog cancel subscriptions">You are about to cancel your MEGA subscription. Please let us know if there is anything we can do to help you change your mind</string>
    <string name="hint_cancel_subscriptions" context="hint cancel subscriptions dialog">Type feedback here</string>
    <string name="send_cancel_subscriptions" context="send cancel subscriptions dialog">Send</string>
    <!--
    <string name="title_cancel_subscriptions" context="title cancel subscriptions dialog">Cancel Subscription</string>
    -->
    <string name="confirmation_cancel_subscriptions" context="confirmation cancel subscriptions dialog">Thank you for your feedback! Are you sure you want to cancel your MEGA subscription?</string>
    <string name="reason_cancel_subscriptions" context="provide a reason to cancel subscriptions dialog">Your subscription has not been cancelled. Please provide a reason for your cancellation</string>

    <string name="context_node_private" context="success message after removing the public link of a folder">The folder is now private</string>
    <!--
    <string name="context_share_correctly_removed" context="success message after removing a share of a folder. a contact has no access to the folder now">Share removed</string>
    -->

    <string name="menu_new_folder" context="Menu option to create a new folder in the file manager.">New folder</string>
    <string name="menu_add_contact" context="Menu option to add a contact to your contact list.">Add contact</string>
    <string name="menu_add_contact_and_share" context="Menu option to add a contact to your contact list.">Add contact and share</string>
    <!--
    <string name="menu_download_from_link" context="Text that is displayed in the dialog to download a MEGA link inside the app">Download from MEGA link</string>
    -->

    <string name="alert_decryption_key" context="Title of the alert to introduce the decryption key">Decryption Key</string>
    <string name="message_decryption_key" context="Message of the alert to introduce the decryption key">Please enter the decryption key for the link</string>

    <string name="upload_to_image" context="upload to. Then choose an Image file">Image</string>
    <string name="upload_to_audio" context="upload to. Then choose an Audio file">Audio</string>
    <string name="upload_to_video" context="upload to. Then choose a Video file">Video</string>
    <!--
    <string name="upload_to_other" context="upload to. Then choose a file which is not an Image, an Audio or a Video">Other File</string>
    -->
    <string name="upload_to_filesystem" context="upload to. Then choose to browse the file system to choose a file">From file system</string>
    <!--
    <string name="upload_select_file_type" context="title of the dialog for choosing if a user wants to upload an image, an audio, a video or a file from the system">Select file type</string>
    -->
    <!--
    <string name="upload_uploading" context="status text">Uploading</string>
    -->
    <!--
    <string name="upload_touch_to_cancel" context="hint to how to cancel the upload (by touching the notification)">Touch to cancel upload</string>
    -->
    <!--
    <string name="upload_failed" context="error message">Upload failed</string>
    -->
    <string name="upload_uploaded" context="Label for the current uploaded size of a file. For example, 3 files, 50KB uploaded">uploaded</string>
    <!--
    <string name="upload_cancel_uploading" context="Confirmation text for cancelling an upload">Do you want to cancel the upload?</string>
    -->
    <string name="upload_prepare" context="Status text at the beginning of an upload">Processing file</string>
    <string name="error_temporary_unavaible" context="error message when downloading a file">Resource temporarily not available, please try again later</string>
    <string name="upload_can_not_open" context="Error message when the selected file cannot be opened">Cannot open selected file</string>
    <string name="upload_began" context="when an upload starts, a message is shown to the user">Upload has started</string>
    <string name="unzipping_process" context="when a zip file is downloaded and clicked, the app unzips the file. This is the status text while unzipping the file">Unzipping file</string>

    <string name="error_io_problem" context="error message while browsing the local filesystem">Filesystem problem</string>
    <string name="general_error" context="error message while browsing the local filesystem">Error happened when executing the action</string>

    <string name="full_screen_image_viewer_label" context="title of the image gallery">Image viewer</string>

    <!--
    <string name="manager_download_from_link_incorrect" context="Error message when the user entered an incorrect MEGA link format for importing">Incorrect link format</string>
    -->

    <!--
    <string name="my_account_activity" context="Title of the screen where the user account information is shown">Account</string>
    -->
    <!--
    <string name="my_account_total_space" context="Headline for the amount of total storage space">Storage Space</string>
    -->
    <!--
    <string name="my_account_free_space" context="Headline for the amount of storage space is remaining">Free Space</string>
    -->
    <string name="my_account_used_space" context="Headline for the amount of storage space is used">Used Space</string>
    <string name="my_account_change_password" context="menu item">Change password</string>
    <!--
    <string name="warning_out_space" context="Warning in Cloud drive when the user is runningut of space">You\'re running out of space!\n Do you want to upgrade your account?</string>
    -->
    <!--<string name="overquota_alert_title" context="Title dialog overquota error">Storage over quota</string>-->
    <string name="overquota_alert_text" context="Dialog text overquota error">You have exceeded your storage limit. Would you like to upgrade your account?</string>

    <!--
    <string name="op_not_allowed" context="Dialod text overquota error">Operation not allowed</string>
    -->
    <string name="my_account_last_session" context="when did the last session happen">Last session</string>
    <string name="my_account_connections" context="header for the social connections, showing the number of contacts the user has">Connections</string>

    <string name="my_account_changing_password" context="message displayed while the app is changing the password">Changing password</string>
    <string name="my_account_change_password_oldPassword" context="when changing the password, the first edittext is to enter the current password">Current password</string>
    <string name="my_account_change_password_newPassword1" context="when changing the password">New password</string>
    <string name="my_account_change_password_newPassword2" context="when changing the password">Confirm new password</string>
    <!--
    <string name="my_account_change_password_error" context="Error message when the user attempts to change his password (two potential reasons in one error message).">Incorrect current password or the new passwords you provided do not match. Please try again</string>
    -->
    <!--
    <string name="my_account_change_password_error_2" context="Error message when the user attempts to change his password (two potential reasons in one error message).">Incorrect current password. Please try again</string>
    -->
    <!--
    <string name="my_account_change_password_OK" context="Success text">Password changed successfully</string>
    -->
    <string name="my_account_change_password_dont_match" context="when changing the password or creating the account, the password is required twice and check that both times are the same">Password doesn’t match</string>

    <!--
    <string name="upgrade_activity" context="title of the Upgrade screen">PRO Membership</string>
    -->
    <string name="upgrade_select_pricing" context="title of the selection of the pro account wanted">Select membership</string>
    <string name="select_membership_1" context="the user has to decide the way of payment">Monthly or annually recurring</string>

    <!--<string name="select_membership_2" context="button to go to Google Play">Google Play subscription</string>-->

    <string name="no_available_payment_method" context="choose the payment method option when no method is available">At this moment, no method of payment is available for this plan</string>

    <string name="upgrade_per_month" context="button to decide monthly payment. The asterisk is needed">Monthly*</string>
    <string name="upgrade_per_year" context="button to decide annually payment. The asterisk is needed">Annually*</string>

    <string name="upgrade_comment" context="the meaning of the asterisk in monthly* and annually* payment">* recurring subscription can be cancelled anytime before the renewal date</string>

    <string name="file_properties_get_link" context="the user can get the link and it\'s copied to the clipboard">The link has been copied to the clipboard</string>
    <!--
    <string name="file_properties_remove_link" context="the user can remove the public link">The link has been removed</string>
    -->

    <string name="full_image_viewer_not_preview" context="before sharing an image, the preview has to be downloaded">The preview has not been downloaded yet. Please wait</string>

    <string name="log_out_warning" context="alert when clicking a newsignup link being logged">Please, log out before creating the account</string>

    <!--
    <string name="import_correct" context="success message after import a file">Imported successfully</string>
    -->

    <string name="transfers_empty" context="message shown in the screen when there are not any active transfer">No active transfers</string>
    <!--
    <string name="transfers_pause" context="File uploading or downloading has been paused (until the user continues at a later stage)">All transfers are paused</string>
    -->
    <string name="menu_pause_transfers" context="menu item">Pause transfers</string>
    <!--
    <string name="menu_restart_transfers" context="menu item">Restart transfers</string>
    -->
    <string name="menu_cancel_all_transfers" context="menu item">Delete all transfers</string>

    <string name="menu_take_picture" context="menu item">Take picture</string>

    <string name="cam_sync_wifi" context="how to upload the camera images. only when Wi-Fi connected">WiFi only</string>
    <string name="cam_sync_data" context="how to upload the camera images. when Wi-Fi connected and using data plan">WiFi or data plan</string>
    <string name="cam_sync_ok" context="Answer for confirmation dialog.">OK</string>
    <string name="cam_sync_skip" context="skip the step of camera upload">Skip</string>
    <string name="cam_sync_stop" context="skip the step of camera upload">Stop</string>
    <string name="cam_sync_syncing" context="The upload of the user\'s photos orvideos from their specified album is in progress.">Camera Upload in progress</string>
    <string name="cam_sync_cancel_sync" context="confirmation question for cancelling the camera uploads">Do you want to stop Camera Uploads?</string>
    <!--
    <string name="settings_camera_notif_error_no_folder" context="Error message when an unavailable destination folder was selected">Destination folder is unavailable</string>
    -->
    <string name="settings_camera_notif_title" context="title of the notification when camera upload is enabled">Uploading files of media folders</string>
    <!--
    <string name="settings_camera_notif_error" context="notification error">Camera Uploads problem</string>
    -->
    <string name="settings_camera_notif_complete" context="notification camera uploads complete">Camera uploads complete</string>

    <string name="settings_storage" context="Text listed before the amount of storage a user gets with a certain package. For example: &quot;1TB Storage&quot;.">Storage</string>
    <string name="settings_pin_lock" context="settings category title. Below this title, the pin lock settings start">PIN Lock</string>

    <string name="settings_advanced_features" context="Settings category title for cache and offline files">Advanced</string>
    <string name="settings_advanced_features_cache" context="Settings preference title for cache">Clear Cache</string>
    <string name="settings_advanced_features_offline" context="Settings preference title for offline files">Clear Offline Files</string>

    <string name="settings_advanced_features_cancel_account" context="Settings preference title for canceling the account">Cancel your account</string>

    <string name="settings_advanced_features_size" context="Size of files in offline or cache folders">Currently using %s</string>
    <string name="settings_advanced_features_calculating" context="Calculating Size of files in offline or cache folders">Calculating</string>

    <string name="settings_storage_download_location" context="title of the setting to set the default download location">Default download location</string>
    <string name="settings_storage_ask_me_always" context="Whether to always ask the user each time.">Always ask for download location</string>
    <string name="settings_storage_advanced_devices" context="Whether to enable the storage in advanced devices">Display advanced devices (external SD)</string>

    <string-array name="settings_storage_download_location_array" context="if the user has an internal and an external SD card, it has to be set on the settings screen">
        <item context="internal storage option">Internal storage</item>
        <item context="external storage option">External storage</item>
    </string-array>

    <string-array name="add_contact_array" context="choose the way the new user's email is inserted">
        <item context="write option">Write the user’s e-mail</item>
        <item context="import from phone option">Import from device</item>
    </string-array>

    <string name="settings_camera_upload_on" context="settings option">Enable Camera Uploads</string>
    <string name="settings_camera_upload_turn_on" context="settings option">Turn on Camera Uploads</string>
    <string name="settings_camera_upload_off" context="settings option">Disable Camera Uploads</string>
    <string name="settings_camera_upload_how_to_upload" context="settings option. How to upload the camera images: via Wi-Fi only or via Wi-Fi and data plan">How to upload</string>

    <string name="settings_secondary_upload_on" context="The Secondary Media uploads allows to create a second Camera Folder synchronization. Enabling it would imply to choose a new local folder and then, a new destination folder in MEGA. This is the text that appears in the settings option to enable the second synchronization.">Enable Secondary Media uploads</string>
    <string name="settings_secondary_upload_off" context="The Secondary Media uploads allows to create a second Camera Folder synchronization. Disabling it would imply that the current second sync won't be running anymore. This is the text that appears in the settings option to disable the second synchronization.">Disable Secondary Media uploads</string>

    <string name="settings_empty_folder" context="settings option">Choose folder</string>

    <string-array name="settings_camera_upload_how_to_entries" context="the options of how to upload, but in an array. needed for the settings">
        <item context="how to upload the camera images. when Wi-Fi connected and using data plan">WiFi or data plan</item>
        <item context="how to upload the camera images. only when Wi-Fi connected">WiFi only</item>
    </string-array>

    <string name="settings_camera_upload_what_to_upload" context="What kind of files are going to be uploaded: images, videos or both">File Upload</string>

    <string-array name="settings_camera_upload_file_upload_entries" context="the options of what to upload in an array. Needed for the settings">
        <item context="the options of what to upload.">Photos only</item>
        <item context="the options of what to upload.">Videos only</item>
        <item context="the options of what to upload.">Photos and videos</item>
    </string-array>

    <string name="settings_camera_upload_charging" context="Option to choose that the camera sync will only be enable when the device is charging">Only when charging</string>
    <string name="settings_keep_file_names" context="Option to choose that the camera sync will maintain the local file names when uploading">Keep file names as in the device</string>

    <string name="settings_local_camera_upload_folder" context="The location of where the user photos or videos are stored in the device.">Local Camera folder</string>
    <string name="settings_mega_camera_upload_folder" context="The location of where the user photos or videos are stored in MEGA.">MEGA Camera Uploads folder</string>

    <string name="settings_local_secondary_folder" context="The location of where the user photos or videos of the secondary sync are stored in the device.">Local Secondary folder</string>
    <string name="settings_mega_secondary_folder" context="The location of where the user photos or videos of the secondary sync are stored in MEGA.">MEGA Secondary folder</string>

    <string name="settings_camera_upload_only_photos" context="what kind of file are going to be uploaded. Needed for the settings summary">Photos only</string>
    <string name="settings_camera_upload_only_videos" context="what kind of file are going to be uploaded. Needed for the settings summary">Videos only</string>
    <string name="settings_camera_upload_photos_and_videos" context="what kind of file are going to be uploaded. Needed for the settings summary">Photos and videos</string>

    <!--
    <string name="settings_pin_lock_on" context="settings of the pin lock">Enable PIN Lock</string>
    -->
    <!--
    <string name="settings_pin_lock_off" context="settings of the pin lock">Disable PIN Lock</string>
    -->
    <!--
    <string name="settings_pin_lock_code" context="settings of the pin lock">PIN Code</string>
    -->
    <string name="settings_pin_lock_code_not_set" context="status text when no custom photo sync folder has been set">Not set</string>
    <string name="settings_reset_lock_code" context="settings of the pin lock">Reset PIN code</string>
    <string name="settings_pin_lock_switch" context="settings of the pin lock">PIN Lock</string>

    <string name="pin_lock_enter" context="Button after the pin code input field">Enter</string>
    <string name="pin_lock_alert" context="error message when not typing the pin code correctly">Your local files will be deleted and you will be logged out after 10 failed attempts</string>
    <string name="pin_lock_incorrect" context="error message when not typing the pin code correctly">Incorrect code</string>
    <string name="pin_lock_incorrect_alert" context="error message when not typing the pin code correctly">Wrong PIN code, please try again. You have %2d attempts left</string>
    <string name="pin_lock_not_match" context="error message when not typing the pin code correctly (two times)">PIN Codes don’t match</string>
    <string name="unlock_pin_title" context="title of the screen to unlock screen with pin code">Enter your PIN Code</string>
    <string name="unlock_pin_title_2" context="title of the screen to unlock screen with pin code in second round">Re-Enter your PIN Code</string>
    <string name="reset_pin_title" context="title of the screen to unlock screen with pin code">Enter your new PIN Code</string>
    <string name="reset_pin_title_2" context="title of the screen to unlock screen with pin code in second round">Re-Enter your new PIN Code</string>
    <string name="incorrect_pin_activity" context="text of the screen after 10 attemps with a wrong PIN" formatted="false">All your local data will be deleted and you will be logged out in %1d seconds</string>

    <string name="settings_about" context="Caption of a title, in the context of &quot;About MEGA&quot; or &quot;About us&quot;">About</string>
    <string name="settings_about_privacy_policy" context="App means &quot;Application&quot;">Privacy Policy</string>
    <string name="settings_about_terms_of_service" context="App means &quot;Application&quot;">Terms of Service</string>
    <string name="settings_about_gdpr" context="setting menu that links to the GDPR terms">Data Protection Regulation</string>
    <string name="settings_about_app_version" context="App means &quot;Application&quot;">App version</string>
    <string name="settings_about_sdk_version" context="Title of the label where the SDK version is shown">MEGA SDK version</string>
    <string name="settings_about_karere_version" context="Title of the label where the MEGAchat SDK version is shown">MEGAchat SDK version</string>
    <string name="settings_about_code_link_title" context="Link to the public code of the app">View source code</string>

    <string name="january">January</string>
    <string name="february">February</string>
    <string name="march">March</string>
    <string name="april">April</string>
    <string name="may">May</string>
    <string name="june">June</string>
    <string name="july">July</string>
    <string name="august">August</string>
    <string name="september">September</string>
    <string name="october">October</string>
    <string name="november">November</string>
    <string name="december">December</string>

    <string name="zip_browser_activity" context="title of the screen that shows the ZIP files">ZIP Browser</string>

    <!--
    <string name="new_account" context="in login screen to create a new account">Create account now!</string>
    -->

    <string name="my_account_title" context="title of the My Account screen">Account Type</string>
    <string name="renews_on" context="title of the Expiration Date">Renews on&#160;</string>
    <string name="expires_on" context="title of the Expiration Date">Expires on&#160;</string>
    <string name="free_account">Free</string>
    <string name="prolite_account" context="Not translate">Lite</string>
    <string name="pro1_account" context="Not translate">PRO I</string>
    <string name="pro2_account" context="Not translate">PRO II</string>
    <string name="pro3_account" context="Not translate">PRO III</string>

    <!--
    <string name="free_storage" context="Not translate">50 GB</string>
    -->
    <!--
    <string name="free_bandwidth" context="Free bandwich account details">Limited</string>
    -->

    <string name="camera_uploads_created" context="info message shown to the user when the Camera Uploads folder has been created">Camera Uploads folder created</string>

    <!--
    <string name="ZIP_download_permission" context="A compressed file will be downloaded and decompressed.">The ZIP file will be downloaded and unzipped</string>
    -->
    <!--
    <string name="ZIP_unzip_permission" context="A compressed file will be decompressed.">The ZIP file will be unzipped </string>
    -->

    <string name="sortby_owner_mail" context="category in sort by action">Owner’s E-mail</string>
    <string name="sortby_name" context="category in sort by action">Name</string>
    <string name="sortby_name_ascending" context="sort files alphabetically ascending">Ascending</string>
    <string name="sortby_name_descending" context="sort files alphabetically descending">Descending</string>

    <string name="sortby_date" context="category in sort by action">Date</string>
    <string name="sortby_creation_date" context="category in sort by action">Creation Date</string>
    <string name="sortby_modification_date" context="category in sort by action">Modification Date</string>
    <string name="sortby_date_newest" context="sort files by date newest first">Newest</string>
    <string name="sortby_date_oldest" context="sort files by date oldest first">Oldest</string>

    <string name="sortby_size" context="category in sort by action">Size</string>
    <string name="sortby_size_largest_first" context="sort files by size largest first">Largest</string>
    <string name="sortby_size_smallest_first" context="sort files by size smallest first">Smallest</string>

    <string name="per_month" context="in payments, for example: 4.99€ per month">per month</string>
    <string name="per_year" context="in payments, for example: 49.99€ per year">per year</string>

    <string name="billing_details" context="Contextual text in the beginning of the Credit Card Payment">Enter your billing details:</string>
    <string name="address1_cc" context="Hint text of the address1 edittext, which is the first line (of two) of the address">Address 1</string>
    <string name="address2_cc" context="Hint text of the address2 edittext, which is the second line (of two) of the address">Address 2 (optional)</string>
    <string name="city_cc" context="Hint text of the city edittext for billing purposes">City</string>
    <string name="state_cc" context="Hint text of the state or province edittext for billing purposes">State / Province</string>
    <string name="country_cc" context="Hint text of the country edittext for billing purposes">Country</string>
    <string name="postal_code_cc" context="Hint text of the postal code edittext for billing purposes">Postal code</string>

    <string name="payment_details" context="Contextual text in the beginning of the Credit Card Payment">Enter your payment details:</string>
    <string name="first_name_cc" context="Hint text of the first name of the credit card edittext for payment purposes">First name</string>
    <string name="last_name_cc" context="Hint text of the last name of the credit card edittext for payment purposes">Last name</string>
    <string name="credit_card_number_cc" context="Hint text of the credit card number edittext for payment purposes">Credit Card Number</string>
    <string name="month_cc" context="Hint text of the expiration month of the credit card for payment purposes">Month</string>
    <string name="year_cc" context="Hint text of the expiration year of the credit card for payment purposes">Year</string>
    <string name="cvv_cc" context="Hint text of the CVV edittext for payment purposes">CVV</string>

    <string name="proceed_cc" context="Text of the button which proceeds the payment">Proceed</string>

    <string name="account_successfully_upgraded" context="Message shown when the payment of an upgrade has been correct">Account successfully upgraded!</string>
    <string name="account_error_upgraded" context="Message shown when the payment of an upgrade has not been correct">The operation failed. Your credit card has not been charged</string>
    <string name="credit_card_information_error" context="Message shown when the credit card information is not correct">The credit card information was not correct. The credit card will not be charged</string>
    <!--
    <string name="not_upgrade_is_possible" context="Message shown when the user wants to upgrade an account that cannot be upgraded">Your account cannot be upgraded from the app. Please contact support@mega.nz to upgrade your account</string>
    -->

    <string name="pin_lock_type" context="title to choose the type of PIN code">PIN Code Type</string>
    <string name="four_pin_lock" context="PIN with 4 digits">4 digit PIN</string>
    <string name="six_pin_lock" context="PIN with 6 digits">6 digit PIN</string>
    <string name="AN_pin_lock" context="PIN alphanumeric">Alphanumeric PIN</string>

    <string name="settings_enable_logs" context="Confirmation message when enabling logs in the app">Logs are now enabled</string>
    <string name="settings_disable_logs" context="Confirmation message when disabling logs in the app">Logs are now disabled</string>

    <string name="search_open_location" context="Option in the sliding panel to open the folder which contains the file selected after performing a search">Open location</string>
    <string name="servers_busy" context="message when a request cannot be performed because the servers are busy">This process is taking longer than expected. Please wait.</string>

    <string name="my_account_free" context="Label in My Account section to show user account type">Free Account</string>
    <string name="my_account_prolite" context="Label in My Account section to show user account type">Lite Account</string>
    <string name="my_account_pro1" context="Label in My Account section to show user account type">PRO I Account</string>
    <string name="my_account_pro2" context="Label in My Account section to show user account type">PRO II Account</string>
    <string name="my_account_pro3" context="Label in My Account section to show user account type">PRO III Account</string>

    <string name="backup_title" context="Title of the screen to backup the master key">Backup your Recovery Key</string>
    <string name="backup_subtitle" context="Subtitle of the screen to backup the master key">Your password unlocks your Recovery Key</string>

    <string name="backup_first_paragraph" context="First paragraph of the screen to backup the master key">Your data is only readable through a chain of decryption operations that begins with your master encryption key, which we store encrypted with your password. This means that if you lose your password, your Recovery Key can no longer be decrypted, and you can no longer decrypt your data.</string>
    <string name="backup_second_paragraph" context="Second paragraph of the screen to backup the master key">Exporting the Recovery Key and keeping it in a secure location enables you to set a new password without data loss.</string>
    <string name="backup_third_paragraph" context="Third paragraph of the screen to backup the master key">An external attacker cannot gain access to your account with just your key. A password reset requires both the key and access to your e-mail.</string>
    <string name="backup_action" context="Sentence to inform the user the available actions in the screen to backup the master key">Copy the Recovery Key to clipboard or save it as text file</string>

    <string name="save_action" context="Action of the button to save the master key as a text file">Save</string>
    <string name="copy_MK_confirmation" context="Alert message when the master key has been successfully copied to the ClipBoard">The Recovery Key has been successfully copied</string>

    <string name="change_pass" context="Button to change the password">Change</string>

    <string name="general_positive_button" context="Positive button to perform a general action">YES</string>
    <string name="general_negative_button" context="Negative button to perform a general action">NO</string>

    <string name="forgot_pass_menu" context="Option of the overflow menu to show the screen info to reset the password">Forgot password?</string>
    <string name="forgot_pass" context="Button in the Login screen to reset the password">Forgot your password?</string>
    <string name="forgot_pass_first_paragraph" context="First paragraph of the screen when the password has been forgotten">If you have a backup of your Recovery Key, you can reset your password by selecting YES. No data will be lost.</string>
    <string name="forgot_pass_second_paragraph" context="Second paragraph of the screen when the password has been forgotten">You can still export your Recovery Key now if you have an active MEGA session in another browser on this or any other computer. If you don’t, you can no longer decrypt your existing account, but you can start a new one under the same e-mail address by selecting NO.</string>
    <!--
    <string name="forgot_pass_second_paragraph_logged_in" context="Second paragraph of the screen when the password has been forgotten and the user is still logged in">If you don\&apos;t, you can still export your recovery key now in this MEGA session. Please, go back and backup your recovery key.</string>
    -->

    <string name="forgot_pass_action" context="Sentence to ask to the user if he has the master key in the screen when the password has been forgotten">Do you have a backup of your Recovery Key?</string>

    <string name="title_alert_reset_with_MK" context="Title of the alert message to ask for the link to reset the pass with the MK">Great!</string>
    <string name="edit_text_insert_mail" context="Hint of the text where the user can write his e-mail">email goes here</string>
    <string name="text_alert_reset_with_MK" context="Text of the alert message to ask for the link to reset the pass with the MK">Please enter your email address below. You will receive a recovery link that will allow you to submit your Recovery Key and reset your password.</string>

    <string name="edit_text_insert_mk" context="Hint of the text when the user can write his master key">Your Recovery Key goes here</string>

    <string name="edit_text_insert_pass" context="Hint of the text where the user can write his password">password goes here</string>
    <string name="delete_account_text_last_step" context="Text shown in the last alert dialog to confirm the cancellation of an account">This is the last step to cancel your account. You will permanently lose all the data stored in the cloud. Please enter your password below.</string>

    <string name="email_verification_title" context="Title of the alert dialog to inform the user that have to check the email">Email verification</string>
    <string name="email_verification_text" context="Text of the alert dialog to inform the user that have to check the email">Please check your email to proceed.</string>
    <string name="email_verification_text_error" context="Text of the alert dialog to inform the user when an error occurs when cancelling the account">An error occurred, please try again.</string>


    <string name="alert_not_logged_in" context="Alert to inform the user that have to be logged in to perform the action">You must be logged in to perform this action.</string>
    <string name="invalid_string" context="Error when the user leaves empty the password field">Incorrect</string>

    <string name="invalid_email_title" context="Title of the alert dialog when the user tries to recover the pass of a non existing account">Invalid email address</string>
    <string name="invalid_email_text" context="Title of the alert dialog when the user tries to recover the pass of a non existing account">Please check the e-mail address and try again.</string>
    <!--
    <string name="alert_not_logged_out" context="Alert to inform the user that have to be logged out to perform the action">You must be logged out to perform this action.</string>
    -->

    <string name="title_dialog_insert_MK" context="Title of the dialog to write MK after opening the recovery link">Password reset</string>
    <string name="text_dialog_insert_MK" context="Text of the dialog to write MK after opening the recovery link">Please enter your Recovery Key below</string>

    <string name="pass_changed_alert" context="Text of the alert when the pass has been correctly changed">Password changed!</string>

    <string name="park_account_dialog_title" context="Title of the dialog to park an account">Park account</string>
    <string name="park_account_button" context="Button to park an account">Park</string>
    <string name="park_account_title" context="Title of the screen to park an account">Oops!</string>
    <string name="park_account_first_paragraph" context="First paragraph of the screen to park an account">Due to our end-to-end encryption paradigm, you will not be able to access your data without either your password or a backup of your Recovery Key.</string>
    <string name="park_account_second_paragraph" context="Second paragraph of the screen to park an account">You can park your existing account and start a fresh one under the same e-mail address. Your data will be retained for at least 60 days. In case that you recall your parked account’s password, please contact support&#64;mega.nz</string>

    <string name="dialog_park_account" context="Text of the dialog message to ask for the link to park the account">Please enter your email address below. You will receive a recovery link that will allow you to park your account.</string>
    <string name="park_account_text_last_step" context="Text shown in the last alert dialog to park an account">This is the last step to park your account, please enter your new password. Your data will be retained for at least 60 days. If you recall your parked account’s password, please contact support&#64;mega.nz</string>

    <string name="title_enter_new_password" context="Title of the screen to write the new password after opening the recovery link">Enter new password</string>
    <string name="recovery_link_expired" context="Message when the user tries to open a recovery pass link and it has expired">This recovery link has expired, please try again.</string>

    <string name="text_reset_pass_logged_in" context="Text of the alert after opening the recovery link to reset pass being logged.">Your Recovery Key will be used to reset your password. Please, enter your new password.</string>
    <string name="email_verification_text_change_pass" context="Text of the alert dialog to inform the user that have to check the email after clicking the option forgot pass">You will receive a recovery link that will allow you to reset your password.</string>

    <string name="my_account_upgrade_pro" context="Button to upgrade the account to PRO account in My Account Section">Upgrade</string>
    <string name="my_account_upgrade_pro_panel" context="Button to upgrade the account to PRO account in the panel that appears randomly">Upgrade now</string>
    <string name="get_pro_account" context="Message to promote PRO accounts">Improve your cloud capacity![A]Get more space &amp; transfer quota with a PRO account!</string>
    <string name="toast_master_key" context="success message when the MasterKey file has been downloaded">The Recovery Key has been backed up into: %1s.[A]While the file remains in this path, you will find it at the Saved for Offline Section.[A]Note: It will be deleted if you log out, please store it in a safe place.</string>

    <!--
    <string name="next_ime_action" context="Action to pass focus to the next field in a form">Next</string>
    -->

    <string name="mail_already_used" context="Error shown when the user tries to change his mail to one that is already used">Error. This email address is already in use.</string>

    <string name="change_mail_text_last_step" context="Text shown in the last alert dialog to change the email associated to an account">This is the last step to change your email. Please enter your password below.</string>
    <string name="change_mail_title_last_step" context="Title of the alert dialog to change the email associated to an account">Change email</string>

    <!--
    <string name="success_changing_user_mail" context="Message when the user email has been changed successfully">Your email has been correctly updated.</string>
    -->

    <string name="title_new_warning_out_space" context="Iitle of the warning when the user is running out of space">You’re running out of space!</string>
    <string name="new_warning_out_space" context="Text of the warning when the user is running out of space">Take full advantage of your MEGA account by upgrading to PRO.</string>

    <string name="title_options_avatar_panel" context="Iitle of sliding panel to choose the option to edit the profile picture">Edit profile picture</string>
    <string name="take_photo_avatar_panel" context="Option of the sliding panel to change the avatar by taking a new picture">Take picture</string>
    <string name="choose_photo_avatar_panel" context="Option of the sliding panel to change the avatar by choosing an existing picture">Choose picture</string>
    <string name="delete_avatar_panel" context="Option of the sliding panel to delete the existing avatar">Delete picture</string>

    <string name="incorrect_MK" context="Alert when the user introduces his MK to reset pass incorrectly">The key you supplied does not match this account. Please make sure you use the correct Recovery Key and try again.</string>
    <string name="incorrect_MK_title" context="Title of the alert when the user introduces his MK to reset pass incorrectly">Invalid Recovery Key</string>

    <string name="option_full_link" context="Alert Dialog to get link">Link with key</string>

    <string name="recovering_info" context="Message shown meanwhile the app is waiting for a request">Getting info&#8230;</string>

    <string name="email_verification_text_change_mail" context="Text of the alert dialog to inform the user that have to check the email to validate his new email">Your new email address needs to be validated. Please check your email to proceed.</string>

    <string name="confirmation_delete_avatar" context="Confirmation before deleting the avatar of the user's profile">Delete your profile picture?</string>
    <string name="title_edit_profile_info" context="Title of the Dialog to edit the profile attributes of the user's account">Edit</string>

    <string name="title_set_expiry_date" context="Alert Dialog to get link">Set expiry date</string>
    <string name="title_set_password_protection" context="Title of the dialog to get link with password">Set password protection</string>
    <string name="subtitle_set_expiry_date" context="Subtitle of the dialog to get link">(PRO ONLY)</string>
    <string name="set_password_protection_dialog" context="Alert Dialog to get link with password">Set password</string>
    <string name="hint_set_password_protection_dialog" context="Hint of the dialog to get link with password">Enter password</string>
    <string name="hint_confirm_password_protection_dialog" context="Hint of the confirmation dialog to get link with password">Confirm password</string>
    <string name="link_request_status" context="Status text at the beginning of getting a link">Processing&#8230;</string>

    <string name="edit_link_option" context="Option of the sliding panel to edit the link of a node">Manage link</string>

    <string name="old_password_provided_incorrect" context="Error alert dialog shown when changing the password the user provides an incorrect password ">The current password you have provided is incorrect.</string>

    <string name="number_correctly_reinvite_contact_request" context="success message when reinviting multiple contacts">%d reinvite requests sent successfully.</string>

    <string name="number_correctly_delete_contact_request" context="success message when reinviting multiple contacts">%d requests deleted successfully.</string>
    <string name="number_no_delete_contact_request" context="error message when reinviting multiple contacts">%1$d requests successfully deleted but %2$d requests were not deleted.</string>

    <string name="confirmation_delete_contact_request" context="confirmation message before removing a contact request.">Do you want to remove the invitation request to %s?</string>
    <string name="confirmation_remove_multiple_contact_request" context="confirmation message before removing mutiple contact request">Do you want to remove these %d invitation requests?</string>

    <string name="number_correctly_invitation_reply_sent" context="success message when replying to multiple received request">%d request replies sent.</string>
    <string name="number_incorrectly_invitation_reply_sent" context="error message when replying to multiple received request">%1$d request replies successfully sent but %2$d were not sent.</string>

    <plurals name="general_num_request">
        <item context="referring to a invitation request in the Contacts section" quantity="one">request</item>
        <item context="referring to a invitation request in the Contacts section" quantity="other">requests</item>
    </plurals>

    <plurals name="confirmation_remove_outgoing_shares">
        <item context="Confirmation before removing the outgoing shares of a folder" quantity="one">The folder is shared with %1$d contact. Remove share?</item>
        <item context="Confirmation before removing the outgoing shares of a folder" quantity="other">The folder is shared with %1$d contacts. Remove all shares?</item>
    </plurals>

    <string name="error_incorrect_email_or_password" context="Error message when the credentials to login are incorrect.">Invalid email and/or password. Please try again.</string>
    <string name="error_account_suspended" context="Error message when trying to login and the account is suspended.">Your account has been suspended due to Terms of Service violations. Please contact support&#64;mega.nz</string>
    <string name="too_many_attempts_login" context="Error message when to many attempts to login.">Too many failed attempts to login, please wait for an hour.</string>
    <string name="account_not_validated_login" context="Error message when trying to login to an account not validated.">This account has not been validated yet. Please, check your email.</string>

    <string name="general_error_folder_not_found" context="Error message shown when opening a folder link which doesn't exist">Folder link unavailable</string>
    <string name="folder_link_unavaible_ToS_violation" context="Error message shown when opening a folder link which has been removed due to ToS/AUP violation">The folder link has been removed because of a ToS/AUP violation.</string>

    <string name="general_error_file_not_found" context="Error message shown when opening a file link which doesn't exist">File link unavailable</string>
    <string name="file_link_unavaible_ToS_violation" context="Error message shown when opening a file link which has been removed due to ToS/AUP violation">The file link has been removed because of a ToS/AUP violation.</string>

    <string name="confirm_email_text" context="Title of the screen after creating the account. That screen asks the user to confirm the account by checking the email">Awaiting email confirmation</string>
    <string name="confirm_email_explanation" context="Text below the title that explains the user should check the email and click the link to confirm the account">Please check your email and click the link to confirm your account.</string>

    <plurals name="general_num_items">
        <item context="Singular of items which contains a folder. 1 item" quantity="one">item</item>
        <item context="Plural of items which contains a folder. 2 items" quantity="other">items</item>
    </plurals>

    <string name="file_link_unavaible_delete_account" context="Error message shown when opening a file or folder link which account has been removed due to ToS/AUP violation">The associated user account has been terminated due to multiple violations of our Terms of Service.</string>

    <string name="general_error_invalid_decryption_key" context="Error message shown after login into a folder link with an invalid decryption key">The provided decryption key for the folder link is invalid.</string>

    <string name="my_account_my_credentials" context="Title of the label in the my account section. It shows the credentials of the current user so it can be used to be verified by other contacts">My credentials</string>
    <string name="limited_bandwith" context="Word to indicate the limited bandwidth of the free accounts">Limited</string>

    <string name="section_chat" context="Item of the navigation title for the chat section">Chat</string>
    <string name="section_chat_with_notification" context="Item of the navigation title for the chat section when there is any unread message">Chat [A](%1$d)[/A]</string>

    <string name="tab_archive_chat" context="Title of the archived chats tab. Capital letters">Archive</string>
    <!--
    <string name="tab_recent_chat" context="Title of the recent chats tab. Capital letters">RECENT</string>
    -->

    <!--
    <string name="archive_chat_empty" context="Message shown when the user has no archived chats">No archived conversations</string>
    -->
    <string name="recent_chat_enable_chat" context="Message shown when the user has no archived chats">Chat is disabled</string>
    <string name="recent_chat_enable_chat_button" context="Message shown when the user has no archived chats">Enable chat</string>

    <!--
    <string name="get_started_button" context="Button to start using the chat">Get started</string>
    -->

    <string name="recent_chat_empty_invite" context="Message shown when the user has no recent chats">Invite your friends to join you on Chat and enjoy our encrypted platform with privacy and security.</string>
    <!--<string name="recent_chat_empty_enable_chat" context="Message shown when the user has no recent chats">Enable Chat[A]and enjoy our encrypted platform with privacy and security.</string>-->

    <!--
    <string name="videocall_title" context="Title shown in the list of main chat screen for a videocall">Video call</string>
    -->

    <!--
    <plurals name="general_minutes">
        <item context="Singular of minutes. 1 minute" quantity="one">minute</item>
        <item context="Plural of minutes. 2 minute" quantity="other">minutes</item>
    </plurals>
    -->

    <!--
    <plurals name="general_hours">
        <item context="Singular of hours. 1 hour" quantity="one">hour</item>
        <item context="Plural of hours. 2 hours" quantity="other">hours</item>
    </plurals>
    -->

    <!--
    <plurals name="general_seconds">
        <item context="Singular of seconds. 1 second" quantity="one">second</item>
        <item context="Plural of seconds. 2 second" quantity="other">seconds</item>
    </plurals>
    -->

    <string name="initial_hour" context="Initial of the word hour to show the duration of a video or audio call">h</string>
    <string name="initial_minute" context="Initial of the word minute to show the duration of a video or audio call">m</string>
    <string name="initial_second" context="Initial of the word second to show the duration of a video or audio call">s</string>

    <!--
    <string name="videocall_item" context="Info shown about the last action in a chat is a videocall">Video call</string>
    -->

    <string name="selected_items" context="Title shown when multiselection is enable in chat tabs">%d selected</string>

    <string name="remove_contact_shared_folder" context="Message to confirm if the user wants to delete a contact from a shared folder">The contact %s will be removed from the shared folder.</string>
    <string name="remove_multiple_contacts_shared_folder" context="Message to confirm if the user wants to delete a multiple contacts from a shared folder">%d contacts will be removed from the shared folder.</string>

    <string name="number_correctly_removed_from_shared" context="success message when removing a contact from a shared folder">%d contacts removed successfully from the shared folder</string>
    <string name="number_incorrectly_removed_from_shared" context="success message when removing a contact from a shared folder">&#160;and %d contacts were not successfully removed</string>

    <string name="contacts_list_empty_text_loading" context="Message shown while the contact list from the device is being read and then shown to the user">Loading contacts from the phone&#8230;</string>

    <string name="number_correctly_invite_contact_request" context="success message when reinviting multiple contacts">%d invite requests sent successfully.</string>
    <string name="number_no_invite_contact_request" context="error message when reinviting multiple contacts">%1$d invite requests successfully sent but %2$d requests were not sent.</string>

    <string name="chat_me_text_bracket" context="Word next to own user's message in chat screen">%1s (Me)</string>
    <string name="type_message_hint" context="Hint shown in the field to write a message in the chat screen">Type a message</string>

    <string name="general_mute" context="button">Mute</string>
    <string name="general_unmute" context="button">Unmute</string>

    <string name="title_properties_chat_contact_notifications" context="Title of the section to enable notifications in the Contact Properties screen">Notifications</string>
    <string name="title_properties_chat_contact_message_sound" context="Title of the section to choose the sound of incoming messages in the Contact Properties screen">Message sound</string>
    <string name="title_properties_chat_clear_chat" context="Title of the section to clear the chat content in the Contact Properties screen">Clear chat</string>
    <string name="title_properties_chat_share_contact" context="Title of the section to share the contact in the Contact Properties screen">Share contact</string>

    <string name="call_ringtone_title" context="Title of the screen to select the ringtone of the calls">Call ringtone</string>
    <string name="notification_sound_title" context="Title of the screen to select the sound of the notifications">Notification sound</string>

    <string name="confirmation_clear_chat" context="Text of the confirmation dialog to clear the chat history">After cleared, neither %s nor you will be able to see messages of this chat.</string>

    <string name="general_clear" context="Button to clear the chat history">Clear</string>
    <!--
    <string name="login_initializing_chat" context="After login, initializing chat">Initializing chat</string>
    -->

    <string name="clear_history_success" context="Message show when the history of a chat has been successfully deleted">The history of the chat has been cleared</string>
    <string name="clear_history_error" context="Message show when the history of a chat hasn't been successfully deleted">Error. The history of the chat has not been cleared successfully</string>

    <string name="add_participants_menu_item" context="Menu item to add participants to a chat">Add participants</string>
    <string name="remove_participant_menu_item" context="Menu item to remove a participants from a chat">Remove participant</string>

    <string name="mega_info_empty_screen" context="Message about MEGA when there are no message in the chat screen">Protects your chat with end-to-end (user controlled) encryption, providing essential safety assurances:</string>
    <string name="mega_authenticity_empty_screen" context="Message about MEGA when there are no message in the chat screen">The system ensures that the data received is truly from the specified sender, and its content has not been manipulated during transit.</string>
    <string name="mega_confidentiality_empty_screen" context="Message about MEGA when there are no message in the chat screen">Only the author and intended recipients are able to decipher and read the content.</string>

    <string name="title_mega_info_empty_screen" context="Message about MEGA when there are no message in the chat screen">MEGA</string>
    <string name="title_mega_authenticity_empty_screen" context="Message about MEGA when there are no message in the chat screen">Authenticity</string>
    <string name="title_mega_confidentiality_empty_screen" context="Message about MEGA when there are no message in the chat screen">Confidentiality</string>

    <string name="error_not_logged_with_correct_account" context="Error message shown when opening a cancel link with an account that not corresponds to the link">This link is not related to this account. Please, log in with the correct account.</string>
    <string name="cancel_link_expired" context="Message when the user tries to open a cancel link and it has expired">This cancel link has expired, please try again.</string>

    <string name="no_results_found" context="Text shown after searching and no results found">No results were found</string>

    <string name="offline_status" context="Info label about the status of the user">Offline</string>
    <string name="online_status" context="Info label about the status of the user">Online</string>
    <string name="away_status" context="Info label about the status of the user">Away</string>
    <string name="busy_status" context="Info label about the status of the user">Busy</string>
    <string name="invalid_status" context="Info label about the status of the user">No connection</string>

    <string name="text_deleted_message" context="Text shown when a message has been deleted in the chat">This message has been deleted</string>
    <string name="text_deleted_message_by" context="Text shown when a message has been deleted in the chat">[A]This message has been deleted by [/A][B]%1$s[/B]</string>

    <string name="confirmation_delete_several_messages" context="Confirmation before deleting messages">Remove messages?</string>
    <string name="confirmation_delete_one_message" context="Confirmation before deleting one message">Remove message?</string>

    <!--
    <string name="text_cleared_history" context="Text shown when a user cleared the history of a chat"><![CDATA[<font color=\'#060000\'>%1$s</font> <font color=\'#868686\'> cleared the chat history</font>]]></string>
    -->

    <string name="group_chat_label" context="Label for the sliding panel of a group chat">Group chat</string>
    <string name="group_chat_info_label" context="Label for the option of the sliding panel to show the info of a chat group">Group info</string>
    <string name="group_chat_start_conversation_label" context="Label for the option of the sliding panel to start a one to one chat">Start conversation</string>
    <string name="group_chat_edit_profile_label" context="Label for the option of the sliding panel to edit the profile">Edit profile</string>
    <string name="title_properties_chat_leave_chat" context="Title of the section to leave a group content in the Contact Properties screen">Leave Group</string>
    <string name="participants_chat_label" context="Label for participants of a group chat">Participants</string>

    <string name="confirmation_remove_chat_contact" context="confirmation message before removing a contact from a chat.">Remove %s from this chat?</string>

    <string name="observer_permission_label_participants_panel" context="Label to show the participant permission in the options panel of the group info screen">Read-only</string>
    <!--
    <string name="member_permission_label_participants_panel" context="Label to show the participant permission in the options panel of the group info screen">Member</string>
    -->
    <string name="standard_permission_label_participants_panel" context="Label to show the participant permission in the options panel of the group info screen">Standard</string>
    <string name="administrator_permission_label_participants_panel" context="Label to show the participant permission in the options panel of the group info screen">Moderator</string>

    <string name="edited_message_text" context="Text appended to a edited message.">(edited)</string>
    <string name="change_title_option" context="Option in menu to change title of a chat group.">Change title</string>

    <string name="confirmation_leave_group_chat" context="confirmation message before leaving a group chat">If you leave, you will no longer have access to read or send messages.</string>
    <string name="title_confirmation_leave_group_chat" context="title confirmation message before leaving a group chat">Leave group chat?</string>

    <string name="confirmation_clear_group_chat" context="Text of the confirmation dialog to clear a group chat history">All messages and media in this conversation will be cleared.</string>
    <string name="title_confirmation_clear_group_chat" context="Title of the confirmation dialog to clear a group chat history">Clear history?</string>


    <string name="add_participant_error_already_exists" context="Message show when a participant hasn't been successfully invited to a group chat">The participant is already included in this group chat</string>

    <string name="number_correctly_add_participant" context="success message when inviting multiple contacts to a group chat">%d participants were successfully invited</string>
    <string name="number_no_add_participant_request" context="error message when inviting multiple contacts to a group chat">%1$d participants were successfully invited but %2$d participants were not invited.</string>

    <string name="message_permissions_changed" context="chat message when the permissions for a user has been changed">[A]%1$s[/A][B] was changed to [/B][C]%2$s[/C][D] by [/D][E]%3$s[/E]</string>
    <string name="message_add_participant" formatted="false" context="chat message when a participant was added to a group chat">[A]%1$s[/A][B] joined the group chat by invitation from [/B][C]%2$s[/C]</string>
    <string name="message_remove_participant" context="chat message when a participant was removed from a group chat">[A]%1$s[/A][B] was removed from group chat by [/B][C]%2$s[/C]</string>

    <string name="change_title_messages" context="Message shown when a participant change the title of a group chat.">[A]%1$s[/A][B] changed the group chat name to [/B][C]“%2$s”[/C]</string>

    <string name="message_participant_left_group_chat" context="chat message when a participant left a group chat">[A]%1$s[/A][B] left the group chat[/B]</string>

    <string name="manual_retry_alert" context="chat message alert when the message have to been manually">Message not sent. Tap for options</string>

    <string name="chat_status_title" context="settings of the chat to choose the status">Status</string>
    <!--
    <string name="settings_chat_summary_online" context="summary of the status online in settings">You can chat, share files and make calls with your contacts.</string>
    -->
    <!--
    <string name="settings_chat_summary_invisible" context="summary of the status invisible in settings">You can interact with your contacts but you will appear offline for them.</string>
    -->
    <!--
    <string name="settings_chat_summary_offline" context="summary of the status invisible in settings">You will appear offline to your contacts and you will not be able to chat with them.</string>
    -->

    <!--
    <string name="changing_status_to_online_success" context="message shown when the status of the user successfully changed to online">You\'re now online</string>
    -->
    <!--
    <string name="changing_status_to_invisible_success" context="message shown when the status of the user successfully changed to invisible">You\'re now away</string>
    -->

    <!--
    <string name="changing_status_to_offline_success" context="message shown when the status of the user successfully changed to offline">You\'re now offline</string>
    -->
    <!--
    <string name="changing_status_to_busy_success" context="message shown when the status of the user successfully changed to offline">You\'re now busy</string>
    -->
    <string name="changing_status_error" context="message shown when the status of the user coudn't be changed">Error. Your status has not been changed</string>
    <string name="leave_chat_error" context="message shown when a user couldn't leave chat">An error occurred when leaving the chat</string>
    <string name="create_chat_error" context="message shown when a chat has not been created">An error occurred when creating the chat</string>

    <string name="settings_chat_vibration" context="settings of the chat to choose the status">Vibration</string>

    <!--
    <string name="list_message_deleted" context="Text show in list of chats when the last message has been deleted">Message deleted</string>
    -->

    <string name="non_format_text_deleted_message_by" context="Text shown when a message has been deleted in the chat">This message has been deleted by %1$s</string>
    <string name="history_cleared_message" context="Text shown when the chat history was cleared by me">Chat history was cleared</string>
    <string name="non_format_history_cleared_by" context="Text shown when the chat history was cleared by someone">Chat history cleared by %1$s</string>

    <!--
    <string name="non_format_text_cleared_history" context="Text shown when a user cleared the history of a chat">%1$s cleared the chat history</string>
    -->
    <string name="non_format_message_permissions_changed" context="chat message when the permissions for a user has been changed">%1$s was changed to %2$s by %3$s</string>
    <string name="non_format_message_add_participant" formatted="false" context="chat message when a participant was added to a group chat">%1$s was added to this group chat by invitation from %2$s</string>
    <string name="non_format_message_remove_participant" context="chat message when a participant was removed from a group chat">%1$s was removed from group chat by %2$s</string>

    <string name="non_format_change_title_messages" context="Message shown when a participant change the title of a group chat.">%1$s changed the group chat name to “%2$s”</string>

    <string name="non_format_message_participant_left_group_chat" context="chat message when a participant left a group chat">%1$s left the group chat</string>

    <string name="messages_copied_clipboard" context="success alert when the user copy some messages to the clipboard">Copied to the clipboard</string>

    <string name="chat_error_open_title" context="Title of the error dialog when opening a chat">Chat Error!</string>
    <string name="chat_error_open_message" context="Message of the error dialog when opening a chat">The chat could not be opened successfully</string>

    <string name="menu_choose_contact" context="Menu option to add a contact to your contact list.">Choose contact</string>

    <plurals name="general_selection_num_contacts">
        <item context="referring to a contact in the contact list of the user" quantity="one">%1$d contact</item>
        <item context="Title of the contact list" quantity="other">%1$d contacts</item>
    </plurals>

    <string name="error_sharing_folder" context="Message shown when the folder sharing process fails">Error sharing the folder. Please, try again.</string>

    <plurals name="confirmation_remove_contact" context="confirmation message before removing a contact">
        <item context="Singular" quantity="one">All data associated with the selected contact will be permanently lost.</item>
        <item context="Plural" quantity="other">All data associated with the selected contacts will be permanently lost.</item>
    </plurals>

    <plurals name="title_confirmation_remove_contact" context="title of confirmation alert before removing a contact">
        <item context="Singular" quantity="one">Remove contact?</item>
        <item context="Plural" quantity="other">Remove contacts?</item>
    </plurals>

    <!--
    <string name="chat_connection_error" context="error shown when the connection to the chat fails">Chat connection error</string>
    -->

    <string name="message_option_retry" context="option shown when a message could not be sent">Retry</string>

    <string name="title_message_not_sent_options" context="title of the menu for a non sent message">Message not sent</string>

    <string name="no_conversation_history" context="message shown when a chat has no messages">No conversation history</string>

    <plurals name="user_typing" context="title of confirmation alert before removing a contact">
        <item context="Singular" quantity="one">%1$s [A]is typing&#8230;[/A]</item>
        <item context="Plural" quantity="other">%1$s [A]are typing&#8230;[/A]</item>
    </plurals>

    <string name="more_users_typing" context="text that appear when there are more than 2 people writing at that time in a chat. For example User1, user2 and more are typing...">%1$s [A]and more are typing&#8230;[/A]</string>
	<string name="label_more" context="button label more">More</string>
	<string name="label_close" context="button label Close">Close</string>
    <string name="tab_my_account_general" context="Title of the general tab in My Account Section">General</string>
    <string name="tab_my_account_storage" context="Title of the storage tab in My Account Section">Storage</string>

    <string name="account_plan" context="Title of the section about the plan in the storage tab in My Account Section">Plan</string>
    <string name="storage_space" context="Title of the section about the storage space in the storage tab in My Account Section">Storage space</string>
    <string name="transfer_quota" context="Title of the section about the transfer quota in the storage tab in My Account Section">Transfer quota</string>

    <string name="available_space" context="Label in section the storage tab in My Account Section">Available</string>
    <string name="not_available" context="Label in section the storage tab in My Account Section when no info info is received">not available</string>

    <string name="no_bylling_cycle" context="Label in section the storage tab when the account is Free">No billing cycle</string>

    <string name="my_account_of_string" context="String to show the transfer quota and the used space in My Account section">%1$s [A]of %2$s[/A]</string>

    <string name="confirmation_delete_from_save_for_offline" context="confirmation message before removing a something for the Save for offline section">Remove from Save for Offline?</string>

    <string name="recent_chat_empty_no_connection_text" context="Text of chat section when the app has no connection">Chat is disabled and it cannot be enabled without a connection.</string>

    <string name="set_status_option_label" context="Label for the option of action menu to change the chat status">Set status</string>

    <string name="general_dismiss" context="Answer for confirmation dialog.">Dismiss</string>

    <string name="context_invitacion_reply_accepted" context="Accepted request invitacion alert">Invitation accepted</string>
    <string name="context_invitacion_reply_declined" context="Declined request invitacion alert">Invitation declined</string>
    <string name="context_invitacion_reply_ignored" context="Ignored request invitacion alert">Invitation ignored</string>

    <string name="error_message_unrecognizable" context="Content of a normal message that cannot be recognized">Message unrecognizable</string>

    <string name="settings_autoaway_title" context="Title of the settings section to configure the autoaway of chat presence">Auto-away</string>
    <string name="settings_autoaway_subtitle" context="Subtitle of the settings section to configure the autoaway of chat presence">Show me away after an inactivity of</string>
    <string name="settings_autoaway_value" context="Value in the settings section of the autoaway chat presence">%1d minutes</string>

    <string name="settings_persistence_title" context="Title of the settings section to configure the status persistence of chat presence">Status persistence</string>
    <string name="settings_persistence_subtitle" context="Subtitle of the settings section to configure the status persistence of chat presence">Maintain my chosen status appearance even when I have no connected devices</string>

    <string name="title_dialog_set_autoaway_value" context="Title of the dialog to set the value of the auto away preference">Set time limit</string>
    <string name="button_set" context="Button to set a value">Set</string>
    <string name="hint_minutes" context="Button to set a value">minutes</string>

    <!--
    <string name="autoaway_disabled" context="Word to indicated the autoaway is disabled">Disabled</string>
    -->

    <string-array name="settings_status_entries" context="the options of what to upload in an array. Needed for the settings">
        <item context="the options of what to upload.">Online</item>
        <item context="the options of what to upload.">Away</item>
        <item context="the options of what to upload.">Busy</item>
        <item context="the options of what to upload.">Offline</item>
    </string-array>

    <string name="offline_empty_folder" context="Text that indicates that a the offline section is currently empty">No files Saved for Offline</string>

    <string name="general_enable" context="Positive confirmation to enable logs">Enable</string>
    <string name="enable_log_text_dialog" context="Dialog to confirm the action of enabling logs">Logs can contain information related to your account</string>

    <string name="confirmation_to_reconnect" context="Dialog to confirm the reconnect action">Network connection recovered. Connect to MEGA?</string>
    <string name="loading_status" context="Message shown meanwhile the app is waiting for a the chat status">Loading status&#8230;</string>

    <string name="error_editing_message" context="Error when a message cannot be edited">This message cannot be edited</string>

    <plurals name="text_number_transfers" context="Label to show the number of transfers in progress">
        <item context="Singular" quantity="one">%1$d of %2$d file</item>
        <item context="Plural" quantity="other">%1$d of %2$d files</item>
    </plurals>

    <string name="option_to_transfer_manager" context="Label of the modal bottom sheet to Transfer Manager section" formatted="false">View</string>
    <string name="option_to_pause_transfers" context="Label of the modal bottom sheet to pause all transfers">Pause all transfers</string>
    <string name="option_to_resume_transfers" context="Label of the modal bottom sheet to resume all transfers">Resume all transfers</string>
    <string name="option_to_clear_transfers" context="Label of the modal bottom sheet to clear completed transfers">Clear completed</string>
    <string name="menu_pause_individual_transfer" context="Dialog to confirm the action of pausing one transfer">Pause transfer?</string>
    <string name="menu_resume_individual_transfer" context="Dialog to confirm the action of restarting one transfer">Resume transfer?</string>
    <string name="button_resume_individual_transfer" context="Button to confirm the action of restarting one transfer">Resume</string>

    <string name="confirmation_to_clear_completed_transfers" context="Dialog to confirm before removing completed transfers">Clear completed transfers?</string>

    <string name="title_tab_in_progress_transfers" context="Title of the tab section for transfers in progress">In progress</string>
    <string name="title_tab_completed_transfers" context="Title of the tab section for completed transfers">Completed</string>

    <string name="transfer_paused" context="Possible state of a transfer">Paused</string>
    <string name="transfer_queued" context="Possible state of a transfer">Queued</string>
    <!--
    <string name="transfer_canceled" context="Possible state of a transfer">Canceled</string>
    -->
    <string name="transfer_unknown" context="Possible state of a transfer">Unknown</string>

    <string name="paused_transfers_title" context="Title of the panel where the progress of the transfers is shown">Paused transfers</string>

    <string name="completed_transfers_empty" context="message shown in the screen when there are not any active transfer">No completed transfers</string>

    <!--
    <string name="message_transfers_completed" context="Message shown when the pending transfers are completed">Transfers finished</string>
    -->

    <plurals name="upload_service_notification" context="Text of the notification shown when the upload service is running">
        <item context="Singular" quantity="one">Uploading %1$d of %2$d file</item>
        <item context="Plural" quantity="other">Uploading %1$d of %2$d files</item>
    </plurals>

    <plurals name="upload_service_final_notification" context="Text of the notification shown when the upload service has finished">
        <item context="Singular" quantity="one">Uploaded %1$d file</item>
        <item context="Plural" quantity="other">Uploaded %1$d files</item>
    </plurals>

    <string name="general_total_size" context="label for the total file size of multiple files and/or folders (no need to put the colon punctuation in the translation)" formatted="false">Total size: %1$s</string>

    <plurals name="upload_service_failed" context="Text of the notification shown when the upload service has finished with any transfer error">
        <item context="Singular" quantity="one">%1$d file not uploaded</item>
        <item context="Plural" quantity="other">%1$d files not uploaded</item>
    </plurals>

    <plurals name="copied_service_upload" context="Text of the notification shown when the upload service has finished with any copied file instead uploaded">
        <item context="Singular" quantity="one">%1$d file copied</item>
        <item context="Plural" quantity="other">%1$d files copied</item>
    </plurals>

    <plurals name="already_downloaded_service" context="Text of the notification shown when the download service do not download because the file is already on the device">
        <item context="Singular" quantity="one">%1$d file previously downloaded</item>
        <item context="Plural" quantity="other">%1$d files previously downloaded</item>
    </plurals>

    <plurals name="download_service_final_notification" context="Text of the notification shown when the download service has finished">
        <item context="Singular" quantity="one">Downloaded %1$d file</item>
        <item context="Plural" quantity="other">Downloaded %1$d files</item>
    </plurals>

    <plurals name="download_service_final_notification_with_details" context="Text of the notification shown when the download service has finished with any error">
        <item context="Singular" quantity="one">Downloaded %1$d of %2$d file</item>
        <item context="Plural" quantity="other">Downloaded %1$d of %2$d files</item>
    </plurals>

    <plurals name="download_service_failed" context="Text of the notification shown when the download service has finished with any transfer error">
        <item context="Singular" quantity="one">%1$d file not downloaded</item>
        <item context="Plural" quantity="other">%1$d files not downloaded</item>
    </plurals>

    <plurals name="download_service_notification" context="Text of the notification shown when the download service is running">
        <item context="Singular" quantity="one">Downloading %1$d of %2$d file</item>
        <item context="Plural" quantity="other">Downloading %1$d of %2$d files</item>
    </plurals>

    <string name="title_depleted_transfer_overquota" context="Title of the alert when the transfer quota is depleted">Depleted transfer quota</string>
    <string name="text_depleted_transfer_overquota" context="Text of the alert when the transfer quota is depleted">Your queued transfer exceeds the current transfer quota available for your IP address and may therefore be interrupted.</string>
    <string name="plans_depleted_transfer_overquota" context="Button to show plans in the alert when the transfer quota is depleted">See our plans</string>
    <string name="continue_without_account_transfer_overquota" context="Button option of the alert when the transfer quota is depleted">Continue without account</string>

    <plurals name="new_general_num_files" context="this is used for example when downloading 1 file or 2 files">
        <item context="Singular of file. 1 file" quantity="one">%1$d file</item>
        <item context="Plural of file. 2 files" quantity="other">%1$d files</item>
    </plurals>

    <string name="general_view" context="Menu option">View files</string>
    <string name="add_to_cloud" context="Menu option">Add to Cloud Drive</string>
    <string name="save_for_offline" context="Menu option">Save for offline</string>

    <string name="general_view_contacts" context="Menu option">View contacts</string>

    <string name="import_success_message" context="Menu option">Succesfully added to Cloud Drive</string>
    <string name="import_success_error" context="Menu option">Error. Not added to Cloud Drive</string>

    <string name="chat_connecting" context="Label in login screen to inform about the chat initialization proccess">Connecting&#8230;</string>

    <string name="context_contact_already_invited" context="message when trying to invite a contact with a pending request">%s was already invited. Consult your pending requests.</string>

    <string name="confirm_email_misspelled" context="Hint text explaining that you can change the email and resend the create account link to the new email address">If you have misspelt your email address, correct it and click [A]Resend[A].</string>
    <string name="confirm_email_misspelled_resend" context="Button to resend the create account email to a new email address in case the previous email address was misspelled">Resend</string>
    <string name="confirm_email_misspelled_email_sent" context="Text shown after the confirmation email has been sent to the new email address">Email sent</string>

    <string name="copyright_alert_title" context="text_copyright_alert_title">Copyright warning to all users</string>
    <string name="copyright_alert_first_paragraph" context="text_copyright_alert_first_paragraph">MEGA respects the copyrights of others and requires that users of the MEGA cloud service comply with the laws of copyright.</string>
    <string name="copyright_alert_second_paragraph" context="text_copyright_alert_second_paragraph">You are strictly prohibited from using the MEGA cloud service to infringe copyrights. You may not upload, download, store, share, display, stream, distribute, email, link to, transmit or otherwise make available any files, data or content that infringes any copyright or other proprietary rights of any person or entity.</string>
    <string name="copyright_alert_agree_button" context="text of the Agree button">Agree</string>
    <string name="copyright_alert_disagree_button" context="text of the Disagree button">Disagree</string>

    <string name="download_show_info" context="Hint how to cancel the download">Show info</string>

    <string name="context_link_removal_error" context="error message">Link removal failed. Try again later.</string>
    <string name="context_link_action_error" context="error message">Link action failed. Try again later.</string>

    <string name="title_write_user_email" context="title of the dialog shown when sending or sharing a folder">Write the user’s e-mail</string>

    <string name="activity_title_files_attached" context="title of the screen to see the details of several node attachments">Files attached</string>
    <string name="activity_title_contacts_attached" context="title of the screen to see the details of several contact attachments">Contacts attached</string>

    <string name="alert_user_is_not_contact">The user is not a contact</string>

    <string name="camera_uploads_cellular_connection">Use cellular connection</string>
    <string name="camera_uploads_upload_videos">Upload videos</string>

    <string name="success_changing_user_avatar" context="Message when an user avatar has been changed successfully">Profile picture updated</string>
    <string name="error_changing_user_avatar_image_not_available" context="Message when an error ocurred when changing an user avatar">Error. Selected image does not exist</string>
    <string name="error_changing_user_avatar" context="Message when an error ocurred when changing an user avatar">Error when changing the profile picture</string>
    <string name="success_deleting_user_avatar" context="Message when an user avatar has been deleted successfully">Profile picture deleted</string>
    <string name="error_deleting_user_avatar" context="Message when an error ocurred when deleting an user avatar">Error when deleting the profile picture</string>

    <string name="error_changing_user_attributes" context="Message when an error ocurred when changing an user attribute">An error occurred when changing the name</string>
    <string name="success_changing_user_attributes" context="Message when an user attribute has been changed successfully">Your name has been successfully updated</string>

    <string name="add_participant_success" context="Message show when a participant has been successfully invited to a group chat">Participant added</string>
    <string name="add_participant_error" context="Message show when a participant hasn't been successfully invited to a group chat">Error. Participant not added</string>

    <string name="remove_participant_success" context="Message show when a participant has been successfully removed from a group chat">Participant removed</string>
    <string name="remove_participant_error" context="Message show when a participant hasn't been successfully removed from a group chat">Error. Participant not removed</string>

    <string name="no_files_selected_warning">No files selected</string>

    <string name="attachment_upload_panel_from_cloud">From Cloud Drive</string>
    <string name="attachment_upload_panel_contact">Contact</string>
    <string name="attachment_upload_panel_photo">From device</string>

    <string name="delete_account" context="Button and title of dialog shown when the user wants to delete permanently his account">Cancel account</string>
    <string name="delete_account_text" context="Text shown in the alert dialog to confirm the cancellation of an account">If you cancel your account you will not be able to access your account data, your MEGA contacts or conversations.\nYou will not be able to undo this action.</string>
    <string name="delete_button" context="Button in My Account section to confirm the account deletion">Delete</string>

    <string name="file_properties_info_info_file">Info</string>
    <string name="file_properties_info_size" context="Refers to the size of a file.">Total size</string>
    <string name="file_properties_info_content" context="header of a status field for what content a user has shared to you">Contains</string>
    <string name="file_properties_info_added" context="when was the file added in MEGA">Created</string>
    <string name="file_properties_shared_folder_public_link_name">Link</string>

    <string name="file_properties_shared_folder_full_access" context="Refers to access rights for a file folder.">Full access</string>
    <string name="file_properties_shared_folder_read_only" context="Refers to access rights for a file folder.">Read-only</string>
    <string name="file_properties_shared_folder_read_write" context="Refers to access rights for a file folder. (with the &amp; needed. Don\'t use the symbol itself. Use &amp;)">Read &amp; write</string>

    <string name="attachment_uploading_state_uploading">Uploading&#8230;</string>
    <string name="attachment_uploading_state_error">Error. Not sent.</string>

    <string name="already_downloaded_multiple" context="When a multiple download is started, some of the files could have already been downloaded before. This message shows the number of files that has already been downloaded and the number of files pending">%d files already downloaded.</string>
    <string name="pending_multiple" context="When a multiple download is started, some of the files could have already been downloaded before. This message shows the number of files that has already been downloaded and the number of files pending">%d files pending.</string>

    <string name="contact_is_me">No options available, you have selected yourself</string>

    <string name="confirmation_delete_one_attachment" context="Confirmation before deleting one attachment">Remove attachment?</string>

    <string name="general_view_with_revoke" formatted="false" context="Menu option">View files (%1$d deleted)</string>

    <string name="success_attaching_node_from_cloud" context="Success message when the attachment has been sent to a chat">File sent to %1$s</string>
    <string name="success_attaching_node_from_cloud_chats" context="Success message when the attachment has been sent to a many chats">File sent to %1$d chats</string>
    <string name="error_attaching_node_from_cloud" context="Error message when the attachment cannot be sent">Error. The file has not been sent</string>
    <string name="error_attaching_node_from_cloud_chats" context="Error message when the attachment cannot be sent to any of the selected chats">Error. The file has not been sent to any of the selected chats</string>
    <string name="error_revoking_node" context="Error message when the attachment cannot be revoked">Error. The attachment has not been removed</string>

    <string name="settings_set_up_automatic_uploads" context="settings option">Set up automatic uploads</string>

    <string name="settings_chat_silent_sound_not" context="settings option for chat notification">Silent</string>

    <string name="messages_chat_notification" context="messages string in chat notification">messages</string>
    <string name="incoming_folder_notification" context="part of the string in incoming shared folder notification">from</string>
    <string name="title_incoming_folder_notification" context="title of incoming shared folder notification">New shared folder</string>
    <string name="title_contact_request_notification" context="title of contact request notification">New contact request</string>

    <string name="title_properties_chat_clear" context="Title of the section to clear the chat content in the Contact Properties screen">Clear chat history</string>
    <string name="title_properties_remove_contact" context="Title of the section to remove contact in the Contact Properties screen">Remove contact</string>

    <string name="title_properties_chat_notifications_contact" context="Title of the section to enable notifications in the Contact Properties screen">Chat notifications</string>
    <string name="history_cleared_by" context="Text shown when the chat history was cleared by someone">[A]%1$s[/A][B] cleared the chat history[/B]</string>

    <string name="number_messages_chat_notification" formatted="false" context="messages string in chat notification">%1$d unread chats</string>

    <string name="context_permissions_changing_folder" context="Item menu option upon clicking on one or multiple files.">Changing permissions</string>
    <string name="context_removing_contact_folder" context="Item menu option upon clicking on one or multiple files.">Removing contact from shared folder</string>

    <string name="confirmation_move_to_rubbish" context="confirmation message before removing a file">Move to rubbish bin?</string>
    <string name="confirmation_move_to_rubbish_plural" context="confirmation message before removing a file">Move to rubbish bin?</string>
    <string name="confirmation_delete_from_mega" context="confirmation message before removing a file">Delete from MEGA?</string>
    <string name="confirmation_leave_share_folder" context="confirmation message before leaving an incoming shared folder">If you leave the folder, you will not be able to see it again</string>
    <string name="attachment_uploading_state" context="label to indicate the state of an upload in chat">Uploading&#8230;</string>

    <string name="title_properties_contact_notifications_for_chat" context="Title of the section to enable notifications in the Contact Properties screen">Chat notifications</string>

    <string name="achievements_title" context="title of the section for achievements">Achievements</string>
    <string name="achievements_subtitle" context="subtitle of the section for achievements">Invite friends and get rewards</string>

    <string name="button_invite_friends" context="button to invite friends for getting achievements">Invite friends</string>

    <string name="figures_achievements_text_referrals" context="title of the introduction for the achievements screen">Get %1$s of storage and %2$s of transfers for each referral</string>

    <string name="figures_achievements_text" context="sentence to detail the figures of storage and transfer quota related to each achievement">Get %1$s of storage and %2$s of transfers</string>

    <string name="unlocked_rewards_title" context="title of the section for unlocked rewards">Unlocked rewards</string>

    <string name="unlocked_storage_title" context="title of the section for unlocked storage quota">Storage Quota</string>

    <string name="title_referral_bonuses" context="title of the section for referral bonuses in achivements section (maximum 24 chars)">Referral Bonuses</string>
    <string name="title_install_app" context="title of the section for install a mobile app in achivements section (maximum 24 chars)">Install a mobile app</string>
    <string name="title_regitration" context="title of the section for install megasync in achivements section (maximum 24 chars)">Registration bonus</string>
    <string name="title_install_desktop" context="title of the section for install a mobile app bonuses in achivements section (maximum 24 chars)">Install MEGA desktop app</string>
    <string name="title_base_quota" context="title of the section for base quota in achivements section">Account Base Quota</string>
    <string name="camera_uploads_empty" context="Text that indicates that no pictures have been uploaded to the Camera Uploads section">No media on Camera Uploads</string>
    <string name="general_num_days_left" context="indicates the number of days left related to a achievement">%1$d d left</string>
    <string name="expired_achievement" context="state to indicate the achievement has expired">Expired</string>

    <string name="setting_title_use_https_only" context="title of the advanced setting to choose the use of https">Don’t use HTTP</string>
    <string name="setting_subtitle_use_https_only" context="subtitle of the advanced setting to choose the use of https">Enable this option only if your transfers don’t start. In normal circumstances HTTP is satisfactory as all transfers are already encrypted.</string>

    <string name="title_achievement_invite_friends" context="title of screen to invite friends and get an achievement">How it works</string>
    <string name="first_paragraph_achievement_invite_friends" context="first paragraph of screen to invite friends and get an achievement">Invite your friends to create a free MEGA account and install our mobile app. For every successful signup and app install you receive bonus storage and transfer quota.</string>
    <string name="second_paragraph_achievement_invite_friends" context="second paragraph of screen to invite friends and get an achievement">You will not receive credit for inviting someone who has used MEGA previously and you will not be notified about such a rejection. Invited contacts must install the MEGA mobile app or MEGA desktop app on their devices.</string>

    <string name="card_title_invite_friends" context="explanation of screen to invite friends and get an achievement">Select contacts from your phone contact list or enter multiple email addresses.</string>

    <string name="title_confirmation_invite_friends" context="title of the dialog to confirm the contact request">Invite friends to MEGA</string>
    <string name="subtitle_confirmation_invite_friends" context="subtitle of the dialog to confirm the contact request">Thanks! Invitation was sent by email</string>
    <string name="paragraph_confirmation_invite_friends" context="paragraph of the dialog to confirm the contact request">Encourage your friends to register and install a MEGA app. As long as your friend uses the same email address as you’ve entered, you will receive your transfer quota reward.</string>

    <string name="invalid_email_to_invite" context="Error shown when the user writes a email with an incorrect format">Email is malformed</string>

    <string name="paragraph_info_achievement_install_desktop" context="info paragraph about the achievement install megasync">When you install MEGAsync you get %1$s of complimentary storage space plus %2$s of transfer quota, both valid for 180 days. MEGA desktop app is available for Windows, macOS and most Linux distros.</string>
    <string name="paragraph_info_achievement_install_mobile_app" context="info paragraph about the achievement install mobile app">When you install our mobile app you get %1$s of complimentary storage space plus %2$s of transfer quota, both valid for 180 days. We provide mobiles apps for iOS, Android and Windows Phone.</string>

    <string name="result_paragraph_info_achievement_install_desktop" context="info paragraph about the completed achievement install megasync">You have received %1$s storage space and %2$s transfer quota for installing our MEGA desktop app.</string>
    <string name="result_paragraph_info_achievement_install_mobile_app" context="info paragraph about the completed achievement install mobile app">You have received %1$s storage space and %2$s transfer quota for installing our mobile app.</string>
    <string name="result_paragraph_info_achievement_registration" context="info paragraph about the completed achievement registration">You have received %1$s storage space as your free registration bonus.</string>

    <string name="expiration_date_for_achievements" context="info paragraph about the completed achievement registration">Bonus expires in %1$d days</string>

    <plurals name="context_share_folders">
        <item context="menu item" quantity="one">Share folder</item>
        <item context="menu items" quantity="other">Share folders</item>
    </plurals>

    <string name="no_folders_shared" context="Info of a contact if there is no folders shared with him">No folders shared</string>

    <string name="settings_help" context="Settings category title for Help">Help</string>
    <string name="settings_help_preference" context="Settings preference title for send feedback">Send Feedback</string>
    <string name="setting_feedback_subject" context="mail subject">Android feedback</string>
    <string name="setting_feedback_body" context="mail body">Please, write your feedback here:</string>
    <string name="settings_feedback_body_device_model" context="mail body">Device model</string>
    <string name="settings_feedback_body_android_version" context="mail body">Android version</string>

    <string name="dialog_title_new_file" context="Title of the dialog to create a new file by inserting the name">New file</string>
    <string name="context_new_file_name" context="Input field description in the create file dialog.">File Name</string>

    <string name="dialog_title_new_link" context="Title of the dialog to create a new link by inserting the name">Link name</string>
    <string name="context_new_link_name" context="Input field description in the create link dialog.">link.url</string>

    <string name="new_file_subject_when_uploading" context="Title of the field subject when a new file is created to upload">SUBJECT</string>
    <string name="new_file_content_when_uploading" context="Title of the field content when a new file is created to upload">CONTENT</string>
    <string name="new_file_email_when_uploading" context="Title of the field email when a new contact is created to upload">EMAIL</string>

    <!--<string name="context_empty_inbox" context="Title of the empty text when a fragment is empty">No files on your</string>-->
    <!--<string name="context_empty_camera_uploads" context="Title of the empty text when a fragment is empty">No media on</string>-->

    <string name="forward_menu_item" context="Item of a menu to forward a message chat to another chatroom">Forward</string>

    <string name="general_attach" context="name of the button to attach file from MEGA to another app">Attach</string>

    <string name="type_contact" context="when add or share a file with a new contact, it can type by name or mail">Contact’s name or email</string>

    <string name="max_add_contact" context="when add or share a file with a new contact, message displayed to warn that the maximum number has been reached">No more contacts can be added at this time</string>

    <string name="old_and_new_passwords_equals" context="when changing the password , the old password and new password are equals">The new password cannot be the same as the old password</string>

    <string name="action_search_by_date" context="Menu item">Search by date</string>
    <string name="general_apply" context="title of a button to apply search by date">Apply</string>ç
    <string name="general_search_month" context="title of a button to apply search by month">Last month</string>
    <string name="general_search_year" context="title of a button to apply search by year">Last year</string>

    <string name="label_set_day" context="title of a Search by date tag">Set day</string>
    <string name="snackbar_search_by_date" context="the user can't choose this date">Date required is not valid</string>

    <string name="invalid_characters" context="Error when the user writes a character not allowed">Characters not allowed</string>

    <string name="audio_play" context="Label shown when audio file is playing">Audio File</string>

    <string name="corrupt_pdf_dialog_text" context="when open PDF Viewer, the pdf that it try to open is damaged or does not exist">Error. The pdf file is corrupted or does not exist.</string>

    <string name="user_account_feedback" context="Label to include info of the user email in the feedback form">User account</string>

    <string name="save_to_mega" context="Label shown in MEGA pdf-viewer when it open a PDF save in smartphone storage">Save to my \nCloud Drive</string>

    <string name="chat_already_exists" context="Error message when creating a chat one to one with a contact that already has a chat">The chat already exists</string>

    <string name="not_download" context="before sharing a file, has to be downloaded">The file has not been downloaded yet</string>

    <string name="not_permited_add_email_to_invite" context="Error shown when a user is starting a chat or adding new participants in a group chat and writes a contact mail that has not added">Only MEGA contacts can be added</string>

    <string name="invalid_connection_state" context="Info label about the connectivity state of an individual chat">Chat disconnected</string>

    <string name="call_error" context="Message show when a call cannot be established">Error. The call cannot be established</string>

    <string name="title_evaluate_the_app_panel" context="Title of dialog to evaluate the app">Are you happy with this app?</string>
    <string name="rate_the_app_panel" context="Label to show rate the app">Yes, rate the app</string>
    <string name="send_feedback_panel" context="Label to show send feedback">No, send feedback</string>

    <string name="link_advanced_options" context="title of the section advanced options on the get link screen">Advanced options</string>

    <string name="no_contacts_permissions" context="Title of the section to invite contacts if the user has denied the contacts permmissions">No contact permissions granted</string>

    <string name="choose_qr_option_panel" context="Option of the sliding panel to go to QR code section">My QR code</string>
    <string name="section_qr_code" context="Title of the screen that shows the options to the QR code">QR Code</string>
    <string name="action_reset_qr" context="Option in menu of section  My QR code to reset the QR code">Reset QR code</string>
    <string name="action_delete_qr" context="Option in menu of section  My QR code to delete the QR code">Delete QR code</string>
    <string name="save_cloud_drive" context="Option shown in QR code bottom sheet dialog to save QR code in Cloud Drive">To Cloud Drive</string>
    <string name="save_file_system" context="Option shown in QR code bottom sheet dialog to save QR code in File System">To File System</string>
    <string name="section_my_code" context="Title of QR code section">MY CODE</string>
    <string name="section_scan_code" context="Title of QR code scan section">SCAN CODE</string>
    <string name="settings_qrcode_autoaccept" context="Title of QR code settings that permits or not contacts that scan my QR code will be automatically added to my contact list">Auto-Accept</string>
    <string name="setting_subtitle_qrcode_autoccept" context="Subtitle of QR code settings auto-accept">Contacts that scan your QR Code will be automatically added to your contact list.</string>
    <string name="setting_subtitle_qrcode_reset" context="Subtitle of QR code settings that reset the code">Previous QR code will no longer be valid</string>
    <string name="qrcode_link_copied" context="Text shown when it has been copied the QR code link">Link copied to the clipboard</string>
    <string name="qrcode_reset_successfully" context="Text shown when it has been reseted the QR code successfully">QR code successfully reset</string>
    <string name="qrcode_delete_successfully" context="Text shown when it has been deleted the QR code successfully">QR code successfully deleted</string>
    <string name="qrcode_reset_not_successfully" context="Text shown when it has not been reseted the QR code successfully">QR code not reset due to an error. Please, try again.</string>
    <string name="qrcode_delete_not_successfully" context="Text shown when it has not been delete the QR code successfully">QR code not deleted due to an error. Please, try again.</string>
    <string name="invite_sent" context="Title of dialog shown when a contact request has been sent with QR code">Invite sent</string>
    <string name="invite_sent_text" context="Text of dialog shown when a contact request has been sent with QR code">The user %s has been invited and will appear in your contact list once accepted.</string>
    <string name="error_share_qr" context="Text shown when it tries to share the QR and occurs an error to process the action">An error occurred while trying to share the QR file. Perhaps the file does not exist. Please, try again later.</string>
    <string name="error_upload_qr" context="Text shown when it tries to upload to Cloud Drive the QR and occurs an error to process the action">An error occurred while trying to upload the QR file. Perhaps the file does not exist. Please, try again later.</string>
    <string name="error_download_qr" context="Text shown when it tries to download to File System the QR and occurs an error to process the action">An error occurred while trying to download the QR file. Perhaps the file does not exist. Please, try again later.</string>
    <string name="success_download_qr" context="Text shown when it tries to download to File System the QR and the action has success">The QR Code has been downloaded successfully to %s</string>
    <string name="invite_not_sent" context="Title of dialog shown when a contact request has not been sent with QR code">Invite not sent</string>
    <string name="invite_not_sent_text" context="Text of dialog shown when a contact request has not been sent with QR code">The QR code or contact link is invalid. Try to scan a valid code or to open a valid link.</string>
    <string name="invite_not_sent_text_already_contact" context="Text of dialog shown when a contact request has not been sent with QR code because of is already a contact">The invitation has not been sent. %s is already in your contacts list.</string>
    <string name="invite_not_sent_text_error" context="Text of dialog shown when a contact request has not been sent with QR code because of some error">The invitation has not been sent. An error occurred processing it.</string>
    <string name="generatin_qr" context="Text of alert dialog informing that the qr is generating">Generating QR Code&#8230;</string>
    <string name="menu_item_scan_code" context="Title of QR code scan menu item">Scan QR code</string>
    <string name="button_copy_link" context="get the contact link and copy it">Copy link</string>
    <string name="button_create_qr" context="Create QR code">Create QR code</string>
    <string name="qrcode_create_successfully" context="Text shown when it has been created the QR code successfully">QR code successfully created</string>
    <string name="qrcode_scan_help" context="Text shown in QR code scan fragment to help and guide the user in the action">Line up the QR code to scan it with your device’s camera</string>
    <string name="contact_view" context="positive button on dialog to view a contact">View</string>


    <string name="external_play" context="Item menu option to reproduce audio or video in external reproductors">Open with</string>

    <string name="context_share" context="to share a file using Facebook, Whatsapp, etc">Share using</string>

    <string name="error_enable_chat_before_login" context="Message shown if the user choose enable button and he is not logged in">Please, log in before enabling the chat</string>

    <string name="label_set_period" context="title of a tag to search for a specific period within the search by date option in Camera upload">Set period</string>

    <string name="context_empty_chat_recent" context="Text of the empty screen when there are not chat conversations">[B]Invite friends to [/B][A]Chat[/A][B] and enjoy our encrypted platform with privacy and security.[/B]</string>
    <string name="recent_chat_empty_enable_chat" context="Message shown when the user has no recent chats">[C]Enable [/C][B]Chat[/B][A][C] and enjoy our encrypted platform with privacy and security.[/C]</string>

    <string name="context_empty_camera_uploads" context="Text of the empty screen when there are not elements in Camera Uploads">[B]No media on [/B][A]Camera Uploads[/A][B].[/B]</string>
    <string name="context_empty_rubbish_bin" context="Text of the empty screen when there are not elements in the Rubbish Bin">[B]Empty [/B][A]Rubbish Bin[/A][B].[/B]</string>

    <string name="context_empty_inbox" context="Text of the empty screen when there are not elements in Cloud Drive or Inbox">[B]No files on your [/B][A]%1$s[/A][B].[/B]</string>
    <string name="context_empty_offline" context="Text of the empty screen when there are not elements in Saved for Offline">[B]No files [/B][A]%1$s[/A][B].[/B]</string>
    <string name="context_empty_contacts" context="Text of the empty screen when there are not contacts">[B]No [/B][A]%1$s[/A][B].[/B]</string>

    <string name="recent_chat_empty" context="Message shown when the user has no chats">[A]No[/A] [B]Conversations[/B]</string>
    <string name="recent_chat_loading_conversations" context="Message shown when the chat is section is loading the conversations">[A]Loading[/A] [B]Conversations&#8230;[/B]</string>

    <string name="context_empty_incoming" context="Text of the empty screen when there are not elements in Incoming">Incoming Shared folders</string>
    <string name="context_empty_outgoing" context="Text of the empty screen when there are not elements in Outgoing">Outgoing Shared folders</string>

    <string name="tab_sent_requests" context="Title of the sent requests tab. Capital letters">Sent requests</string>
    <string name="tab_received_requests" context="Title of the received requests tab. Capital letters">Received requests</string>
    <string name="overquota_alert_title" context="Title dialog overquota error">Storage quota exceeded</string>

    <string name="invalid_link" context="error message shown when an account confirmation link or reset password link is invalid for unknown reasons">Invalid link, please ask for a new valid link</string>

    <string name="processing_link" context="Message shown when a link is being processing">Processing link&#8230;</string>

    <string name="passwd_weak" context="Message shown when it is creating an acount and it is been introduced a very weak or weak password">Your password is easily guessed. Try making your password longer. Combine uppercase &amp; lowercase letters. Add special characters. Do not use names or dictionary words.</string>
    <string name="passwd_medium" context="Message shown when it is creating an acount and it is been introduced a medium password">Your password is good enough to proceed, but it is recommended to strengthen your password further.</string>
    <string name="passwd_good" context="Message shown when it is creating an acount and it is been introduced a good password">This password will withstand most typical brute-force attacks. Please ensure that you will remember it.</string>
    <string name="passwd_strong" context="Message shown when it is creating an acount and it is been introduced a strong password">This password will withstand most sophisticated brute-force attacks. Please ensure that you will remember it.</string>
    <string name="pass_very_weak" context="Password very weak">Very Weak</string>
    <string name="pass_weak" context="Password weak">Weak</string>
    <string name="pass_medium" context="Password medium">Medium</string>
    <string name="pass_good" context="Password good">Good</string>
    <string name="pass_strong" context="Password strong">Strong</string>

    <string name="title_notification_call_in_progress" context="Title of the notification shown on the action bar when there is a call in progress">Call in progress</string>
    <string name="action_notification_call_in_progress" context="Subtitle of the notification shown on the action bar when there is a call in progress">Click to go back to the call</string>
    <string name="button_notification_call_in_progress" context="Button in the notification shown on the action bar when there is a call in progress">Return to the call</string>

    <string name="contacts_mega" context="When it lists contacts of MEGA, the title of list's header">On MEGA</string>
    <string name="contacts_phone" context="When it lists contacts of phone, the title of list's header">Phone contacts</string>

    <string name="account_suspended_multiple_breaches_ToS" context="Message error shown when trying to log in on an account has been suspended due to multiple breaches of Terms of Service">Your account has been suspended due to multiple breaches of MEGA’s Terms of Service. Please check your email inbox.</string>
    <string name="account_suspended_breache_ToS" context="Message error shown when trying to log in on an account has been suspended due to breach of Terms of Service">Your account was terminated due to a breach of MEGA’s Terms of Service, such as abuse of rights of others; sharing and/or importing illegal data; or system abuse.</string>

    <string name="file_storage_empty_folder" context="In a chat conversation when you try to send device's images but there aren't available images">No files</string>

    <plurals name="number_of_versions" formatted="false" context="Number of versions of a file shown on the screen info of the file">
        <item context="version item" quantity="one">%1$d version</item>
        <item context="version items" quantity="other">%1$d versions</item>
    </plurals>

    <string name="title_section_versions" context="Title of the section Versions for files">Versions</string>

    <string name="header_current_section_item" context="Header of the item to show the current version of a file in a list">Current version</string>
    <plurals name="header_previous_section_item" context="Header of the item to show the previous versions of a file in a list">
        <item context="file item" quantity="one">Previous version</item>
        <item context="file items" quantity="other">Previous versions</item>
    </plurals>

    <string name="general_revert" context="option menu to revert a file version">Revert</string>
    <string name="menu_item_clear_versions" context="option menu to clear all the previous versions">Clear previous versions</string>
    <plurals name="title_dialog_delete_version" context="Title of the dialog to confirm that a version os going to be deleted">
        <item context="version item" quantity="one">Delete version?</item>
        <item context="version items" quantity="other">Delete versions?</item>
    </plurals>

    <string name="content_dialog_delete_version" context="Content of the dialog to confirm that a version is going to be deleted">This version will be permanently removed.</string>
    <string name="content_dialog_delete_multiple_version" context="Content of the dialog to confirm that several versions are going to be deleted">These %d versions will be permanently removed.</string>

    <string name="chat_upload_title_notification" context="Title of the notification shown when a file is uploading to a chat">Chat uploading</string>

    <string name="settings_chat_upload_quality" context="Label for the option on setting to set up the quality of multimedia files uploaded to the chat">Chat media quality</string>

    <string-array name="settings_chat_upload_quality_entries" context="the options for the option on setting to set up the quality of multimedia files uploaded to the chat">
        <item context="the options of what to upload.">Original</item>
        <item context="the options of what to upload.">Medium</item>
    </string-array>

    <string name="missed_call_notification_title" context="Title of the notification for a missed call">Missed call</string>
    <string name="file_properties_info_location" cotext="Refers to a location of file">Location</string>

    <string name="file_properties_folder_current_versions" cotext="Title of the label to show the size of the current files inside a folder">Current versions</string>
    <string name="file_properties_folder_previous_versions" cotext="Title of the label to show the size of the versioned files inside a folder">Previous versions</string>

    <plurals name="number_of_versions_inside_folder" formatted="false" context="Number of versioned files inside a folder shown on the screen info of the folder">
        <item context="version item" quantity="one">%1$d versioned file</item>
        <item context="version items" quantity="other">%1$d versioned files</item>
    </plurals>

    <string name="messages_forwarded_success" context="Alert message after forwarding one or several messages to several chats">Messages forwarded</string>
    <string name="messages_forwarded_error" context="Error message after forwarding one or several messages to several chats">Error. Not correctly forwarded</string>
    <plurals name="messages_forwarded_partial_error" formatted="false" context="Error message if any of the forwarded messages fails">
        <item context="message item" quantity="one">Error. %1$d message not successfully forwarded</item>
        <item context="message items" quantity="other">Error. %1$d messages not successfully forwarded</item>
    </plurals>
    <plurals name="messages_forwarded_error_not_available" formatted="false" context="Error non existing resource after forwarding one or several messages to several chats">
        <item context="message item" quantity="one">Error. The resource is no longer available</item>
        <item context="message items" quantity="other">Error. The resources are no longer available</item>
    </plurals>

    <string name="turn_on_notifications_title" context="The title of fragment Turn on Notifications">Turn on Notifications</string>
    <string name="turn_on_notifications_subtitle" context="The subtitle of fragment Turn on Notifications">This way, you will see new messages\non your Android phone instantly.</string>
    <string name="turn_on_notifications_first_step" context="First step to turn on notifications">Open Android device [A]Settings[/A]</string>
    <string name="turn_on_notifications_second_step" context="Second step to turn on notifications">Open [A]Apps &amp; notifications[/A]</string>
    <string name="turn_on_notifications_third_step" context="Third step to turn on notifications">Select [A]MEGA[/A]</string>
    <string name="turn_on_notifications_fourth_step" context="Fourth step to turn on notifications">Open [A]App notifications[/A]</string>
    <string name="turn_on_notifications_fifth_step" context="Fifth step to turn on notifications">Switch to On and select your preferences</string>

    <plurals name="files_send_to_chat_success" context="Alert message after sending to chat one or several messages to several chats">
        <item context="version item" quantity="one">File sent</item>
        <item context="version items" quantity="other">Files sent</item>
    </plurals>
    <string name="files_send_to_chat_error" context="Error message after sending to chat one or several messages to several chats">Error. Not correctly sent</string>

    <string name="context_send_file_to_chat" context="menu option to send a file to a chat">Send to chat</string>

    <string name="remember_pwd_dialog_title" context="Title of the dialog 'Do you remember your password?'">Do you remember your password?</string>
    <string name="remember_pwd_dialog_text" context="Text of the dialog 'Do you remember your password?'">Please test your password to ensure you remember it. If you lose your password, you will lose access to your MEGA data.</string>
    <string name="remember_pwd_dialog_do_not_show" context="'Do you remember your password?' dialog option that permits user do not show it again">Don’t show me again</string>
    <string name="remember_pwd_dialog_button_test" context="Button of the dialog 'Do you remember your password?' that permits user test his password">Test password</string>
    <string name="test_pwd_title" context="Title of the activity that permits user test his password">Test your password</string>
    <string name="test_pwd_accepted" context="Message shown to the user when is testing her password and it is correct">Password accepted</string>
    <string name="test_pwd_wrong" context="Message shown to the user when is testing her password and it is wrong">Wrong password!\nBackup your Recovery Key as soon as possible!</string>
    <string name="recovery_key_exported_dialog_title" context="Title of the dialog 'Recovery Key exported'">Recovery Key exported</string>
    <string name="recovery_key_exported_dialog_text" context="Text of the dialog 'Recovery Key exported'">The Recovery Key has been exported into the Offline section as MEGARecoveryKey.txt.\nNote: It will be deleted if you log out, please store it in a safe place.</string>
    <string name="recovery_key_exported_dialog_text_logout" context="Text of the dialog 'Recovery Key exported' when the user wants logout">You are about to logout, please test your password to ensure you remember it.\nIf you lose your password, you will lose access to your MEGA data.</string>
    <string name="option_copy_to_clipboard" context="Option that permits user copy to clipboard">Copy to clipboard</string>
    <string name="option_export_recovery_key" context="Option that permits user export his recovery key">Export Recovery Key</string>
    <string name="option_logout_anyway" context="Option that permits user logout">Logout anyway</string>
    <string name="recovery_key_bottom_sheet" context="Title of the bottom sheet dialog 'Recovery Key'">Recovery Key</string>
    <string name="option_save_on_filesystem" context="Option that permits user save on File System">Save on File System</string>
    <string name="message_copied_to_clipboard" context="Message shown when something has been copied to clipboard">Copied to clipboard</string>

    <string name="message_jump_latest" context="text of the label to show that you have messages unread in the chat conversation">Jump to latest</string>
    <string name="message_new_messages" context="text of the label to show that you have new messages in the chat conversation">New messages</string>


    <string name="notification_subtitle_incoming" context="notification subtitle of incoming calls">Incoming call</string>

    <plurals name="number_unread_messages" context="Subtitle to show the number of unread messages on a chat">
        <item context="unread message" quantity="one">%1$s unread message</item>
        <item context="unread messages" quantity="other">%1$s unread messages</item>
    </plurals>

    <plurals name="plural_number_messages_chat_notification" context="Notification title to show the number of unread chats">
        <item context="unread message" quantity="one">%1$d unread chat</item>
        <item context="unread messages" quantity="other">%1$d unread chats</item>
    </plurals>

    <string name="chat_loading_messages" context="Message shown when a chat is opened and the messages are being recovered">[A]Loading[/A] [B]Messages&#8230;[/B]</string>

    <string name="general_error_internal_node_not_found" context="Error message shown when opening a file link which doesn't exist">File or folder not found. Are you logged in with a different account in your browser? You can only access files or folders from the account you are currently logged in with in the app</string>


    <string name="context_loop_video" context="menu option to loop video or audio file">Loop</string>

    <string name="settings_security_options_title" context="Title of the category Security options on Settings section">Security options</string>
    <string name="settings_recovery_key_title" context="Title of the preference Recovery key on Settings section">Recovery Key</string>
    <string name="settings_recovery_key_summary" context="Summary of the preference Recovery key on Settings section">Exporting the Recovery Key and keeping it in a secure location enables you to set a new password without data loss.</string>

    <string name="login_connectivity_issues" context="message when a temporary error on logging in is due to connectivity issues">Unable to reach MEGA. Please check your connectivity or try again later.</string>
    <string name="login_servers_busy" context="message when a temporary error on logging in is due to servers busy">Servers are too busy. Please wait.</string>
    <string name="login_API_lock" context="message when a temporary error on logging in is due to SDK is waiting for the server to complete a request due to an API lock">This process is taking longer than expected. Please wait.</string>
    <string name="login_API_rate" context="message when a temporary error on logging in is due to SDK is waiting for the server to complete a request due to a rate limit ">Too many requests. Please wait.</string>

    <string name="corrupt_video_dialog_text" context="when open audio video player, the file that it try to open is damaged or does not exist">Error. The file is corrupted or does not exist.</string>


    <string name="section_playlist" context="Title of the screen Playlist">Playlist</string>
    <string name="playlist_state_playing" context="Text shown in playlist subtitle item when a file is reproducing">Now playing&#8230;</string>
    <string name="playlist_state_paused" context="Text shown in playlist subtitle item when a file is reproducing but it is paused">Paused</string>

    <string name="context_option_print" context="Menu option to print the recovery key from Offline section">Print</string>

    <string name="save_MK_confirmation" context="Message when the recovery key has been successfully saved on the filesystem">The Recovery Key has been successfully saved</string>

    <string name="pending_outshare_indicator" context="label to indicate that a share is still pending on outgoing shares of a node">(Pending)</string>

    <string name="option_enable_chat_rich_preview" context="Option in Settings section to enable the rick links previews">Rich URL previews</string>

    <string name="button_always_rich_links" context="Button to allow the rich links previews on chat">Always Allow</string>
    <string name="button_not_now_rich_links" context="Button do not allow now the rich links previews on chat">Not Now</string>
    <string name="button_never_rich_links" context="Button do not allow the rich links previews on chat">Never</string>

    <string name="title_enable_rich_links" context="Title of the dialog to enable the rich links previews on chat">Enable rich URL previews</string>

    <string name="text_enable_rich_links" context="Text of the dialog to enable the rich links previews on chat">Enhance the MEGAchat experience. URL content will be retrieved without end-to-end encryption.</string>

    <string name="subtitle_mega_rich_link_no_key" context="Subtitle of a MEGA rich link without the decryption key">Tap to enter the Decryption Key</string>

    <string name="call_starting" context="Subtitle of the call screen when a call is just starting">Calling&#8230;</string>


    <string name="error_password" context="when the user tries to creates a MEGA account or tries to change his password and the password strength is very weak">Please enter a stronger password</string>

    <string name="title_acceptance_contact_request_notification" context="title of the notification for an acceptance of a contact request">New contact</string>
    <string name="title_storage_usage" context="title of usage storage section in Storage">Storage Usage</string>

    <plurals name="plural_number_contact_request_notification" context="Notification title to show the number of incoming contact request">
        <item context="contact request" quantity="one">%1$d pending contact request</item>
        <item context="contact requests" quantity="other">%1$d pending contact requests</item>
    </plurals>

    <string name="title_new_contact_request_notification" context="title of the notification for a new incoming contact request">New contact request</string>

    <string name="type_message_hint_with_title" context="Hint shown in the field to write a message in the chat screen">Write message to “%s”&#8230;</string>
    <string name="transfers_empty_new" context="message shown in the screen when there are not any active transfer">[B]No active[/B][A] Transfers[/A][B].[/B]</string>
    <string name="completed_transfers_empty_new" context="message shown in the screen when there are not any active transfer">[B]No completed[/B][A] Transfers[/A][B].[/B]</string>
    <string name="file_browser_empty_folder_new" context="Text that indicates that a folder is currently empty">[B]Empty[/B][A] Folder[/A][B].[/B]</string>

    <string name="type_message_hint_with_customized_title" context="Hint shown in the field to write a message in the chat screen (chat with customized title)">Write message to “%s”&#8230;</string>
    <string name="type_message_hint_with_default_title" context="Hint shown in the field to write a message in the chat screen (chat with default title)">Write message to %s&#8230;</string>

    <string name="settings_2fa" context="Title of setting Two-Factor Authentication">Two-Factor Authentication</string>
    <string name="setting_subtitle_2fa" context="Subtitle of setting Two-Factor Authentication when the preference is disabled">Two-Factor Authentication is a second layer of security for your account.</string>
    <string name="title_2fa" context="Title of the screen Two-Factor Authentication">Why do you need two-factor authentication?</string>
    <string name="two_factor_authentication_explain">Two-factor authentication is a second layer of security for your account. Which means that even if someone knows your password they cannot access it, without also having access to the six digit code only you have access to.</string>
    <string name="button_setup_2fa" context="Button that permits user begin with the process of enable Two-Factor Authentication">Begin Setup</string>
    <string name="explain_qr_seed_2fa_1" context="Text that explain how to do with Two-Factor Authentication QR">Scan or copy the seed to your Authentication App.</string>
    <string name="explain_qr_seed_2fa_2" context="Text that explain how to do with Two-Factor Authentication seed">Be sure to backup this seed to a safe place in case you lose your phone.</string>
    <string name="explain_confirm_2fa" context="Text that explain how to confirm Two-Factor Authentication">Please enter the code generated by your Authentication App.</string>
    <string name="general_verify" context="Text button">Verify</string>
    <string name="general_next" context="Text button">Next</string>
    <string name="url_qr_2fa" context="URL that is used to generate Two-Factor Authentication QR code. Not translate">otpauth://totp/MEGA:%s?secret=%s&amp;issuer=MEGA</string>
    <string name="qr_seed_text_error" context="Text of the alert dialog to inform the user when an error occurs when try to enable seed or QR of Two-Factor Authentication">An error occurred generating the seed or QR code, please try again.</string>
    <string name="title_2fa_enabled" context="Title of the screen shown when the user enabled correctly Two-Factor Authentication">Two-Factor Authentication Enabled</string>
    <string name="description_2fa_enabled" context="Description of the screen shown when the user enabled correctly Two-Factor Authentication">Next time you login to your account you will be asked to enter a 6-digit code provided by your authentication app.</string>
    <string name="recommendation_2fa_enabled" context="Recommendation for export the Recovery Key shown when the user enabled correctly Two-Factor Authentication">If you lose access to your account after enabling 2FA and you have not backed up your Recovery Key, MEGA can\'t help you gain access to it again.\n<b>Backup your Recovery Key</b></string>
    <string name="pin_error_2fa" context="Error shown when a user tries to enable Two-Factor Authentication and introduce an invalid code">Invalid code</string>
    <string name="lost_your_authenticator_device" context="When a user tries to login with Two-Factor Authentication and lost his device, button that permits get information about how login">Lost your Authenticator device?</string>
    <string name="login_verification" context="Title of screen Login verification with Two-Factor Authentication">Login Verification</string>
    <string name="change_password_verification" context="Title of screen Change password verification with Two-Factor Authentication">Two-Factor Authentication\nChange password</string>
    <string name="cancel_account_verification" context="Title of screen Cancel account verification with Two-Factor Authentication">Two-Factor Authentication\nCancel account</string>
    <string name="change_mail_verification" context="Title of screen Change mail verification with Two-Factor Authentication">Two-Factor Authentication\nChange email</string>
    <string name="disable_2fa_verification" context="Title of screen Disable Two-Factor Authentication">Disable Two-Factor Authentication</string>
    <string name="title_lost_authenticator_device" context="Title of screen Lost authenticator decive">Lost your Authenticator device?</string>
    <string name="error_disable_2fa" context="When the user tries to disable Two-Factor Authentication and some error ocurr in the process">An error occurred trying to disable Two-Factor Authentication. Please try again.</string>
    <string name="error_enable_2fa" context="When the user tries to enable Two-Factor Authentication and some error ocurr in the process">An error occurred trying to enable Two-Factor Authentication. Please try again.</string>
    <string name="title_enable_2fa" context="Title of the dialog shown when a new account is created to suggest user enable Two-Factor Authentication">Enable Two-Factor Authentication</string>
    <string name="label_2fa_disabled" context="Label shown when it disables the Two-Factor Authentication">Two-Factor Authentication Disabled</string>
    <string name="open_app_button" context="Text of the button which action is to show the authentication apps">Open in</string>
    <string name="intent_not_available_2fa" context="message when trying to open a link that contains the seed to enable Two-Factor Authentication but there isn\'t any app that open it">There isn’t any available app to enable Two-Factor Authentication on your device</string>
    <string name="general_close" context="Text button">Close</string>
    <string name="general_rk" context="Text of the file name where the Recovery Key is saved. Not translate">MEGARecoveryKey.txt</string>
    <string name="backup_rk_2fa_end" context="Label shown when Two-Factor Authentication has been enabled to alert user that has to back up his Recovery Key before finish the process">Export your Recovery Key to finish</string>
    <string name="no_authentication_apps_title" context="Title of dialog shown when it tries to open an authentication app and there is no installed">Two-Factor Authentication app</string>
    <string name="open_play_store_2fa" context="Message shown to ask user if wants to open Google Play to install some authenticator app">Would you want to open Google Play to install an Authenticator App?</string>
    <string name="play_store_label" context="Label Play Store">Play Store</string>
    <string name="text_2fa_help" context="Text shown in an alert explaining how to continue to enable Two-Factor Authentication">You need an authenticator app to enable 2FA on MEGA. You can download and install the Google Authenticator, Duo Mobile, Authy or Windows Phone Authenticator app for your phone or tablet.</string>


    <string name="number_correctly_imported_from_chat" context="success message when importing multiple files from">%d files shared successfully</string>
    <string name="number_no_imported_from_chat" context="error message when importing multiple files from chat">%d files were not shared</string>
    <string name="preview_content" context="button's text to open a full screen image">Preview Content</string>

    <string name="no_network_connection_on_play_file" context="message shown when the user clicks on media file chat message, there is no network connection and the file is not been downloaded">The streaming can not be executed and the file has not been downloaded</string>
    <string name="file_already_exists" context="message when trying to save for offline a file that already exists">File already exists in Saved for Offline</string>

    <plurals name="error_forwarding_messages" context="Error message if forwarding a message failed">
        <item context="one message" quantity="one">Message not forwarded</item>
        <item context="many messages" quantity="other">Messages not forwarded</item>
    </plurals>

    <string name="title_confirmation_disable_rich_links" context="Title of the dialog to disable the rich links previews on chat">Rich URL previews</string>
    <string name="text_confirmation_disable_rich_links" context="Text of the dialog to disable the rich links previews on chat">You are disabling rich URL previews permanently. You can re-enable rich URL previews in your settings. Do you want to proceed?</string>

    <string name="call_missed_messages" context="Message shown when a call ends.">[A]Missed call[/A]</string>
    <string name="call_rejected_messages" context="Message shown when a call ends.">[A]Call was rejected[/A]</string>
    <string name="call_cancelled_messages" context="Message shown when a call ends.">[A]Call was cancelled[/A]</string>
    <string name="call_failed_messages" context="Message shown when a call ends.">[A]Call failed[/A]</string>
    <string name="call_not_answered_messages" context="Message shown when a call ends.">[A]Call was not answered[/A]</string>

    <string name="contact_email" context="Indicates that can type a contact email">Contact’s email</string>
    <string name="contact_not_added" context="When it tries to add a contact in a list an is already added">You have already added this contact.</string>

    <plurals name="plural_call_ended_messages_with_minutes" context="Message shown when a call ends.">
        <item context="one minute" quantity="one">[A]Call ended[/A][C]. Duration: [/C][B]%1$s minute[/B]</item>
        <item context="more minutes" quantity="other">[A]Call ended[/A][C]. Duration: [/C][B]%1$s minutes[/B]</item>
    </plurals>

    <plurals name="plural_call_ended_messages_with_one_second" context="Message shown when a call ends.">
        <item context="one minute" quantity="one">[A]Call ended[/A][C]. Duration: [/C][B]%1$d minute, %2$d second[/B]</item>
        <item context="more minutes" quantity="other">[A]Call ended[/A][C]. Duration: [/C][B]%1$d minutes, %2$d second[/B]</item>
    </plurals>

    <plurals name="plural_call_ended_messages_with_more_seconds" context="Message shown when a call ends.">
        <item context="one minute" quantity="one">[A]Call ended[/A][C]. Duration: [/C][B]%1$d minute, %2$d seconds[/B]</item>
        <item context="more minutes" quantity="other">[A]Call ended[/A][C]. Duration: [/C][B]%1$d minutes, %2$d seconds[/B]</item>
    </plurals>

    <plurals name="plural_call_ended_messages_just_seconds" context="Message shown when a call ends.">
        <item context="one second" quantity="one">[A]Call ended[/A][C]. Duration: [/C][B]%1$d second[/B]</item>
        <item context="more seconds" quantity="other">[A]Call ended[/A][C]. Duration: [/C][B]%1$d seconds[/B]</item>
    </plurals>

    <string name="error_message_invalid_format" context="Content of a normal message that cannot be recognized">Invalid message format</string>
    <string name="error_message_invalid_signature" context="Content of a normal message that cannot be recognized">Invalid message signature</string>

    <string name="add_to_cloud_import" context="Menu option">Add to Cloud Drive</string>

    <string name="error_streaming" context="When the user tries to reproduce a file through streaming and ocurred an error creating it">An error occurred trying to create the stream</string>

    <string name="context_restore" context="Menu option to restore an item from the Rubbish bin">Restore</string>

    <string name="context_correctly_node_restored" context="success message when a node was restore from Rubbish bin">Restored to %s</string>
    <string name="context_no_restored" context="error message when a node was restore from Rubbish bin">Error. Not restored</string>

    <string name="context_send_message" context="menu item from contact section to send a message to a contact">Send Message</string>

    <plurals name="plural_contact_sent_to_chats" context="Message shown when a contact is successfully sent to several chats">
        <item context="one contact" quantity="one">Contact sent to chats successfully</item>
        <item context="more contacts" quantity="other">Contacts sent to chats successfully</item>
    </plurals>

    <string name="error_MEGAdrop_not_supported" context="Error message on opening a MEGAdrop folder link">MEGAdrop folders are not supported yet</string>

    <string name="pre_overquota_alert_text" context="Pre overquota error dialog when trying to copy or import a file">This action cannot be completed as it would take you over your current storage limit. Would you like to upgrade your account?</string>

    <string name="archived_chats_title_section" context="Title of the section Archived chats">Archived chats</string>

    <string name="archived_chats_show_option" context="Text of the option to show the arhived chat, it shows the number of archived chats">Archived chats (%d)</string>

    <string name="archive_chat_option" context="Title of the option on the chat list to archive a chat">Archive Chat</string>
    <string name="unarchive_chat_option" context="Title of the option on the chat list to unarchive a chat">Unarchive Chat</string>

    <string name="general_archive" context="Confirmation button of the dialog to archive a chat">Archive</string>
    <string name="general_unarchive" context="Confirmation button of the dialog to unarchive a chat">Unarchive</string>

    <string name="success_archive_chat" context="Message shown when a chat is successfully archived, it shows the name of the chat">%s chat was archived.</string>
    <string name="error_archive_chat" context="Error message shown when a chat has not be archived, it shows the name of the chat">Error. %s chat was not archived.</string>

    <string name="success_unarchive_chat" context="Message shown when a chat is successfully unarchived, it shows the name of the chat">%s chat was unarchived.</string>
    <string name="error_unarchive_chat" context="Error message shown when a chat has not be unarchived, it shows the name of the chat">Error. %s chat was not able to be unarchived.</string>

    <string name="archived_chats_empty" context="Message shown when the user has no archived chats">[A]No[/A] [B]Archived Chats[/B]</string>

    <string name="inactive_chat" context="Subtitle of chat screen when the chat is inactive">Inactive chat</string>
    <string name="archived_chat" context="Subtitle of chat screen when the chat is archived">Archived chat</string>

    <string name="number_incorrectly_restored_from_rubbish" context="error message when restoring several nodes from rubbish">%d items were not restored successfully</string>
    <string name="number_correctly_restored_from_rubbish" context="success message when restoring several nodes from rubbish">%d items restored successfully</string>

    <string name="invite_contacts" context="Label shown when the user wants to add contacts into his MEGA account">Invite contacts</string>
    <string name="share_with" cotext="Label shown when the user wants to share something with other contacts">Share with</string>
    <string name="contacts_list_empty_text_loading_share" context="Message shown while the contact list from the device and from MEGA is being read and then shown to the user">Loading contacts&#8230;</string>
    <string name="title_new_group" context="Title of the screen New Group">New Group</string>
    <string name="subtitle_new_group" context="Subtitle of the screen New Group">Type group name</string>
    <string name="hint_type_group" context="Hint of edittext shown when it is creating a new group to guide user to type the name of the group">Name your group</string>
    <string name="confirmation_delete_contact" context="Text of the confirm dialog shown when it wants to remove a contact from a chat">Remove %s from this chat?</string>

    <string name="settings_file_management_file_versions_title" context="Settings preference title to show file versions info of the account">File versions</string>
    <string name="settings_file_management_file_versions_subtitle" context="Settings preference subtitle to show file versions info of the account">%1d file versions, taking a total of %2s</string>

    <string name="settings_file_management_category" context="Title of the section File management on Settings section">File Management</string>

    <string name="settings_file_management_delete_versions" context="Option in Settings to delete all the versions of the account">Delete all my older versions of files</string>
    <string name="settings_file_management_subtitle_delete_versions" context="subtitle of the option in Settings to delete all the versions of the account">All current files will remain. Only historic versions of your files will be deleted.</string>

    <string name="text_confirmation_dialog_delete_versions" context="Text of the dialog to delete all the file versions of the account">You are about to delete the version histories of all files. Any file version shared to you from a contact will need to be deleted by them.\n\nPlease note that the current files will not be deleted.</string>

    <string name="success_delete_versions" context="success message when deleting all the versions of the account">File versions deleted successfully</string>
    <string name="error_delete_versions" context="error message when deleting all the versions of the account">An error occurred while trying to delete all old versions of your files, please try again later.</string>

    <string name="settings_enable_file_versioning_title" context="Title of the option to enable or disable file versioning on Settings section">File versioning</string>
    <string name="settings_enable_file_versioning_subtitle" context="Subtitle of the option to enable or disable file versioning on Settings section">Enable or disable file versioning for your entire account.\nYou may still receive file versions from shared folders if your contacts have this enabled.</string>
    <string name="choose_chat" context="section title to select a chat to send a file">Choose chat</string>

    <string name="type_mail" context="Hint shown to guide user on activity add contacts">Tap, enter name or email</string>

    <string name="confirmation_invite_contact" context="Text of the confirm dialog shown when it wants to add a contact from a QR scaned">Add %s to your contacts?</string>
    <string name="confirmation_not_invite_contact" context="Text of the confirm dialog shown when it wants to add a contact from a QR scaned and the contact is already a contact">You have already added the contact %s.</string>
    <string name="confirmation_invite_contact_already_added" context="Text of the confirm dialog shown when it wants to add a contact from a QR scaned and is already added before">You have already added the contact %s.</string>
    <string name="confirmation_share_contact" context="Text of the confirm dialog shown when it wants to add a contact from a QR scaned">Share with %s?</string>
    <string name="new_group_chat_label" context="Text button for init a group chat">New group chat</string>
    <string name="add_contacts" context="Label shown when the user wants to add contacts into a chat conversation">Add contacts</string>

    <string name="title_alert_logged_out" context="Title of the alert when the account have been logged out from another client">Logged out</string>
    <string name="account_confirmed" context="Text shown to indicate user that his account has already been confirmed">Your account has been activated. Please log in.</string>
    <string name="confirm_account" context="Text shown to indicate user that his account should be confirmed typing his password">Please enter your password to confirm your account</string>

    <string name="error_own_email_as_contact" context="Error shown if a user tries to add their own email address as a contact">There’s no need to add your own email address</string>

    <string name="invalid_code" context="Error shown when it is scanning a QR code and it is invalid">Invalid code</string>

    <string name="text_almost_full_warning" context="Text of the dialog shown when the storage is almost full">Cloud Drive is almost full. Upgrade to PRO and get up to 8 TB of storage and 16 TB of transfer quota.</string>
    <string name="button_plans_almost_full_warning" context="Button of the dialog shown when the storage is almost full to see the available PRO plans">See plans</string>
    <string name="button_custom_almost_full_warning" context="Button of the dialog shown when the storage is almost full to custom a plan">Custom plan</string>
    <string name="button_bonus_almost_full_warning" context="Button of the dialog shown when the storage is almost full to get bonus">Get Bonus</string>

    <string name="title_mail_upgrade_plan" context="Mail title to upgrade to a custom plan">Upgrade to a custom plan</string>
    <string name="subject_mail_upgrade_plan" context="Mail subject to upgrade to a custom plan">Ask us how you can upgrade to a custom plan:</string>

    <string name="word_me" context="Used in chat list screen to indicate in a chat list item that the message was sent by me, followed by the message">Me:</string>

    <string name="call_button" context="Title of the button in the contact info screen to start an audio call">Call</string>
    <string name="message_button" context="Title of the button in the contact info screen to send a message">Message</string>
    <string name="video_button" context="Title of the button in the contact info screen to start a video call">Video</string>

    <string name="title_chat_explorer" context="Title of chat explorer to send a link or file to a chat">Send to&#8230;</string>
    <string name="title_cloud_explorer" context="Title of cloud explorer to upload a link or file">Upload to&#8230;</string>

	<string name="contact_info_button_more" context="More button in contact info page">More</string>

    <plurals name="plural_select_file" context="Section title to select a file to perform an action">
        <item context="one file" quantity="one">Choose File</item>
        <item context="more files" quantity="other">Choose Files</item>
    </plurals>

    <string name="title_share_folder_explorer" context="Title of shared folder explorer to choose a folder to perform an action">Choose folder</string>

    <string name="login_warning_abort_transfers" context="Popup message shown if an user try to login while there is still living transfer">All transfers will be cancelled, do you want to login?</string>
    <string name="logout_warning_abort_transfers" context="Popup message shown if an user try to login while there is still living transfer">All transfers will be cancelled, do you want to logout?</string>

    <string name="subtitle_read_only_permissions" context="Label to explain the read only participant permission in the options panel of the group info screen">Read only</string>

    <string name="used_space" context="Label shown the total space and the used space in an account">[A]%1$s [/A][B]of %2$s used[/B]</string>

    <string name="staging_api_url_title" context="title of the alert dialog when the user is changing the API URL to staging">Change to a testing server?</string>
    <string name="staging_api_url_text" context="text of the alert dialog when the user is changing the API URL to staging">Are you sure you want to change to a test server? Your account may run irrecoverable problems</string>

    <string name="title_confirmation_open_camera_on_chat" context="Title of the confirmation dialog to open the camera app and lose the relay of the local camera on the in progress call">Open camera?</string>
    <string name="confirmation_open_camera_on_chat" context="Text of the confirmation dialog to open the camera app and lose the relay of the local camera on the in progress call">If you open the camera, your video transmission will be paused in the current call.</string>

    <string name="notification_chat_undefined_title" context="Title of the notification when there is unknown activity on the Chat">Chat activity</string>
    <string name="notification_chat_undefined_content" context="Content of the notification when there is unknown activity on the Chat">You may have new messages</string>

    <string name="settings_rb_scheduler_enable_title" context="Title of Rubbish bin scheduler option in settings to enable or disable the functionality">Rubbish bin clearing scheduler</string>
    <string name="settings_rb_scheduler_enable_subtitle" context="Subtitle of Rubbish bin scheduler option in settings to enable or disable the functionality in free accounts">The Rubbish Bin is cleaned for you automatically.</string>

    <string name="settings_rb_scheduler_enable_period_PRO" context="Title of Rubbish bin scheduler option in settings to enable or disable the functionality in PRO accounts">The minimum period is 7 days.</string>
    <string name="settings_rb_scheduler_enable_period_FREE" context="Title of Rubbish bin scheduler option in settings to enable or disable the functionality in PRO accounts">The minimum period is 7 days and your maximum period is 30 days.</string>

    <string name="settings_rb_scheduler_select_days_title" context="Title of Rubbish bin scheduler option in settings to set up the number of days of the rubbish bin scheduler">Remove files older than</string>
    <string name="settings_rb_scheduler_select_days_subtitle" context="Subtitle of Rubbish bin scheduler option in settings to show the number of days set up to the rubbish bin scheduler">%d days</string>

    <string name="settings_rb_scheduler_alert_disabling" context="Text of the alert when a FREE user tries to disable the RB scheduler">To disable Rubbish bin cleaning scheduler or set a longer retention period you need to subscribe to a PRO plan.</string>

    <string name="hint_days" context="Hint of the field to write the days of the rubbish bin scheduler">days</string>

    <string name="confirmation_close_sessions_text" context="Text of the dialog to confirm after closing all other sessions">This will log you out on all other active sessions except the current one.</string>
    <string name="confirmation_close_sessions_title" context="Title of the dialog to confirm after closing all other sessions">Do you want to close all other sessions?</string>

    <string name="general_folders" context="General label for folders">Folders</string>
    <string name="general_files" context="General label for files">Files</string>
    <string name="general_save_to_device" context="Item menu option upon right click on one or multiple files">Save to device</string>

    <string name="title_upload_explorer" context="Title of cloud explorer to upload a file">Upload to MEGA</string>
    <string name="choose_destionation" context="Label choose destination">Choose destination</string>
    <string name="general_show_more" context="Label that indicates show more items">Show more</string>
    <string name="general_show_less" context="Label that indicates show less items">Show less</string>

    <string name="notification_new_contact_request" context="Subtitle of the historic notification for a new contact request">[A]%s [/A][B]sent you a contact request.[/B]</string>
    <string name="notification_new_contact" context="Subtitle of the historic notification for a new contact">[A]%s [/A][B]is now a contact.[/B]</string>
    <string name="notification_new_shared_folder" context="Subtitle of the historic notification for a new shared folder">[B]New shared folder from [/B][A]%s[/A]</string>

    <string name="notification_reminder_contact_request" context="Subtitle of the historic notification for a reminder new contact request">[A]Reminder: [/A][B]%s [/B][C]sent you a contact request.[/C]</string>

    <string name="title_contact_request_notification_cancelled" context="Title of the historic notification for a contact request cancelled">Contact request cancelled</string>
    <string name="subtitle_contact_request_notification_cancelled" context="Subtitle of the historic notification for contact request cancelled">[A]%s [/A][B]cancelled the contact request.[/B]</string>

    <string name="title_contact_notification_deleted" context="Title of the historic notification when an user deletes you as contact">Contact deleted</string>
    <string name="subtitle_contact_notification_deleted" context="Subtitle of the historic notification when an user deletes you as contact">[A]%s [/A][B]deleted you as a contact.[/B]</string>

    <string name="title_contact_notification_blocked" context="Title of the historic notification when an user blocks you as contact">Contact blocked</string>
    <string name="subtitle_contact_notification_blocked" context="Subtitle of the historic notification when an user blocks you as contact">[A]%s [/A][B]blocked you as a contact.[/B]</string>

    <string name="section_notification_with_unread" context="Item of the navigation title for the notification section when there is any unread">Notifications [A](%1$d)[/A]</string>

    <string name="title_account_notification_deleted" context="Title of the historic notification for an account deleted">Account deleted</string>
    <string name="subtitle_account_notification_deleted" context="Subtitle of the historic notification for an account deleted">[A]%s [/A][B]account has been deleted/deactivated.[/B]</string>

    <string name="subtitle_file_takedown_notification" context="Subtitle of folder takedown historic notification">[A]Your publicly shared file [/A][B]%s[/B][C] has been taken down.[/C]</string>
    <string name="subtitle_folder_takedown_notification" context="Subtitle of file takedown historic notification">[A]Your publicly shared folder [/A][B]%s[/B][C] has been taken down.[/C]</string>

    <string name="subtitle_file_takedown_reinstated_notification" context="Subtitle of a folder takedown reinstated historic notification">[A]Your publicly shared file [/A][B]%s[/B][C] has been reinstated.[/C]</string>
    <string name="subtitle_folder_takedown_reinstated_notification" context="Subtitle of a file takedown reinstated historic notification">[A]Your publicly shared folder [/A][B]%s[/B][C] has been reinstated.[/C]</string>

    <string name="title_outgoing_contact_request" context="Title of the historic notification for outgoing contact requests">Sent request</string>
    <string name="title_incoming_contact_request" context="Title of the historic notification for incoming contact requests">Received request</string>

    <string name="subtitle_outgoing_contact_request_denied" context="Subtitle of the historic notification for contact request denied">[A]%s [/A][B]denied your contact request.[/B]</string>
    <string name="subtitle_outgoing_contact_request_accepted" context="Subtitle of the historic notification for contact request accepted">[A]%s [/A][B]accepted your contact request.[/B]</string>

    <string name="notification_deleted_shared_folder" context="Subtitle of the historic notification for a deleted shared folder">[B]Access to folder shared by [/B][A]%s[/A][B] was removed.[/B]</string>

    <string name="subtitle_incoming_contact_request_ignored" context="Subtitle of the historic notification for incoming contact request ignored">[B]Contact request from [/B][A]%s [/A][B]was ignored[/B]</string>
    <string name="subtitle_incoming_contact_request_accepted" context="Subtitle of the historic notification for incoming contact request accepted">[B]Contact request from [/B][A]%s [/A][B]was accepted[/B]</string>
    <string name="subtitle_incoming_contact_request_denied" context="Subtitle of the historic notification for incoming contact request declined">[B]Contact request from [/B][A]%s [/A][B]was declined[/B]</string>

    <string name="type_of_my_account" context="Subtitle of the Upgrade account section">[A]%s[/A] is your current account</string>
    <string name="type_month" context=" ">[A]From[/A] %s [A]month[/A][B] *[/B]</string>
    <string name="upgrade_account_comment" context="the meaning of the asterisk in month*">[A]* [/A]Recurring subscription can be cancelled anytime before renewal date.</string>

    <string name="footnote_achievements" context="Footnote to clarify the storage space is subject to the achievement program">Subject to your participation in our achievement program.</string>
    <string name="select_payment_method" context="after choosing one PRO plan, the user have to choose the payment method: credit card, fortumo, etc">Payment</string>

    <string name="billing_period_title" context="title of billing period">Billing period</string>
    <string name="billed_monthly_text" context="option of billing period, monthly">[A]Billed monthly[/A] %s /month</string>
    <string name="billed_yearly_text" context="option of billing period, yearly">[A]Billed yearly[/A] %s /year</string>
    <string name="button_cancel" context="dialog option cancel in alert dialog">Cancel</string>
    <string name="button_continue" context="dialog option continue in alert dialog">Continue</string>

    <string name="payment_method_google_wallet" context="one of the payment methods">[A]Google Wallet[/A] (subscription)</string>
    <string name="payment_method_credit_card" context="one of the payment methods">[A]Credit Card[/A] (subscription)</string>
    <string name="payment_method_fortumo" context="one of the payment methods">[A]Mobile Carrier[/A] (one-off)</string>
    <string name="payment_method_centili" context="one of the payment methods">[A]Mobile Carrier[/A] (one-off)</string>

    <string name="new_label_notification_item" context="Capital letters. Text of the label of a new historic notifications">NEW</string>

<<<<<<< HEAD
    <string name="error_autoaway" context="Label shown when it types a wrong value setting the auto-away">Error. The value typed should be mayour than 0</string>
=======
    <string name="option_enable_last_green_chat" context="Option in Settings section to enable the last active connection in chat">Show last active</string>
    <string name="subtitle_option_enable_last_green_chat" context="Subtitle of the option in Settings section to enable the last active connection in chat">Allow my contacts to see the last time I was active on MEGA. If disabled you wont be able to see the activity status of your contacts.</string>

    <plurals name="num_files_with_parameter" context="on the section notifications indicates the number of files added to a shared folder">
        <item context="Singular of file. 1 file" quantity="one">%d file</item>
        <item context="Plural of file. 2 files" quantity="other">%d files</item>
    </plurals>

    <plurals name="num_folders_with_parameter"  context="on the section notifications indicates the number of folder added to a shared folder">
        <item context="Singular of folder/directory. 1 folder" quantity="one">%d folder</item>
        <item context="Plural of folder/directory. 2 folders" quantity="other">%d folders</item>
    </plurals>

    <string name="subtitle_notification_added_folders_and_files" context="Subtitle of the historic notification for new additions inside an existing shared folder">[A]%1$s[/A][B] added %2$s and %3$s[/B]</string>

    <plurals name="subtitle_notification_added_files" context="Subtitle of the historic notification for new additions inside an existing shared folder">
        <item context="Singular of file. 1 file" quantity="one">[A]%1$s [/A][B]added %2$d file.[/B]</item>
        <item context="Plural of file. 2 files" quantity="other">[A]%1$s [/A][B]added %2$d files.[/B]</item>
    </plurals>

    <plurals name="subtitle_notification_deleted_items" context="Subtitle of the historic notification for deletions inside an existing shared folder">
        <item context="Singular of item. 1 item" quantity="one">[A]%1$s [/A][B]deleted %2$d item.[/B]</item>
        <item context="Plural of item. 2 items" quantity="other">[A]%1$s [/A][B]deleted %2$d items.[/B]</item>
    </plurals>

    <plurals name="subtitle_notification_added_folders" context="Subtitle of the historic notification for new additions inside an existing shared folder">
        <item context="Singular of folder. 1 folder" quantity="one">[A]%1$s [/A][B]added %2$d folder.[/B]</item>
        <item context="Plural of folder. 2 folders" quantity="other">[A]%1$s [/A][B]added %2$d folders.[/B]</item>
    </plurals>
>>>>>>> aaf24cf5

</resources><|MERGE_RESOLUTION|>--- conflicted
+++ resolved
@@ -2206,9 +2206,8 @@
 
     <string name="new_label_notification_item" context="Capital letters. Text of the label of a new historic notifications">NEW</string>
 
-<<<<<<< HEAD
     <string name="error_autoaway" context="Label shown when it types a wrong value setting the auto-away">Error. The value typed should be mayour than 0</string>
-=======
+
     <string name="option_enable_last_green_chat" context="Option in Settings section to enable the last active connection in chat">Show last active</string>
     <string name="subtitle_option_enable_last_green_chat" context="Subtitle of the option in Settings section to enable the last active connection in chat">Allow my contacts to see the last time I was active on MEGA. If disabled you wont be able to see the activity status of your contacts.</string>
 
@@ -2238,6 +2237,5 @@
         <item context="Singular of folder. 1 folder" quantity="one">[A]%1$s [/A][B]added %2$d folder.[/B]</item>
         <item context="Plural of folder. 2 folders" quantity="other">[A]%1$s [/A][B]added %2$d folders.[/B]</item>
     </plurals>
->>>>>>> aaf24cf5
 
 </resources>