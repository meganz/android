--- conflicted
+++ resolved
@@ -2,17 +2,10 @@
 <resources>
 
     <string name="app_name" context="Not translate">MEGA</string>
-<<<<<<< HEAD
-    <string name="app_version" context="Not translate">3.1.8.1 (139)</string>
-    <string name="sdk_version" context="Not translate">33ee9bf</string>
-    <string name="karere_version" context="Not translate">da1dc21</string>
-    <!--
-=======
     <string name="app_version" context="Not translate">3.2 (141)</string>
     <string name="sdk_version" context="Not translate">168f65a</string>
     <string name="karere_version" context="Not translate">5ec5121</string>
-    
->>>>>>> feaca0dd
+    <!--
     <string name="full_description_text" context="Full description text of the app in the Google Play page of the app">MEGA is a secure cloud storage service that gives you 50 GB free storage space. Unlike other cloud storage providers, your data is encrypted and decrypted by your client devices only and never by us.\nUpload your files from your smartphone or tablet then search, store, download, stream, view, share, rename or delete your files any time, from any device, anywhere. Share folders with your contacts and see their updates in real time.\nThe encryption process means we cannot access or reset your password so you MUST remember it (unless you have your Master Key backed up) or you will lose access to your stored files.\nInside the app you can upgrade your storage space and transfer quota quota with a monthly or yearly subscription.\nPRO LITE subscription: 4.99 € per month or 49.99 € per year gives you 200 GB of storage space and 1 TB of transfer quota per month.\nPRO I subscription: 9.99 € per month or 99.99 € per year gives you 500 GB of storage space and 2 TB of transfer quota per month.\nPRO II subscription: 19.99 € per month or 199.99 € per year gives you 2 TB of storage space and 4 TB of transfer quota per month.\nPRO III subscription: 29.99 € per month or 299.99 € per year gives you 4 TB of storage space and 8 TB of transfer quota per month.\nSubscriptions are renewed automatically for successive subscription periods of the same duration and at the same price as the initial period chosen. To manage your subscriptions, simply click on the Play Store icon on your handset, sign in with your Google ID (if you haven\'t already done so) and then click on the MEGA app. You\'ll be able to manage your subscription there.\nFor more info, please check our website: \n https://mega.nz/mobile_terms.html \n https://mega.nz/mobile_privacy.html \nNew Terms of Service apply effective from 20 February 2016. See https://mega.nz/TermsOfService2016.pdf \n Note: For desktop access to your files Mega needs to use HTML5 compatible browsers to handle our advanced features. We recommend Mozilla Firefox and Google Chrome. However the mobile versions of browsers cannot access the Mega cloud storage system.</string>
     -->
     <!--
@@ -231,16 +224,10 @@
     -->
     <string name="create_account_creating_account">Connecting to the server: Creating account</string>
 
-<<<<<<< HEAD
-    <!--<string name="cancel_transfer_title">Cancel Transfer</string>
-    -->
-    <string name="cancel_transfer_confirmation">Cancel this transfer?</string>
-    <string name="cancel_all_transfer_confirmation">Cancel all transfers?</string>
-=======
-    <string name="cancel_transfer_title">Delete Transfer</string>
+    <!--<string name="cancel_transfer_title">Delete Transfer</string>
+    -->
     <string name="cancel_transfer_confirmation">Delete this transfer?</string>
     <string name="cancel_all_transfer_confirmation">Delete all transfers?</string>
->>>>>>> feaca0dd
 
     <string name="section_cloud_drive" context="The name of every users root drive in the cloud of MEGA. The term \'cloud\' is a new computer term and can probably not be translated. Do not translate &quot;cloud&quot; literal unless your language allows this. Please see http://en.wikipedia.org/wiki/Cloud_computing for your reference.">Cloud Drive</string>
     <string name="section_secondary_media_uploads" context="title of the screen where the secondary media images are uploaded">Media Uploads</string>
@@ -301,13 +288,6 @@
     <string name="file_properties_shared_folder_private_folder" context="the folder is private. A public user can\'t access the folder">No public link</string>
     -->
     <string name="file_properties_shared_folder_public_link" context="the label when a folder can be accesed by public users">Public link</string>
-<<<<<<< HEAD
-    <string name="file_properties_shared_folder_full_access" context="Refers to access rights for a file folder.">Full access</string>
-    <string name="file_properties_shared_folder_read_write" context="Refers to access rights for a file folder. (with the &amp; needed. Don\'t use the symbol itself. Use &amp;)">Read &amp; write</string>
-    <string name="file_properties_shared_folder_read_only" context="Refers to access rights for a file folder.">Read-only</string>
-    <!--
-=======
->>>>>>> feaca0dd
     <string name="file_properties_shared_folder_shared_with" context="title of the screen that shows the users with whom the user has shared a folder">Shared with: </string>
     -->
     <string name="file_properties_shared_folder_permissions" context="Item menu option upon clicking on a file folder. Refers to the permissions of a file folder in the file manager.">Permissions</string>
@@ -651,12 +631,9 @@
     <string name="menu_pause_transfers" context="menu item">Pause transfers</string>
     <!--
     <string name="menu_restart_transfers" context="menu item">Restart transfers</string>
-<<<<<<< HEAD
-    -->
-    <string name="menu_cancel_all_transfers" context="menu item">Cancel all transfers</string>
-=======
+    -->
     <string name="menu_cancel_all_transfers" context="menu item">Delete all transfers</string>
->>>>>>> feaca0dd
+
     <string name="menu_take_picture" context="menu item">Take picture</string>
 
     <string name="cam_sync_wifi" context="how to upload the camera images. only when Wi-Fi connected">WiFi only</string>
