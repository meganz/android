--- conflicted
+++ resolved
@@ -3942,7 +3942,6 @@
     <string name="action_keep_empty_old_extension">No extension</string>
     <!-- Button of the warning dialog indicating the renamed name file extension is not the same to keep the old extension. The placeholder shows the file extension. e.g. Keep .jpg -->
     <string name="action_keep_old_extension">Keep .%1$s</string>
-<<<<<<< HEAD
 
     <!-- Meeting -->
     <!-- Item menu option upon right click on meeting. -->
@@ -4094,7 +4093,4 @@
     <string name="content_tour_five">End-to-End Encrypted conference at MEGA</string>
     <!-- Error shown when it tries to open an invalid meeting link and the text view is empty -->
     <string name="invalid_meeting_link_empty">Please enter a valid meeting link</string>
-
-=======
->>>>>>> a9439a6e
 </resources>