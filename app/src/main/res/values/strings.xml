<?xml version="1.0" encoding="utf-8"?>
<resources>
    <!-- PRO Lite account -->
    <string name="prolite_account">Pro Lite</string>
    <!-- Name of the MEGA PDF Viewer. Keep uppercase. -->
    <string name="pdf_app_name">MEGA PDF Viewer</string>
    <!-- Answer for confirmation dialog. -->
    <string name="general_yes">Yes</string>
    <!-- Answer for confirmation dialog. -->
    <string name="general_no">No</string>
    <!-- dialog option cancel in alert dialog -->
    <string name="general_cancel">Cancel</string>
    <!-- When moving a file to a location in MEGA. This is the text of the button after selection the destination -->
    <string name="general_move_to">Move to</string>
    <!-- Selecting a specific location in MEGA. This is the text of the button -->
    <string name="general_select">Select</string>
    <!-- Selecting a specific location in MEGA. This is the text of the button -->
    <string name="general_select_to_download">Select folder</string>
    <!-- This is the final button when creating a folder in the dialog where the user inserts the folder name -->
    <string name="general_create">Create</string>
    <!-- button -->
    <string name="general_add">Add</string>
    <!-- Item menu option upon right click on one or multiple files. -->
    <string name="general_move">Move</string>
    <!-- Menu option to delete one or multiple selected items. -->
    <string name="general_remove">Remove</string>
    <!-- button -->
    <string name="general_share">Share</string>
    <!-- Item menu option upon right click on one or multiple files. -->
    <string name="general_leave">Leave</string>
    <!-- button -->
    <string name="general_decryp">Decrypt</string>
    <!-- button -->
    <string name="general_export">Export</string>
    <!-- Answer for confirmation dialog. -->
    <string name="general_ok">OK</string>
    <!-- Skip a step of a configuration process. -->
    <string name="general_skip">Skip</string>
    <!-- option shown when a message could not be sent -->
    <string name="general_retry">Retry</string>
    <!-- Button to open the default web browser -->
    <string name="general_open_browser">Open browser</string>
    <!-- The title of progress dialog when loading web content -->
    <string name="general_loading">Loading</string>
    <!-- state while importing the file -->
    <string name="general_importing">Importing</string>
    <!-- state while importing the file -->
    <string name="general_forwarding">Forwarding</string>
    <!-- Menu option to choose to add file or folders to Cloud Drive -->
    <string name="general_import">Import</string>
    <!-- It will be followed by the error message -->
    <string name="general_error_word">Error</string>
    <!-- when trying to download a file that is already downloaded in the device -->
    <string name="general_already_downloaded">Already downloaded</string>
    <!-- Label of the option menu. When clicking this button, the app shows the info of the file -->
    <string name="general_file_info">File info</string>
    <!-- Hint how to cancel the download -->
    <string name="general_show_info">Show info</string>
    <!-- Error getting the root node -->
    <string name="error_general_nodes">Error. Please try again.</string>
    <!-- File name (without extension) of file exported with the recovery key -->
    <string name="general_rk">MEGA-RECOVERYKEY</string>
    <!-- Local folder error in Sync Service. There are two syncs for images and videos. This error appears when the secondary media local folder doesn’t exist -->
    <string name="secondary_media_service_error_local_folder">The secondary media folder does not exist, please choose a new folder</string>
    <!-- when no external card exists -->
    <string name="no_external_SD_card_detected">No external storage detected</string>
    <!-- Button where the user can sign off or logout -->
    <string name="action_logout">Log&#160;out</string>
    <!-- Item menu option upon right click on one or multiple files. -->
    <string name="action_add">Upload</string>
    <!-- Menu item -->
    <string name="action_create_folder">Create new folder</string>
    <!-- Option which allows create a new text file -->
    <string name="action_create_txt">Create new text file</string>
    <!-- Menu item -->
    <string name="action_settings">Settings</string>
    <!-- Search button -->
    <string name="action_search">Search</string>
    <!-- Select country page title -->
    <string name="action_search_country">Choose your region</string>
    <!-- Alternative text or description text for the “Play” button -->
    <string name="action_play">Play</string>
    <!-- Search button -->
    <string name="action_pause">Pause</string>
    <!-- Menu item -->
    <string name="action_refresh">Refresh</string>
    <!-- Menu item -->
    <string name="action_sort_by">Sort by</string>
    <!-- Menu item -->
    <string name="action_help">Help</string>
    <!-- Change from a free account to paying MEGA -->
    <string name="action_upgrade_account">Upgrade account</string>
    <!-- Menu item to select all the elements of a list -->
    <string name="action_select_all">Select all</string>
    <!-- Menu item to unselect all the elements of a list -->
    <string name="action_unselect_all">Clear selection</string>
    <!-- Menu item to change from list view to grid view -->
    <string name="action_grid">Thumbnail view</string>
    <!-- Title of the preference Recovery key on Settings section -->
    <string name="action_export_master_key">Back up Recovery Key</string>
    <!-- Menu item to let the user cancel subscriptions -->
    <string name="action_cancel_subscriptions">Cancel subscription</string>
    <!-- success message when the subscription has been canceled correctly -->
    <string name="cancel_subscription_ok">The subscription has been cancelled</string>
    <!-- error message when the subscription has not been canceled successfully -->
    <string name="cancel_subscription_error">We were unable to cancel your subscription. Please contact support&#64;mega.nz for assistance</string>
    <!-- Menu item to kill all opened sessions -->
    <string name="action_kill_all_sessions">Close other sessions</string>
    <!-- Message after kill all opened sessions -->
    <string name="success_kill_all_sessions">The remaining sessions have been closed</string>
    <!-- Message after kill all opened sessions -->
    <string name="error_kill_all_sessions">Error when closing the opened sessions</string>
    <!-- General label for files -->
    <plurals name="general_num_files">
        <item quantity="one">File</item>
        <item quantity="other">Files</item>
    </plurals>
    <!-- Indicates how many contacts a folder is shared with. Plural. e.g. Shared with 7 contacts -->
    <plurals name="general_num_shared_with">
        <item quantity="one">Shared with %1$s</item>
        <item quantity="other">Shared with %1$d contacts</item>
    </plurals>
    <!-- Alert text before download. Please do not modify the %s placeholder as it will be replaced by the size to be donwloaded -->
    <string name="alert_larger_file">%s will be downloaded.</string>
    <!-- Alert text before download -->
    <string name="alert_no_app">There is no app to open the file %s. Do you want to continue with the download?</string>
    <!-- Dialog option that permits user do not show it again -->
    <string name="checkbox_not_show_again">Do not show again</string>
    <!-- Press back while login to cancel current login process. -->
    <string name="confirm_cancel_login">Are you sure that you want to cancel the current login process?</string>
    <!-- Login button -->
    <string name="login_text">Log&#160;in</string>
    <!-- email label -->
    <string name="email_text">Email</string>
    <!-- password label -->
    <string name="password_text">Password</string>
    <!-- Hint of the confirmation dialog to get link with password -->
    <string name="confirm_password_text">Confirm password</string>
    <!-- in the password edittext the user can see the password or asterisks. ABC shows the letters of the password -->
    <string name="abc">ABC</string>
    <!-- This question applies to users that do not have an account on MEGA yet -->
    <string name="new_to_mega">New to MEGA?</string>
    <!-- button that allows the user to create an account -->
    <string name="create_account">Create account</string>
    <!-- when the user tries to log in MEGA without typing the email -->
    <string name="error_enter_email">Please enter your email address</string>
    <!-- Title of the alert dialog when the user tries to recover the pass of a non existing account -->
    <string name="error_invalid_email">Invalid email address</string>
    <!-- when the user tries to log in MEGA without typing the password -->
    <string name="error_enter_password">Please enter your password</string>
    <!-- when the user tries to log in to MEGA without a network connection -->
    <string name="error_server_connection_problem">No network connection</string>
    <!-- when the user tries to log in to MEGA without a valid session -->
    <string name="error_server_expired_session">You have been logged out on this device from another location</string>
    <!-- the first step when logging in is calculate the private and public encryption keys -->
    <string name="login_generating_key">Generating encryption keys</string>
    <!-- Message displayed while the app is connecting to a MEGA server -->
    <string name="login_connecting_to_server">Connecting to the server</string>
    <!-- Status text when updating the file manager -->
    <string name="download_updating_filelist">Updating file list</string>
    <!-- title of the screen after creating an account when the user has to confirm the password to confirm the account -->
    <string name="login_confirm_account">Confirm account</string>
    <!-- when the user clicks on the link sent by MEGA after creating the account, this message is shown -->
    <string name="login_querying_signup_link">Checking validation link</string>
    <!-- Attempting to activate a MEGA account for a user. -->
    <string name="login_confirming_account">Activating account</string>
    <!-- After login, updating the file list, the file list should be processed before showing it to the user -->
    <string name="login_preparing_filelist">Preparing file list</string>
    <!-- when the user tries to share something to MEGA without being logged -->
    <string name="login_before_share">Please log in to share with MEGA</string>
    <!-- This toast message is shown on the login page when an email confirm link is no longer valid. -->
    <string name="reg_link_expired">Your confirmation link is no longer valid. Your account may already be activated or you may have cancelled your registration.</string>
    <!-- Full description text of the app in the Google Play page of the app (character limit 4000) -->
    <string name="tour_space_text">Register now and get 20&#160;GB of free storage</string>
    <!-- category in sort by action -->
    <string name="name_text">Name</string>
    <!-- First Name of the user -->
    <string name="first_name_text">First Name</string>
    <!-- Last name of the user -->
    <string name="lastname_text">Last Name</string>
    <!-- text placed on the checkbox of acceptation of the Terms of Service -->
    <string name="tos">I agree with MEGA’s [A]Terms of Service[/A]</string>
    <!-- Text placed on the checkbox to make sure user agree that understand the danger of losing password -->
    <string name="top">I understand that [B]if I lose my password, I may lose my data[/B]. Read more about [A]MEGA’s end-to-end encryption[/A].</string>
    <!-- warning dialog -->
    <string name="create_account_no_terms">You have to accept our Terms of Service</string>
    <!-- warning dialog, for user do not tick checkbox of understanding the danger of losing password -->
    <string name="create_account_no_top">You need to agree that you understand the danger of losing your password</string>
    <!-- Warning message when the first name is a required field to submit a form. For example during the create account process. -->
    <string name="error_enter_username">Please enter your first name</string>
    <!-- Warning dialog -->
    <string name="error_enter_userlastname">Please enter your last name.</string>
    <!-- when creating the account -->
    <string name="error_passwords_dont_match">Passwords do not match</string>
    <!-- when creating the account -->
    <string name="error_email_registered">This email address has already registered an account with MEGA</string>
    <!--  -->
    <string name="create_account_creating_account">Connecting to the server: Creating account</string>
    <!--  -->
    <string name="cancel_all_transfer_confirmation">Cancel all transfers?</string>
    <!-- Label for any ‘Cancel all’ button to cancel transfers - (String as short as possible). -->
    <string name="cancel_all_action">Cancel all</string>
    <!-- Warning to confirm remove selected transfers. Plural more than 1 transfer -->
    <plurals name="cancel_selected_transfers">
        <item quantity="one">The selected transfer will be cancelled.</item>
        <item quantity="other">The selected transfers will be cancelled.</item>
    </plurals>
    <!-- The name of every users root drive in the cloud of MEGA. -->
    <string name="section_cloud_drive">Cloud Drive</string>
    <!-- Label to reference a recents section -->
    <string name="section_recents">Recents</string>
    <!-- title of the screen where the secondary media images are uploaded, and name of the folder where the secondary media images are uploaded -->
    <string name="section_secondary_media_uploads">Media Uploads</string>
    <!-- Section name for the “Messages” section.Preferably one word. There is little space for this word. -->
    <string name="section_inbox">Inbox</string>
    <!-- the options of what to upload in an array. Needed for the settings, the options of what to upload. -->
    <string name="section_saved_for_offline_new">Offline</string>
    <!-- Label showing the location of a node which is not in root navigation level. The first placeholder is the name of the parent folder. The second placeholder is the name of the section in which the file is. e.g. PR reviews and tickets (Cloud Drive) -->
    <string name="location_label">%1$s (%2$s)</string>
    <!-- title of the screen that shows all the shared items -->
    <string name="title_shared_items">Shared items</string>
    <!-- The title of the trash bin in the tree of the file manager. -->
    <string name="section_rubbish_bin">Rubbish Bin</string>
    <!-- Section name for the “Contacts” section.Preferably one word. There is little space for this word. -->
    <string name="section_contacts">Contacts</string>
    <!-- Item of the navigation title for the contacts section when there is any pending incoming request -->
    <string name="section_contacts_with_notification">Contacts [A](%1$d)[/A]</string>
    <!-- Empty state when the user has not sent any contact request to other users -->
    <string name="sent_requests_empty">[B]No [/B][A]sent requests[/A]</string>
    <!-- Empty state when the user has not received any contact request from other users -->
    <string name="received_requests_empty">[B]No [/B][A]received requests[/A]</string>
    <!-- Title for the file transfer screen (with the up & download) -->
    <string name="section_transfers">Transfers</string>
    <!-- Section name for the “My Account” section.Preferably one or two words. There is little space for this. -->
    <string name="section_account">My Account</string>
    <!-- title of the screen where the camera images are uploaded, and name of the folder where camera images are uploaded -->
    <string name="section_photo_sync">Camera Uploads</string>
    <!-- Capital letters. Incoming shared folders. The title of a tab -->
    <string name="tab_incoming_shares">Incoming</string>
    <!-- Capital letters. Outgoing shared folders. The title of a tab -->
    <string name="tab_outgoing_shares">Outgoing</string>
    <!-- Capital letters. Files with link. The title of a tab -->
    <string name="tab_links_shares">Links</string>
    <!-- Label for any ‘Incoming shares’ button, link, text, title, etc. - (String as short as possible). -->
    <string name="title_incoming_shares_explorer">Incoming Shares</string>
    <!-- Title of the share with file explorer -->
    <string name="title_incoming_shares_with_explorer">Incoming shares with</string>
    <!-- message when there are no files in the Cloud drive -->
    <string name="file_browser_empty_cloud_drive">No files in your Cloud Drive</string>
    <!-- Text that indicates that a folder is currently empty -->
    <string name="file_browser_empty_folder">Empty Folder</string>
    <!-- Title of the fragment Choose Account -->
    <string name="choose_account_fragment">CHOOSE ACCOUNT</string>
    <!-- The file are available “offline” (without a network Wi-Fi mobile data connection) -->
    <string name="file_properties_available_offline">Available Offline</string>
    <!-- category in sort by action -->
    <string name="file_properties_info_size_file">Size</string>
    <!-- When the file/folder was last modified -->
    <string name="file_properties_info_last_modified">Last modified</string>
    <!-- Label to display the date and time when a file/folder has been added (uploaded) to MEGA. -->
    <string name="file_properties_info_added">Added</string>
    <!-- Item menu option upon clicking on a file folder. Refers to the permissions of a file folder in the file manager. -->
    <string name="file_properties_shared_folder_permissions">Permissions</string>
    <!-- Title of the dialog to choose permissions when sharing. -->
    <string name="dialog_select_permissions">Share Permissions</string>
    <!-- menu item -->
    <string name="file_properties_shared_folder_change_permissions">Change permissions</string>
    <!-- when listing all the contacts that shares a folder -->
    <string name="file_properties_shared_folder_select_contact">Shared with</string>
    <!-- shows the owner of an incoming shared folder -->
    <string name="file_properties_owner">Owner</string>
    <!-- positive button on dialog to invite a contact -->
    <string name="contact_invite">Invite</string>
    <!-- option to reinvite a contact -->
    <string name="contact_reinvite">Reinvite</string>
    <!-- The text of the notification button that is displayed when there is a call in progress, another call is received and ignored. -->
    <string name="contact_ignore">Ignore</string>
    <!-- option to decline a contact invitation -->
    <string name="contact_decline">Decline</string>
    <!-- option to accept a contact invitation -->
    <string name="contact_accept">Accept</string>
    <!-- Label for the option of the sliding panel to show the contact info -->
    <string name="contact_properties_activity">Contact info</string>
    <!-- Adding new relationships (contacts) using the actions. -->
    <string name="contacts_list_empty_text">Add new contacts using the button below</string>
    <!-- Error message -->
    <string name="error_not_enough_free_space">Not enough free space on your device</string>
    <!-- Alert Dialog to get link -->
    <string name="option_decryption_key">Decryption key</string>
    <!-- Alert shown when some content is sharing with chats and they are processing -->
    <string name="download_preparing_files">Preparing files</string>
    <!-- Message when many downloads start. Plural more than 1 file. Placeholder is for include the number of downloads in runtime. -->
    <plurals name="download_began">
        <item quantity="one">Download has started</item>
        <item quantity="other">%1$d downloads have started</item>
    </plurals>
    <!-- Message when many downloads finish. Plural more than 1 file. Placeholder is for include the number of downloads in runtime. -->
    <plurals name="download_finish">
        <item quantity="one">Download has finished</item>
        <item quantity="other">%1$d downloads have finished</item>
    </plurals>
    <!-- Message when many uploads start. Plural more than 1 file. Placeholder is for include the number of uploads in runtime. -->
    <plurals name="upload_began">
        <item quantity="one">Upload has started</item>
        <item quantity="other">%1$d uploads have started</item>
    </plurals>
    <!-- Message when many downloads finish. Plural more than 1 file. Placeholder is for include the number of uploads in runtime. -->
    <plurals name="upload_finish">
        <item quantity="one">Upload has finished</item>
        <item quantity="other">%1$d uploads have finished</item>
    </plurals>
    <!-- Warning shown when it tries to download some empty folders. Plural -->
    <plurals name="empty_folders">
        <item quantity="one">Folder is empty.</item>
        <item quantity="other">Folders are empty.</item>
    </plurals>
    <!-- Hint how to cancel the download -->
    <string name="download_touch_to_cancel">Touch to cancel</string>
    <!-- Hint how to cancel the download -->
    <string name="download_touch_to_show">View transfers</string>
    <!-- Warning message -->
    <string name="error_file_size_greater_than_4gb">Most devices can’t download files greater than 4&#160;GB. Your download will probably fail</string>
    <!-- message when trying to open a downloaded file but there isn’t any app that open that file. Example: a user downloads a pdf but doesn’t have any app to read a pdf -->
    <string name="intent_not_available">There isn’t any available app to execute this file on your device</string>
    <!-- Message when trying to open a location message but there isn’t any app that open that location. -->
    <string name="intent_not_available_location">There are no apps available on your device to open this location</string>
    <!-- Message displayed when user tries to open a file with a 3rd party app using the option "Open with" but there isn't any app installed in the device which can open that file type, e.g. user tries to open a ".txt" but doesn’t have any installed 3rd party app which supports ".txt" files. -->
    <string name="intent_not_available_file">You may not have any apps installed which support this file type</string>
    <!-- create a link of a file and send it using an app from the device -->
    <string name="context_get_link">Share link</string>
    <!-- Delete a link label -->
    <string name="context_delete_link">Delete link</string>
    <!-- Title alert before leaving a share. -->
    <string name="alert_leave_share">Leave share</string>
    <!-- Item menu option upon right click on one or multiple files. -->
    <string name="context_clean_shares_menu">Remove share</string>
    <!-- Item menu option upon right click on one or multiple files. -->
    <string name="context_remove_link_menu">Remove link</string>
    <!-- Warning that appears prior to remove a link of a file. Singular. -->
    <string name="context_remove_link_warning_text">This link will not be publicly available anymore.</string>
    <!-- Warning that appears prior to remove links of files. Plural. -->
    <plurals name="remove_links_warning_text">
        <item quantity="one">This link will not be publicly available anymore.</item>
        <item quantity="other">These links will not be publicly available anymore.</item>
    </plurals>
    <!-- Item menu option upon right click on one or multiple files. -->
    <string name="context_rename">Rename</string>
    <!-- Item menu option upon right click on one or multiple files. -->
    <string name="context_open_link">Open</string>
    <!-- while file provider is downloading a file -->
    <string name="context_preparing_provider">Preparing file</string>
    <!-- Item menu option upon right click on one or multiple files. -->
    <string name="context_download">Download</string>
    <!-- Item menu option upon right click on one or multiple files. -->
    <string name="context_move">Move</string>
    <!-- while moving a file or folder -->
    <string name="context_moving">Moving</string>
    <!-- Item menu option upon right click on one or multiple files. -->
    <string name="context_copy">Copy</string>
    <!-- Item menu option upon right click on one or multiple files. -->
    <string name="context_upload">Upload</string>
    <!-- while copying a file or folder -->
    <string name="context_copying">Copying</string>
    <!-- menu item -->
    <string name="context_move_to_trash">Move to Rubbish Bin</string>
    <!-- menu item -->
    <string name="context_delete_from_mega">Remove from MEGA</string>
    <!-- Input field description in the create folder dialog. -->
    <string name="context_new_folder_name">Folder Name</string>
    <!-- status dialog when performing the action -->
    <string name="context_creating_folder">Creating folder</string>
    <!-- Menu option title -->
    <string name="context_clear_rubbish">Clear Rubbish Bin</string>
    <!-- Ask for confirmation before removing all the elements of the rubbish bin -->
    <string name="clear_rubbish_confirmation">You are about to permanently remove all items from your Rubbish Bin.</string>
    <!-- send cancel subscriptions dialog -->
    <string name="context_send">Send</string>
    <!-- Menu option to delete one or multiple selected items. -->
    <string name="context_remove">Remove</string>
    <!-- Menu option to delete selected items of the offline state -->
    <string name="context_delete_offline">Remove from Offline</string>
    <!-- menu item -->
    <string name="context_share_folder">Share folder</string>
    <!-- menu item -->
    <string name="context_send_file">Send file to chat</string>
    <!-- menu item -->
    <string name="context_send_contact">Share contact to chat</string>
    <!-- Item menu option upon clicking on one or multiple files. -->
    <string name="context_sharing_folder">Sharing</string>
    <!-- Menu option to manage a shared folder. -->
    <string name="manage_share">Manage share</string>
    <!-- menu item -->
    <string name="context_delete">Delete</string>
    <!-- success message when removing a contact request -->
    <string name="context_contact_invitation_deleted">Request deleted</string>
    <!-- success message when reinvite a contact -->
    <string name="context_contact_invitation_resent">Request resent</string>
    <!-- success message when sending a contact request -->
    <string name="context_contact_request_sent">Request successfully sent to %s. View in Sent requests tab.</string>
    <!-- success message when removing a contact -->
    <string name="context_contact_removed">Contact removed</string>
    <!-- error message -->
    <string name="context_contact_not_removed">Error. Contact not removed</string>
    <!-- success message when chaning the permissionss -->
    <string name="context_permissions_changed">Permissions changed</string>
    <!-- message when trying to create a folder that already exists -->
    <string name="context_folder_already_exists">Folder already exists</string>
    <!-- message when trying to create a invite a contact already that is already added -->
    <string name="context_contact_already_exists">%s is already a contact</string>
    <!-- success message when creating a folder -->
    <string name="context_folder_created">Folder created</string>
    <!-- error message when creating a folder -->
    <string name="context_folder_no_created">Error. Folder not created</string>
    <!-- success message when renaming a node -->
    <string name="context_correctly_renamed">Renamed successfully</string>
    <!-- error message -->
    <string name="context_no_renamed">Error. Not renamed</string>
    <!-- success message when copying a node -->
    <string name="context_correctly_copied">Copied successfully</string>
    <!-- error message when sending a node to Inbox -->
    <string name="context_no_sent_node">Error. Not sent to Inbox</string>
    <!-- error message -->
    <string name="context_no_copied">Error. Not copied</string>
    <!-- message that appears when a user tries to move/copy/upload a file but doesn’t choose a destination folder -->
    <string name="context_no_destination_folder">Please choose a destination folder</string>
    <!-- success message when moving a node -->
    <string name="context_correctly_moved">Moved successfully</string>
    <!-- success message when moving a node -->
    <string name="number_correctly_moved">%d items moved successfully.</string>
    <!-- success message when moving a node -->
    <string name="number_incorrectly_moved">%d items were not moved successfully</string>
    <!-- success message when moving a node -->
    <string name="context_correctly_moved_to_rubbish">Moved to the Rubbish Bin successfully</string>
    <!-- error message -->
    <string name="context_no_moved">Error. Not moved</string>
    <!-- success message when sharing a folder -->
    <string name="context_correctly_shared">Shared successfully</string>
    <!-- error message when sharing a folder -->
    <string name="context_no_shared_number">Error. %d shares were not completed</string>
    <!-- error message -->
    <string name="context_no_removed_shared">Error. Share failed to remove</string>
    <!-- success message when removing a node from MEGA -->
    <string name="context_correctly_removed">Deleted successfully</string>
    <!-- error message -->
    <string name="context_no_removed">Error. Deletion failed</string>
    <!-- success message when moving a node -->
    <string name="number_correctly_removed">%d items removed successfully from MEGA</string>
    <!-- error message when moving a node -->
    <string name="number_no_removed">%d items are not removed successfully</string>
    <!-- Success message when left shared folders -->
    <string name="number_correctly_leaved">%d folders left successfully.</string>
    <!-- Message shown when a share has been left -->
    <string name="share_left">Share left</string>
    <!-- error message when moving a node -->
    <string name="number_no_leaved">%d folders were not left successfully</string>
    <!-- success message when sending multiple files -->
    <string name="number_correctly_sent">File sent to %d contacts successfully</string>
    <!-- error message when sending multiple files -->
    <string name="number_no_sent">File was not sent to %d contacts</string>
    <!-- success message when sending multiple files -->
    <string name="number_correctly_sent_multifile">%d files sent successfully</string>
    <!-- error message when sending multiple files -->
    <string name="number_no_sent_multifile">%d files failed to send</string>
    <!-- success message when sending multiple files -->
    <string name="number_correctly_copied">%d items copied successfully</string>
    <!-- error message when sending multiple files -->
    <string name="number_no_copied">%d items were not copied</string>
    <!-- success message when removing several contacts -->
    <string name="number_contact_removed">%d contacts removed successfully</string>
    <!-- error message when removing several contacts -->
    <string name="number_contact_not_removed">%d contacts were not removed</string>
    <!-- success message when sending a file to a contact -->
    <string name="context_correctly_copied_contact">Successfully sent to:</string>
    <!-- success message when emptying the RB -->
    <string name="rubbish_bin_emptied">Rubbish Bin emptied successfully</string>
    <!-- error message when emptying the RB -->
    <string name="rubbish_bin_no_emptied">An error occurred. The Rubbish Bin has not been emptied</string>
    <!-- dialog cancel subscriptions -->
    <string name="dialog_cancel_subscriptions">You are about to cancel your MEGA subscription. Please let us know if there is anything we can do to help change your mind.</string>
    <!-- hint cancel subscriptions dialog -->
    <string name="hint_cancel_subscriptions">Type feedback here</string>
    <!-- send cancel subscriptions dialog -->
    <string name="send_cancel_subscriptions">Send</string>
    <!-- confirmation cancel subscriptions dialog -->
    <string name="confirmation_cancel_subscriptions">Thank you for your feedback. Are you sure you want to cancel your MEGA subscription?</string>
    <!-- provide a reason to cancel subscriptions dialog -->
    <string name="reason_cancel_subscriptions">Your subscription has not been cancelled. Please provide a reason for your cancellation</string>
    <!-- Pop up message shows when user purchased a lower level of subscription -->
    <string name="message_user_purchased_subscription_down_grade">Your new subscription will take effect once the current one expires, the new price will be charged at that time.</string>
    <!-- Pop up message shows when user purchased a subscription with a payment method that can not be processed in real time, e.g. voucher -->
    <string name="message_user_payment_pending">Your subscription will take effect once the payment is processed by Google.</string>
    <!--  -->
    <string name="subscription_type_monthly">Monthly</string>
    <!--  -->
    <string name="subscription_type_yearly">Yearly</string>
    <!-- success message after removing a share of a folder. a contact has no access to the folder now -->
    <string name="context_share_correctly_removed">Share removed</string>
    <!-- Menu option to create a new folder in the file manager. -->
    <string name="menu_new_folder">New folder</string>
    <!-- Menu option to add a contact to your contact list. -->
    <string name="menu_add_contact">Add contact</string>
    <!-- Title of the alert to introduce the decryption key -->
    <string name="alert_decryption_key">Decryption Key</string>
    <!-- Message of the alert to introduce the decryption key -->
    <string name="message_decryption_key">Please enter the decryption key for the link</string>
    <!-- error message shown on the decryption key dialog if the key typed in was wrong -->
    <string name="invalid_decryption_key">Invalid decryption key</string>
    <!-- upload to. Then choose an Audio file -->
    <string name="upload_to_audio">Audio</string>
    <!-- Title of the button in the contact info screen to start a video call -->
    <string name="upload_to_video">Video</string>
    <!-- Status text at the beginning of an upload, Status text at the beginning of an upload for 2 or more files -->
    <plurals name="upload_prepare">
        <item quantity="one">Processing file</item>
        <item quantity="other">Processing files</item>
    </plurals>
    <!-- error message when downloading a file -->
    <string name="error_temporary_unavaible">Resource temporarily not available, please try again later</string>
    <!-- Error message when the selected file cannot be opened -->
    <string name="upload_can_not_open">Cannot open selected file</string>
    <!-- when a zip file is downloaded and clicked, the app unzips the file. This is the status text while unzipping the file -->
    <string name="unzipping_process">Unzipping file</string>
    <!-- error message while browsing the local filesystem -->
    <string name="error_io_problem">File system problem</string>
    <!-- error message while browsing the local filesystem -->
    <string name="general_error">Error happened when executing the action</string>
    <!-- menu item -->
    <string name="my_account_change_password">Change password</string>
    <!-- Dialog text overquota error -->
    <string name="overquota_alert_text">You have exceeded your storage limit. Would you like to upgrade your account?</string>
    <!-- when did the last session happen -->
    <string name="my_account_last_session">Last session</string>
    <!-- message displayed while the app is changing the password -->
    <string name="my_account_changing_password">Changing password</string>
    <!-- when changing the password -->
    <string name="my_account_change_password_newPassword1">New password</string>
    <!-- when changing the password -->
    <string name="my_account_change_password_newPassword2">Confirm new password</string>
    <!-- choose the payment method option when no method is available -->
    <string name="no_available_payment_method">There is no payment method set for this plan currently. Please select one.</string>
    <!-- the user can get the link and it’s copied to the clipboard -->
    <string name="file_properties_get_link">The link has been copied to the clipboard</string>
    <!-- alert when clicking a newsignup link being logged -->
    <string name="log_out_warning">Please log out before creating the account</string>
    <!-- menu item -->
    <string name="menu_pause_transfers">Pause transfers</string>
    <!-- menu item -->
    <string name="menu_cancel_all_transfers">Cancel all transfers</string>
    <!-- Option of the sliding panel to capture a new picture to upload to Cloud Drive or to set as user avatar -->
    <string name="menu_take_picture">Capture</string>
    <!-- Dialog title, to explain why MEGA needs the ’display over other apps’ permission (Android 10) -->
    <string name="ask_for_display_over_title">Allow notifications for incoming MEGA calls</string>
    <!-- Dialog message, to explain why MEGA needs the ’display over other apps’ permission (Android 10) -->
    <string name="ask_for_display_over_msg">Please grant MEGA permission to display over other apps for calls.</string>
    <!-- Prompt text shows when the user doesn’t want to make MEGA grant the ’display over other apps’ permission for now (Android 10) -->
    <string name="ask_for_display_over_explain">You can still manually grant permissions in the device Settings.</string>
    <!-- the options of how to upload, but in an array. needed for the settings, how to upload the camera images. only when Wi-Fi connected -->
    <string name="cam_sync_wifi">Wi-Fi only</string>
    <!-- the options of how to upload, but in an array. needed for the settings, how to upload the camera images. when Wi-Fi connected and using data plan -->
    <string name="cam_sync_data">Wi-Fi or mobile data</string>
    <!-- The upload of the user’s photos or videos from their specified album is in progress. -->
    <string name="cam_sync_syncing">Camera Uploads in progress</string>
    <!-- confirmation question for cancelling the camera uploads -->
    <string name="cam_sync_cancel_sync">Do you want to stop Camera Uploads?</string>
    <!-- title of the notification when camera upload is enabled -->
    <string name="settings_camera_notif_title">Uploading files of media folders</string>
    <!-- title of the notification when camera upload is checking files -->
    <string name="settings_camera_notif_checking_title">Checking for files to be uploaded</string>
    <!-- title of the notification when camera upload is initializing -->
    <string name="settings_camera_notif_initializing_title">Initialising Camera Uploads</string>
    <!-- title of the notification when camera upload’s primary local folder is unavailable. -->
    <string name="camera_notif_primary_local_unavailable">Camera Uploads have been disabled. Your local folder is unavailable.</string>
    <!-- title of the notification when camera upload’s secondary local folder is unavailable. -->
    <string name="camera_notif_secondary_local_unavailable">Media Uploads have been disabled. Your local folder is unavailable.</string>
    <!-- settings of the Appearance section -->
    <string name="settings_appearance">Appearance</string>
    <!-- settings of the Features section -->
    <string name="settings_features">Features</string>
    <!-- label of storage in upgrade/choose account page, it is being used with a variable, e.g. for LITE user it will show ‘200GB Storage’. -->
    <string name="settings_storage">Storage</string>
    <!-- Settings of the Passcode -->
    <string name="settings_passcode_lock">Passcode lock</string>
    <!-- Setting to allow the user to select the preferred passcode type -->
    <string name="settings_passcode_option">Passcode options</string>
    <!-- Helper text to explain why we have this `Require me to plug in` setting, placeholder - 100 to 1000 in MB -->
    <string name="settings_camera_upload_charging_helper_label">Video compression uses considerable amounts of power. Please plug in your device to charge if the videos to be compressed are larger than %s.</string>
    <!-- Helper text to explain the things to note if enable the feature of including GPS info -->
    <string name="settings_camera_upload_include_gps_helper_label">If enabled, location information will be included with your pictures. Please be careful when sharing them.</string>
    <!-- Settings category title for cache and offline files -->
    <string name="settings_advanced_features">Advanced</string>
    <!-- Settings preference title for cache -->
    <string name="settings_advanced_features_cache">Clear Cache</string>
    <!-- Settings preference title for offline files -->
    <string name="settings_advanced_features_offline">Clear Offline Files</string>
    <!-- Settings preference title for delete account -->
    <string name="settings_delete_account">Delete account</string>
    <!-- Size of files in offline or cache folders -->
    <string name="settings_advanced_features_size">Currently using %s</string>
    <!-- Calculating Size of files in offline or cache folders -->
    <string name="settings_advanced_features_calculating">Calculating</string>
    <!-- title of the setting to set the default download location -->
    <string name="settings_storage_download_location">Default download location</string>
    <!-- Whether to always ask the user each time. -->
    <string name="settings_storage_ask_me_always">Always ask for download location</string>
    <!-- Label of button on account page that ask user to add their phone number -->
    <string name="add_phone_number_label">Add a phone number</string>
    <!-- enter verification code page title -->
    <string name="verify_account_title">Verify your account</string>
    <!-- Text to explain to user why to verify phone number (account suspended use case) -->
    <string name="verify_account_helper_locked">Your account has been locked temporarily due to potential abuse. Please verify your phone number to unlock your account.</string>
    <!-- Hint text of the region edittext for choosing dial code. -->
    <string name="sms_region_label">Region</string>
    <!-- place holder for enter mobile number field -->
    <string name="verify_account_phone_number_placeholder">Your phone number</string>
    <!-- Button label - go to previous page -->
    <string name="general_back_button">Back</string>
    <!-- button label - quite sms verification use case -->
    <string name="verify_account_not_now_button">Not now</string>
    <!-- Button label - confirm some action -->
    <string name="general_confirm_button">Confirm</string>
    <!-- On “add phone number” page, an error message will be shown if user click next button without select country code. -->
    <string name="verify_account_invalid_country_code">Please select a region code</string>
    <!-- On “Add phone number” page, a toast error message will be shown if the country code cannot be fetched from back end. -->
    <string name="verify_account_not_loading_country_code">Region codes could not be fetched.</string>
    <!-- error message if user click next button without enter a valid phone number -->
    <string name="verify_account_invalid_phone_number">Please supply a valid phone number.</string>
    <!-- Label tell user to enter received txt to below input boxes -->
    <string name="verify_account_enter_txt_label">Please enter the verification code sent to</string>
    <!-- enter verification code page title -->
    <string name="verify_account_enter_code_title">Verify your account</string>
    <!-- error message that will show to user when user entered invalid verification code -->
    <string name="verify_account_incorrect_code">Wrong code. Please try again or resend.</string>
    <!-- text message to remind user to resend verification code -->
    <string name="verify_account_resend_label">Didn’t receive the code?</string>
    <!-- Button to resend the create account email to a new email address in case the previous email address was misspelled -->
    <string name="general_resend_button">Resend</string>
    <!-- error message that will show to user when host detected that the mobile number has been registered already -->
    <string name="verify_account_error_phone_number_register">This number is already associated with a MEGA account.</string>
    <!-- error message that will show to user when user reached the sms verification daily limit -->
    <string name="verify_account_error_reach_limit">You have reached the daily limit</string>
    <!-- error message that will show to user when user reached the sms verification daily limit -->
    <string name="verify_account_error_wrong_code">The verification code doesn’t match.</string>
    <!-- error message that will show to user when code has been verified -->
    <string name="verify_account_error_code_verified">The code has been verified</string>
    <!-- error message that will show to user when user entered invalid verification code -->
    <string name="verify_account_error_invalid_code">Wrong code. Please try again or resend.</string>
    <!-- verify phone number successfully -->
    <string name="verify_account_successfully">Your phone number has been verified successfully</string>
    <!-- If the user has an internal storage and an external SD card, it has to be set on the settings screen, external storage option -->
    <string-array name="settings_storage_download_location_array">
        <item>Internal storage</item>
        <item>External storage</item>
    </string-array>
    <!-- choose the way the new user’s email is inserted, import from phone option -->
    <string-array name="add_contact_array">
        <item>Write the user’s email</item>
        <item>Import from device</item>
    </string-array>
    <!-- settings option -->
    <string name="settings_camera_upload_on">Enable Camera Uploads</string>
    <!-- settings option. How to upload the camera images: via Wi-Fi only or via Wi-Fi and data plan -->
    <string name="settings_camera_upload_how_to_upload">How to upload</string>
    <!-- The Secondary Media uploads allows to create a second Camera Folder synchronization. Enabling it would imply to choose a new local folder and then, a new destination folder in MEGA. This is the text that appears in the settings option to enable the second synchronization. -->
    <string name="settings_secondary_upload_on">Enable Secondary Media uploads</string>
    <!-- The Secondary Media uploads allows to create a second Camera Folder synchronization. Disabling it would imply that the current second sync won’t be running anymore. This is the text that appears in the settings option to disable the second synchronization. -->
    <string name="settings_secondary_upload_off">Disable Secondary Media uploads</string>
    <!-- Title of shared folder explorer to choose a folder to perform an action -->
    <string name="settings_empty_folder">Choose folder</string>
    <!-- the options of how to upload, but in an array. needed for the settings, how to upload the camera images. only when Wi-Fi connected -->
    <string-array name="settings_camera_upload_how_to_entries">
        <item>Wi-Fi or mobile data</item>
        <item>Wi-Fi only</item>
    </string-array>
    <!-- What kind of files are going to be uploaded: images, videos or both -->
    <string name="settings_camera_upload_what_to_upload">File Upload</string>
    <!-- what kind of file are going to be uploaded. Needed for the settings summary -->
    <string-array name="settings_camera_upload_file_upload_entries">
        <item>Photos only</item>
        <item>Videos only</item>
        <item>Photos and videos</item>
    </string-array>
    <!-- Title of ‘Include location tags’ setting option. Once enabled, Camera Uploads will include the location info from pictures those are being uploaded -->
    <string name="settings_camera_upload_include_gps">Include location tags</string>
    <!-- Option to choose that the video compression will only be enable when the device is charging -->
    <string name="settings_camera_upload_require_plug_in">Require me to actively charge my device</string>
    <!-- Option to choose that the camera sync will maintain the local file names when uploading -->
    <string name="settings_keep_file_names">Keep file names as in the device</string>
    <!-- The location of where the user photos or videos are stored in the device. -->
    <string name="settings_local_camera_upload_folder">Local Camera folder</string>
    <!-- The location of where the user photos or videos are stored in MEGA. -->
    <string name="settings_mega_camera_upload_folder">MEGA Camera Uploads folder</string>
    <!-- The location of where the user photos or videos of the secondary sync are stored in the device. -->
    <string name="settings_local_secondary_folder">Local Secondary folder</string>
    <!-- The location of where the user photos or videos of the secondary sync are stored in MEGA. -->
    <string name="settings_mega_secondary_folder">MEGA Secondary folder</string>
    <!-- what kind of file are going to be uploaded. Needed for the settings summary -->
    <string name="settings_camera_upload_only_photos">Photos only</string>
    <!-- what kind of file are going to be uploaded. Needed for the settings summary -->
    <string name="settings_camera_upload_only_videos">Videos only</string>
    <!-- what kind of file are going to be uploaded. Needed for the settings summary -->
    <string name="settings_camera_upload_photos_and_videos">Photos and videos</string>
    <!-- Settings of the Passcode -->
    <string name="settings_passcode_lock_switch">Passcode Lock</string>
    <!-- Settings option to change Passcode. -->
    <string name="settings_change_passcode">Change passcode</string>
    <!-- Settings option screen to change Passcode. -->
    <string name="title_change_passcode">Change passcode lock</string>
    <!-- Settings option to set the timer to ask for passcode. -->
    <string name="settings_require_passcode">Require passcode</string>
    <!-- Option available to choose in some context to make an action immediately. -->
    <string name="action_immediately">Immediately</string>
    <!-- Button after the Passcode code input field -->
    <string name="pin_lock_enter">Enter</string>
    <!-- Error message when not typing the Passcode code correctly. Plural. The placeholder indicates the number of failed attempts. E.g. 7 failed passcode attempts -->
    <plurals name="passcode_lock_alert_attempts">
        <item quantity="one">1 failed passcode attempt</item>
        <item quantity="other">%1$d failed passcode attempts</item>
    </plurals>
    <!-- Error message when not typing the Passcode code correctly -->
    <string name="pin_lock_alert">You will be logged out and your offline files will be deleted after 10 failed attempts</string>
    <!-- Error message when not typing the Passcode correctly (two times) -->
    <string name="pin_lock_not_match">Passcodes did not match. Try again.</string>
    <!-- Title of the screen to unlock screen with Passcode -->
    <string name="unlock_pin_title">Enter your passcode</string>
    <!-- Title of the screen to unlock screen with Passcode in second round -->
    <string name="unlock_pin_title_2">Re-enter your passcode</string>
    <!-- Title of the screen to unlock screen with Passcode -->
    <string name="reset_pin_title">Enter your new passcode</string>
    <!-- Title of the screen to unlock screen with Passcode in second round -->
    <string name="reset_pin_title_2">Re-enter your new passcode</string>
    <!-- Caption of a title, in the context of “About MEGA” or “About us” -->
    <string name="settings_about">About</string>
    <!-- Preference screen item action button -->
    <string name="settings_about_privacy_policy">Privacy Policy</string>
    <!--  -->
    <string name="settings_about_terms_of_service">Terms of Service</string>
    <!-- App means “Application” -->
    <string name="settings_about_app_version">App version</string>
    <!-- Title of the label where the SDK version is shown -->
    <string name="settings_about_sdk_version">MEGA SDK Version</string>
    <!-- Title of the label where the MEGAchat SDK version is shown -->
    <string name="settings_about_karere_version">MEGAchat SDK Version</string>
    <!-- Link to the public code of the app -->
    <string name="settings_about_code_link_title">View source code</string>
    <!-- title of the screen that shows the ZIP files -->
    <string name="zip_browser_activity">ZIP Browser</string>
    <!--  -->
    <string name="free_account">Free</string>
    <!-- category in sort by action -->
    <string name="sortby_name">Name</string>
    <!-- sort files alphabetically ascending -->
    <string name="sortby_name_ascending">Ascending</string>
    <!-- sort files alphabetically descending -->
    <string name="sortby_name_descending">Descending</string>
    <!-- category in sort by action -->
    <string name="sortby_date">Date</string>
    <!-- sort files by date newest first -->
    <string name="sortby_date_newest">Newest</string>
    <!-- sort files by date oldest first -->
    <string name="sortby_date_oldest">Oldest</string>
    <!-- category in sort by action -->
    <string name="sortby_size">Size</string>
    <!-- sort files by size largest first -->
    <string name="sortby_size_largest_first">Largest</string>
    <!-- sort files by size smallest first -->
    <string name="sortby_size_smallest_first">Smallest</string>
    <!-- sort option, sort media files by photos first -->
    <string name="sortby_type_photo_first">Photos</string>
    <!-- sort option, sort media files by videos first -->
    <string name="sortby_type_video_first">Videos</string>
    <!-- Passcode with 4 digits -->
    <string name="four_pin_lock">4 digits</string>
    <!-- Passcode with 6 digits -->
    <string name="six_pin_lock">6 digits</string>
    <!-- Passcode alphanumeric -->
    <string name="AN_pin_lock">Alphanumeric</string>
    <!-- Confirmation message when enabling logs in the app -->
    <string name="settings_enable_logs">Logs are now enabled</string>
    <!-- Confirmation message when disabling logs in the app -->
    <string name="settings_disable_logs">Logs are now disabled</string>
    <!-- Option in the sliding panel to open the folder which contains the file selected after performing a search -->
    <string name="search_open_location">Open location</string>
    <!-- message when a temporary error on logging in is due to SDK is waiting for the server to complete a request due to an API lock -->
    <string name="servers_busy">This process is taking longer than expected. Please wait.</string>
    <!-- Label in My Account section to show user account type -->
    <string name="my_account_free">Free Account</string>
    <!-- Label in My Account section to show user account type -->
    <string name="my_account_pro1">Pro I Account</string>
    <!-- Label in My Account section to show user account type -->
    <string name="my_account_pro2">Pro II Account</string>
    <!-- Label in My Account section to show user account type -->
    <string name="my_account_pro3">Pro III Account</string>
    <!-- Type of account info added to the feedback email sent to support -->
    <string name="my_account_prolite_feedback_email">Pro Lite Account</string>
    <!--  -->
    <string name="backup_title">Back up your Recovery Key</string>
    <!-- Subtitle of the screen to backup the master key -->
    <string name="backup_subtitle">Your password unlocks your Recovery Key</string>
    <!-- First paragraph of the screen to backup the master key -->
    <string name="backup_first_paragraph">Your data is only readable through a chain of decryption operations that begins with your master encryption key, which we store encrypted with your password. This means that if you lose your password, your Recovery Key can no longer be decrypted, and you can no longer decrypt your data.</string>
    <!-- Summary of the preference Recovery key on Settings section -->
    <string name="backup_second_paragraph">Exporting the Recovery Key and keeping it in a secure location enables you to set a new password without data loss.</string>
    <!-- Third paragraph of the screen to backup the master key -->
    <string name="backup_third_paragraph">An external attacker cannot gain access to your account with just your key. A password reset requires both the key and access to your email.</string>
    <!-- Sentence to inform the user the available actions in the screen to backup the master key -->
    <string name="backup_action">Copy the Recovery Key to the clipboard or save it as text file.</string>
    <!-- Action of a button to save something -->
    <string name="save_action">Save</string>
    <!-- Alert message when the master key has been successfully copied to the ClipBoard -->
    <string name="copy_MK_confirmation">The Recovery Key has been successfully copied</string>
    <!-- Button to change the password -->
    <string name="change_pass">Change</string>
    <!-- Positive button to perform a general action -->
    <string name="general_positive_button">YES</string>
    <!-- Negative button to perform a general action -->
    <string name="general_negative_button">NO</string>
    <!-- Button in the Login screen to reset the password -->
    <string name="forgot_pass">Forgot your password?</string>
    <!-- Hint of the text when the user can write his master key -->
    <string name="edit_text_insert_mk">Your Recovery Key goes here</string>
    <!-- Hint of the text where the user can write his password -->
    <string name="edit_text_insert_pass">password goes here</string>
    <!-- Text shown in the last alert dialog to confirm delete user account -->
    <string name="delete_account_text_last_step">This is the last step to delete your account. You will permanently lose all the data stored in the cloud. Please enter your password below.</string>
    <!-- Title of the alert dialog to inform the user that have to check the email -->
    <string name="email_verification_title">Email verification</string>
    <!-- Text of the alert dialog to inform the user that have to check the email -->
    <string name="email_verification_text">Please check your email to proceed.</string>
    <!-- Text to inform the user when an error occurs -->
    <string name="general_text_error">An error occurred, please try again.</string>
    <!-- Alert to inform the user that have to be logged in to perform the action -->
    <string name="alert_not_logged_in">You must be logged in to perform this action.</string>
    <!-- Error message when a user attempts to change their email without an active login session. -->
    <string name="change_email_not_logged_in">You need to be logged in to complete your email change. Please log in again with your current email address and then tap on your confirmation link again.</string>
    <!-- Text displayed to inform that the email was successfully changed. Please keep the placeholder, it will be replaced with the new email address. -->
    <string name="email_changed">Congratulations, your new email address for this MEGA account is: %1$s</string>
    <!-- Error when the user leaves empty the password field -->
    <string name="invalid_string">Incorrect</string>
    <!-- Text of the toast when the user enters invalid text which is neither a valid phone number nor a valid email -->
    <string name="invalid_input">Invalid input</string>
    <!-- Title of the alert dialog when the user tries to recover the pass of a non existing account -->
    <string name="invalid_email_title">Invalid email address</string>
    <!-- Title of the alert dialog when the user tries to recover the pass of a non existing account -->
    <string name="invalid_email_text">Please check the email address and try again.</string>
    <!-- Title of the dialog to write the Recovery Key after opening the recovery link -->
    <string name="title_dialog_insert_MK">Password reset</string>
    <!-- Text of the dialog to write the Recovery Key after opening the recovery link -->
    <string name="text_dialog_insert_MK">Please enter your Recovery Key below</string>
    <!-- Text of the alert when the pass has been correctly changed -->
    <string name="pass_changed_alert">Your password has been changed.</string>
    <!-- Title of the dialog to park an account -->
    <string name="park_account_dialog_title">Park account</string>
    <!-- Button to park an account -->
    <string name="park_account_button">Park</string>
    <!-- Text shown in the last alert dialog to park an account -->
    <string name="park_account_text_last_step">This is the last step to park your account, please enter your new password. Your data will be retained for at least 60 days. If you recall your parked account’s password, please contact support&#64;mega.nz</string>
    <!-- Title of the screen to write the new password after opening the recovery link -->
    <string name="title_enter_new_password">Enter new password</string>
    <!-- Message when the user tries to open a recovery pass link and it has expired -->
    <string name="recovery_link_expired">This recovery link has expired, please try again.</string>
    <!-- Text of the alert after opening the recovery link to reset pass being logged. -->
    <string name="text_reset_pass_logged_in">Your Recovery Key will be used to reset your password. Please enter your new password.</string>
    <!-- Button to upgrade the account to PRO account in My Account Section -->
    <string name="my_account_upgrade_pro">Upgrade</string>
    <!-- Button to upgrade the account to PRO account in the panel that appears randomly -->
    <string name="my_account_upgrade_pro_panel">Upgrade now</string>
    <!-- Message to promote PRO accounts -->
    <string name="get_pro_account">Grow your cloud.[A]Get increased storage and transfer quotas with a Pro account.</string>
    <!-- Error shown when the user tries to change his mail to one that is already used -->
    <string name="mail_already_used">This email address is already in use. Please use another email address.</string>
    <!-- Error shown when the user tries to change his mail while the user has already requested a confirmation link for that email address -->
    <string name="mail_changed_confirm_requested">You have already requested a confirmation link for that email address.</string>
    <!-- Error shown when the user tries to change his mail while the email is the same as the old -->
    <string name="mail_same_as_old">This is your existing email address.</string>
    <!-- Text shown in the last alert dialog to change the email associated to an account -->
    <string name="change_mail_text_last_step">This is the last step to change your email. Please enter your password below.</string>
    <!-- Title of the alert dialog to change the email associated to an account -->
    <string name="change_mail_title_last_step">Change email</string>
    <!-- Option of the sliding panel to capture a new picture to upload to Cloud Drive or to set as user avatar -->
    <string name="take_photo_avatar_panel">Capture</string>
    <!-- Option of the sliding panel to change the avatar by choosing an existing picture -->
    <string name="choose_photo_avatar_panel">Choose picture</string>
    <!-- Option of the sliding panel to delete the existing avatar -->
    <string name="delete_avatar_panel">Delete picture</string>
    <!-- Alert when the user introduces his MK to reset pass incorrectly -->
    <string name="incorrect_MK">The key you supplied does not match this account. Please make sure you use the correct Recovery Key and try again.</string>
    <!-- Title of the alert when the user introduces his MK to reset pass incorrectly -->
    <string name="incorrect_MK_title">Invalid Recovery Key</string>
    <!-- Message shown meanwhile the app is waiting for a request -->
    <string name="recovering_info">Getting info&#8230;</string>
    <!-- Text of the alert dialog to inform the user that have to check the email to validate his new email -->
    <string name="email_verification_text_change_mail">Your new email address needs to be validated. Please check your email to proceed.</string>
    <!-- Confirmation before deleting the avatar of the user’s profile -->
    <string name="confirmation_delete_avatar">Delete your profile picture?</string>
    <!-- Title of the Dialog to edit the profile attributes of the user’s account -->
    <string name="title_edit_profile_info">Edit</string>
    <!-- Alert Dialog to get link -->
    <string name="title_set_expiry_date">Set expiry date</string>
    <!-- Title of the dialog to get link with password -->
    <string name="title_set_password_protection">Set password protection</string>
    <!-- Subtitle of the dialog to get link -->
    <string name="subtitle_set_expiry_date">(PRO ONLY)</string>
    <!-- Alert Dialog to get link with password -->
    <string name="set_password_protection_dialog">Set password</string>
    <!-- Hint of the dialog to get link with password -->
    <string name="hint_set_password_protection_dialog">Enter password</string>
    <!-- Hint of the confirmation dialog to get link with password -->
    <string name="hint_confirm_password_protection_dialog">Confirm password</string>
    <!-- Status text at the beginning of getting a link -->
    <string name="link_request_status">Processing&#8230;</string>
    <!-- Option of the sliding panel to edit the link of a node -->
    <string name="edit_link_option">Manage link</string>
    <!-- Error alert dialog shown when changing the password the user provides an incorrect password -->
    <string name="old_password_provided_incorrect">The current password you have provided is incorrect.</string>
    <!-- success message when reinviting multiple contacts -->
    <string name="number_correctly_reinvite_contact_request">%d reinvite requests sent successfully.</string>
    <!-- success message when reinviting multiple contacts -->
    <string name="number_correctly_delete_contact_request">%d requests deleted successfully.</string>
    <!-- error message when reinviting multiple contacts -->
    <string name="number_no_delete_contact_request">%1$d requests successfully deleted but %2$d requests were not deleted.</string>
    <!-- success message when replying to multiple received request -->
    <string name="number_correctly_invitation_reply_sent">%d request replies sent.</string>
    <!-- error message when replying to multiple received request -->
    <string name="number_incorrectly_invitation_reply_sent">%1$d request replies successfully sent but %2$d were not sent.</string>
    <!-- Confirmation before removing the outgoing shares of a folder -->
    <plurals name="confirmation_remove_outgoing_shares">
        <item quantity="one">The folder is shared with %1$d contact. Remove share?</item>
        <item quantity="other">The folder is shared with %1$d contacts. Remove all shares?</item>
    </plurals>
    <!-- Error message when the credentials to login are incorrect. -->
    <string name="error_incorrect_email_or_password">Invalid email and/or password. Please try again.</string>
    <!-- Error message when trying to login and the account is suspended. -->
    <string name="error_account_suspended">Your account has been suspended due to Terms of Service violations. Please contact support&#64;mega.nz</string>
    <!-- Error message when to many attempts to login. -->
    <string name="too_many_attempts_login">Too many failed attempts to log in, please wait for an hour.</string>
    <!-- Error message when trying to login to an account not validated. -->
    <string name="account_not_validated_login">This account has not been validated yet. Please check your email.</string>
    <!-- Error message shown when opening a folder link which doesn’t exist -->
    <string name="general_error_folder_not_found">Folder link unavailable</string>
    <!-- Error message shown when opening a folder link which has been removed due to ToS/AUP violation -->
    <string name="folder_link_unavaible_ToS_violation">The folder link has been removed as it violated our Terms of Service.</string>
    <!-- Error message shown when opening a file link which doesn’t exist -->
    <string name="general_error_file_not_found">File link unavailable</string>
    <!-- Error message shown when opening a file link which has been removed due to ToS/AUP violation -->
    <string name="file_link_unavaible_ToS_violation">The file link has been removed as it violated our Terms of Service.</string>
    <!-- Error message shown when opening a folder link or file link which has been corrupt or deformed -->
    <string name="link_broken">This URL is corrupt or deformed. The link you are trying to access does not exist.</string>
    <!-- Title of the screen after creating the account. That screen asks the user to confirm the account by checking the email -->
    <string name="confirm_email_text">Awaiting email confirmation</string>
    <!-- Text below the title that explains the user should check the email and click the link to confirm the account -->
    <string name="confirm_email_explanation">Please check your email and tap the link to confirm your account.</string>
    <!-- Plural of items which contains a folder. 2 items -->
    <plurals name="general_num_items">
        <item quantity="one">1 item</item>
        <item quantity="other">%1$d items</item>
    </plurals>
    <!-- Error message shown when opening a file or folder link which account has been removed due to ToS/AUP violation -->
    <string name="file_link_unavaible_delete_account">The associated user account has been terminated due to multiple violations of our Terms of Service.</string>
    <!-- Error message shown after login into a folder link with an invalid decryption key -->
    <string name="general_error_invalid_decryption_key">The provided decryption key for the folder link is invalid.</string>
    <!-- Word to indicate the limited bandwidth of the free accounts -->
    <string name="limited_bandwith">Limited</string>
    <!-- Item of the navigation title for the chat section -->
    <string name="section_chat">Chat</string>
    <!-- Confirmation button of the dialog to archive a chat -->
    <string name="tab_archive_chat">Archive</string>
    <!-- Initial of the word hour to show the duration of a video or audio call -->
    <string name="initial_hour">h</string>
    <!-- Initial of the word minute to show the duration of a video or audio call -->
    <string name="initial_minute">m</string>
    <!-- Initial of the word second to show the duration of a video or audio call -->
    <string name="initial_second">s</string>
    <!-- Title shown when multiselection is enable in chat tabs -->
    <string name="selected_items">%d selected</string>
    <!-- Message to confirm if the user wants to delete a contact from a shared folder -->
    <string name="remove_contact_shared_folder">The contact %s will be removed from the shared folder.</string>
    <!-- Message to confirm if the user wants to delete a multiple contacts from a shared folder -->
    <string name="remove_multiple_contacts_shared_folder">%d contacts will be removed from the shared folder.</string>
    <!-- success message when changing permissions of contacts for a shared folder, place holder: number of contacts effected -->
    <string name="number_permission_incorrectly_changed_from_shared">Failed to update permissions for %d contacts</string>
    <!-- Message shown while the contact list from the device is being read and then shown to the user -->
    <string name="contacts_list_empty_text_loading">Loading contacts from the phone&#8230;</string>
    <!-- Warning message when reinviting multiple contacts -->
    <string name="number_existing_invite_contact_request">%d requests already sent.</string>
    <!-- success message when reinviting multiple contacts -->
    <string name="number_correctly_invite_contact_request">%d invite requests sent successfully.</string>
    <!-- error message when reinviting multiple contacts -->
    <string name="number_no_invite_contact_request">%1$d invite requests successfully sent but %2$d requests were not sent.</string>
    <!-- Word next to own user’s message in chat screen -->
    <string name="chat_me_text_bracket">%1s (Me)</string>
    <!-- button -->
    <string name="general_mute">Mute</string>
    <!-- button -->
    <string name="general_unmute">Unmute</string>
    <!-- Title of the dialogue to mute the general chat notifications. -->
    <string name="title_dialog_mute_chat_notifications">Do not disturb</string>
    <!-- Subtitle of the dialogue to mute the general chat notifications. -->
    <string name="subtitle_dialog_mute_chat_notifications">Mute chat notifications for</string>
    <!-- Title of the dialogue to mute the notifications of a specific chat. -->
    <string name="title_dialog_mute_chatroom_notifications">Mute notifications</string>
    <!-- Label for the setting option that indicates the general notifications are enabled. -->
    <string name="mute_chat_notification_option_on">On</string>
    <!-- Label for the dialog box option to mute a chat. This option will indicate that notifications for that chat are enabled. -->
    <string name="mute_chatroom_notification_option_off">Off</string>
    <!-- Label for the dialog box option to mute a chat. This option will indicate that chat notifications will be disabled until tomorrow at 8 a.m. -->
    <string name="mute_chatroom_notification_option_until_tomorrow_morning">Until tomorrow morning</string>
    <!-- Label for the dialog box option to mute a chat. This option will indicate that chat notifications will be disabled until today at 8 a.m. -->
    <string name="mute_chatroom_notification_option_until_this_morning">Until this morning</string>
    <!-- Label for the dialog box option to mute a chat. This option will indicate that chat notifications will be disabled until turn it off again. -->
    <string name="mute_chatroom_notification_option_forever">Until I turn them back on</string>
    <!-- Message when a chat has been silenced, for a specific time, successfully. For example: Chat notifications will be muted for 1 hour -->
    <string name="success_muting_a_chat_for_specific_time">Chat notifications will be muted for %s</string>
    <!-- Message to indicate the chat has been muted, until a specific time (24 hours format). Plural, used for any format different to 01:XX, e.g. 14:15 -->
    <plurals name="success_muting_chat_until_specific_time">
        <item quantity="one">Chat notifications will be muted until %1$s</item>
        <item quantity="other">Chat notifications will be muted until %1$s</item>
    </plurals>
    <!-- Message to indicate the chat has been muted, until a specific day and time (24 hours format). Plural, used for any format different to 01:XX, e.g. Chat notifications will be muted until tomorrow at 08:00 -->
    <plurals name="success_muting_chat_until_specific_date_and_time">
        <item quantity="one">Chat notifications will be muted until %1$s at %2$s</item>
        <item quantity="other">Chat notifications will be muted until %1$s at %2$s</item>
    </plurals>
    <!-- Message when select the option Do not disturb but the notifications are already muted -->
    <string name="notifications_are_already_muted">Chat notifications are muted</string>
    <!-- Message when a chat has been unmuted successfully. -->
    <string name="success_unmuting_a_chat">Chat notifications enabled</string>
    <!-- String to indicate the time in 24h format until which a specific chat is muted. Plural, used for any format different to 1:XX, e.g. 14:15 -->
    <plurals name="chat_notifications_muted_until_specific_time">
        <item quantity="one">Muted until %1$s</item>
        <item quantity="other">Muted until %1$s</item>
    </plurals>
    <!-- Title of the section to enable notifications in the Contact Properties screen -->
    <string name="title_properties_chat_contact_notifications">Notifications</string>
    <!-- Title of the section to choose the sound of incoming messages in the Contact Properties screen -->
    <string name="title_properties_chat_contact_message_sound">Message sound</string>
    <!-- Title of the section to share the contact in the Contact Properties screen -->
    <string name="title_properties_chat_share_contact">Share contact</string>
    <!-- Title of the screen to select the sound of the notifications -->
    <string name="notification_sound_title">Notification sound</string>
    <!-- Button to clear the chat history -->
    <string name="general_clear">Clear</string>
    <!-- Message show when the history of a chat has been successfully deleted -->
    <string name="clear_history_success">Chat history has been cleared</string>
    <!-- Message show when the history of a chat hasn’t been successfully deleted -->
    <string name="clear_history_error">An error has occurred. The chat history has not been successfully cleared</string>
    <!-- Menu item to add participants to a chat -->
    <string name="add_participants_menu_item">Add participants</string>
    <!-- Menu item to remove a participants from a chat -->
    <string name="remove_participant_menu_item">Remove participant</string>
    <!-- Message about MEGA when there are no message in the chat screen -->
    <string name="mega_info_empty_screen">Protects your chat with end-to-end (user controlled) encryption, providing essential safety assurances:</string>
    <!-- Message about MEGA when there are no message in the chat screen -->
    <string name="mega_authenticity_empty_screen">The system ensures that the data received is truly from the specified sender, and its content has not been manipulated during transit.</string>
    <!-- Message about MEGA when there are no message in the chat screen -->
    <string name="mega_confidentiality_empty_screen">Only the author and intended recipients are able to decipher and read the content.</string>
    <!-- Message about MEGA when there are no message in the chat screen -->
    <string name="title_mega_info_empty_screen">MEGA</string>
    <!-- Message about MEGA when there are no message in the chat screen -->
    <string name="title_mega_authenticity_empty_screen">Authenticity</string>
    <!-- Message about MEGA when there are no message in the chat screen -->
    <string name="title_mega_confidentiality_empty_screen">Confidentiality</string>
    <!-- Error message shown when opening a cancel link with an account that not corresponds to the link -->
    <string name="error_not_logged_with_correct_account">This link is not related to this account. Please log in with the correct account.</string>
    <!-- Message when the user tries to open a cancel link and it has expired -->
    <string name="cancel_link_expired">This cancel link has expired, please try again.</string>
    <!-- Text shown after searching and no results found -->
    <string name="no_results_found">No results were found</string>
    <!-- the options of what to upload in an array. Needed for the settings, the options of what to upload. -->
    <string name="offline_status">Offline</string>
    <!-- the options of what to upload in an array. Needed for the settings, the options of what to upload. -->
    <string name="online_status">Online</string>
    <!-- the options of what to upload in an array. Needed for the settings, the options of what to upload. -->
    <string name="away_status">Away</string>
    <!-- the options of what to upload in an array. Needed for the settings, the options of what to upload. -->
    <string name="busy_status">Busy</string>
    <!-- Text shown when a message has been deleted in the chat -->
    <string name="text_deleted_message">This message has been deleted</string>
    <!-- Text shown when a message has been deleted in the chat -->
    <string name="text_deleted_message_by">[A]This message has been deleted by [/A][B]%1$s[/B]</string>
    <!-- Confirmation before deleting messages -->
    <string name="confirmation_delete_several_messages">Remove messages?</string>
    <!-- Confirmation before deleting one message -->
    <string name="confirmation_delete_one_message">Remove message?</string>
    <!-- Label for the sliding panel of a group chat -->
    <string name="group_chat_label">Group chat</string>
    <!-- Label for the option of the sliding panel to show the info of a chat group -->
    <string name="group_chat_info_label">Group info</string>
    <!-- Label for the option of the sliding panel to start a one to one chat -->
    <string name="group_chat_start_conversation_label">Start conversation</string>
    <!-- Label for the option of the sliding panel to edit the profile -->
    <string name="group_chat_edit_profile_label">Edit profile</string>
    <!-- Title of the section to leave a group content in the Contact Properties screen -->
    <string name="title_properties_chat_leave_chat">Leave Group</string>
    <!-- Label for participants of a group chat -->
    <string name="participants_chat_label">Participants</string>
    <!-- Text of the confirm dialog shown when it wants to remove a contact from a chat -->
    <string name="confirmation_remove_chat_contact">Remove %s from this chat?</string>
    <!-- Label to explain the read only participant permission in the options panel of the group info screen -->
    <string name="observer_permission_label_participants_panel">Read-only</string>
    <!-- Label to show the participant permission in the options panel of the group info screen -->
    <string name="standard_permission_label_participants_panel">Standard</string>
    <!-- Label to show the participant permission in the options panel of the group info screen -->
    <string name="administrator_permission_label_participants_panel">Moderator</string>
    <!-- Text appended to a edited message. -->
    <string name="edited_message_text">(edited)</string>
    <!-- Option in menu to change title of a chat group. -->
    <string name="change_title_option">Change title</string>
    <!-- confirmation message before leaving a group chat -->
    <string name="confirmation_leave_group_chat">If you leave, you will no longer have access to read or send messages.</string>
    <!-- title confirmation message before leaving a group chat -->
    <string name="title_confirmation_leave_group_chat">Leave group chat?</string>
    <!-- Message show when a participant hasn’t been successfully invited to a group chat -->
    <string name="add_participant_error_already_exists">The participant is already included in this group chat</string>
    <!-- success message when inviting multiple contacts to a group chat -->
    <string name="number_correctly_add_participant">%d participants were successfully invited</string>
    <!-- error message when inviting multiple contacts to a group chat -->
    <string name="number_no_add_participant_request">%1$d participants were successfully invited but %2$d participants were not invited.</string>
    <!-- chat message when the permissions for a user has been changed -->
    <string name="message_permissions_changed">[A]%1$s[/A][B] was changed to [/B][C]%2$s[/C][D] by [/D][E]%3$s[/E]</string>
    <!-- chat message when a participant was added to a group chat -->
    <string name="message_add_participant">[A]%1$s[/A][B] joined the group chat by invitation from [/B][C]%2$s[/C]</string>
    <!-- chat message when a participant was removed from a group chat -->
    <string name="message_remove_participant">[A]%1$s[/A][B] was removed from group chat by [/B][C]%2$s[/C]</string>
    <!-- Message shown when a participant change the title of a group chat. -->
    <string name="change_title_messages">[A]%1$s[/A][B] changed the group chat name to [/B][C]“%2$s”[/C]</string>
    <!-- chat message when a participant left a group chat -->
    <string name="message_participant_left_group_chat">[A]%1$s[/A][B] left the group chat[/B]</string>
    <!-- chat message alert when the message have to been manually -->
    <string name="manual_retry_alert">Message not sent. Tap for options</string>
    <!-- Chat alert of an attachment message when the upload is in progress but the queue of transfers is paused. -->
    <string name="manual_resume_alert">Transfers paused. Tap to resume.</string>
    <!-- message shown when the status of the user coudn’t be changed -->
    <string name="changing_status_error">Error. Your status has not been changed</string>
    <!-- message shown when a chat has not been created -->
    <string name="create_chat_error">An error occurred when creating the chat</string>
    <!-- settings of the chat to choose the status -->
    <string name="settings_chat_vibration">Vibration</string>
    <!-- Button text shown on SMS verification page, if the user wants to logout current suspended account and login with another account, user can press this button to logout -->
    <string name="sms_logout">[A]Log out[/A] to switch MEGA accounts</string>
    <!-- On SMS verification page, if the user presses the logout button, a dialog with this text will show to ask for user’s confirmation. -->
    <string name="confirm_logout_from_sms_verification">Are you sure that you want to log out of the current account?</string>
    <!-- Text shown when a message has been deleted in the chat -->
    <string name="non_format_text_deleted_message_by">This message has been deleted by %1$s</string>
    <!-- Text shown when the chat history has been successfully deleted. -->
    <string name="history_cleared_message">Chat history has been cleared</string>
    <!-- Text shown when the chat history was cleared by someone -->
    <string name="non_format_history_cleared_by">Chat history cleared by %1$s</string>
    <!-- chat message when the permissions for a user has been changed -->
    <string name="non_format_message_permissions_changed">%1$s was changed to %2$s by %3$s</string>
    <!-- chat message when a participant was added to a group chat -->
    <string name="non_format_message_add_participant">%1$s was added to this group chat by invitation from %2$s</string>
    <!-- chat message when a participant was removed from a group chat -->
    <string name="non_format_message_remove_participant">%1$s was removed from group chat by %2$s</string>
    <!-- Message shown when a participant change the title of a group chat. -->
    <string name="non_format_change_title_messages">%1$s changed the group chat name to “%2$s”</string>
    <!-- chat message when a participant left a group chat -->
    <string name="non_format_message_participant_left_group_chat">%1$s left the group chat</string>
    <!-- success alert when the user copy some messages to the clipboard -->
    <string name="messages_copied_clipboard">Copied to the clipboard</string>
    <!-- Title of the error dialog when opening a chat -->
    <string name="chat_error_open_title">Chat error</string>
    <!-- Message of the error dialog when opening a chat -->
    <string name="chat_error_open_message">The chat could not be opened successfully</string>
    <!-- Title of the contact list -->
    <plurals name="general_selection_num_contacts">
        <item quantity="one">%1$d contact</item>
        <item quantity="other">%1$d contacts</item>
    </plurals>
    <!-- Message shown when the folder sharing process fails -->
    <string name="error_sharing_folder">Error sharing the folder. Please try again.</string>
    <!-- confirmation message before removing a contact, Plural -->
    <plurals name="confirmation_remove_contact">
        <item quantity="one">All data associated with the selected contact will be permanently lost.</item>
        <item quantity="other">All data associated with the selected contacts will be permanently lost.</item>
    </plurals>
    <!-- title of confirmation alert before removing a contact, Plural -->
    <plurals name="title_confirmation_remove_contact">
        <item quantity="one">Remove contact?</item>
        <item quantity="other">Remove contacts?</item>
    </plurals>
    <!-- option shown when a message could not be sent -->
    <string name="message_option_retry">Retry</string>
    <!-- title of the menu for a non sent message -->
    <string name="title_message_not_sent_options">Message not sent</string>
    <!-- title of the menu for an uploading message with attachment -->
    <string name="title_message_uploading_options">Uploading attachment</string>
    <!-- message shown when a chat has no messages -->
    <string name="no_conversation_history">No conversation history</string>
    <!-- Text to indicate that one participant is typing or multiple participants are typing at the same time in a chat room. The "%1$s" placeholder is to put the name(s) of the participant(s). The [A][/A] format marks are to put the text in a different color. -->
    <plurals name="user_typing">
        <item quantity="one">%1$s [A]is typing&#8230;[/A]</item>
        <item quantity="other">%1$s [A]are typing&#8230;[/A]</item>
    </plurals>
    <!-- text that appear when there are more than 2 people writing at that time in a chat. For example User1, user2 and more are typing… -->
    <string name="more_users_typing">%1$s [A]and more are typing&#8230;[/A]</string>
    <!-- More button in contact info page -->
    <string name="label_more">More</string>
    <!-- label of storage in upgrade/choose account page, it is being used with a variable, e.g. for LITE user it will show ‘200GB Storage’. -->
    <string name="label_storage_upgrade_account">Storage</string>
    <!-- Title of the section about the transfer quota in the storage tab in My Account Section -->
    <string name="label_transfer_quota_upgrade_account">Transfer quota</string>
    <!-- Title of the section about the storage space in the storage tab in My Account Section -->
    <string name="storage_space">Storage space</string>
    <!-- Confirmation message before removing something from the Offline section. -->
    <string name="confirmation_delete_from_save_for_offline">Remove from Offline?</string>
    <!-- Label for the option of action menu to change the chat status -->
    <string name="set_status_option_label">Set status</string>
    <!-- Label for the option of setting to change the colour theme -->
    <string name="set_color_theme_label">Colour theme</string>
    <!-- Answer for confirmation dialog. -->
    <string name="general_dismiss">Dismiss</string>
    <!-- Content of a normal message that cannot be recognized -->
    <string name="error_message_unrecognizable">Message unrecognizable</string>
    <!-- Title of the settings section to configure the autoaway of chat presence -->
    <string name="settings_autoaway_title">Auto-away</string>
    <!-- Subtitle of the settings section to configure the autoaway of chat presence -->
    <string name="settings_autoaway_subtitle">Show me away after an inactivity of</string>
    <!-- Value in the settings section of the autoaway chat presence -->
    <string name="settings_autoaway_value">%1d minutes</string>
    <!-- Title of the settings section to configure the status persistence of chat presence -->
    <string name="settings_persistence_title">Status persistence</string>
    <!-- Subtitle of the settings section to configure the status persistence of chat presence -->
    <string name="settings_persistence_subtitle">Maintain my chosen status appearance even when I have no connected devices</string>
    <!-- Title of the dialog to set the value of the auto away preference -->
    <string name="title_dialog_set_autoaway_value">Set time limit</string>
    <!-- Button to set a value -->
    <string name="button_set">Set</string>
    <!-- Button to set a value -->
    <string name="hint_minutes">minutes</string>
    <!-- the options of what to upload in an array. Needed for the settings, the options of what to upload. -->
    <string-array name="settings_status_entries">
        <item>Online</item>
        <item>Away</item>
        <item>Busy</item>
        <item>Offline</item>
    </string-array>
    <!-- Positive confirmation to enable logs -->
    <string name="general_enable">Enable</string>
    <!-- Positive confirmation to allow MEGA to read contacts book. -->
    <string name="general_allow">Allow</string>
    <!-- Dialog to confirm the action of enabling logs -->
    <string name="enable_log_text_dialog">Logs can contain information related to your account</string>
    <!-- Dialog to confirm the reconnect action -->
    <string name="confirmation_to_reconnect">Network connection recovered. Connect to MEGA?</string>
    <!-- Error when a message cannot be edited -->
    <string name="error_editing_message">This message cannot be edited</string>
    <!-- Label of the modal bottom sheet to clear completed transfers -->
    <string name="option_to_clear_transfers">Clear all transfers</string>
    <!-- Label indicating action to retry failed or cancelled transfers -->
    <string name="option_to_retry_transfers">Retry all transfers</string>
    <!-- Button to confirm the action of restarting one transfer -->
    <string name="button_resume_individual_transfer">Resume</string>
    <!-- Dialog to confirm before removing completed transfers -->
    <string name="confirmation_to_clear_completed_transfers">Clear all transfers?</string>
    <!-- Title of the tab section for transfers in progress -->
    <string name="title_tab_in_progress_transfers">In progress</string>
    <!-- Title of the tab section for completed transfers -->
    <string name="title_tab_completed_transfers">Completed</string>
    <!-- Text shown in playlist subtitle item when a file is reproducing but it is paused -->
    <string name="transfer_paused">Paused</string>
    <!-- Possible state of a transfer -->
    <string name="transfer_queued">Queued</string>
    <!-- Possible state of a transfer. When the transfer is finishing -->
    <string name="transfer_completing">Completing</string>
    <!-- Possible state of a transfer. When the transfer is retrying -->
    <string name="transfer_retrying">Retrying</string>
    <!-- Possible state of a transfer. When the transfer was cancelled -->
    <string name="transfer_cancelled">Cancelled</string>
    <!-- Possible state of a transfer -->
    <string name="transfer_unknown">Unknown</string>
    <!-- Text of the notification shown when the upload service is running: e.g. Uploading files: 1 of 10 -->
    <string name="upload_service_notification">Uploading files: %1$d of %2$d</string>
    <!-- Text of the notification shown when the upload service is paused: e.g. Uploading files: 1 of 10 (paused)-->
    <string name="upload_service_notification_paused">Uploading files: %1$d of %2$d (paused)</string>
    <!-- Text of the notification shown when the upload service has finished, Plural -->
    <plurals name="upload_service_final_notification">
        <item quantity="one">Uploaded %1$d file</item>
        <item quantity="other">Uploaded %1$d files</item>
    </plurals>
    <!-- Text of the notification shown when the upload service has finished, Plural -->
    <plurals name="upload_service_notification_already_uploaded">
        <item quantity="one">1 file already uploaded</item>
        <item quantity="other">%1$d files already uploaded</item>
    </plurals>
    <!-- label for the total file size of multiple files and/or folders (no need to put the colon punctuation in the translation) -->
    <string name="general_total_size">Total size: %1$s</string>
    <!-- Text of the notification shown when the upload service has finished with any transfer error, Plural -->
    <plurals name="upload_service_failed">
        <item quantity="one">%1$d file not uploaded</item>
        <item quantity="other">%1$d files not uploaded</item>
    </plurals>
    <!-- Text of the notification shown when the download service do not download because the file is already on the device, Plural -->
    <plurals name="already_downloaded_service">
        <item quantity="one">%1$d file previously downloaded</item>
        <item quantity="other">%1$d files previously downloaded</item>
    </plurals>
    <!-- Text of the notification shown when the download service has finished, Plural -->
    <plurals name="download_service_final_notification">
        <item quantity="one">Downloaded %1$d file</item>
        <item quantity="other">Downloaded %1$d files</item>
    </plurals>
    <!-- Text of the notification shown when the download service has finished with any error, Plural -->
    <plurals name="download_service_final_notification_with_details">
        <item quantity="one">Downloaded %1$d of %2$d file</item>
        <item quantity="other">Downloaded %1$d of %2$d files</item>
    </plurals>
    <!-- Text of the notification shown when the download service has finished with any transfer error, Plural -->
    <plurals name="download_service_failed">
        <item quantity="one">%1$d file not downloaded</item>
        <item quantity="other">%1$d files not downloaded</item>
    </plurals>
    <!-- Text of the notification shown when the download service is running -->
    <string name="download_service_notification">Downloading files: %1$d of %2$d</string>
    <!-- Text of the notification shown when the download service is paused -->
    <string name="download_service_notification_paused">Downloading files: %1$d of %2$d (paused)</string>
    <!-- Title of the alert when the transfer quota is exceeded. -->
    <string name="title_depleted_transfer_overquota">Insufficient transfer quota</string>
    <!-- Text of the alert when the transfer quota is depleted. The placeholder indicates the time left for the transfer quota to be reset. For instance: 30m 45s -->
    <string name="current_text_depleted_transfer_overquota">Your queued download exceeds the current transfer quota available for your IP address and has therefore been interrupted. Upgrade your account or wait %s to continue.</string>
    <!-- Text of the alert when the transfer quota is depleted. The placeholder indicates the time left for the transfer quota to be reset. For instance: 30m 45s -->
    <string name="text_depleted_transfer_overquota">The transfer quota for this IP address has been exceeded. Upgrade your account or wait %s to continue your download.</string>
    <!-- Button to show plans in the alert when the transfer quota is depleted -->
    <string name="plans_depleted_transfer_overquota">See our plans</string>
    <!-- Button option of the alert when the transfer quota is depleted -->
    <string name="continue_without_account_transfer_overquota">Continue without account</string>
    <!-- this is used for example when downloading 1 file or 2 files, Plural of file. 2 files -->
    <plurals name="new_general_num_files">
        <item quantity="one">%1$d file</item>
        <item quantity="other">%1$d files</item>
    </plurals>
    <!-- Menu option -->
    <string name="general_view">View files</string>
    <!-- Menu option to choose to add file or folders to Cloud Drive -->
    <string name="add_to_cloud">Import</string>
    <!-- Menu option to choose to add file to Cloud Drive in the chat -->
    <string name="add_to_cloud_node_chat">Add to Cloud Drive</string>
    <!-- Menu option -->
    <string name="general_view_contacts">View contacts</string>
    <!-- Message displayed when a file has been successfully imported to Cloud Drive -->
    <string name="import_success_message">Successfully added to Cloud Drive</string>
    <!-- Menu option -->
    <string name="import_success_error">Error. Not added to Cloud Drive</string>
    <!-- Label in login screen to inform about the chat initialization proccess -->
    <string name="chat_connecting">Connecting&#8230;</string>
    <!-- message when trying to invite a contact with a pending request -->
    <string name="context_contact_already_invited">%s was already invited. Consult your pending requests.</string>
    <!-- Hint text explaining that you can change the email and resend the create account link to the new email address -->
    <string name="confirm_email_misspelled">If you have misspelt your email address, correct it and tap [A]Resend[A].</string>
    <!-- Button to resend the create account email to a new email address in case the previous email address was misspelled -->
    <string name="confirm_email_misspelled_resend">Resend</string>
    <!-- Text shown after the confirmation email has been sent to the new email address -->
    <string name="confirm_email_misspelled_email_sent">Email sent</string>
    <!-- text_copyright_alert_title -->
    <string name="copyright_alert_title">Copyright warning to all users</string>
    <!-- text_copyright_alert_first_paragraph -->
    <string name="copyright_alert_first_paragraph">MEGA respects the copyrights of others and requires that users of the MEGA Cloud service comply with the laws of copyright.</string>
    <!-- text_copyright_alert_second_paragraph -->
    <string name="copyright_alert_second_paragraph">You are strictly prohibited from using the MEGA Cloud service to infringe copyrights. You may not upload, download, store, share, display, stream, distribute, email, link to, transmit or otherwise make available any files, data or content that infringes any copyright or other proprietary rights of any person or entity.</string>
    <!-- text of the Agree button -->
    <string name="copyright_alert_agree_button">Agree</string>
    <!-- text of the Disagree button -->
    <string name="copyright_alert_disagree_button">Disagree</string>
    <!-- Hint how to cancel the download -->
    <string name="download_show_info">Show info</string>
    <!-- Error message when removing public links of nodes. Plural. -->
    <plurals name="context_link_removal_error">
        <item quantity="one">Link removal failed. Please try again later.</item>
        <item quantity="other">Failed to remove some links. Please try again later.</item>
    </plurals>
    <!-- Error message when creating public links of nodes. Plural. -->
    <plurals name="context_link_export_error">
        <item quantity="one">Link creation failed. Please try again later.</item>
        <item quantity="other">Failed to create some links. Please try again later.</item>
    </plurals>
    <!-- Message when some public links were removed successfully. Plural. -->
    <plurals name="context_link_removal_success">
        <item quantity="one">Link removed successfully.</item>
        <item quantity="other">Links removed successfully.</item>
    </plurals>
    <!-- title of the screen to see the details of several contact attachments -->
    <string name="activity_title_contacts_attached">Contacts attached</string>
    <!--  -->
    <string name="alert_user_is_not_contact">The user is not a contact</string>
    <!--  -->
    <string name="camera_uploads_cellular_connection">Use cellular connection</string>
    <!--  -->
    <string name="camera_uploads_upload_videos">Upload Videos</string>
    <!-- Message when an user avatar has been changed successfully -->
    <string name="success_changing_user_avatar">Profile picture updated</string>
    <!-- Message when an error ocurred when changing an user avatar -->
    <string name="error_changing_user_avatar_image_not_available">Error. Selected image does not exist</string>
    <!-- Message when an error ocurred when changing an user avatar -->
    <string name="error_changing_user_avatar">Error when changing the profile picture</string>
    <!-- Message when an user avatar has been deleted successfully -->
    <string name="success_deleting_user_avatar">Profile picture deleted</string>
    <!-- Message when an error ocurred when deleting an user avatar -->
    <string name="error_deleting_user_avatar">Error when deleting the profile picture</string>
    <!-- Message when an error ocurred when changing an user attribute -->
    <string name="error_changing_user_attributes">An error occurred when changing the name</string>
    <!-- Message when an user attribute has been changed successfully -->
    <string name="success_changing_user_attributes">Your name has been successfully updated</string>
    <!-- Message show when a participant has been successfully invited to a group chat -->
    <string name="add_participant_success">Participant added</string>
    <!-- Message show when a participant hasn’t been successfully invited to a group chat -->
    <string name="add_participant_error">Error. Participant not added</string>
    <!-- Message show when a participant has been successfully removed from a group chat -->
    <string name="remove_participant_success">Participant removed</string>
    <!-- Message show when a participant hasn’t been successfully removed from a group chat -->
    <string name="remove_participant_error">Error. Participant not removed</string>
    <!--  -->
    <string name="no_files_selected_warning">No files selected</string>
    <!--  -->
    <string name="attachment_upload_panel_from_cloud">From Cloud Drive</string>
    <!--  -->
    <string name="attachment_upload_panel_contact">Contact</string>
    <!-- Button and title of dialog shown when the user wants to delete permanently their account. -->
    <string name="delete_account">Delete account</string>
    <!-- Text shown in the alert dialog to confirm the deletion of an account -->
    <string name="delete_account_text">If you delete your account you will not be able to access your account data, your MEGA contacts or conversations.\nYou will not be able to undo this action.</string>
    <!-- menu item -->
    <string name="delete_button">Delete</string>
    <!--  -->
    <string name="file_properties_info_info_file">Info</string>
    <!-- Refers to the size of a file. -->
    <string name="file_properties_info_size">Total size</string>
    <!-- header of a status field for what content a user has shared to you -->
    <string name="file_properties_info_content">Contains</string>
    <!--  -->
    <string name="file_properties_shared_folder_public_link_name">Link</string>
    <!-- Refers to access rights for a file folder. -->
    <string name="file_properties_shared_folder_full_access">Full access</string>
    <!-- Label to explain the read only participant permission in the options panel of the group info screen -->
    <string name="file_properties_shared_folder_read_only">Read-only</string>
    <!-- Refers to access rights for a file folder. (with the & needed. Don’t use the symbol itself. Use &) -->
    <string name="file_properties_shared_folder_read_write">Read and write</string>
    <!-- State of an attachment message when the upload is in progress but the queue of transfers is paused. -->
    <string name="attachment_uploading_state_paused">Transfers paused</string>
    <!-- label to indicate the state of an upload in chat -->
    <string name="attachment_uploading_state_uploading">Uploading&#8230;</string>
    <!--  -->
    <string name="attachment_uploading_state_compressing">Compressing&#8230;</string>
    <!--  -->
    <string name="attachment_uploading_state_error">Error. Not sent.</string>
    <!--  -->
    <string name="contact_is_me">No options available, you have selected yourself</string>
    <!-- Confirmation before deleting one attachment -->
    <string name="confirmation_delete_one_attachment">Remove attachment?</string>
    <!-- Menu option -->
    <string name="general_view_with_revoke">View files (%1$d deleted)</string>
    <!-- Error message when the attachment cannot be sent -->
    <string name="error_attaching_node_from_cloud">Error. The file has not been sent</string>
    <!-- Error message when the attachment cannot be revoked -->
    <string name="error_revoking_node">Error. The attachment has not been removed</string>
    <!-- Message sound option when no sound has been selected for chat notifications -->
    <string name="settings_chat_silent_sound_not">Silent</string>
    <!-- messages string in chat notification -->
    <string name="messages_chat_notification">messages</string>
    <!-- part of the string in incoming shared folder notification -->
    <string name="incoming_folder_notification">from</string>
    <!-- title of incoming shared folder notification -->
    <string name="title_incoming_folder_notification">New shared folder</string>
    <!-- title of the notification for a new incoming contact request -->
    <string name="title_contact_request_notification">New contact request</string>
    <!-- Title of the section to clear the chat content in the Manage chat history screen -->
    <string name="title_properties_chat_clear">Clear chat history</string>
    <!-- Title of the section to remove contact in the Contact Properties screen -->
    <string name="title_properties_remove_contact">Remove contact</string>
    <!-- Title of the section to enable notifications in the Contact Properties screen -->
    <string name="title_properties_chat_notifications_contact">Chat notifications</string>
    <!-- Text shown when the chat history was cleared by someone -->
    <string name="history_cleared_by">[A]%1$s[/A][B] cleared the chat history[/B]</string>
    <!-- Item menu option upon clicking on one or multiple files. -->
    <string name="context_permissions_changing_folder">Changing permissions</string>
    <!-- Item menu option upon clicking on one or multiple files. -->
    <string name="context_removing_contact_folder">Removing contact from shared folder</string>
    <!-- confirmation message before removing a file -->
    <string name="confirmation_move_to_rubbish">Move to Rubbish Bin?</string>
    <!-- confirmation message before removing CU folder -->
    <string name="confirmation_move_cu_folder_to_rubbish">Are you sure you want to move this folder to the Rubbish Bin? This will disable Camera Uploads.</string>
    <!-- Confirmation message before removing MU folder -->
    <string name="confirmation_move_mu_folder_to_rubbish">Are you sure you want to move this folder to the Rubbish Bin? This will disable Secondary Media Uploads.</string>
    <!-- confirmation message before removing a file -->
    <string name="confirmation_move_to_rubbish_plural">Move to Rubbish Bin?</string>
    <!-- confirmation message before removing a file -->
    <string name="confirmation_delete_from_mega">Delete from MEGA?</string>
    <!-- Title of the section to enable notifications in the Contact Properties screen -->
    <string name="title_properties_contact_notifications_for_chat">Chat notifications</string>
    <!-- title of the section for achievements -->
    <string name="achievements_title">Achievements</string>
    <!-- subtitle of the section for achievements -->
    <string name="achievements_subtitle">Invite friends and get rewards</string>
    <!-- title of the introduction for the achievements screen -->
    <string name="figures_achievements_text_referrals">%1$s of storage for each successful invite. Valid for 365 days.</string>
    <!-- sentence to detail the figures of storage and transfer quota related to each achievement -->
    <string name="figures_achievements_text">%1$s of storage. Valid for 365 days.</string>
    <!-- title of the section for unlocked rewards -->
    <string name="unlocked_rewards_title">Unlocked rewards</string>
    <!-- title of the section for unlocked storage quota -->
    <string name="unlocked_storage_title">Storage quota</string>
    <!-- title of the section for referral bonuses in achivements section (maximum 24 chars) -->
    <string name="title_referral_bonuses">Invitation bonuses</string>
    <!-- Title of the section for install a mobile app in achivements section (maximum 31 chars) -->
    <string name="title_install_app">Install a MEGA Mobile App</string>
    <!-- Title of the section for add phone number in achivements section (maximum 30 chars) -->
    <string name="title_add_phone">Add phone number</string>
    <!-- title of the section for install megasync in achivements section (maximum 24 chars) -->
    <string name="title_regitration">Registration bonus</string>
    <!-- title of the section for install a mobile app bonuses in achivements section (maximum 24 chars) -->
    <string name="title_install_desktop">Get a MEGA Desktop App</string>
    <!-- indicates the number of days left related to a achievement -->
    <string name="general_num_days_left">%1$d d left</string>
    <!-- State to indicate an achievement has expired -->
    <string name="expired_label">Expired</string>
    <!-- title of the advanced setting to choose the use of https -->
    <string name="setting_title_use_https_only">Don’t use HTTP</string>
    <!-- subtitle of the advanced setting to choose the use of https -->
    <string name="setting_subtitle_use_https_only">Enable this option only if your transfers don’t start. In normal circumstances HTTP is satisfactory as all transfers are already encrypted.</string>
    <!-- title of screen to invite friends and get an achievement -->
    <string name="title_achievement_invite_friends">How it works</string>
    <!-- first paragraph of screen to invite friends and get an achievement -->
    <string name="first_paragraph_achievement_invite_friends">Invite your friends to create a MEGA Free account and to install a MEGA Mobile App. You will receive free storage as a bonus for every successful signup and app installation.</string>
    <!-- second paragraph of screen to invite friends and get an achievement -->
    <string name="second_paragraph_achievement_invite_friends">Free storage bonus applicable to new invitations only and where MEGA Mobile App or MEGA Desktop App is installed.</string>
    <!-- Text shown when the user sends a contact invitation -->
    <string name="subtitle_confirmation_invite_friends">Invite sent</string>
    <!-- Error shown when the user writes a email with an incorrect format -->
    <string name="invalid_email_to_invite">Email is malformed</string>
    <!-- info paragraph about the achievement install megasync -->
    <string name="paragraph_info_achievement_install_desktop">When you install the MEGA Desktop App you get %1$s of complimentary storage space, valid for 365 days. The MEGA Desktop App is available for Windows, macOS and most Linux distributions.</string>
    <!-- info paragraph about the achievement install mobile app -->
    <string name="paragraph_info_achievement_install_mobile_app">When you install the MEGA Mobile App you get %1$s of complimentary storage space, valid for 365 days. We provide mobile apps for iOS and Android.</string>
    <!-- info paragraph about the achievement ‘add phone number’. Placeholder 1: bonus storage space e.g. 20GB. Placeholder 2: bonus transfer quota e.g. 50GB -->
    <string name="paragraph_info_achievement_add_phone">When you verify your phone number you get %1$s of complimentary storage space, valid for 365 days.</string>
    <!-- info paragraph about the completed achievement install megasync -->
    <string name="result_paragraph_info_achievement_install_desktop">You have received %1$s storage space for installing our MEGA Desktop App.</string>
    <!-- info paragraph about the completed achievement install mobile app -->
    <string name="result_paragraph_info_achievement_install_mobile_app">You have received %1$s storage space for installing the MEGA Mobile App.</string>
    <!-- info paragraph about the completed achievement of ‘add phone number’. Placeholder 1: bonus storage space e.g. 20GB. Placeholder 2: bonus transfer quota e.g. 50GB -->
    <string name="result_paragraph_info_achievement_add_phone">You have received %1$s storage space for verifying your phone number.</string>
    <!-- info paragraph about the completed achievement registration -->
    <string name="result_paragraph_info_achievement_registration">You have received %1$s storage space as your free registration bonus.</string>
    <!-- info paragraph about the completed achievement registration -->
    <string name="expiration_date_for_achievements">Bonus expires in %1$d days</string>
    <!-- menu items -->
    <plurals name="context_share_folders">
        <item quantity="one">Share folder</item>
        <item quantity="other">Share folders</item>
    </plurals>
    <!-- confirmation message before leaving some incoming shared folders -->
    <plurals name="confirmation_leave_share_folder">
        <item quantity="one">If you leave the folder, you will not be able to see it again.</item>
        <item quantity="other">If you leave these folders, you will not be able to see them again.</item>
    </plurals>
    <!-- Menu item -->
    <string name="settings_help">Help</string>
    <!-- Settings preference title for help centre -->
    <string name="settings_help_centre">Help Centre</string>
    <!-- Settings preference title for send feedback -->
    <string name="settings_help_preference">Send feedback</string>
    <!-- mail subject -->
    <string name="setting_feedback_subject">Android feedback</string>
    <!-- mail body -->
    <string name="setting_feedback_body">Please provide your feedback here:</string>
    <!-- mail body -->
    <string name="settings_feedback_body_device_model">Device model</string>
    <!-- mail body -->
    <string name="settings_feedback_body_android_version">Android version</string>
    <!-- Title of the dialog to create a new text file by inserting the name -->
    <string name="dialog_title_new_text_file">New text file</string>
    <!-- Input field description in the create file dialog. -->
    <string name="context_new_file_name">File Name</string>
    <!-- Title of the dialog to create a new link by inserting the name, e.g. when try to share a web link to your Cloud Drive or incoming shares. -->
    <string name="dialog_title_new_link">Link name</string>
    <!-- Input field description in the create link dialog, e.g. when try to share a web link to your Cloud Drive or incoming shares. -->
    <string name="context_new_link_name">Link URL</string>
    <!-- Title of the field subject when a new file is created to upload -->
    <string name="new_file_subject_when_uploading">SUBJECT</string>
    <!-- Title of the field email when a new contact is created to upload -->
    <string name="new_file_email_when_uploading">EMAIL</string>
    <!-- Item of a menu to forward a message chat to another chatroom -->
    <string name="forward_menu_item">Forward</string>
    <!-- name of the button to attach file from MEGA to another app -->
    <string name="general_attach">Attach</string>
    <!-- Error shown when the user left a name empty -->
    <string name="empty_name">Invalid name</string>
    <!-- Error shown when the user left names empty and names typed with not allowed characters -->
    <string name="general_incorrect_names">Please correct your filenames before proceeding</string>
    <!-- Error text for invalid characters -->
    <string name="invalid_characters">Invalid characters</string>
    <!-- Error shown when the user writes a character not allowed -->
    <string name="invalid_characters_defined">The following characters are not allowed: ” * / : &lt; &gt; ? \ |</string>
    <!-- Warning show to the user after try to import files to MEGA with empty names. Plural. When more than one file name have this error. -->
    <plurals name="empty_names">
        <item quantity="one">File name cannot be empty.</item>
        <item quantity="other">File names cannot be empty.</item>
    </plurals>
    <!-- when open PDF Viewer, the pdf that it try to open is damaged or does not exist -->
    <string name="corrupt_pdf_dialog_text">Error. The pdf file is corrupted or does not exist.</string>
    <!-- Label to include info of the user email in the feedback form -->
    <string name="user_account_feedback">User account</string>
    <!-- Label shown in MEGA pdf-viewer when it open a PDF save in smartphone storage -->
    <string name="save_to_mega">Save to my \nCloud Drive</string>
    <!-- Error message when creating a chat one to one with a contact that already has a chat -->
    <string name="chat_already_exists">The chat already exists</string>
    <!-- Info label about the connectivity state of the chat -->
    <string name="invalid_connection_state">Reconnecting to chat</string>
    <!-- Message show when a call cannot be established -->
    <string name="call_error">An error has occurred and the call cannot be connected.</string>
    <!-- Title of dialog to evaluate the app -->
    <string name="title_evaluate_the_app_panel">Like the MEGA Mobile App?</string>
    <!-- Label to show rate the app -->
    <string name="rate_the_app_panel">Yes, rate the app</string>
    <!-- Label to show send feedback -->
    <string name="send_feedback_panel">No, send feedback</string>
    <!-- Message to show when users deny to permit the permissions to read and write on external storage on setting default download location -->
    <string name="download_requires_permission">MEGA needs read and write permissions to your external storage to download files there.</string>
    <!-- Default download location is on old sd card, but currently the user installed a new SD card, need user to reset download location. -->
    <string name="old_sdcard_unavailable">The old SD card is not available, please set a new download location.</string>
    <!-- Title of the section to invite contacts if the user has denied the contacts permmissions -->
    <string name="no_contacts_permissions">No contact permissions granted</string>
    <!-- Option of the sliding panel to go to QR code section -->
    <string name="choose_qr_option_panel">My QR code</string>
    <!-- Title of the screen that shows the options to the QR code -->
    <string name="section_qr_code">QR code</string>
    <!-- Option in menu of section  My QR code to reset the QR code -->
    <string name="action_reset_qr">Reset QR code</string>
    <!-- Option in menu of section  My QR code to delete the QR code -->
    <string name="action_delete_qr">Delete QR code</string>
    <!-- Option shown in QR code bottom sheet dialog to save QR code in Cloud Drive -->
    <string name="save_cloud_drive">To Cloud Drive</string>
    <!-- Option shown in QR code bottom sheet dialog to save QR code in File System -->
    <string name="save_file_system">To file system</string>
    <!-- Title of QR code section -->
    <string name="section_my_code">My code</string>
    <!-- Title of QR code scan section -->
    <string name="section_scan_code">Scan code</string>
    <!-- Subtitle of QR code settings auto-accept -->
    <string name="setting_subtitle_qrcode_autoccept">MEGA users who scan your QR code will be automatically added to your contact list.</string>
    <!-- Text shown when it has been copied the QR code link -->
    <string name="qrcode_link_copied">Link copied to the clipboard</string>
    <!-- Text shown when it has been reseted the QR code successfully -->
    <string name="qrcode_reset_successfully">QR code successfully reset</string>
    <!-- Text shown when it has been deleted the QR code successfully -->
    <string name="qrcode_delete_successfully">QR code successfully deleted</string>
    <!-- Text shown when it has not been reseted the QR code successfully -->
    <string name="qrcode_reset_not_successfully">QR code not reset due to an error. Please try again.</string>
    <!-- Text shown when it has not been delete the QR code successfully -->
    <string name="qrcode_delete_not_successfully">QR code not deleted due to an error. Please try again.</string>
    <!-- Title of dialog shown when a contact request has been sent with QR code -->
    <string name="invite_sent">Invite sent</string>
    <!-- Text of dialog shown when a contact request has been sent. -->
    <string name="invite_sent_text">The user has been invited and will appear in your contact list once accepted.</string>
    <!-- Text of dialog shown when multiple contacts request has been sent -->
    <string name="invite_sent_text_multi">The users have been invited and will appear in your contact list once accepted.</string>
    <!-- Text shown when it tries to share the QR and occurs an error to process the action -->
    <string name="error_share_qr">An error occurred while trying to share the QR file. Perhaps the file does not exist. Please try again later.</string>
    <!-- Text shown when it tries to upload to Cloud Drive the QR and occurs an error to process the action -->
    <string name="error_upload_qr">An error occurred while trying to upload the QR file. Perhaps the file does not exist. Please try again later.</string>
    <!-- Text shown when it tries to download to File System the QR and occurs an error to process the action -->
    <string name="error_download_qr">An error occurred while trying to download the QR file. Perhaps the file does not exist. Please try again later.</string>
    <!-- Text shown when it tries to download to File System the QR and the action has success -->
    <string name="success_download_qr">The QR Code has been downloaded successfully to %s</string>
    <!-- Title of dialog shown when a contact request has not been sent with QR code -->
    <string name="invite_not_sent">Invite not sent</string>
    <!-- Text of dialog shown when a contact request has not been sent with QR code -->
    <string name="invite_not_sent_text">The QR code or contact link is invalid. Please try to scan a valid code or to open a valid link.</string>
    <!-- Text of dialog shown when a contact request has not been sent with QR code because of is already a contact -->
    <string name="invite_not_sent_text_already_contact">The invitation has not been sent. %s is already in your contacts list.</string>
    <!-- Text of dialog shown when a contact request has not been sent with QR code because of some error -->
    <string name="invite_not_sent_text_error">An error occurred and the invitation has not been sent.</string>
    <!-- Text of alert dialog informing that the qr is generating -->
    <string name="generatin_qr">Generating QR code&#8230;</string>
    <!-- Title of QR code scan menu item -->
    <string name="menu_item_scan_code">Scan QR code</string>
    <!-- get the contact link and copy it -->
    <string name="button_copy_link">Copy link</string>
    <!-- Create QR code -->
    <string name="button_create_qr">Create QR code</string>
    <!-- Text shown when it has been created the QR code successfully -->
    <string name="qrcode_create_successfully">QR code successfully created</string>
    <!-- Text shown in QR code scan fragment to help and guide the user in the action -->
    <string name="qrcode_scan_help">Line up the QR code to scan it with your device’s camera</string>
    <!-- positive button on dialog to view a contact -->
    <string name="contact_view">View</string>
    <!-- Item menu option to reproduce audio or video in external reproductors -->
    <string name="external_play">Open with</string>
    <!-- to share a file using Facebook, Whatsapp, etc -->
    <string name="context_share">Share using</string>
    <!-- Text of the empty screen when there are not elements in the Rubbish Bin -->
    <string name="context_empty_rubbish_bin">[B]Empty [/B][A]Rubbish Bin[/A]</string>
    <!-- Text of the empty screen when there are not elements in  Inbox -->
    <string name="context_empty_inbox">[B]No files in your [/B][A]Inbox[/A]</string>
    <!-- Text of the empty screen when there are not elements in Cloud Drive -->
    <string name="context_empty_cloud_drive">[B]No files in your [/B][A]Cloud Drive[/A]</string>
    <!-- Text of the empty screen when there are not elements in Saved for Offline -->
    <string name="context_empty_offline">[B]No files [/B][A]Saved for Offline[/A]</string>
    <!-- Text of the empty screen when there are not contacts. No dot at the end because is for an empty state. The format placeholders are to showing it in different colors. -->
    <string name="context_empty_contacts">[B]No [/B][A]Contacts[/A]</string>
    <!-- Message shown when the user has no chats -->
    <string name="recent_chat_empty">[A]No[/A] [B]Conversations[/B]</string>
    <!-- Message shown when the chat is section is loading the conversations -->
    <string name="recent_chat_loading_conversations">[A]Loading[/A] [B]Conversations&#8230;[/B]</string>
    <!-- Text of the empty screen when there are not elements in Incoming -->
    <string name="context_empty_incoming">[B]No [/B][A]Incoming Shared folders[/A]</string>
    <!-- Text of the empty screen when there are not elements in Outgoing -->
    <string name="context_empty_outgoing">[B]No [/B][A]Outgoing Shared folders[/A]</string>
    <!-- Text of the empty screen when there are not elements in Links. Please, keep the place holders to format the string -->
    <string name="context_empty_links">[B]No [/B][A]Public Links[/A][B][/B]</string>
    <!-- Title of the sent requests tab. Capital letters -->
    <string name="tab_sent_requests">Sent requests</string>
    <!-- Title of the received requests tab. Capital letters -->
    <string name="tab_received_requests">Received requests</string>
    <!-- Title dialog overquota error -->
    <string name="overquota_alert_title">Storage quota exceeded</string>
    <!-- error message shown when an account confirmation link or reset password link is invalid for unknown reasons -->
    <string name="invalid_link">Invalid link, please ask for a new valid link</string>
    <!-- error message shown on the link password dialog if the password typed in was wrong -->
    <string name="invalid_link_password">Invalid link password</string>
    <!-- Error message shown when user tries to open a not valid MEGA link -->
    <string name="open_link_not_valid_link">The link you are trying to open is not a valid MEGA link.</string>
    <!-- Message shown when a link is being processing -->
    <string name="processing_link">Processing link&#8230;</string>
    <!-- Message shown when it is creating an acount and it is been introduced a very weak or weak password -->
    <string name="passwd_weak">Your password is easily guessed. Try making your password longer. Combine uppercase and lowercase letters. Add special characters. Do not use names or dictionary words.</string>
    <!-- Message shown when it is creating an acount and it is been introduced a medium password -->
    <string name="passwd_medium">Your password is good enough to proceed, but it is recommended to strengthen your password further.</string>
    <!-- Message shown when it is creating an acount and it is been introduced a good password -->
    <string name="passwd_good">This password will withstand most typical brute-force attacks. Please ensure that you will remember it.</string>
    <!-- Message shown when it is creating an acount and it is been introduced a strong password -->
    <string name="passwd_strong">This password will withstand most sophisticated brute-force attacks. Please ensure that you will remember it.</string>
    <!-- Password very weak -->
    <string name="pass_very_weak">Very weak</string>
    <!-- Password weak -->
    <string name="pass_weak">Weak</string>
    <!-- Password medium -->
    <string name="pass_medium">Medium</string>
    <!-- Password good -->
    <string name="pass_good">Good</string>
    <!-- Password strong -->
    <string name="pass_strong">Strong</string>
    <!-- Text displayed in several parts when there is a call in progress (notification, recent chats list, etc). -->
    <string name="title_notification_call_in_progress">Call in progress</string>
    <!-- Subtitle of the notification shown on the action bar when there is a call in progress -->
    <string name="action_notification_call_in_progress">Tap to go back to the call</string>
    <!-- Button in the notification shown on the action bar when there is a call in progress -->
    <string name="button_notification_call_in_progress">Return to the call</string>
    <!-- When it lists contacts of MEGA, the title of list’s header -->
    <string name="contacts_mega">On MEGA</string>
    <!-- When it lists contacts of phone, the title of list’s header -->
    <string name="contacts_phone">Phone contacts</string>
    <!-- Message error shown when trying to log in on an account has been suspended due to multiple breaches of Terms of Service -->
    <string name="account_suspended_multiple_breaches_ToS">Your account has been suspended due to multiple breaches of MEGA’s Terms of Service. Please check your email inbox.</string>
    <!-- Message error shown when trying to log in on an account has been suspended due to breach of Terms of Service -->
    <string name="account_suspended_breache_ToS">Your account was terminated due to a breach of MEGA’s Terms of Service including, but not limited to, clause 15.</string>
    <!-- In a chat conversation when you try to send device’s images but images are still loading -->
    <string name="file_storage_loading">Loading files</string>
    <!-- In a chat conversation when you try to send device’s images but there aren’t available images -->
    <string name="file_storage_empty_folder">No files</string>
    <!-- Size in bytes. The placeholder is for the size value, please adjust the position based on linguistics -->
    <string name="label_file_size_byte">%s B</string>
    <!-- Size in kilobytes. The placeholder is for the size value, please adjust the position based on linguistics -->
    <string name="label_file_size_kilo_byte">%s&#160;KB</string>
    <!-- Size in megabytes. The placeholder is for the size value, please adjust the position based on linguistics -->
    <string name="label_file_size_mega_byte">%s&#160;MB</string>
    <!-- Size in gigabytes. The placeholder is for the size value, please adjust the position based on linguistics -->
    <string name="label_file_size_giga_byte">%s&#160;GB</string>
    <!-- Size in terabytes. The placeholder is for the size value, please adjust the position based on linguistics -->
    <string name="label_file_size_tera_byte">%s&#160;TB</string>
    <!-- Speed in bytes. The placeholder is for the speed value, please adjust the position based on linguistics -->
    <string name="label_file_speed_byte">%s&#160;B/s</string>
    <!-- Speed in kilobytes. The placeholder is for the speed value, please adjust the position based on linguistics -->
    <string name="label_file_speed_kilo_byte">%s&#160;KB/s</string>
    <!-- Speed in megabytes. The placeholder is for the speed value, please adjust the position based on linguistics -->
    <string name="label_file_speed_mega_byte">%s&#160;MB/s</string>
    <!-- Speed in gigabytes. The placeholder is for the speed value, please adjust the position based on linguistics -->
    <string name="label_file_speed_giga_byte">%s&#160;GB/s</string>
    <!-- Speed in terabytes. The placeholder is for the speed value, please adjust the position based on linguistics -->
    <string name="label_file_speed_tera_byte">%s&#160;TB/s</string>
    <!-- Size in megabytes. -->
    <string name="label_mega_byte">MB</string>
    <!-- Number of versions of a file shown on the screen info of the file, version items -->
    <plurals name="number_of_versions">
        <item quantity="one">%1$d version</item>
        <item quantity="other">%1$d versions</item>
    </plurals>
    <!-- Title of the section Versions for files -->
    <string name="title_section_versions">Versions</string>
    <!-- Header of the item to show the current version of a file in a list -->
    <string name="header_current_section_item">Current version</string>
    <!--  -->
    <plurals name="header_previous_section_item">
        <item quantity="one">Previous version</item>
        <item quantity="other">Previous versions</item>
    </plurals>
    <!-- option menu to revert a file version -->
    <string name="general_revert">Revert</string>
    <!-- Title of the dialog to confirm that a version os going to be deleted, version items -->
    <plurals name="title_dialog_delete_version">
        <item quantity="one">Delete version?</item>
        <item quantity="other">Delete versions?</item>
    </plurals>
    <!-- Content of the dialog to confirm that a version is going to be deleted -->
    <string name="content_dialog_delete_version">This version will be permanently removed.</string>
    <!-- Content of the dialog to confirm that several versions are going to be deleted -->
    <string name="content_dialog_delete_multiple_version">These %d versions will be permanently removed.</string>
    <!-- Title of the notification shown when a file is uploading to a chat -->
    <string name="chat_upload_title_notification">Chat uploading</string>
    <!-- Label for the option on setting to set up the quality of multimedia files uploaded to the chat -->
    <string name="settings_chat_upload_quality">Video quality</string>
    <!-- Label for the option on setting to set up the quality of video files to be uploaded -->
    <string name="settings_video_upload_quality">Video Quality</string>
    <!-- Text shown when the user refuses to permit the storage permission when enable camera upload -->
    <string name="on_refuse_storage_permission">Camera Uploads needs to access your photos and other media on your device. Please go to the settings page and grant permission.</string>
    <!-- Available options for the setting to set up the quality of multimedia files uploaded to the chat or the Camera Uploads -->
    <string-array name="settings_chat_upload_quality_entries">
        <item>Low</item>
        <item>Medium</item>
        <item>High</item>
        <item>Original</item>
    </string-array>
    <!-- Title of the notification for a missed call -->
    <string name="missed_call_notification_title">Missed call</string>
    <!-- Refers to a location of file -->
    <string name="file_properties_info_location">Location</string>
    <!-- Title of the label to show the size of the current files inside a folder -->
    <string name="file_properties_folder_current_versions">Current versions</string>
    <!-- Title of the label to show the size of the versioned files inside a folder -->
    <string name="file_properties_folder_previous_versions">Previous versions</string>
    <!-- Number of versioned files inside a folder shown on the screen info of the folder, version items -->
    <plurals name="number_of_versions_inside_folder">
        <item quantity="one">%1$d versioned file</item>
        <item quantity="other">%1$d versioned files</item>
    </plurals>
    <!-- Confirmation message after forwarding one or several messages, version items -->
    <string name="messages_forwarded_success">Messages forwarded</string>
    <!-- Error message if any of the forwarded messages fails, message items -->
    <plurals name="messages_forwarded_partial_error">
        <item quantity="one">Error. %1$d message not successfully forwarded</item>
        <item quantity="other">Error. %1$d messages not successfully forwarded</item>
    </plurals>
    <!-- Error non existing resource after forwarding one or several messages to several chats, message items -->
    <plurals name="messages_forwarded_error_not_available">
        <item quantity="one">Error. The resource is no longer available</item>
        <item quantity="other">Error. The resources are no longer available</item>
    </plurals>
    <!-- The title of fragment Turn on Notifications -->
    <string name="turn_on_notifications_title">Turn on Notifications</string>
    <!-- The subtitle of fragment Turn on Notifications -->
    <string name="turn_on_notifications_subtitle">This way, you will see new messages\non your Android phone instantly.</string>
    <!-- First step to turn on notifications -->
    <string name="turn_on_notifications_first_step">Open Android device [A]Settings[/A]</string>
    <!-- Second step to turn on notifications -->
    <string name="turn_on_notifications_second_step">Open [A]Apps &amp; notifications[/A]</string>
    <!-- Third step to turn on notifications -->
    <string name="turn_on_notifications_third_step">Select [A]MEGA[/A]</string>
    <!-- Fourth step to turn on notifications -->
    <string name="turn_on_notifications_fourth_step">Open [A]App notifications[/A]</string>
    <!-- Fifth step to turn on notifications -->
    <string name="turn_on_notifications_fifth_step">Switch to On and select your preferences</string>
    <!-- Alert message after sending to chat one or several messages to several chats, version items -->
    <plurals name="files_send_to_chat_success">
        <item quantity="one">File sent</item>
        <item quantity="other">Files sent</item>
    </plurals>
    <!-- Error message after sending to chat one or several messages to several chats -->
    <string name="files_send_to_chat_error">Error. Not correctly sent</string>
    <!-- menu option to send a file to a chat -->
    <string name="context_send_file_to_chat">Send to chat</string>
    <!-- Title of the dialog ‘Do you remember your password?’ -->
    <string name="remember_pwd_dialog_title">Do you remember your password?</string>
    <!-- Text of the dialog ‘Recovery Key exported’ when the user wants logout -->
    <string name="remember_pwd_dialog_text_logout">You are about to log out, please test your password to ensure you remember it.\nIf you lose your password, you will lose access to your MEGA data.</string>
    <!-- Text of the dialog ‘Do you remember your password?’ -->
    <string name="remember_pwd_dialog_text">Please test your password to ensure you remember it. If you lose your password, you will lose access to your MEGA data.</string>
    <!-- Dialog option that permits user do not show it again -->
    <string name="general_do_not_show">Do not show again</string>
    <!-- Button of the dialog ‘Do you remember your password?’ that permits user test his password -->
    <string name="remember_pwd_dialog_button_test">Test password</string>
    <!-- Message shown to the user when is testing her password and it is correct -->
    <string name="test_pwd_accepted">Password accepted</string>
    <!-- Message shown to the user when is testing her password and it is wrong -->
    <string name="test_pwd_wrong">Wrong password.\nBack up your Recovery Key as soon as possible!</string>
    <!-- Option that permits user copy to clipboard -->
    <string name="option_copy_to_clipboard">Copy to clipboard</string>
    <!-- Option that permits user logout -->
    <string name="proceed_to_logout">Proceed to log out</string>
    <!-- Title of the preference Recovery key on Settings section -->
    <string name="recovery_key_bottom_sheet">Recovery Key</string>
    <!-- Option that permits user save on File System -->
    <string name="option_save_on_filesystem">Save on File System</string>
    <!-- text of the label to show that you have messages unread in the chat conversation -->
    <string name="message_jump_latest">Jump to latest</string>
    <!-- text of the label to show that you have new messages in the chat conversation -->
    <string name="message_new_messages">New messages</string>
    <!-- Title of the notification shown on the action bar when there is a incoming call -->
    <string name="notification_subtitle_incoming">Incoming call</string>
    <!-- Text asking to go to system setting to enable allow display over other apps (needed for calls in Android 10) -->
    <string name="notification_enable_display">MEGA background pop-ups are disabled.\nTap to change the settings.</string>
    <!-- Subtitle to show the number of unread messages on a chat, unread messages -->
    <plurals name="number_unread_messages">
        <item quantity="one">%1$s unread message</item>
        <item quantity="other">%1$s unread messages</item>
    </plurals>
    <!-- Notification title to show the number of unread chats, unread messages -->
    <plurals name="plural_number_messages_chat_notification">
        <item quantity="one">%1$d unread chat</item>
        <item quantity="other">%1$d unread chats</item>
    </plurals>
    <!-- Message shown when a chat is opened and the messages are being recovered -->
    <string name="chat_loading_messages">[A]Loading[/A] [B]Messages&#8230;[/B]</string>
    <!-- Title of the category Security options on Settings section -->
    <string name="settings_security_options_title">Security</string>
    <!-- Title of the preference Recovery key on Settings section -->
    <string name="settings_recovery_key_title">Back up Recovery Key</string>
    <!-- Summary of the preference Recovery key on Settings section -->
    <string name="settings_recovery_key_summary">Exporting the Recovery Key and keeping it in a secure location enables you to set a new password without data loss.</string>
    <!-- message when a temporary error on logging in is due to connectivity issues -->
    <string name="login_connectivity_issues">Unable to reach MEGA. Please check your connectivity or try again later.</string>
    <!-- message when a temporary error on logging in is due to servers busy -->
    <string name="login_servers_busy">Servers are too busy. Please wait.</string>
    <!-- message when a temporary error on logging in is due to SDK is waiting for the server to complete a request due to an API lock -->
    <string name="login_API_lock">This process is taking longer than expected. Please wait.</string>
    <!-- message when a temporary error on logging in is due to SDK is waiting for the server to complete a request due to a rate limit -->
    <string name="login_API_rate">Too many requests. Please wait.</string>
    <!-- Message when previous login is being cancelled -->
    <string name="login_in_progress">Cancelling login process. Please wait&#8230;</string>
    <!-- when open audio video player, the file that it try to open is damaged or does not exist -->
    <string name="corrupt_video_dialog_text">Error. The file is corrupted or does not exist.</string>
    <!-- Menu option to print the recovery key from Offline section -->
    <string name="context_option_print">Print</string>
    <!-- Message when the recovery key has been successfully saved on the filesystem -->
    <string name="save_MK_confirmation">The Recovery Key has been successfully saved</string>
    <!-- label to indicate that a share is still pending on outgoing shares of a node -->
    <string name="pending_outshare_indicator">(Pending)</string>
    <!-- Title of the dialog to disable the rich links previews on chat -->
    <string name="option_enable_chat_rich_preview">Rich URL Previews</string>
    <!-- Button to allow the rich links previews on chat -->
    <string name="button_always_rich_links">Always Allow</string>
    <!-- Button do not allow now the rich links previews on chat -->
    <string name="button_not_now_rich_links">Not Now</string>
    <!-- Button do not allow the rich links previews on chat -->
    <string name="button_never_rich_links">Never</string>
    <!-- Title of the dialog to enable the rich links previews on chat -->
    <string name="title_enable_rich_links">Enable rich URL previews</string>
    <!-- Text of the dialog to enable the rich links previews on chat -->
    <string name="text_enable_rich_links">Enhance the MEGAchat experience. URL content will be retrieved without end-to-end encryption.</string>
    <!-- when the user tries to creates a MEGA account or tries to change his password and the password strength is very weak -->
    <string name="error_password">Please enter a stronger password</string>
    <!-- title of the notification for an acceptance of a contact request -->
    <string name="title_acceptance_contact_request_notification">New contact</string>
    <!-- Notification title to show the number of incoming contact request, contact requests -->
    <plurals name="plural_number_contact_request_notification">
        <item quantity="one">%1$d pending contact request</item>
        <item quantity="other">%1$d pending contact requests</item>
    </plurals>
    <!-- title of the notification for a new incoming contact request -->
    <string name="title_new_contact_request_notification">New contact request</string>
    <!-- Empty state message shown in the screen when there are not any active transfer -->
    <string name="transfers_empty_new">[B]No active[/B][A] Transfers[/A]</string>
    <!-- Empty state message shown in the screen when there are not any active transfer -->
    <string name="completed_transfers_empty_new">[B]No completed[/B][A] Transfers[/A]</string>
    <!-- Empty state text that indicates that a folder is currently empty -->
    <string name="file_browser_empty_folder_new">[B]Empty[/B][A] Folder[/A]</string>
    <!-- Hint shown in the field to write a message in the chat screen (chat with customized title) -->
    <string name="type_message_hint_with_customized_title">Write message to “%s”&#8230;</string>
    <!-- Hint shown in the field to write a message in the chat screen (chat with default title) -->
    <string name="type_message_hint_with_default_title">Write message to %s&#8230;</string>
    <!-- Title of setting Two-Factor Authentication -->
    <string name="settings_2fa">Two-factor authentication</string>
    <!-- Subtitle of setting Two-Factor Authentication when the preference is disabled -->
    <string name="setting_subtitle_2fa">Two-factor authentication is a second layer of security for your account.</string>
    <!-- Title of the screen Two-Factor Authentication -->
    <string name="title_2fa">Why do you need two-factor authentication?</string>
    <!--  -->
    <string name="two_factor_authentication_explain">Two-factor authentication is a second layer of security for your account. Which means that even if someone knows your password they cannot access it, without also having access to the six digit code only you have access to.</string>
    <!-- Button that permits user begin with the process of enable Two-Factor Authentication -->
    <string name="button_setup_2fa">Begin Setup</string>
    <!-- Text that explain how to do with Two-Factor Authentication QR -->
    <string name="explain_qr_seed_2fa_1">Scan or copy the seed to your Authenticator App.</string>
    <!-- Text that explain how to do with Two-Factor Authentication seed -->
    <string name="explain_qr_seed_2fa_2">Be sure to back up this seed to a safe place in case you lose your device.</string>
    <!-- Text that explain how to confirm Two-Factor Authentication -->
    <string name="explain_confirm_2fa">Please enter the 6-digit code generated by your Authenticator App.</string>
    <!-- Text button -->
    <string name="general_verify">Verify</string>
    <!-- Text button -->
    <string name="general_next">Next</string>
    <!-- Text of the alert dialog to inform the user when an error occurs when try to enable seed or QR of Two-Factor Authentication -->
    <string name="qr_seed_text_error">An error occurred generating the seed or QR code, please try again.</string>
    <!-- Title of the screen shown when the user enabled correctly Two-Factor Authentication -->
    <string name="title_2fa_enabled">Two-factor authentication enabled</string>
    <!-- Description of the screen shown when the user enabled correctly Two-Factor Authentication -->
    <string name="description_2fa_enabled">Next time you log in to your account you will be asked to enter a 6-digit code provided by your Authenticator App.</string>
    <!-- Recommendation displayed after enable Two-Factor Authentication -->
    <string name="recommendation_2fa_enabled">Please save your <b>Recovery Key</b> in a safe location, to avoid issues in case you lose access to your app, or if you want to disable two-factor authentication.</string>
    <!-- Error shown when a user tries to enable Two-Factor Authentication and introduce an invalid code -->
    <string name="pin_error_2fa">Invalid code</string>
    <!-- Title of screen Lost authenticator decive -->
    <string name="lost_your_authenticator_device">Lost your Authenticator device?</string>
    <!-- Title of screen Login verification with Two-Factor Authentication -->
    <string name="login_verification">Login Verification</string>
    <!-- Subtitle of screen verify Two-Factor Authentication for changing password -->
    <string name="verify_2fa_subtitle_change_password">Change password</string>
    <!-- Subtitle of screen verify Two-Factor Authentication for changing email -->
    <string name="verify_2fa_subtitle_change_email">Change email</string>
    <!-- Subtitle of screen verify Two-Factor Authentication for cancelling account -->
    <string name="verify_2fa_subtitle_delete_account">Delete account</string>
    <!-- Subtitle of screen verify Two-Factor Authentication for disabling Two-Factor Authentication -->
    <string name="verify_2fa_subtitle_diable_2fa">Disable</string>
    <!-- When the user tries to disable Two-Factor Authentication and some error ocurr in the process -->
    <string name="error_disable_2fa">An error occurred trying to disable two-factor authentication. Please try again.</string>
    <!-- When the user tries to enable Two-Factor Authentication and some error ocurr in the process -->
    <string name="error_enable_2fa">An error occurred trying to enable two-factor authentication. Please try again.</string>
    <!-- Title of the dialog shown when a new account is created to suggest user enable Two-Factor Authentication -->
    <string name="title_enable_2fa">Enable two-factor authentication</string>
    <!-- Label shown when it disables the Two-Factor Authentication -->
    <string name="label_2fa_disabled">Two-factor authentication disabled</string>
    <!-- Text of the button which action is to show the authentication apps -->
    <string name="open_app_button">Open in</string>
    <!-- message when trying to open a link that contains the seed to enable Two-Factor Authentication but there isn’t any app that open it -->
    <string name="intent_not_available_2fa">There isn’t any available app to enable two-factor authentication on your device</string>
    <!-- Text button -->
    <string name="general_close">Close</string>
    <!-- Label shown when Two-Factor Authentication has been enabled to alert user that has to back up his Recovery Key before finish the process -->
    <string name="backup_rk_2fa_end">Export your Recovery Key to finish</string>
    <!-- Title of dialog shown when it tries to open an authentication app and there is no installed -->
    <string name="no_authentication_apps_title">Two-factor authentication app</string>
    <!-- Message shown to ask user if wants to open Google Play to install some authenticator app -->
    <string name="open_play_store_2fa">Would you like to open Google Play so you can install an Authenticator App?</string>
    <!-- Label Play Store -->
    <string name="play_store_label">Play Store</string>
    <!-- Text shown in an alert explaining how to continue to enable Two-Factor Authentication -->
    <string name="text_2fa_help">You need an authenticator app to enable 2FA on MEGA. You can download and install the Google Authenticator, Duo Mobile, Authy or Microsoft Authenticator app for your phone or tablet.</string>
    <!-- success message when importing multiple files from -->
    <string name="number_correctly_imported_from_chat">%d files shared successfully</string>
    <!-- error message when importing multiple files from chat -->
    <string name="number_no_imported_from_chat">%d files were not shared</string>
    <!-- button’s text to open a full screen image -->
    <string name="preview_content">Preview content</string>
    <!-- message shown when the user clicks on media file chat message, there is no network connection and the file is not been downloaded -->
    <string name="no_network_connection_on_play_file">No network connection. File has not been downloaded and cannot be streamed.</string>
    <!-- message shown when the user open a file, the file is not been opened due to unknown reason -->
    <string name="error_fail_to_open_file_general">Unable to open file.</string>
    <!-- message shown when the user open a file, there is no network connection and the file is not been downloaded -->
    <string name="error_fail_to_open_file_no_network">No network connection. Please reconnect to open the file.</string>
    <!-- message when trying to save for offline a file that already exists -->
    <string name="file_already_exists">File already exists in Saved for Offline</string>
    <!-- Error message if forwarding a message failed, many messages -->
    <plurals name="error_forwarding_messages">
        <item quantity="one">Message not forwarded</item>
        <item quantity="other">Messages not forwarded</item>
    </plurals>
    <!-- Title of the dialog to disable the rich links previews on chat -->
    <string name="title_confirmation_disable_rich_links">Rich URL previews</string>
    <!-- Text of the dialog to disable the rich links previews on chat -->
    <string name="text_confirmation_disable_rich_links">You are disabling rich URL previews. You can re-enable them in Settings. Do you want to continue?</string>
    <!-- Message shown when a call ends. -->
    <string name="call_missed_messages">[A]Missed call[/A]</string>
    <!-- Message shown when a call ends. -->
    <string name="call_rejected_messages">[A]Call was rejected[/A]</string>
    <!-- Message shown when a call ends. -->
    <string name="call_cancelled_messages">[A]Call was cancelled[/A]</string>
    <!-- Message shown when a call ends. -->
    <string name="call_failed_messages">[A]Call failed[/A]</string>
    <!-- Message shown when a call ends. -->
    <string name="call_not_answered_messages">[A]Call was not answered[/A]</string>
    <!-- When it tries to add a contact in a list an is already added -->
    <string name="contact_not_added">You have already added this contact.</string>
    <!-- Content of a normal message that cannot be recognized -->
    <string name="error_message_invalid_format">Invalid message format</string>
    <!-- Content of a normal message that cannot be recognized -->
    <string name="error_message_invalid_signature">Invalid message signature</string>
    <!-- When the user tries to reproduce a file through streaming and ocurred an error creating it -->
    <string name="error_streaming">An error occurred trying to create the stream</string>
    <!-- Menu option to restore an item from the Rubbish bin -->
    <string name="context_restore">Restore</string>
    <!-- success message when a node was restore from Rubbish bin -->
    <string name="context_correctly_node_restored">Restored to %s</string>
    <!-- error message when a node was restore from Rubbish bin -->
    <string name="context_no_restored">An error occurred. Item not restored.</string>
    <!-- menu item from contact section to send a message to a contact -->
    <string name="context_send_message">Send Message</string>
    <!-- Pre overquota error dialog when trying to copy or import a file -->
    <string name="pre_overquota_alert_text">This action cannot be completed as it would take you over your current storage limit. Would you like to upgrade your account?</string>
    <!-- Title of the section Archived chats -->
    <string name="archived_chats_title_section">Archived chats</string>
    <!-- Text of the option to show the arhived chat, it shows the number of archived chats -->
    <string name="archived_chats_show_option">Archived chats (%d)</string>
    <!-- Title of the option on the chat list to archive a chat -->
    <string name="archive_chat_option">Archive chat</string>
    <!-- Title of the option on the chat list to unarchive a chat -->
    <string name="unarchive_chat_option">Unarchive chat</string>
    <!-- Confirmation button of the dialog to archive a chat -->
    <string name="general_archive">Archive</string>
    <!-- Confirmation button of the dialog to unarchive a chat -->
    <string name="general_unarchive">Unarchive</string>
    <!-- Message shown when a chat is successfully archived, it shows the name of the chat -->
    <string name="success_archive_chat">%s chat was archived.</string>
    <!-- Error message shown when a chat has not be archived, it shows the name of the chat -->
    <string name="error_archive_chat">Error. %s chat was not archived.</string>
    <!-- Message shown when a chat is successfully unarchived, it shows the name of the chat -->
    <string name="success_unarchive_chat">%s chat was unarchived.</string>
    <!-- Error message shown when a chat has not be unarchived, it shows the name of the chat -->
    <string name="error_unarchive_chat">Error. %s chat was not able to be unarchived.</string>
    <!-- Subtitle of chat screen when the chat is inactive -->
    <string name="inactive_chat">Inactive chat</string>
    <!-- Subtitle of chat screen when the chat is archived -->
    <string name="archived_chat">Archived chat</string>
    <!-- Title of the layout to join a group call from the chat screen -->
    <string name="join_call_layout">Tap to join the call</string>
    <!-- Label shown when the user wants to add contacts into his MEGA account -->
    <string name="invite_contacts">Invite contacts</string>
    <!-- Label shown when the user wants to share something with other contacts -->
    <string name="share_with">Share with</string>
    <!-- Message shown while the contact list from the device and from MEGA is being read and then shown to the user -->
    <string name="contacts_list_empty_text_loading_share">Loading contacts&#8230;</string>
    <!-- Title of the screen New Group -->
    <string name="title_new_group">New group</string>
    <!-- Subtitle of the screen New Group -->
    <string name="subtitle_new_group">Type group name</string>
    <!-- Hint of edittext shown when it is creating a new group to guide user to type the name of the group -->
    <string name="hint_type_group">Name your group</string>
    <!-- Text of the confirm dialog shown when it wants to remove a contact from a chat -->
    <string name="confirmation_delete_contact">Remove %s from this chat?</string>
    <!-- Settings preference title to show file versions info of the account -->
    <string name="settings_file_management_file_versions_title">File versions</string>
    <!-- Settings preference subtitle to show file versions info of the account -->
    <plurals name="settings_file_management_file_versions_subtitle">
        <item quantity="one">1 file version, taking a total of %2$s</item>
        <item quantity="other">%1$d file versions, taking a total of %2$s</item>
    </plurals>
    <!-- Title of the section File management on Settings section -->
    <string name="settings_file_management_category">File Management</string>
    <!-- Option in Settings to delete all the versions of the account -->
    <string name="settings_file_management_delete_versions">Delete all older versions of my files</string>
    <!-- subtitle of the option in Settings to delete all the versions of the account -->
    <string name="settings_file_management_subtitle_delete_versions">All current files will remain. Only historic versions of your files will be deleted.</string>
    <!-- Text of the dialog to delete all the file versions of the account -->
    <string name="text_confirmation_dialog_delete_versions">You are about to delete the version histories of all files. Any file version shared to you from a contact will need to be deleted by them.\n\nPlease note that the current files will not be deleted.</string>
    <!-- success message when deleting all the versions of the account -->
    <string name="success_delete_versions">File versions successfully deleted</string>
    <!-- error message when deleting all the versions of the account -->
    <string name="error_delete_versions">An error occurred while trying to delete all previous versions of your files, please try again later.</string>
    <!-- Title of the option to enable or disable file versioning on Settings section -->
    <string name="settings_enable_file_versioning_title">File Versioning</string>
    <!-- Subtitle of the option to enable or disable file versioning on Settings section -->
    <string name="settings_enable_file_versioning_subtitle">Enable or disable file versioning for your entire account.\nDisabling file versioning does not prevent your contacts from creating new versions in shared folders.</string>
    <!-- Hint shown to guide user on activity add contacts -->
    <string name="type_mail">Tap, enter name or email</string>
    <!-- Text of the confirm dialog shown when it wants to add a contact from a QR scaned -->
    <string name="confirmation_invite_contact">Add %s to your contacts?</string>
    <!-- Text of the confirm dialog shown when it wants to add a contact from a QR scaned and is already added before -->
    <string name="confirmation_not_invite_contact">You have already added the contact %s.</string>
    <!-- Text of the confirm dialog shown when it wants to add a contact from a QR scaned and is already added before -->
    <string name="confirmation_invite_contact_already_added">You have already added the contact %s.</string>
    <!-- Text of the confirm dialog shown when it wants to add a contact from a QR scaned -->
    <string name="confirmation_share_contact">Share with %s?</string>
    <!-- Text button for init a group chat -->
    <string name="new_group_chat_label">New group chat</string>
    <!-- Label shown when the user wants to add contacts into a chat conversation -->
    <string name="send_contacts">Send contacts</string>
    <!-- Title of the alert when the account have been logged out from another client -->
    <string name="title_alert_logged_out">Logged out</string>
    <!-- Text shown to indicate user that his account has already been confirmed -->
    <string name="account_confirmed">Your account has been activated. Please log in.</string>
    <!-- Text shown to indicate user that his account should be confirmed typing his password -->
    <string name="confirm_account">Please enter your password to confirm your account</string>
    <!-- Error shown if a user tries to add their own email address as a contact -->
    <string name="error_own_email_as_contact">There’s no need to add your own email address</string>
    <!-- Error shown when a user tries to enable Two-Factor Authentication and introduce an invalid code -->
    <string name="invalid_code">Invalid code</string>
    <!-- Text of the dialog shown when the storage of a FREE account is almost full -->
    <string name="text_almost_full_warning">Cloud Drive is almost full. Upgrade to Pro and get up to %1$s of storage and %2$s of transfer quota.</string>
    <!-- Text of the dialog shown when the storage of a PRO I or II account is almost full -->
    <string name="text_almost_full_warning_pro_account">Cloud Drive is almost full. Upgrade now and get up to %1$s of storage and %2$s of transfer quota.</string>
    <!-- Text of the dialog shown when the storage of a PRO III account is almost full -->
    <string name="text_almost_full_warning_pro3_account">Cloud Drive is almost full. If you need more storage please contact MEGA support to get a custom plan.</string>
    <!-- Text of the dialog shown when the storage of a FREE account is full -->
    <string name="text_storage_full_warning">Cloud Drive is full. Upgrade to Pro and get up to %1$s of storage and %2$s of transfer quota.</string>
    <!-- Text of the dialog shown when the storage of a PRO I or II account is full -->
    <string name="text_storage_full_warning_pro_account">Cloud Drive is full. Upgrade now and get up to %1$s of storage and %2$s of transfer quota.</string>
    <!-- Text of the dialog shown when the storage of a PRO III account is full -->
    <string name="text_storage_full_warning_pro3_account">Cloud Drive is full. If you need more storage please contact MEGA support to get a custom plan.</string>
    <!-- Button of the dialog shown when the storage is almost full to see the available PRO plans -->
    <string name="button_plans_almost_full_warning">See plans</string>
    <!-- Button of the dialog shown when the storage is almost full to custom a plan -->
    <string name="button_custom_almost_full_warning">Custom plan</string>
    <!-- Button of the dialog shown when the storage is almost full to get bonus -->
    <string name="button_bonus_almost_full_warning">Get Bonus</string>
    <!-- Mail title to upgrade to a custom plan -->
    <string name="title_mail_upgrade_plan">Upgrade to a custom plan</string>
    <!-- Mail subject to upgrade to a custom plan -->
    <string name="subject_mail_upgrade_plan">Ask us how you can upgrade to a custom plan:</string>
    <!-- Used in chat list screen to indicate in a chat list item that the message was sent by me, followed by the message -->
    <string name="word_me">Me:</string>
    <!-- Title of the button in the contact info screen to start an audio call -->
    <string name="call_button">Call</string>
    <!-- Title of the button in the contact info screen to send a message -->
    <string name="message_button">Message</string>
    <!-- Title of the button in the contact info screen to start a video call -->
    <string name="video_button">Video</string>
    <!-- Title of file explorer to send a link -->
    <string name="title_file_explorer_send_link">Send link to&#8230;</string>
    <!-- Title of chat explorer to send a link or file to a chat -->
    <string name="title_chat_explorer">Send to&#8230;</string>
    <!-- Title of cloud explorer to upload a link or file -->
    <string name="title_cloud_explorer">Upload to&#8230;</string>
    <!-- More button in contact info page -->
    <string name="contact_info_button_more">More</string>
    <!-- Section title to select a file to perform an action, more files -->
    <plurals name="plural_select_file">
        <item quantity="one">Choose File</item>
        <item quantity="other">Choose Files</item>
    </plurals>
    <!-- Title of confirmation dialog of sending invitation to a contact -->
    <string name="title_confirm_send_invitation">Invite %1$s?</string>
    <!-- Title of shared folder explorer to choose a folder to perform an action -->
    <string name="title_share_folder_explorer">Choose folder</string>
    <!-- Popup message shown if an user try to login while there is still living transfer -->
    <string name="login_warning_abort_transfers">All transfers will be cancelled, do you want to log in?</string>
    <!-- Label to explain the read only participant permission in the options panel of the group info screen -->
    <string name="subtitle_read_only_permissions">Read-only</string>
    <!-- Label shown the total space and the used space in an account -->
    <string name="used_space">[A]%1$s [/A][B]of %2$s used[/B]</string>
    <!-- Text of the alert dialog when the user is changing the API URL to staging -->
    <string name="staging_api_url_text">Are you sure you want to change to a test server? Your account may suffer irrecoverable problems.</string>
    <!-- Title of the confirmation dialog to open the camera app and lose the relay of the local camera on the in progress call -->
    <string name="title_confirmation_open_camera_on_chat">Open camera?</string>
    <!-- Text of the confirmation dialog to open the camera app and lose the relay of the local camera on the in progress call -->
    <string name="confirmation_open_camera_on_chat">If you open the camera, your video transmission will be paused in the current call.</string>
    <!-- Content of the notification when there is unknown activity on the Chat -->
    <string name="notification_chat_undefined_content">You may have new messages</string>
    <!-- Title of Rubbish bin scheduler option in settings to enable or disable the functionality -->
    <string name="settings_rb_scheduler_enable_title">Rubbish Bin Clearing Scheduler</string>
    <!-- Subtitle of Rubbish bin scheduler option in settings to enable or disable the functionality in free accounts -->
    <string name="settings_rb_scheduler_enable_subtitle">The Rubbish Bin is cleared for you automatically.</string>
    <!-- Title of Rubbish bin scheduler option in settings to enable or disable the functionality in PRO accounts -->
    <string name="settings_rb_scheduler_enable_period_PRO">The minimum period is 7 days.</string>
    <!-- Title of Rubbish bin scheduler option in settings to enable or disable the functionality in PRO accounts -->
    <string name="settings_rb_scheduler_enable_period_FREE">The minimum period is 7 days and your maximum period is 30 days.</string>
    <!-- Sub title of compression queue notification option in settings indicating the size limits. Please keep the placeholders because are to show the size limits including units in runtime. For example: The minimum size is 100MB and the maximum size is 1000MB. -->
    <string name="settings_compression_queue_subtitle">The minimum size is %1$s and the maximum size is %2$s.</string>
    <!-- Title of Rubbish bin scheduler option in settings to set up the number of days of the rubbish bin scheduler -->
    <string name="settings_rb_scheduler_select_days_title">Remove files older than</string>
    <!-- Time in days (plural). The placeholder is for the time value, please adjust the position based on linguistics -->
    <string name="settings_rb_scheduler_select_days_subtitle">%d days</string>
    <!-- Title of popup that userd to set compression queue size (in MB) in settings -->
    <string name="settings_video_compression_queue_size_popup_title">Notify me when size is larger than</string>
    <!-- Title of compression queue size option in settings -->
    <string name="settings_video_compression_queue_size_title">If videos to compress are larger than</string>
    <!-- Text of the alert when a FREE user tries to disable the RB scheduler -->
    <string name="settings_rb_scheduler_alert_disabling">To disable the Rubbish Bin clearing scheduler or set a longer retention period, please subscribe to a Pro plan.</string>
    <!-- Picker text to choose custom retention time. This option indicates several days -->
    <string name="hint_days">days</string>
    <!-- Title of the option to generate a public chat link -->
    <string name="get_chat_link_option">Get chat link</string>
    <!-- Title of the option to make a public chat private -->
    <string name="make_chat_private_option">Enable Encryption Key Rotation</string>
    <!-- Title of the view to inform that a chat is private -->
    <string name="private_chat">Encryption key rotation enabled</string>
    <!-- Text of the dialog to change a public chat to private (enable encryption key rotation) -->
    <string name="make_chat_private_option_text">Encryption key rotation is slightly more secure, but does not allow you to create a chat link and new participants will not see past messages.</string>
    <!-- Text of the option to change a public chat to private (enable encrypted key rotation) -->
    <string name="make_chat_private_not_available_text">Encryption key rotation is disabled for conversations with more than 100 participants.</string>
    <!-- Warning show to the user when tries to make private a public chat and the chat has more than 100 participants -->
    <string name="warning_make_chat_private">Unable to convert this chat to private because the participants limit has been exceeded.</string>
    <!-- Text shown when a moderator of a chat create a chat link. Please keep the placeholder because is to show the moderator’s name in runtime. -->
    <string name="message_created_chat_link">[A]%1$s[/A][B] created a chat link.[/B]</string>
    <!-- Text shown when a moderator of a chat delete a chat link. Please keep the placeholder because is to show the moderator’s name in runtime. -->
    <string name="message_deleted_chat_link">[A]%1$s[/A][B] removed the chat link.[/B]</string>
    <!-- Title of the option to delete a chat link -->
    <string name="action_delete_link">Delete chat link</string>
    <!-- Title of the alert when a chat link is invalid -->
    <string name="title_alert_chat_link_error">Chat link</string>
    <!-- Text of the dialog to confirm after closing all other sessions -->
    <string name="confirmation_close_sessions_text">This will log you out on all other active sessions except the current one.</string>
    <!-- Title of the dialog to confirm after closing all other sessions -->
    <string name="confirmation_close_sessions_title">Do you want to close all other sessions?</string>
    <!-- Subtitle chat screen for groups with permissions and not archived, Plural of participant. 2 participants -->
    <string name="number_of_participants">%d participants</string>
    <!-- Label of the button to join a chat by a chat link -->
    <string name="action_join">Join</string>
    <!-- Label for observers of a group chat -->
    <string name="observers_chat_label">Observers</string>
    <!-- Message on the title of the chat screen if there were any error loading the chat link -->
    <string name="error_chat_link">Error loading the chat link.</string>
    <!-- Message on the title of the chat screen if there were any error loading the chat link without logging -->
    <string name="error_chat_link_init_error">Error initialising chat when loading the chat link.</string>
    <!-- Message on the alert to close a chat preview if the link is invalid -->
    <string name="alert_invalid_preview">This chat preview is no longer available. If you leave the preview, you won’t be able to reopen it.</string>
    <!-- Text shown when a moderator changes the chat to private. Please keep the placeholder because is to show the moderator’s name in runtime. -->
    <string name="message_set_chat_private">[A]%1$s[/A][B] enabled encryption key rotation.[/B]</string>
    <!-- error message shown when a chat link is invalid -->
    <string name="invalid_chat_link">This conversation is no longer available</string>
    <!-- When it is creating a new group chat, this option permits to establish it private or public -->
    <string name="ekr_label">Encryption key rotation</string>
    <!-- Text of the dialog to change a public chat to private (enable encryption key rotation) -->
    <string name="ekr_explanation">Encryption key rotation is slightly more secure, but does not allow you to create a chat link and new participants will not see past messages.</string>
    <!-- Text of the dialog to change a public chat to private (enable encryption key rotation) -->
    <string name="subtitle_chat_message_enabled_ERK">Encryption key rotation is slightly more secure, but does not allow you to create a chat link and new participants will not see past messages.</string>
    <!-- Message shown when a contact request has not been sent because the invitation has been sent before -->
    <string name="invite_not_sent_already_sent">The invitation to contact %s has been sent before and can be consulted in the Sent Requests tab.</string>
    <!-- Label shown to indicate the QR is saving in Cloud Drive -->
    <string name="save_qr_cloud_drive">Saving %s in Cloud Drive&#8230;</string>
    <!-- General label for files -->
    <string name="general_files">Files</string>
    <!-- Item menu option upon right click on one or multiple files -->
    <string name="general_save_to_device">Save to device</string>
    <!-- Title of cloud explorer to upload a file -->
    <string name="title_upload_explorer">Upload to MEGA</string>
    <!-- Label choose destination -->
    <string name="choose_destionation">Choose destination</string>
    <!-- Label that indicates show more items -->
    <string name="general_show_more">Show More</string>
    <!-- Label that indicates show less items -->
    <string name="general_show_less">Show Less</string>
    <!-- Subtitle of the historic notification for a new contact request -->
    <string name="notification_new_contact_request">[A]%s [/A][B]sent you a contact request.[/B]</string>
    <!-- Subtitle of the historic notification for a new contact -->
    <string name="notification_new_contact">[A]%s [/A][B]is now a contact.[/B]</string>
    <!-- Subtitle of the historic notification for a new shared folder -->
    <string name="notification_new_shared_folder">[B]New shared folder from [/B][A]%s.[/A]</string>
    <!-- Subtitle of the historic notification for a reminder new contact request -->
    <string name="notification_reminder_contact_request">[A]Reminder: [/A][B]%s [/B][C]sent you a contact request.[/C]</string>
    <!-- Title of the historic notification for a contact request cancelled -->
    <string name="title_contact_request_notification_cancelled">Contact request cancelled</string>
    <!-- Subtitle of the historic notification for contact request cancelled -->
    <string name="subtitle_contact_request_notification_cancelled">[A]%s [/A][B]cancelled the contact request.[/B]</string>
    <!-- Title of the historic notification when an user deletes you as contact -->
    <string name="title_contact_notification_deleted">Contact deleted</string>
    <!-- Subtitle of the historic notification when an user deletes you as contact -->
    <string name="subtitle_contact_notification_deleted">[A]%s [/A][B]deleted you as a contact.[/B]</string>
    <!-- Title of the historic notification when an user blocks you as contact -->
    <string name="title_contact_notification_blocked">Contact blocked</string>
    <!-- Subtitle of the historic notification when an user blocks you as contact -->
    <string name="subtitle_contact_notification_blocked">[A]%s [/A][B]blocked you as a contact.[/B]</string>
    <!-- Item of the navigation title for the notification section when there is any unread -->
    <string name="section_notification_with_unread">Notifications [A](%1$d)[/A]</string>
    <!-- Text shown in the notifications section. When a contact has nickname, nickname (email) will be shown -->
    <string name="section_notification_user_with_nickname">[A]%1$s (%2$s)[/A]</string>
    <!-- Title of the historic notification for an account deleted -->
    <string name="title_account_notification_deleted">Account deleted</string>
    <!-- Subtitle of the historic notification for an account deleted -->
    <string name="subtitle_account_notification_deleted">[B]The account [/B][A]%s[/A][B] has been deleted.[/B]</string>
    <!-- Subtitle of file takedown historic notification -->
    <string name="subtitle_file_takedown_notification">[A]Your publicly shared file [/A][B]%s[/B][C] has been taken down.[/C]</string>
    <!-- Subtitle of folder takedown historic notification -->
    <string name="subtitle_folder_takedown_notification">[A]Your publicly shared folder [/A][B]%s[/B][C] has been taken down.[/C]</string>
    <!-- Popup notification text on mouse-over of taken down file. -->
    <string name="message_file_takedown_pop_out_notification">This file has been the subject of a takedown notice.</string>
    <!-- Popup notification text on mouse-over taken down folder. -->
    <string name="message_folder_takedown_pop_out_notification">This folder has been the subject of a takedown notice.</string>
    <!-- option to dispute taken down file or folder -->
    <string name="dispute_takendown_file">Dispute Takedown</string>
    <!-- Error shown when download a file that has violated ToS/AUP. -->
    <string name="error_download_takendown_node">Not accessible as it violated our Terms of Service</string>
    <!-- Alert shown when some files were not downloaded due to ToS/AUP violation, Plural of taken down files. 2 files -->
    <plurals name="alert_taken_down_files">
        <item quantity="one">%d file was not downloaded as it violated our Terms of Service.</item>
        <item quantity="other">%d files were not downloaded as they violated our Terms of Service.</item>
    </plurals>
    <!-- Subtitle of a file takedown reinstated historic notification -->
    <string name="subtitle_file_takedown_reinstated_notification">[A]Your publicly shared file [/A][B]%s[/B][C] has been reinstated.[/C]</string>
    <!-- Subtitle of a folder takedown reinstated historic notification -->
    <string name="subtitle_folder_takedown_reinstated_notification">[A]Your publicly shared folder [/A][B]%s[/B][C] has been reinstated.[/C]</string>
    <!-- Title of the historic notification for outgoing contact requests -->
    <string name="title_outgoing_contact_request">Sent request</string>
    <!-- Title of the historic notification for incoming contact requests -->
    <string name="title_incoming_contact_request">Received request</string>
    <!-- Subtitle of the historic notification for contact request denied -->
    <string name="subtitle_outgoing_contact_request_denied">[A]%s [/A][B]denied your contact request.[/B]</string>
    <!-- Subtitle of the historic notification for contact request accepted -->
    <string name="subtitle_outgoing_contact_request_accepted">[A]%s [/A][B]accepted your contact request.[/B]</string>
    <!-- Subtitle of the historic notification for deleted shared folders (one or many) -->
    <string name="notification_deleted_shared_folder">[B]Access to folders shared by [/B][A]%s[/A][B] were removed.[/B]</string>
    <!-- Subtitle of the historic notification when a contact leaves a shared folder -->
    <string name="notification_left_shared_folder">[A]%s[/A][B] has left a shared folder.[/B]</string>
    <!-- Subtitle of the historic notification when a contact leaves a shared folder and the name of the folder is known -->
    <string name="notification_left_shared_folder_with_name">[A]%1$s[/A][B] has left the shared folder [/B][A]%2$s.[/A]</string>
    <!-- Subtitle of the historic notification for incoming contact request ignored -->
    <string name="subtitle_incoming_contact_request_ignored">[B]Contact request from [/B][A]%s [/A][B]was ignored[/B]</string>
    <!-- Subtitle of the historic notification for incoming contact request accepted -->
    <string name="subtitle_incoming_contact_request_accepted">[B]Contact request from [/B][A]%s [/A][B]was accepted[/B]</string>
    <!-- Subtitle of the historic notification for incoming contact request declined -->
    <string name="subtitle_incoming_contact_request_denied">[B]Contact request from [/B][A]%s [/A][B]was declined[/B]</string>
    <!-- Subtitle of the Upgrade account section -->
    <string name="type_of_my_account">Your current account is [A]%s[/A]</string>
    <!-- Footnote to clarify the storage space is subject to the achievement program -->
    <string name="footnote_achievements">Subject to your participation in our achievements program.</string>
    <!-- Title label for the current payment method during account upgrading -->
    <string name="payment_method">Payment method</string>
    <!-- title of billing period -->
    <string name="billing_period_title">Billing period</string>
    <!-- Option of monthly billing period. Placeholder: purchase price -->
    <string name="billed_monthly_text">[A]Billed monthly[/A] %s/month</string>
    <!-- Option of yearly billing period. Placeholder: purchase price -->
    <string name="billed_yearly_text">[A]Billed yearly[/A] %s/year</string>
    <!-- dialog option cancel in alert dialog -->
    <string name="button_cancel">Cancel</string>
    <!-- dialog option continue in alert dialog -->
    <string name="button_continue">Continue</string>
    <!-- one of the payment methods -->
    <string name="payment_method_google_wallet">[A]Google Pay[/A] (subscription)</string>
    <!-- one of the payment methods -->
    <string name="payment_method_huawei_wallet">[A]HUAWEI Pay[/A] (subscription)</string>
    <!-- Capital letters. Text of the label of a new historic notifications -->
    <string name="new_label_notification_item">NEW</string>
    <!-- When user is on PRO 3 plan, we will display an extra label to notify user that they can still contact support to have a customised plan. -->
    <string name="label_custom_plan">To upgrade your current subscription, please contact our support team for a [A]custom plan[/A].</string>
    <!-- Input field description in the create file dialog. -->
    <string name="context_new_file_name_hint">file name</string>
    <!-- Option in Settings section to enable the last active connection in chat -->
    <string name="option_enable_last_green_chat">Show Last seen&#8230;</string>
    <!-- Subtitle of the option in Settings section to enable the last active connection in chat -->
    <string name="subtitle_option_enable_last_green_chat">Allow your contacts to see the last time you were active on MEGA.</string>
    <!-- title of notification when device is out of storage during camera upload -->
    <string name="title_out_of_space">Not enough storage space</string>
    <!-- message will be shown when there is not enough space to perform camera upload. -->
    <string name="message_out_of_space">Not enough storage space to perform video compression.</string>
    <!-- the title of the notification that displays when compression larger than setting -->
    <string name="title_compression_size_over_limit">Video compression size is too large</string>
    <!-- the content message of the notification that displays when compression larger than setting, placeholder: size in MB -->
    <string name="message_compression_size_over_limit">The total size of the videos to compress exceeds %s, please put your device on charge to continue.</string>
    <!-- Message displayed when the user changes the ‘Keep file names as in the device’ setting -->
    <string name="message_keep_device_name">This setting will take effect the next time Camera Uploads runs</string>
    <!-- Notification message when compressing video to show the compressed percentage. Please, keep the placeholder because it is for adding the percentage value at runtime. -->
    <string name="message_compress_video">%s has been compressed</string>
    <!-- notification title when compressing video -->
    <string name="title_compress_video">Compressing Videos %1$d/%2$d</string>
    <!-- error message pops up when user selected an invalid folder for camera upload -->
    <string name="error_invalid_folder_selected">Invalid folder selected</string>
    <!-- Indicates the content of a folder is 1 folder and 1 file. Middle height point is to separate two fragments of text and it was not to be considered a punctuation mark. -->
    <string name="one_folder_one_file">1 folder · 1 file</string>
    <!-- Indicates the content of a folder is 1 folder and some files. The placeholder is to set the number of files. e.g. 1 folder · 7 files. Middle height point is to separate two fragments of text and it was not to be considered a punctuation mark. -->
    <string name="one_folder_several_files">1 folder · %1$d files</string>
    <!-- on the section notifications indicates the number of files added to a shared folder, Plural of file. 2 files -->
    <plurals name="num_files_with_parameter">
        <item quantity="one">%d file</item>
        <item quantity="other">%d files</item>
    </plurals>
    <!-- on the section notifications indicates the number of folder added to a shared folder, Plural of folder/directory. 2 folders -->
    <plurals name="num_folders_with_parameter">
        <item quantity="one">%d folder</item>
        <item quantity="other">%d folders</item>
    </plurals>
    <!-- Indicates the content of a folder is some folders and some files. Plural of files. e.g. 7 folders · 2 files. Middle height point is to separate two fragments of text and it was not to be considered a punctuation mark. -->
    <plurals name="num_folders_num_files">
        <item quantity="one">%1$d folders · 1 file</item>
        <item quantity="other">%1$d folders · %2$d files</item>
    </plurals>
    <!-- Subtitle of the historic notification for new additions inside an existing shared folder. Placeholders are: email who added the folders or files, number of folders added, number of files added -->
    <string name="subtitle_notification_added_folders_and_files">[A]%1$s[/A][B] added %2$s and %3$s[/B]</string>
    <!-- Subtitle of the historic notification for new additions inside an existing shared folder, Plural of file. 2 files -->
    <plurals name="subtitle_notification_added_files">
        <item quantity="one">[A]%1$s [/A][B]added %2$d file.[/B]</item>
        <item quantity="other">[A]%1$s [/A][B]added %2$d files.[/B]</item>
    </plurals>
    <!-- Subtitle of the historic notification for deletions inside an existing shared folder, Plural of item. 2 items -->
    <plurals name="subtitle_notification_deleted_items">
        <item quantity="one">[A]%1$s [/A][B]deleted %2$d item.[/B]</item>
        <item quantity="other">[A]%1$s [/A][B]deleted %2$d items.[/B]</item>
    </plurals>
    <!-- Subtitle of the historic notification for new additions inside an existing shared folder, Plural of folder. 2 folders -->
    <plurals name="subtitle_notification_added_folders">
        <item quantity="one">[A]%1$s [/A][B]added %2$d folder.[/B]</item>
        <item quantity="other">[A]%1$s [/A][B]added %2$d folders.[/B]</item>
    </plurals>
    <!-- Subtitle chat screen for groups with permissions and not archived, Plural of participant. 2 participants -->
    <plurals name="subtitle_of_group_chat">
        <item quantity="one">%d participant</item>
        <item quantity="other">%d participants</item>
    </plurals>
    <!--  -->
    <string name="custom_subtitle_of_group_chat">%1$s and %2$d more</string>
    <!-- Error when the user tries to get a public chat link for a chat with the default title -->
    <string name="message_error_set_title_get_link">Before you can generate a link for this chat, you need to set a description:</string>
    <!-- success alert when the user copy a chat link to the clipboard -->
    <string name="chat_link_copied_clipboard">Chat link copied to the clipboard</string>
    <!-- Label to show the price of each plan in the upgrade account section -->
    <string name="type_month">[A]From[/A] %s / [A]month[/A] *</string>
    <!-- the meaning of the asterisk in monthly* and annually* payment -->
    <string name="upgrade_comment">* Recurring subscription can be cancelled any time before the renewal date.</string>
    <!-- Message shown when a call starts. -->
    <string name="call_started_messages">Call Started</string>
    <!-- Title of the dialog to inform about a SSL error -->
    <string name="ssl_error_dialog_title">SSL key error</string>
    <!-- Text of the dialog to inform about a SSL error -->
    <string name="ssl_error_dialog_text">MEGA is unable to establish a secure connection using SSL. You may be on a public Wi-Fi network with additional requirements.</string>
    <!-- Text of the empty screen for the notifications section -->
    <string name="context_empty_notifications">[B]No [/B][A]Notifications[/A]</string>
    <!-- Permissions screen title -->
    <string name="general_setup_mega">Set up MEGA</string>
    <!-- Permissions screen explanation -->
    <string name="setup_mega_explanation">MEGA needs your permission to access your media and files for sharing. Other access permissions may be needed for exchanging encrypted messages and to make secure calls.</string>
    <!-- Title of the screen asking permissions for files -->
    <string name="allow_acces_media_title">Allow access to photos, media and files.</string>
    <!-- Subtitle of the screen asking permissions for files -->
    <string name="allow_acces_media_subtitle">MEGA needs your permission to access files for sharing.</string>
    <!-- Title of the screen asking permissions for camera -->
    <string name="allow_acces_camera_title">Enable camera</string>
    <!-- Subtitle of the screen asking permissions for camera -->
    <string name="allow_acces_camera_subtitle">Allow access to your camera to scan documents, take pictures and make video calls.</string>
    <!-- Title of the screen asking permissions for microphone and write in log calls -->
    <string name="allow_acces_calls_title">Enable calls</string>
    <!-- Title of the screen asking permissions for contacts -->
    <string name="allow_acces_contact_title">Grant access to your address book</string>
    <!-- Subtitle of the screen asking permissions for contacts -->
    <string name="allow_acces_contact_subtitle">Easily discover contacts from your address book on MEGA.</string>
    <!-- Explanation under the subtitle of asking permissions for contacts to explain that MEGA will never use the address book data for any other purpose -->
    <string name="allow_access_contact_explanation">MEGA will not use this data for any other purpose and will never interact with your contacts without your consent.</string>
    <!-- Subtitle of the screen asking permissions for microphone -->
    <string name="allow_acces_calls_subtitle_microphone">Allow access to your microphone to make encrypted calls.</string>
    <!-- General enable access -->
    <string name="general_enable_access">Grant access</string>
    <!-- Title of the option on chat info screen to list all the files sent to the chat -->
    <string name="title_chat_shared_files_info">Shared files</string>
    <!-- Error mesage when trying to remove an uploading attachment that has already finished -->
    <string name="error_message_already_sent">Attachment already sent</string>
    <!-- Message shown when a group call ends. -->
    <string name="group_call_ended_message">[A]Group call ended[/A][C]. Duration: [/C]</string>
    <!-- Message to indicate a call has ended and indicate the call duration. -->
    <string name="call_ended_message">[A]Call ended[/A][C]. Duration: [/C]</string>
    <!-- Message that shows the hours of a call when it ends, more hours -->
    <plurals name="plural_call_ended_messages_hours">
        <item quantity="one">[B]%1$s hour[/B]</item>
        <item quantity="other">[B]%1$s hours[/B]</item>
    </plurals>
    <!-- Message that shows the minutes of a call when it ends, more minutes -->
    <plurals name="plural_call_ended_messages_minutes">
        <item quantity="one">[B]%1$s minute[/B]</item>
        <item quantity="other">[B]%1$s minutes[/B]</item>
    </plurals>
    <!-- Message that shows the seconds of a call when it ends, more seconds -->
    <plurals name="plural_call_ended_messages_seconds">
        <item quantity="one">[B]%1$d second[/B]</item>
        <item quantity="other">[B]%1$d seconds[/B]</item>
    </plurals>
    <!-- Message to indicate a group call has ended without indicate the call duration. -->
    <string name="group_call_ended_no_duration_message">[A]Group call ended[/A]</string>
    <!-- String that appears when we show the last activity of a contact, when the last activity was today. For example: Last seen today 11:34a.m. -->
    <string name="last_seen_today">[A]Last seen [/A]today %1$s</string>
    <!-- String that appears when we show the last activity of a contact, but it’s been a long time ago that we don’t see any activity from that user -->
    <string name="last_seen_long_time_ago">[A]Last seen [/A]a long time ago</string>
    <!-- String that appears when we show the last activity of a contact, when the last activity was before today. For example: Last seen March 14th,2018 11:34a.m. -->
    <string name="last_seen_general">[A]Last seen [/A]%1$s %2$s</string>
    <!-- label today -->
    <string name="label_today">Today</string>
    <!-- label yesterday -->
    <string name="label_yesterday">Yesterday</string>
    <!-- label tomorrow -->
    <string name="label_tomorrow">Tomorrow</string>
    <!-- Text of the empty screen for the chat shared files -->
    <string name="context_empty_shared_files">[B]No [/B][A]Shared Files[/A]</string>
    <!-- Message show when a call cannot be established because there are too many participants in the group call -->
    <string name="call_error_too_many_participants">Call cannot be joined as the maximum number of participants has been exceeded.</string>
    <!-- Message show when a user cannot put the call on hold -->
    <string name="call_error_call_on_hold">Call cannot be put on hold.</string>
    <!-- Error message shown when a file cannot be opened by other app using the open with option menu -->
    <string name="error_open_file_with">An error has occurred and the file cannot be opened with this app.</string>
    <!-- Subtitle of the call screen when a outgoing call is just starting -->
    <string name="outgoing_call_starting">Calling&#8230;</string>
    <!-- Content of a invalid meta message -->
    <string name="error_meta_message_invalid">Message contains invalid metadata</string>
    <!-- Title of the activity that sends a location -->
    <string name="title_activity_maps">Send location</string>
    <!-- Label layout on maps activity that permits send current location -->
    <string name="current_location_label">Send your current location</string>
    <!-- Label layout on maps activity that permits send current location. Placeholder is the current location -->
    <string name="current_location_landscape_label">Send your current location: [A]%1$s[/A]</string>
    <!-- Label layout on maps activity indicating nearby places -->
    <string name="nearby_places_label">Nearby places</string>
    <!-- Message shown in a dialog explaining the consequences of accesing the location -->
    <string name="explanation_send_location">This location will be opened using a third party maps provider outside the end-to-end encrypted MEGA platform.</string>
    <!-- Title of the location marker set by the user -->
    <string name="title_marker_maps">Send This Location</string>
    <!-- Title of the dialog shown when the location is disabled -->
    <string name="gps_disabled">The GPS is disabled</string>
    <!-- Text of the dialog shown when the location is disabled for open location settings -->
    <string name="open_location_settings">Would you like to open the location settings?</string>
    <!-- Info shown in the subtitle of each row of the shared files to chat: sender name . date -->
    <string name="second_row_info_item_shared_file_chat">%1$s . %2$s</string>
    <!-- After the user ticketed ’Don’t ask again’ on permission request dialog and denied, tell the user, he/she can still grant MEGA the permission in system settings. -->
    <string name="on_permanently_denied">You still can grant MEGA permissions in your device’s settings</string>
    <!-- Explain why MEGA needs the reading contacts permission when users deny to grant MEGA the permission. -->
    <string name="explanation_for_contacts_permission">If you allow MEGA to access your address book, you will be able to discover your contacts more easily. MEGA will not use this data for any other purpose and will never interact with your contacts without your consent.</string>
    <!-- Confirmation message after forwarding one or several messages, version items -->
    <plurals name="messages_forwarded_success_plural">
        <item quantity="one">Message forwarded</item>
        <item quantity="other">Messages forwarded</item>
    </plurals>
    <!-- Title of a chat message that contains geolocation info -->
    <string name="title_geolocation_message">Pinned Location</string>
    <!-- Alert shown when a num of files have not been sent because of any error occurs, Plural of file. 2 files -->
    <plurals name="num_files_not_send">
        <item quantity="one">%d file was not sent to %d chats</item>
        <item quantity="other">%d files were not sent to %d chats</item>
    </plurals>
    <!-- Alert shown when a num of contacts have not been sent because of any error occurs, Plural of file. 2 files -->
    <plurals name="num_contacts_not_send">
        <item quantity="one">%d contact was not sent to %d chats</item>
        <item quantity="other">%d contacts were not sent to %d chats</item>
    </plurals>
    <!-- Alert shown when a num of messages have not been sent because of any error occurs, Plural of file. 2 files -->
    <plurals name="num_messages_not_send">
        <item quantity="one">%d message was not sent to %d chats</item>
        <item quantity="other">%d messages were not sent to %d chats</item>
    </plurals>
    <!-- How many local contacts have been on MEGA, Plural of local contact. 2 contacts -->
    <plurals name="quantity_of_local_contact">
        <item quantity="one">%d contact found on MEGA</item>
        <item quantity="other">%d contacts found on MEGA</item>
    </plurals>
    <!-- Label displayed on the top of the chat list if none of user’s phone contacts have a MEGA account. In other case here would appear all the user’s phone contacts that have a MEGA account. -->
    <string name="no_local_contacts_on_mega">Invite contact now?</string>
    <!-- To see whom in your local contacts has been on MEGA -->
    <string name="see_local_contacts_on_mega">Discover your contacts on MEGA</string>
    <!-- In APP, text used to ask for access to contacts -->
    <string name="grant_mega_access_contacts">Grant MEGA access to your address book to discover your contacts on MEGA.</string>
    <!-- Getting registered contacts -->
    <string name="get_registered_contacts">Loading contacts on MEGA&#8230;</string>
    <!-- Alert shown when some content have not been sent because of any error occurs -->
    <string name="content_not_send">The content was not sent to %d chats</string>
    <!-- Label shown when a new group chat has been created correctly -->
    <string name="new_group_chat_created">New group chat created successfully</string>
    <!-- Alert shown when some content is sharing with chats and they are processing -->
    <string name="preparing_chats">Preparing files</string>
    <!-- Label indicating some content has been sent as message -->
    <string name="sent_as_message">Sent as a message.</string>
    <!-- Action delete all file versions -->
    <string name="delete_versions">Delete previous versions</string>
    <!-- Title of the dialog shown when it wants to delete the version history of a file -->
    <string name="title_delete_version_history">Delete previous versions?</string>
    <!-- Text of the dialog shown when it wants to delete the version history of a file -->
    <string name="text_delete_version_history">Please note that the current file will not be deleted.</string>
    <!-- Alert shown when the version history was deleted correctly -->
    <string name="version_history_deleted">Previous versions deleted.</string>
    <!-- Alert shown when the version history was deleted erroneously -->
    <string name="version_history_deleted_erroneously">Previous versions not deleted.</string>
    <!-- Confirmation message after deleted file versions, version items -->
    <plurals name="versions_deleted_succesfully">
        <item quantity="one">%d version deleted successfully</item>
        <item quantity="other">%d versions deleted successfully</item>
    </plurals>
    <!-- Alert shown when several versions are not deleted successfully -->
    <plurals name="versions_not_deleted">
        <item quantity="one">%d version not deleted</item>
        <item quantity="other">%d versions not deleted</item>
    </plurals>
    <!-- Alert shown when the user tries to realize some action in chat and has not contacts -->
    <string name="no_contacts_invite">You have no MEGA contacts. Please invite friends from the Contacts section.</string>
    <!-- Invite button for chat top cell -->
    <string name="invite_more">Invite more</string>
    <!-- Title of first tour screen -->
    <string name="title_tour_one">You hold the keys</string>
    <!-- Content of first tour screen -->
    <string name="content_tour_one">Security is why we exist, your files are safe with us behind a well oiled encryption machine where only you can access your files.</string>
    <!-- Title of second tour screen -->
    <string name="title_tour_two">Encrypted chat</string>
    <!-- Content of second tour screen -->
    <string name="content_tour_two">Fully encrypted chat with voice and video calls, group messaging and file sharing integration with your Cloud Drive.</string>
    <!-- Title of third tour screen -->
    <string name="title_tour_three">Create your network</string>
    <!-- Content of third tour screen -->
    <string name="content_tour_three">Add contacts, create a network, collaborate, and make voice and video calls without ever leaving MEGA</string>
    <!-- Title of fourth tour screen -->
    <string name="title_tour_four">Your photos in the cloud</string>
    <!-- Content of fourth tour screen -->
    <string name="content_tour_four">Camera Uploads is an essential feature for any mobile device and we have got you covered. Create your account now.</string>
    <!-- Title of the dialog shown when a pdf required password -->
    <string name="title_pdf_password">Enter your password</string>
    <!-- Text of the dialog shown when a pdf required password -->
    <string name="text_pdf_password">%s is a password protected PDF document. Please enter the password to open the PDF.</string>
    <!-- Error of the dialog shown wen a pdf required password and the user has been typed three times a wrong password -->
    <string name="error_max_pdf_password">The password you have entered is not valid.</string>
    <!-- Alert shown when exists some call and the user tries to play an audio or video -->
    <string name="not_allow_play_alert">It is not possible to play media files while there is a call in progress.</string>
    <!-- Text shown in the list of chats when there is a call in progress but I am not on it -->
    <string name="ongoing_call_messages">Ongoing Call</string>
    <!-- Title of the layout to join a group call from the chat screen. -->
    <string name="join_call_layout_in_group_call">Tap to join current group call.</string>
    <!-- Title of the layout to return to a call -->
    <string name="call_in_progress_layout">Tap to return to call</string>
    <!-- chat message when a participant invites himself to a public chat using a chat link. Please keep the placeholder because is to show the participant’s name in runtime. -->
    <string name="message_joined_public_chat_autoinvitation">[A]%1$s[/A][B] joined the group chat.[/B]</string>
    <!-- Warning that appears prior to remove a chat link on the group info screen. -->
    <string name="context_remove_chat_link_warning_text">This conversation will no longer be accessible through the chat link once it has been removed.</string>
    <!-- Description text of the dialog to generate a public chat link -->
    <string name="context_create_chat_link_warning_text">Encrypted Key Rotation does not allow you to get a chat link without creating a new group chat.</string>
    <!-- Question of the dialog to generate a public chat link -->
    <string name="context_create_chat_link_question_text">Do you want to create a new group chat and get a chat link?</string>
    <!-- Text of the dialog to change a public chat to private (enable encryption key rotation) -->
    <string name="context_make_private_chat_warning_text">Encryption key rotation is slightly more secure, but does not allow you to create a chat link and new participants will not see past messages.</string>
    <!-- Label that indicates the steps of a wizard -->
    <string name="wizard_steps_indicator">%1$d of %2$d</string>
    <!-- Hint of the Search view -->
    <string name="hint_action_search">Search&#8230;</string>
    <!-- Notification button which is displayed to answer an incoming call if the call screen is not displayed for some reason. -->
    <string name="answer_call_incoming">Answer</string>
    <!-- The text of the notification button that is displayed when there is a call in progress, another call is received and ignored. -->
    <string name="ignore_call_incoming">Ignore</string>
    <!-- Subtitle of the call screen when a user muted the current individual call. The placeholder indicates the user who muted the call -->
    <string name="muted_contact_micro">%s muted this call</string>
    <!-- Subtitle of the call screen when I muted the current individual call -->
    <string name="muted_own_micro">Muted</string>
    <!-- Subtitle of the call screen when the call is on hold -->
    <string name="call_on_hold">Call on hold</string>
    <!-- The text of the notification button that is displayed when I receive a individual call and put the current one on hold and answer the other. -->
    <string name="hold_and_answer_call_incoming">Hold and Answer</string>
    <!-- The text of the notification button that is displayed when I receive a group call and put the current one on hold and answer the other. -->
    <string name="hold_and_join_call_incoming">Hold and Join</string>
    <!-- The text of the notification button that is displayed when I receive a individual call and hang the current one and answer the other. -->
    <string name="end_and_answer_call_incoming">End and Answer</string>
    <!-- The text of the notification button that is displayed when I receive a group call and hand the current one and answer the other. -->
    <string name="end_and_join_call_incoming">End and Join</string>
    <!-- when trying to download a file that is already downloaded in the device and has to copy in another path -->
    <string name="copy_already_downloaded">File already downloaded. Copied to the selected path.</string>
    <!-- Title of the dialog shown when you want to join a group call -->
    <string name="title_join_call">Join call</string>
    <!-- Text of the dialog shown when you want to join a group call -->
    <string name="text_join_call">To join this call you have to end your current call.</string>
    <!-- Text of the dialog shown when you want to join a group call but you are in another active call -->
    <string name="text_join_another_call">To join this call you have to end or hold the current call.</string>
    <!-- Explanation of the dialog shown to share a chat link -->
    <string name="copy_link_explanation">People can join your group by using this link.</string>
    <!-- Label that indicates the creation of a chat link -->
    <string name="new_chat_link_label">New chat link</string>
    <!-- Title of the dialog shown when the user it is creating a chat link and the chat has not title -->
    <string name="enter_group_name">Enter group name</string>
    <!-- Alert shown when the user it is creating a chat link and the chat has not title -->
    <string name="alert_enter_group_name">To create a chat link you must name the group.</string>
    <!-- Text shown when an account doesn’t have any contact added and it’s trying to start a new chat conversation -->
    <string name="invite_contacts_to_start_chat">Invite contacts and start chatting securely with MEGA’s encrypted chat.</string>
    <!-- Text of the empty screen when there are not chat conversations -->
    <string name="recent_chat_empty_text">Start chatting securely with your contacts using end-to-end encryption</string>
    <!-- Text sent to recipients to invite to be contact. Placeholder: contact link url. -->
    <string name="invite_contacts_to_start_chat_text_message">Hi. Have secure conversations on MEGA with me and get 20&#160;GB of free cloud storage. %1$s</string>
    <!-- In some cases, a user may try to get the link for a chat room, but if such is not set by an operator - it would say ‘not link available’ and not auto create it. -->
    <string name="no_chat_link_available">No chat link available.</string>
    <!-- Alert shown when it has been deleted successfully a chat link -->
    <string name="chat_link_deleted">Chat link deleted successfully.</string>
    <!-- Message shown when it restored successfully a file version -->
    <string name="version_restored">Version restored successfully.</string>
    <!-- Text to inform that to make a recording you have to keep pressed the record button more than one second -->
    <string name="recording_less_than_second">Tap and hold to record, release to send.</string>
    <!-- label shown when slide to cancel a voice messages -->
    <string name="slide_to_cancel">Slide to cancel</string>
    <!-- Error message when trying to play a voice message that it is not available -->
    <string name="error_message_voice_clip">This voice message is not available</string>
    <!-- Title of popup when user click ‘Share’ button on invite contact page -->
    <string name="invite_contact_chooser_title">Invite a friend via</string>
    <!-- Action button label -->
    <string name="invite_contact_action_button">Invite a friend via&#8230;</string>
    <!-- Message displayed when multiple download starts and all files has already been downloaded before. Placeholder: number of files -->
    <plurals name="file_already_downloaded">
        <item quantity="one">1 file already downloaded.</item>
        <item quantity="other">%d files already downloaded.</item>
    </plurals>
    <!-- When a multiple download is started, some of the files could have already been downloaded before. This message shows the number of files that are pending. Placeholder: number of files -->
    <plurals name="file_pending_download">
        <item quantity="one">1 file pending.</item>
        <item quantity="other">%d files pending.</item>
    </plurals>
    <!-- Title of the login screen -->
    <string name="login_to_mega">Log into MEGA</string>
    <!-- Title of the create account screen -->
    <string name="create_account_title">Create your MEGA account</string>
    <!-- Label to reference a recents section -->
    <string name="recents_label">Recents</string>
    <!-- Label to reference a chats section -->
    <string name="chats_label">Chats</string>
    <!-- Text of the empty screen when there are not elements in Recents -->
    <string name="context_empty_recents">[B]No files in [/B][A]Recents[/A]</string>
    <!-- Title of a recents bucket -->
    <string name="title_bucket">%1$s and %2$d more</string>
    <!-- Title of a media recents bucket that only contains some images -->
    <string name="title_media_bucket_only_images">%d Images</string>
    <!-- Title of a media recents bucket that only contains some videos -->
    <string name="title_media_bucket_only_videos">%d Videos</string>
    <!-- Title of a media recents bucket that contains some images and some videos -->
    <string name="title_media_bucket_images_and_videos">%1$d Images and %2$d Videos</string>
    <!-- Title of a media recents bucket that contains some images and a video -->
    <string name="title_media_bucket_images_and_video">%d Images and 1 Video</string>
    <!-- Title of a media recents bucket that contains an image and some videos -->
    <string name="title_media_bucket_image_and_videos">1 Image and %d Videos</string>
    <!-- Title of a media recents bucket that contains an image and a video -->
    <string name="title_media_bucket_image_and_video">1 Image and 1 Video</string>
    <!-- Label that indicates who uploaded a file into a recents bucket -->
    <string name="create_action_bucket">[A]created by [/A]%s</string>
    <!-- Label that indicates who updated a file into a recents bucket -->
    <string name="update_action_bucket">[A]updated by [/A]%s</string>
    <!-- Used in recents list screen to indicate an action done by me -->
    <string name="bucket_word_me">Me</string>
    <!-- Text to explain the benefits of adding phone number to achievement enabled users. Placeholder 1: bonus storage space e.g. 20GB -->
    <string name="sms_add_phone_number_dialog_msg_achievement_user">Get %1$s free when you add your phone number. This makes it easier for your contacts to find you on MEGA.</string>
    <!-- Text to explain the benefits of adding phone number to non achievement users -->
    <string name="sms_add_phone_number_dialog_msg_non_achievement_user">Add your phone number to MEGA. This makes it easier for your contacts to find you on MEGA.</string>
    <!-- Error message when trying to record a voice message while on a call in progress -->
    <string name="not_allowed_recording_voice_clip">It is not possible to record voice messages while there is a call in progress.</string>
    <!-- Title of the notification shown on the action bar when there is a incoming call -->
    <string name="title_notification_incoming_call">Incoming call</string>
    <!-- Title of the notification shown on the action bar when there is a incoming group call -->
    <string name="title_notification_incoming_group_call">Incoming group call</string>
    <!-- Title of the notification shown on the action bar when there is an individual incoming audio call -->
    <string name="title_notification_incoming_individual_audio_call">Incoming audio call</string>
    <!-- The title of progress dialog when loading web content -->
    <string name="embed_web_browser_loading_title">Loading</string>
    <!-- The message of progress dialog when loading web content -->
    <string name="embed_web_browser_loading_message">Please wait&#8230;</string>
    <!-- Label in My Account section to show user account type -->
    <string name="business_label">Business</string>
    <!-- Business user role -->
    <string name="admin_label">Admin</string>
    <!-- Business user role -->
    <string name="user_label">User</string>
    <!-- General label to show the status of something or someone -->
    <string name="status_label">Status</string>
    <!-- Business account status. Payment is overdue, but the account still active in grace period -->
    <string name="payment_required_label">Payment required</string>
    <!-- Business expired account Overdue payment page header. -->
    <string name="payment_overdue_label">Payment overdue</string>
    <!-- Alert shown to an admin user of a business account in My Account section -->
    <string name="business_management_alert">User management is only available from a desktop web browser.</string>
    <!-- Title of usage storage details section in My Account -->
    <string name="usage_storage_details_label">Storage usage breakdown</string>
    <!-- Title of transfer section in Storage -->
    <string name="transfer_label">Transfer</string>
    <!-- Error shown when a Business account user (sub-user or admin) tries to remove a contact which is part of the same Business account. Please, keep the placeholder, it will be replaced with the name or email of the account, for example: Jane Appleseed or ja@mega.nz -->
    <string name="error_remove_business_contact">You cannot remove %1$s as a contact because they are part of your Business account.</string>
    <!-- When logging in during the grace period, the administrator of the Business account will be notified that their payment is overdue, indicating that they need to access MEGA using a desktop browser for more information -->
    <string name="grace_period_admin_alert">A problem occurred with your last payment. Please access MEGA using a desktop browser for more information.</string>
    <!-- A dialog title shown to users when their business account is expired. -->
    <string name="expired_business_title">Your Business account has expired</string>
    <!-- Details shown when a Business account is expired due a payment issue. The account is opened in a view-only mode. -->
    <string name="expired_admin_business_text">There has been a problem processing your payment. MEGA is limited to view only until this issue has been fixed in a desktop web browser.</string>
    <!-- A message which is shown to sub-users of expired business accounts. -->
    <string name="expired_user_business_text">Your account is currently [B]suspended[/B]. You can only browse your data.</string>
    <!-- Message shown when users with a business account (no administrators of a business account) try to enable the Camera Uploads, to advise them that the administrator do have the ability to view their data. -->
    <string name="camera_uploads_business_alert">MEGA cannot access your data. However, your business account administrator can access your Camera Uploads.</string>
    <!-- General label to alert user that somehting went wrong -->
    <string name="general_something_went_wrong_error">Something went wrong</string>
    <!-- A dialog message which is shown to sub-users of expired business accounts. -->
    <string name="expired_user_business_text_2">Contact your business account administrator to resolve the issue and activate your account.</string>
    <!-- Warning message to alert user about logout in My Account section if has offline files. -->
    <string name="logout_warning_offline">When you log out, files from your Offline section will be deleted from your device.</string>
    <!-- Warning message to alert user about logout in My Account section if has transfers in progress. -->
    <string name="logout_warning_transfers">When you log out, ongoing transfers will be cancelled.</string>
    <!-- Warning message to alert user about logout in My Account section if has offline files and transfers in progress. -->
    <string name="logout_warning_offline_and_transfers">When you log out, files from your Offline section will be deleted from your device and ongoing transfers will be cancelled.</string>
    <!-- Label to indicate that a name has not been possible to obtain for some reason -->
    <string name="unknown_name_label">Unknown name</string>
    <!-- Error when renaming a chat title and it is too long -->
    <string name="title_long">Title too long</string>
    <!-- Alert shown to the user when they is trying to create an empty group for attach a file -->
    <string name="error_creating_group_and_attaching_file">Please select one or more contacts.</string>
    <!-- Label showing the number of contacts attached in a chat conversation, placeholder is the number of contacts -->
    <string name="contacts_sent">Sent %s Contacts.</string>
    <!-- Name by default of the folder where the files sent to the chat are stored in the cloud -->
    <string name="my_chat_files_folder">My chat files</string>
    <!-- Error shown when it was not possible to create a folder for any reason -->
    <string name="error_creating_folder">Error. The folder %1$s was not created</string>
    <!-- Title of an alert screen indicating the user has to verify their email -->
    <string name="verify_email_label">Verify your email address</string>
    <!-- Text informing user that their account has been suspended -->
    <string name="account_temporarily_suspended">Your account has been temporarily locked for your safety.</string>
    <!-- Text informing user has to follow the steps of an email to unlock their account -->
    <string name="verify_email_and_follow_steps">Please follow the steps in the [A]verification email[/A] to unlock your account.</string>
    <!-- Question which takes the user to a help screen -->
    <string name="why_am_i_seeing_this">Why am I seeing this?</string>
    <!-- Label of a button which action is resend an email -->
    <string name="resend_email_label">Resend email</string>
    <!-- Error shown when the user tries to resend the email to unblock their account before the time needed to permit send it again -->
    <string name="resend_email_error">Email already sent. Please wait a few minutes before trying again.</string>
    <!-- Title of a helping view about locked accounts -->
    <string name="locked_accounts_label">Locked Accounts</string>
    <!-- Locked accounts description text by an external data breach. This text is 1 of 2 paragraph of a description -->
    <string name="locked_accounts_text_1">It is possible that you are using the same password for your MEGA account as for other services, and that at least one of these other services has suffered a data breach.</string>
    <!-- Locked accounts description text by bad use of user password. This text is 2 of 2 paragraph of a description -->
    <string name="locked_accounts_text_2">Your password leaked and is now being used by bad actors to log into your accounts, including, but not limited to, your MEGA account.</string>
    <!-- Button to add a nickname for a user -->
    <string name="add_nickname">Set Nickname</string>
    <!-- Button to update a nickname for a user -->
    <string name="edit_nickname">Edit Nickname</string>
    <!-- Label showing that a nickname has been added -->
    <string name="snackbar_nickname_added">Nickname added</string>
    <!-- Label showing that a nickname has been added -->
    <string name="snackbar_nickname_removed">Nickname removed</string>
    <!-- title of a dialog to edit or remove the nickname -->
    <string name="nickname_title">Nickname</string>
    <!-- Text related to verified phone number. Used as title or cell description. -->
    <string name="phonenumber_title">Phone number</string>
    <!-- Text shown in a call when it is trying to reconnect after lose the internet connection -->
    <string name="reconnecting_message">Reconnecting</string>
    <!-- Text is displayed while a voice clip is being recorded -->
    <string name="recording_layout">Recording&#8230;</string>
    <!-- Text shown for the action create new file -->
    <string name="create_new_file_action">Create new file</string>
    <!-- Error title shown when you are trying to do an action with a file or folder and you don’t have the necessary permissions -->
    <string name="permissions_error_label">Permission error</string>
    <!-- Confirmation dialog shown to user when they try to revert a node in an incoming ReadWrite share. -->
    <string name="alert_not_enough_permissions_revert">You do not have the correct permissions to amend this file. Would you like to create a new file?</string>
    <!-- Text shown when the creation of a version as a new file was successful -->
    <string name="version_as_new_file_created">Version was created as a new file successfully.</string>
    <!-- Label indicating a date. Keep the placeholder, is to set the date. -->
    <string name="general_date_label">on %1$s</string>
    <!-- Confirmation before removing the outgoing shares of several folders. Please keep the placeholder is to set the number of folders -->
    <string name="alert_remove_several_shares">Are you sure you want to stop sharing these %1$d folders?</string>
    <!-- Download location label -->
    <string name="download_location">Download location</string>
    <!-- Text asking confirmation for download location -->
    <string name="confirmation_download_location">Always save to this location?</string>
    <!-- Action to show any file in its location -->
    <string name="view_in_folder_label">View in folder</string>
    <!-- Title of a screen to browse files -->
    <string name="browse_files_label">Browse files</string>
    <!-- Title of the File Provider activity -->
    <string name="file_provider_title">Attach from&#8230;</string>
    <!-- Title of an inactive chat which was recently created (today or yesterday). Placeholder is to show the specific creation day. e.g. Chat created today -->
    <string name="inactive_chat_title_2">Chat created %s</string>
    <!-- Title of an inactive chat. Placeholder is to show the creation date and time -->
    <string name="inactive_chat_title">Chat created on %s</string>
    <!-- Title of the chat when multi-selection is activated -->
    <string name="select_message_title">Select messages</string>
    <!-- The label that describes that a transfer failed. -->
    <string name="failed_label">Failed</string>
    <!-- Text warning of transfer over quota -->
    <string name="warning_transfer_over_quota">Your transfers have been interrupted. Upgrade your account or wait %s to continue.</string>
    <!-- Label indicating transfer over quota -->
    <string name="label_transfer_over_quota">Transfer quota exceeded</string>
    <!-- Label indicating storage over quota -->
    <string name="label_storage_over_quota">Storage quota exceeded</string>
    <!-- Label indicating the action ‘upgrate account’ to get more transfer quota -->
    <string name="label_get_more_transfer_quota">Get more transfer quota</string>
    <!-- Warning show to the user when a folder does not exist -->
    <string name="warning_folder_not_exists">The folder does not exist.</string>
    <!-- Warning show to the user when a node does not exist in cloud -->
    <string name="warning_node_not_exists_in_cloud">The file cannot be found in your Cloud Drive.</string>
    <!-- Header text of the Over Disk Quota Paywall warning -->
    <string name="over_disk_quota_paywall_header">Storage Full</string>
    <!-- Title of the Over Disk Quota Paywall warning -->
    <string name="over_disk_quota_paywall_title">Your data is at risk!</string>
    <!-- Text of the Over Disk Quota Paywall warning with multiple email notification. Placeholders: 1 user email, 2 and 3 list of email notification dates, 4 number of files, 5 files size (including units) and 6 required PRO plan -->
    <plurals name="over_disk_quota_paywall_text">
        <item quantity="one">We have contacted you by email to %1$s on %2$s, but you still have %3$s files taking up %4$s in your MEGA account, which requires you to have %5$s.</item>
        <item quantity="other">We have contacted you by email to %1$s on %2$s and %3$s, but you still have %4$s files taking up %5$s in your MEGA account, which requires you to have %6$s.</item>
    </plurals>
    <!-- Text of the Over Disk Quota Paywall warning with no email notification info. Placeholders: 1 user email, 2 number of files, 3 files size (including units) and 4 required PRO plan -->
    <string name="over_disk_quota_paywall_text_no_warning_dates_info">We have contacted you by email to %1$s, but you still have %2$s files taking up %3$s in your MEGA account, which requires you to have %4$s.</string>
    <!-- Text of deletion alert of the Over Disk Quota Paywall warning. Placeholder is for include the time left (including units) in MEGA red color -->
    <string name="over_disk_quota_paywall_deletion_warning">[B]You have [M]%s[/M] left to upgrade[/B]. After that, your data is subject to deletion.</string>
    <!-- Text of deletion alert of the Over Disk Quota Paywall warning if no data available -->
    <string name="over_disk_quota_paywall_deletion_warning_no_data">[B]You have to upgrade[/B]. Your data is currently subject to deletion.</string>
    <!-- Text of deletion alert of the Over Disk Quota Paywall warning if no time left. “save” here means safeguard, protect, and not write to disk. -->
    <string name="over_disk_quota_paywall_deletion_warning_no_time_left">[B]You must act immediately to save your data.[/B]</string>
    <!-- Time in days (plural). The placeholder is for the time value, please adjust the position based on linguistics -->
    <plurals name="label_time_in_days_full">
        <item quantity="one">1 day</item>
        <item quantity="other">%d days</item>
    </plurals>
    <!-- Time in hours. The placeholder is for the time value, please adjust the position based on linguistics -->
    <string name="label_time_in_hours">%dh</string>
    <!-- Time in minutes. The placeholder is for the time value, please adjust the position based on linguistics -->
    <string name="label_time_in_minutes">%dm</string>
    <!-- Time in seconds. The placeholder is for the time value, please adjust the position based on linguistics -->
    <string name="label_time_in_seconds">%ds</string>
    <!-- Title for a section on the fingerprint warning dialog. Below it is a button which will allow the user to verify their contact’s fingerprint credentials. -->
    <string name="label_verify_credentials">Verify credentials</string>
    <!-- Label to indicate that contact’s credentials are not verified. -->
    <string name="label_not_verified">Not verified</string>
    <!-- Label indicating the authenticity credentials of a contact have been verified -->
    <string name="label_verified">Verified</string>
    <!-- ”Verify user” dialog title -->
    <string name="authenticity_credentials_label">Authenticity Credentials</string>
    <!-- ”Verify user” dialog description -->
    <string name="authenticity_credentials_explanation">This is best done in real life by meeting face to face. If you have another already-verified channel such as verified OTR or PGP, you may also use that.</string>
    <!-- Label title above your fingerprint credentials.  A credential in this case is a stored piece of information representing your identity -->
    <string name="label_your_credentials">Your Credentials</string>
    <!-- Button to reset credentials -->
    <string name="action_reset">Reset</string>
    <!-- Warning shown to the user when tries to approve/reset contact credentials and another request of this type is already running. -->
    <string name="already_verifying_credentials">Updating credentials. Please try again later.</string>
    <!-- Info message displayed when the user is joining a chat conversation -->
    <string name="joining_label">Joining&#8230;</string>
    <!-- Info message displayed when the user is leaving a chat conversation -->
    <string name="leaving_label">Leaving&#8230;</string>
    <!-- Text show in a snackbar when phone has successfully reset. -->
    <string name="remove_phone_number_success">Your phone number has been removed successfully.</string>
    <!-- Text show in a snackbar when reset phone number failed. -->
    <string name="remove_phone_number_fail">Failed to remove your phone number.</string>
    <!-- Text hint shown in the global search box which sits on the top of the Homepage screen -->
    <string name="search_hint">Search in MEGA</string>
    <!-- Alert shown when a user tries to reset an account wich is bloqued. -->
    <string name="error_reset_account_blocked">The account you’re trying to reset is blocked.</string>
    <!-- Error message appears to sub-users of a business account when they try to login and they are disabled. -->
    <string name="error_business_disabled">Your account has been deactivated by your administrator. Please contact your business account administrator for further details.</string>
    <!-- An error message which appears to sub-users of a business account when they try to login and they are deleted. -->
    <string name="error_business_removed">Your account has been removed by your administrator. Please contact your business account administrator for further details.</string>
    <!-- Option in bottom sheet dialog for modifying the associated phone number of current account. -->
    <string name="option_modify_phone_number">Modify</string>
    <!-- Option in bottom sheet dialog for modifying the associated phone number of current account. -->
    <string name="title_modify_phone_number">Modify phone number</string>
    <!-- Option in bottom sheet dialog for removing the associated phone number of current account. -->
    <string name="title_remove_phone_number">Remove phone number</string>
    <!-- Message showing to explain what will happen when the operation of -->
    <string name="modify_phone_number_message">This operation will remove your current phone number and start the process of associating a new phone number with your account.</string>
    <!-- Message for action to remove the registered phone number. -->
    <string name="remove_phone_number_message">This will remove your associated phone number from your account. If you later choose to add a phone number you will be required to verify it.</string>
    <!-- Text of an action button indicating something was successful and it can checks it by pressing it -->
    <string name="action_see">See</string>
    <!-- “Verify user” dialog description. Please, keep the placeholder, is to set the name of a contact: Joana’s credentials -->
    <string name="label_contact_credentials">%s’s credentials</string>
    <!-- The label under the button of opening all-documents screen. The space is reduced, so please translate this string as short as possible. -->
    <string name="category_documents">Docs</string>
    <!-- The label under the button of opening all-documents screen -->
    <string name="section_documents">Documents</string>
    <!-- Label of the floating action button of opening the new chat conversation -->
    <string name="fab_label_new_chat">New chat</string>
    <!-- Text that indicates that there’s no image to show in image section -->
    <string name="homepage_empty_hint_photos">[B]No[/B] [A]images[/A] [B]found[/B]</string>
    <!-- Text that indicates that there’s no document to show. The format placeholders are to showing it in different colors. -->
    <string name="homepage_empty_hint_documents">[B]No[/B] [A]documents[/A] [B]found[/B]</string>
    <!-- Text that indicates that there’s no audio to show. The format placeholders are to showing it in different colors. -->
    <string name="homepage_empty_hint_audio">[B]No[/B] [A]audio files[/A] [B]found[/B]</string>
    <!-- Text that indicates that there’s no video to show. The format placeholders are to showing it in different colors. -->
    <string name="homepage_empty_hint_video">[B]No[/B] [A]videos[/A] [B]found[/B]</string>
    <!-- Title of the screen to attach GIFs -->
    <string name="search_giphy_title">Search GIPHY</string>
    <!-- Label indicating an empty search of GIFs. The format placeholders are to showing it in different colors. -->
    <string name="empty_search_giphy">No [A]GIFs[/A] found</string>
    <!-- Label indicating there is not available GIFs due to down server -->
    <string name="server_down_giphy">No available GIFs. Please try again later</string>
    <!-- Label indicating the end of Giphy list. The format placeholders are to showing it in different colors. -->
    <string name="end_of_results_giphy">[A]End of[/A] results</string>
    <!-- Title of a dialog to confirm the action of resume all transfers -->
    <string name="warning_resume_transfers">Resume transfers?</string>
    <!-- Option to  resume all transfers -->
    <string name="option_resume_transfers">Resume transfers</string>
    <!-- Option to  cancel a transfer -->
    <string name="option_cancel_transfer">Cancel transfer</string>
    <!-- Message of a dialog to confirm the action of resume all transfers -->
    <string name="warning_message_resume_transfers">Unpause transfers to proceed with your upload.</string>
    <!-- Indicator of the progress in a download/upload. Please, don’t remove the place holders: the first one is to set the percentage, the second one is to set the size of the file. Example 33% of 33.3 MB -->
    <string name="progress_size_indicator">%1$d%% of %2$s</string>
    <!-- Message showing when enable the mode for showing the special information in the chat messages. This action is performed from the settings section, clicking 5 times on the App version option -->
    <string name="show_info_chat_msg_enabled">Debugging info for chat messages enabled</string>
    <!-- Message showing when disable the mode for showing the special information in the chat messages.. This action is performed from the settings section, clicking 5 times on the App version option -->
    <string name="show_info_chat_msg_disabled">Debugging info for chat messages disabled</string>
    <!-- Shows the error when the limit of reactions per user is reached and the user tries to add one more. Keep the placeholder because is to show limit number in runtime. -->
    <string name="limit_reaction_per_user">You have reached the maximum limit of %d reactions.</string>
    <!-- Shows the error when the limit of reactions per message is reached and a user tries to add one more. Keep the placeholder because is to show limit number in runtime. -->
    <string name="limit_reaction_per_message">This message has reached the maximum limit of %d reactions.</string>
    <!-- System message displayed to all chat participants when one of them enables retention history -->
    <string name="retention_history_changed_by">[A]%1$s[/A][B] changed the message clearing time to [/B][A]%2$s[/A][B].[/B]</string>
    <!-- Title of the section to clear the chat content in the Manage chat history screen -->
    <string name="title_properties_clear_chat_history">Clear chat history</string>
    <!-- System message that is shown to all chat participants upon disabling the Retention history -->
    <string name="retention_history_disabled">[A]%1$s[/A][B] disabled message clearing.[/B]</string>
    <!-- Subtitle of the section to clear the chat content in the Manage chat history screen -->
    <string name="subtitle_properties_chat_clear">Delete all messages and files shared in this conversation. This action is irreversible.</string>
    <!-- Title of the history retention option -->
    <string name="title_properties_history_retention">History clearing</string>
    <!-- Subtitle of the history retention option when history retention is disabled -->
    <string name="subtitle_properties_history_retention">Automatically delete messages older than a certain amount of time.</string>
    <!-- Label for the dialog box option to configure history retention. This option will indicate that history retention option is disabled -->
    <string name="history_retention_option_disabled">Disabled</string>
    <!-- Label for the dialog box option to configure history retention. This option will indicate that automatically deleted messages older than one day -->
    <string name="history_retention_option_one_day">One day</string>
    <!-- SLabel for the dialog box option to configure history retention. This option will indicate that automatically deleted messages older than one week -->
    <string name="history_retention_option_one_week">One week</string>
    <!-- Label for the dialog box option to configure history retention. This option will indicate that automatically deleted messages older than one month -->
    <string name="history_retention_option_one_month">One month</string>
    <!-- Label for the dialog box option to configure history retention. This option will indicate that messages older than a custom date will be deleted -->
    <string name="history_retention_option_custom">Custom</string>
    <!-- Title of the Manage chat history screen -->
    <string name="title_properties_manage_chat">Manage chat history</string>
    <!-- Subtitle of the dialogue to select a retention time -->
    <string name="subtitle_properties_manage_chat">Automatically delete messages older than:</string>
    <!-- Text of the confirmation dialog to clear the chat history from Manage chat history section -->
    <string name="confirmation_clear_chat_history">Are you sure you want to clear the full message history of this conversation?</string>
    <!-- Text on the label indicating that the oldest messages of a year will be automatically deleted. -->
    <string name="subtitle_properties_manage_chat_label_year">1 year</string>
    <!-- Picker text to choose custom retention time. This option indicates several hours -->
    <plurals name="retention_time_picker_hours">
        <item quantity="one">hour</item>
        <item quantity="other">hours</item>
    </plurals>
    <!-- Picker text to choose custom retention time. This option indicates several days -->
    <plurals name="retention_time_picker_days">
        <item quantity="one">day</item>
        <item quantity="other">days</item>
    </plurals>
    <!-- Picker text to choose custom retention time. This option indicates several weeks -->
    <plurals name="retention_time_picker_weeks">
        <item quantity="one">week</item>
        <item quantity="other">weeks</item>
    </plurals>
    <!-- Picker text to choose custom retention time. This option indicates several months -->
    <plurals name="retention_time_picker_months">
        <item quantity="one">month</item>
        <item quantity="other">months</item>
    </plurals>
    <!-- Picker text to choose custom retention time. This option indicates a year -->
    <string name="retention_time_picker_year">year</string>
    <!-- Text on the label indicating that That the oldest messages of several hours will be automatically deleted. -->
    <plurals name="subtitle_properties_manage_chat_label_hours">
        <item quantity="one">1 hour</item>
        <item quantity="other">%1$d hours</item>
    </plurals>
    <!-- Text on the label indicating that That the oldest messages of several weeks will be automatically deleted. -->
    <plurals name="subtitle_properties_manage_chat_label_weeks">
        <item quantity="one">1 week</item>
        <item quantity="other">%1$d weeks</item>
    </plurals>
    <!-- Text on the label indicating that That the oldest messages of several months will be automatically deleted. -->
    <plurals name="subtitle_properties_manage_chat_label_months">
        <item quantity="one">1 month</item>
        <item quantity="other">%1$d months</item>
    </plurals>
    <!-- Title indicating the select mode is enabled and ready to select transfers on Transfers section, In progress tab -->
    <string name="title_select_transfers">Select transfers</string>
    <!-- Error shown to inform the priority change of a transfer failed. Please don’t remove the place holder, it’s to set the name of the transfer. Example: The priority change of the transfer “video.mp4” failed. -->
    <string name="change_of_transfer_priority_failed">Unable to change priority of the transfer “%1$s”</string>
    <!-- Title option to send separated the link and decryption key -->
    <string name="option_send_decryption_key_separately">Send decryption key separately</string>
    <!-- Explanation option to send separated the link and decryption key -->
    <string name="explanation_send_decryption_key_separately">Export link and decryption key separately.</string>
    <!-- Label option indicating if it is pressed, an explanation will be shown with more details -->
    <string name="learn_more_option">Learn more</string>
    <!-- Label key referring to a link decryption key -->
    <string name="key_label">Key</string>
    <!-- Button which action is share the decryption key of a link -->
    <string name="button_share_key">Share key</string>
    <!-- Button which action is copy the decryption key of a link -->
    <string name="button_copy_key">Copy key</string>
    <!-- Button which action is copy the password of a link -->
    <string name="button_copy_password">Copy password</string>
    <!-- Confirmation shown informing a key link it’s copied to the clipboard -->
    <string name="key_copied_clipboard">Key copied to the clipboard.</string>
    <!-- Confirmation shown informing a password link it’s copied to the clipboard -->
    <string name="password_copied_clipboard">Password copied to the clipboard.</string>
    <!-- Confirmation shown informing a key link it’s copied to the clipboard -->
    <string name="link_and_key_sent">Link and key successfully sent.</string>
    <!-- Confirmation shown informing a key link it’s copied to the clipboard -->
    <string name="link_and_password_sent">Link and password successfully sent.</string>
    <!-- Title of a warning recommending upgrade to Pro -->
    <string name="upgrade_pro">Upgrade to Pro</string>
    <!-- Explanation of a warning recommending upgrade to Pro in relation to link available options -->
    <string name="link_upgrade_pro_explanation">MEGA Pro users have exclusive access to additional link safety features making your account even more secure.</string>
    <!-- Meaning of links decryption key -->
    <string name="decryption_key_explanation">Our end-to-end encryption system requires a unique key automatically generated for this file or folder. A link with this key is created by default, but you can export the decryption key separately for an added layer of security.</string>
    <!-- Reset password label -->
    <string name="reset_password_label">Reset password</string>
    <!-- Warning show to the user when has enable to send the decryption key of a link separately and tries to share the link -->
    <string name="share_key_warning">Share the key for this link?</string>
    <!-- Warning show to the user when has set a password protection of a link and tries to share the link -->
    <string name="share_password_warning">Share the password for this link?</string>
    <!-- Button which action is share the password of a link -->
    <string name="button_share_password">Share password</string>
    <!-- String to share a link with its decryption key separately. Please keep the place holders, are to set the link and the key. Example: Link: https://mega.nz/file/kC42xRSK#Ud2QsvpIVYmCd1a9QUhk42wXv10jCSyPSWnXEwYX2VE Key: asfAFG3345g -->
    <string name="share_link_with_key">Link: %1$s\n\nKey: %2$s</string>
    <!-- String to share a link protected with password with its password.Please keep the place holders, are to set the link and the password. Example: Link: https://mega.nz/file/kC42xRSK#Ud2QsvpIVYmCd1a9QUhk42wXv10jCSyPSWnXEwYX2VE Password: asfAFG3345g -->
    <string name="share_link_with_password">Link: %1$s\n\nPassword: %2$s</string>
    <!-- Warning show to the user when the app needs permissions to share files and the user has denied them. -->
    <string name="files_required_permissions_warning">MEGA needs your permission to access your files for sharing.</string>
    <!-- Context menu item. Allows user to add file/folder to favourites -->
    <string name="file_properties_favourite">Favourite</string>
    <!-- Context menu item. Allows user to delete file/folder from favourites -->
    <string name="file_properties_unfavourite">Remove favourite</string>
    <!-- Context menu item. Allows to mark file/folder with own color label -->
    <string name="file_properties_label">Label</string>
    <!-- Information text to let’s the user know that they can remove a colour from a folder or file that was already marked. -->
    <string name="action_remove_label">Remove label</string>
    <!-- Title text to show label selector. -->
    <string name="title_label">Label</string>
    <!-- A user can mark a folder or file with red colour. -->
    <string name="label_red">Red</string>
    <!-- A user can mark a folder or file with orange colour. -->
    <string name="label_orange">Orange</string>
    <!-- A user can mark a folder or file with yellow colour. -->
    <string name="label_yellow">Yellow</string>
    <!-- A user can mark a folder or file with green colour. -->
    <string name="label_green">Green</string>
    <!-- A user can mark a folder or file with blue colour. -->
    <string name="label_blue">Blue</string>
    <!-- A user can mark a folder or file with purple colour. -->
    <string name="label_purple">Purple</string>
    <!-- A user can mark a folder or file with grey colour. -->
    <string name="label_grey">Grey</string>
    <!-- Text that indicates the song is now playing -->
    <string name="audio_player_now_playing">Now playing</string>
    <!-- Text that indicates the song is now playing, but paused -->
    <string name="audio_player_now_playing_paused">Now playing (paused)</string>
    <!-- Title of the song info screen -->
    <string name="audio_track_info">Track info</string>
    <!-- Preferences screen item title for Cookie Policy -->
    <string name="settings_about_cookie_policy">Cookie Policy</string>
    <!-- Preferences screen item title for cookie settings -->
    <string name="settings_about_cookie_settings">Cookie Settings</string>
    <!-- Cookie dialog title -->
    <string name="dialog_cookie_alert_title">Your privacy</string>
    <!-- Cookie dialog message. Please, keep the placeholders to format the string. -->
    <string name="dialog_cookie_alert_message">We use Cookies and similar technologies (’Cookies’) to provide and enhance your experience with our services. Accept our use of Cookies from the beginning of your visit or customise Cookies in Cookie Settings. Read more in our [A]Cookie Policy[/A].</string>
    <!-- Cookie dialog message showed when there are unsaved settings. -->
    <string name="dialog_cookie_alert_unsaved">Cookie Settings unsaved.</string>
    <!-- Snackbar message showed when there settings has been saved successfully. -->
    <string name="dialog_cookie_snackbar_saved">Cookie Settings changes have been saved</string>
    <!-- Preference screen item title -->
    <string name="preference_cookies_accept">Accept Cookies</string>
    <!-- Preference screen item title -->
    <string name="preference_cookies_essential_title">Essential Cookies</string>
    <!-- Preference screen item summary -->
    <string name="preference_cookies_essential_summary">Essential for providing you important functionality and secure access to our services. For this reason, they do not require consent.</string>
    <!-- Preference screen item title -->
    <string name="preference_cookies_performance_title">Performance and Analytics Cookies</string>
    <!-- Preference screen item summary -->
    <string name="preference_cookies_performance_summary">Help us to understand how you use our services and provide us data that we can use to make improvements. Not accepting these Cookies will mean we will have less data available to us to help design improvements.</string>
    <!-- Preference screen item state description -->
    <string name="preference_cookies_always_on">Always On</string>
    <!-- Menu option that allows the user to scan document and upload it directly to MEGA. -->
    <string name="menu_scan_document">Scan document</string>
    <!-- Message displayed when clicking on a contact attached to the chat that is not my contact -->
    <string name="user_is_not_contact">%s is not in your contact list</string>
    <!-- Option of color theme, light mode. -->
    <string name="theme_light">Light</string>
    <!-- Option of color theme, dark mode. -->
    <string name="theme_dark">Dark</string>
    <!-- Option of color theme, follow the system setting. -->
    <string name="theme_system_default">System default</string>
    <!-- Option of color theme, follow the system battery saver settings. -->
    <string name="theme_battery_saver">Set by Battery Saver</string>
    <!-- Cloud Drive screen subtitle indicating a destination is required to be selected -->
    <string name="cloud_drive_select_destination">Select destination</string>
    <!-- Warning which alerts the user before discard changes -->
    <string name="discard_changes_warning">Discard changes and close the editor?</string>
    <!-- Action discard -->
    <string name="discard_close_action">Discard and close</string>
    <!-- Label indicating a file was created successfully -->
    <string name="file_created">File created</string>
    <!-- Warning indicating a file was not created successfully -->
    <string name="file_creation_failed">File creation failed. Please try again.</string>
    <!-- Label indicating a file was saved to some folder. e.g.: File saved to Cloud Drive. "Cloud Drive" is the only destination for the time being, thus any article isn't needed -->
    <string name="file_saved_to">File saved to %1$s</string>
    <!-- Warning indicating a file was not saved to some folder. e.g.: File not saved to Cloud Drive. Try again -->
    <string name="file_saved_to_failed">File not saved to %1$s. Try again.</string>
    <!-- Label indicating a file was updated successfully -->
    <string name="file_updated">File updated</string>
    <!-- Warning indicating a file was not updated successfully -->
    <string name="file_update_failed">File update failed. Please try again.</string>
    <!-- Warning which alerts the user a file cannot be opened -->
    <string name="error_opening_file">File is too large and can’t be opened or previewed.</string>
    <!-- Error shown when the user writes a file name without extension. The placeholder shows the file extension. e. g. File without extension (.jpg)-->
    <string name="file_without_extension">File without extension (.%1$s)</string>
    <!-- Error shown when the user writes a file name without extension -->
    <string name="file_without_extension_warning">To proceed you need to type a file extension</string>
    <!-- Title of the warning dialog indicating the renamed name file extension is not the same -->
    <string name="file_extension_change_title">File extension change</string>
    <!-- Text of the warning dialog indicating the renamed name file extension is not the same. -->
    <string name="file_extension_change_warning">You might not be able to open this file if you change its extension.</string>
    <!-- Warning which alerts the user a file cannot be created because there is already one with the same name-->
    <string name="same_file_name_warning">There is already a file with the same name</string>
    <!-- Warning which alerts the user an item cannot be created because there is already one with the same name -->
    <string name="same_item_name_warning">There is already an item with the same name</string>
    <!-- Label of the option menu. When clicking this button, the app shows the info of the related item, e.g. file, folder, contact, chat, etc. -->
    <string name="general_info">Info</string>
    <!-- settings of the Media section -->
    <string name="settings_media">Media</string>
    <!-- settings title of the Media section -->
    <string name="settings_media_audio_files">Audio files</string>
    <!-- Settings hint that indicates the audio will still be played in background if the app is backgrounded -->
    <string name="settings_background_play_hint">Playing on the background</string>
    <!-- Text of the empty screen when there are no elements in Photos -->
    <string name="photos_empty">[B]No[/B] [A]photos[/A] [B]found[/B]</string>
    <!-- Text to show as subtitle of Enable camera uploads screen -->
    <string name="enable_cu_subtitle">Automatically back up your photos and videos to your Cloud Drive.</string>
    <!-- Text of a button on Camera Uploads section to show all the content of the section-->
    <string name="all_view_button">All</string>
    <!-- Text of a button on Camera Uploads section to show the content of the section organized by days-->
    <string name="days_view_button">Days</string>
    <!-- Text of a button on Camera Uploads section to show the content of the section organized by months-->
    <string name="months_view_button">Months</string>
    <!-- Text of a button on Camera Uploads section to show the content of the section organized by years-->
    <string name="years_view_button">Years</string>
    <!-- Text to show as a date on Camera Uploads section. Placeholders: [B][/B] are for formatting text; %1$s is for the month; %2$s is for the year. E.g.: "June 2020". -->
    <string name="cu_month_year_date">[B]%1$s[/B] %2$s</string>
    <!-- Text to show as a date on Camera Uploads section. Placeholders: [B][/B] are for formatting text; %1$s is for the day; %2$s is for the month; %3$s is for the year. E.g.: "30 December 2020". -->
    <string name="cu_day_month_year_date">[B]%1$s %2$s[/B], %3$s</string>
    <!-- Text to show on Camera Uploads section, indicating the upload progress. The placeholder %1$d is for set the number of pending uploads. E.g.: "Upload in progress, 300 files pending". -->
    <plurals name="cu_upload_progress">
        <item quantity="one">Upload in progress, 1 file pending</item>
        <item quantity="other">Upload in progress, %1$d files pending</item>
    </plurals>
    <!-- Text to show as production api server option -->
    <string name="production_api_server">Production</string>
    <!-- Title to show in a dialog to change api server -->
    <string name="title_change_server">Change server</string>
    <!-- Show line numbers action -->
    <string name="action_show_line_numbers">Show line numbers</string>
    <!-- Hide line numbers action -->
    <string name="action_hide_line_numbers">Hide line numbers</string>
    <!-- Indicates pagination progress. E.g.: 3/49 -->
    <string name="pagination_progress">%1$s/%2$s</string>
    <!-- An error shown as transfer error when uploading something to an incoming share and the owner’s account is over its storage quota. -->
    <string name="error_share_owner_storage_quota">Share owner is over storage quota.</string>
    <!-- A message shown when uploading, copying or moving something to an incoming share and the owner’s account is over its storage quota. -->
    <string name="warning_share_owner_storage_quota">The file cannot be sent as the target user is over their storage quota.</string>
    <!-- Message displayed when multiple download starts and 1 file has already been downloaded before and 1 or multiple files are being downloaded. Placeholder: number of files -->
    <plurals name="file_already_downloaded_and_files_pending_download">
        <item quantity="one">1 file already downloaded. 1 file pending.</item>
        <item quantity="other">1 file already downloaded. %d files pending.</item>
    </plurals>
    <!-- Message displayed when multiple download starts and 1 or multiple files have already been downloaded before and 1 file is being downloaded. Placeholder: number of files -->
    <plurals name="files_already_downloaded_and_file_pending_download">
        <item quantity="one">1 file already downloaded. 1 file pending.</item>
        <item quantity="other">%d files already downloaded. 1 file pending.</item>
    </plurals>
    <!-- Message displayed when 1 node (file or folder) has been successfully moved to the rubbish bin and 1 or multiple nodes have not been moved successfully. Placeholder: number of nodes -->
    <plurals name="node_correctly_and_nodes_incorrectly_moved_to_rubbish">
        <item quantity="one">1 item moved to rubbish bin but the other one not moved. Try again later.</item>
        <item quantity="other">1 item moved to rubbish bin but %d items not moved. Try again later.</item>
    </plurals>
    <!-- Message displayed when 1 or multiple nodes (files and folders) have been successfully moved to the rubbish bin and 1 node has not been moved successfully. Placeholder: number of nodes -->
    <plurals name="nodes_correctly_and_node_incorrectly_moved_to_rubbish">
        <item quantity="one">1 item moved to rubbish bin but the other one not moved. Try again later.</item>
        <item quantity="other">%d items moved to rubbish bin but 1 item not moved. Try again later.</item>
    </plurals>
    <!-- Message displayed when 1 node (file or folder) has been successfully restored from the rubbish bin and 1 or multiple nodes have not been restored successfully. Placeholder: number of nodes -->
    <plurals name="node_correctly_and_nodes_incorrectly_restored_from_rubbish">
        <item quantity="one">1 item restored but the other one not restored. Try again later.</item>
        <item quantity="other">1 item restored but %d items not restored. Try again later.</item>
    </plurals>
    <!-- Message displayed when 1 or multiple nodes (files and folders) have been successfully restored from the rubbish bin and 1 node has not been restored successfully. Placeholder: number of nodes -->
    <plurals name="nodes_correctly_and_node_incorrectly_restored_from_rubbish">
        <item quantity="one">1 item restored but the other one not restored. Try again later.</item>
        <item quantity="other">%d items restored but 1 item not restored. Try again later.</item>
    </plurals>
    <!-- Message displayed when nodes (files and folders) are being moved to the rubbish bin and all nodes have been successfully moved. Placeholder: number of nodes -->
    <plurals name="number_correctly_moved_to_rubbish">
        <item quantity="one">1 item moved to the Rubbish Bin successfully</item>
        <item quantity="other">%d items moved to the Rubbish Bin successfully</item>
    </plurals>
    <!-- Message displayed when nodes (files and folders) are being moved to the rubbish bin and all nodes have not been successfully moved. Placeholder: number of nodes -->
    <plurals name="number_incorrectly_moved_to_rubbish">
        <item quantity="one">1 item was not moved to the Rubbish Bin successfully</item>
        <item quantity="other">%d items were not moved to the Rubbish Bin successfully</item>
    </plurals>
    <!-- Message displayed when nodes (files and folders) are being restored from the rubbish bin and all nodes have been successfully restored. Placeholder: number of nodes -->
    <plurals name="number_correctly_restored_from_rubbish">
        <item quantity="one">1 item restored successfully</item>
        <item quantity="other">%d items restored successfully</item>
    </plurals>
    <!-- Message displayed when nodes (files and folders) are being restored from the rubbish bin and all nodes have not been successfully restored. Placeholder: number of nodes -->
    <plurals name="number_incorrectly_restored_from_rubbish">
        <item quantity="one">1 item was not restored successfully</item>
        <item quantity="other">%d items were not restored successfully</item>
    </plurals>
    <!-- Button of the warning dialog indicating the renamed name file extension is not the same to confirm the change. -->
    <string name="action_change_anyway">Change anyway</string>
    <!-- String to show the transfer quota and the used space in My Account section. E.g.: 15GB / 20GB. The placeholders are for warning the user and set used storage in red if is in storage over quota.-->
    <string name="used_storage_transfer">[A]%1$s[/A] / %2$s</string>
    <!-- String to show the transfer quota and the used space in My Account section -->
    <string name="used_storage_transfer_percentage">%1$s%%</string>
    <!-- Size in petabytes. The placeholder is for the size value, please adjust the position based on linguistics -->
    <string name="label_file_size_peta_byte">%1$s&#160;PB</string>
    <!-- Size in exabytes. The placeholder is for the size value, please adjust the position based on linguistics -->
    <string name="label_file_size_exa_byte">%1$s&#160;EB</string>
    <!-- Title of Add phone number option in My account section -->
    <string name="add_phone_label">Add your phone number</string>
    <!-- Text of the option Backup Recovery Key in My account section -->
    <string name="backup_recovery_key_subtitle">Do you remember your password?\nMEGA cannot reset your password if you forget it.</string>
    <!-- Action to change name -->
    <string name="change_name_action">Change name</string>
    <!-- Action to add photo -->
    <string name="add_photo_action">Add photo</string>
    <!-- Action to add phone number -->
    <string name="add_phone_number_action">Add phone number</string>
    <!-- Warning indicating the app needs write permissions to do any action -->
    <string name="denied_write_permissions">MEGA needs write permissions to your device storage to continue.</string>
    <!-- Date indicating is tomorrow. E.g: Tomorrow, 3 Jul 2021 -->
    <string name="tomorrow_date">Tomorrow, %1$s</string>
    <!-- Title of the confirmation dialog shown when a subscription has been processed successfully -->
    <string name="title_user_purchased_subscription">Awaiting confirmation</string>
    <!-- Number of social connections, showing the number of contacts the user has. E.g.: 37 connections -->
    <plurals name="my_account_connections">
        <item quantity="one">1 connection</item>
        <item quantity="other">%1$d connections</item>
    </plurals>
    <!-- Section name for the “Recently Added Contacts” section. Preferably one word. -->
    <string name="section_recently_added">Recently Added</string>
    <!-- Text of the empty screen when there are not groups. No dot at the end because is for an empty state. The format placeholders are to showing it in different colors. -->
    <string name="context_empty_groups">[B]No [/B][A]Groups[/A]</string>
    <!-- Section name for the “Contact Requests” section. Preferably one word. -->
    <string name="section_requests">Requests</string>
    <!-- Section name for the “Groups” section. Preferably one word. -->
    <string name="section_groups">Groups</string>
    <!-- Text informing links management is only available for single items. -->
    <string name="warning_get_links">Options such as “Send decryption key separately”, “Set expiry date” or “Set password protection” are only available for single items.</string>
    <!-- Action which allows to copy all the links showed in the list. -->
    <string name="action_copy_all">Copy all</string>
    <!-- Confirmation shown informing links have been sent to the selected chats -->
    <plurals name="links_sent">
        <item quantity="one">Link successfully sent.</item>
        <item quantity="other">Links successfully sent.</item>
    </plurals>
    <!-- Confirmation shown informing links have been copied to the clipboard -->
    <plurals name="links_copied_clipboard">
        <item quantity="one">Link copied to the clipboard.</item>
        <item quantity="other">Links copied to the clipboard.</item>
    </plurals>
    <!-- Plural string used as button label or title of the screen to get only one or several links at the same time. -->
    <plurals name="get_links">
        <item quantity="one">Get Link</item>
        <item quantity="other">Get Links</item>
    </plurals>
    <!-- Ask for confirmation before clear offline files -->
    <string name="clear_offline_confirmation">Clear all offline files?</string>
    <!-- Banner text when the call is in progress and I'm the only participant. -->
    <string name="banner_alone_on_the_call">You are the only one here</string>
    <!-- Item menu option upon right click on meeting. -->
    <string name="context_meeting">Meeting</string>
    <!-- Menu option that allows the user to start/join meeting. -->
    <string name="start_join_meeting">Start or Join meeting</string>
    <!-- Label that create a meeting -->
    <string name="new_meeting">New meeting</string>
    <!-- Label that join a meeting -->
    <string name="join_meeting">Join meeting</string>
    <!-- Button that create a meeting -->
    <string name="btn_start_meeting">Start meeting</string>
    <!-- Button that join a meeting as guest -->
    <string name="btn_join_meeting_as_guest">Join as a guest</string>
    <!-- Hint shown to guide user on meeting name -->
    <string name="type_meeting_name">%s’s meeting</string>
    <!-- General label for reject the call. -->
    <string name="general_reject">Hang up</string>
    <!-- General label for microphone -->
    <string name="general_mic">Mic</string>
    <!-- General label for microphone muted -->
    <string name="general_mic_mute">Your microphone is turned off</string>
    <!-- General label for microphone unmuted -->
    <string name="general_mic_unmute">Your microphone is turned on</string>
    <!-- Label for camera. Used only in meetings/calls to label the button to turn the video call on/off. -->
    <string name="general_camera">Camera</string>
    <!-- General label for camera enable -->
    <string name="general_camera_enable">Your camera is turned on.</string>
    <!-- General label for camera disable -->
    <string name="general_camera_disable">Your camera is turned off.</string>
    <!-- Label for hold meeting -->
    <string name="meeting_hold">Hold</string>
    <!-- General label for speaker -->
    <string name="general_speaker">Speaker</string>
    <!-- General label for headphone-->
    <string name="general_headphone">Headphones</string>
    <!-- General label for headphone on-->
    <string name="general_headphone_on">Headphones are active</string>
    <!-- General label for speaker on-->
    <string name="general_speaker_on">Your speaker is turned on</string>
    <!-- General label for speaker off-->
    <string name="general_speaker_off">Your speaker is turned off</string>
    <!-- Label for end meeting-->
    <string name="meeting_end">End</string>
    <!-- Invite contacts as participants of the meeting-->
    <string name="invite_participants">Invite participants</string>
    <!-- The number of participants in the meeting-->
    <string name="participants_number">Participants (%d)</string>
    <!-- Pin the participant to speaker view in the meeting-->
    <string name="pin_to_speaker">Display in main view</string>
    <!-- Make the participant as moderator in the meeting-->
    <string name="make_moderator">Make moderator</string>
    <!-- The title of dialog for end meeting confirmation-->
    <string name="title_end_meeting">Leave meeting now?</string>
    <!-- no moderator when the moderator leave meeting-->
    <string name="no_moderator">No moderator</string>
    <!-- assign moderator message when the moderator leave meeting-->
    <string name="assign_moderator_message">Before leaving, please assign one or more new moderators for the meeting.</string>
    <!-- assign moderator option when the moderator leave meeting-->
    <string name="assign_moderator">Make moderator</string>
    <!-- leave anyway option when the moderator leave meeting-->
    <string name="leave_anyway">Leave anyway</string>
    <!-- The message alert user to pick new moderator on assign moderator page-->
    <string name="pick_new_moderator_message">Please assign one or more new moderators.</string>
    <!-- The title of dialog for changing meeting name-->
    <string name="change_meeting_name">Change the meeting name</string>
    <!-- The number of participants in the meeting on meeting info page-->
    <string name="info_participants_number">Participants: %d</string>
    <!-- The name of moderators in the meeting on meeting info page-->
    <string name="info_moderator_name">Moderator: %s</string>
    <!-- The literal meeting link text-->
    <string name="meeting_link">Meeting link</string>
    <!-- Subtitle of the meeting screen-->
    <string name="duration_meeting">Duration</string>
    <!-- The question in on-boarding screen asking if the user is going to join meeting as guest-->
    <string name="join_meeting_as_guest">Join meeting as guest</string>
    <!-- The title of the paste meeting link dialog for guest-->
    <string name="paste_meeting_link_guest_dialog_title">You are invited to a meeting.</string>
    <!-- Tell the guest to paste the meeting link in the edit box-->
    <string name="paste_meeting_link_guest_instruction">Tap the Meeting link sent to you or paste it here</string>
    <!-- the message in the alert dialog for notifying the meeting has ended-->
    <string name="meeting_has_ended">Meeting has ended</string>
    <!-- error message shown when a meeting link is not well formed-->
    <string name="invalid_meeting_link_args">Invalid meeting link</string>
    <!-- Warning show to the user when the app needs permissions to start a meeting.-->
    <string name="meeting_permission_info">Access permissions needed for MEGA</string>
    <!-- Message of a dialog to show user the permissions that needed-->
    <string name="meeting_permission_info_message">MEGA needs access to your microphone and camera for meetings.</string>
    <!-- Button to confirm the action of restarting one transfer-->
    <string name="button_permission_info">Got it</string>
    <!-- Warning show to the user when the app needs permissions to get the best meeting experience and the user has denied them.-->
    <string name="meeting_required_permissions_warning">Go to Settings to allow MEGA to access your camera and microphone.</string>
    <!-- The button text in the meeting ended alert dialog. Click the button to open the group chat screen of the meeting-->
    <string name="view_meeting_chat">View meeting chat</string>
    <!-- the content of tips when the user uses the meeting first time-->
    <string name="tip_invite_more_participants">Invite more participants to the meeting. Swipe up to invite.</string>
    <!-- the content of tips when the user enters recent chat page first time-->
    <string name="tip_create_meeting">Tap to create a new meeting</string>
    <!-- the content of tips when the user enters start conversation page first time-->
    <string name="tip_setup_meeting">Quickly set up a MEGA meeting with our new encrypted meeting feature</string>
    <!-- the content of snack bar when the user be the new moderator-->
    <string name="be_new_moderator">You are the new moderator.</string>
    <!-- the content of snack bar when copied meeting link-->
    <string name="copied_meeting_link">Copied meeting link.</string>
    <!-- Title of the layout to join a meeting from the chat screen. -->
    <string name="join_meeting_layout_in_group_call">Tap to join current meeting.</string>
    <!-- Title of fifth tour screen -->
    <string name="title_tour_five">MEGA meeting</string>
    <!-- Content of fourth tour screen -->
    <string name="content_tour_five">End-to-end encrypted video meeting</string>
    <!-- Error shown when it tries to open an invalid meeting link and the text view is empty -->
    <string name="invalid_meeting_link_empty">Please enter a valid meeting link</string>
    <!-- Guest leave call-->
    <string name="more_than_meeting">More than just meetings</string>
    <!-- the title of join without account on left meeting page-->
    <string name="left_meeting_join_title">Your privacy matters</string>
    <!-- the content of join without account on left meeting page-->
    <string name="left_meeting_join_content">Join the largest secure cloud storage and collaboration platform in the world.</string>
    <!-- the bonus title of join without account on left meeting page-->
    <string name="left_meeting_bonus_title">Get 20&#160;GB for free</string>
    <!-- the bonus content of join without account on left meeting page-->
    <string name="left_meeting_bonus_content">Sign up now and enjoy advanced collaboration features for free.</string>
    <!-- Content of ongoing call for MaterialAlertDialog-->
    <string name="ongoing_call_content">Another call in progress. Please end your current call before making another.</string>
    <!-- The hint text when changing meeting name-->
    <string name="new_meeting_name">New meeting name</string>
    <!-- The content of dialog when failed for creating meeting-->
    <string name="meeting_is_failed_content">Failed to create meeting.</string>
    <!-- Word next to own user’s name on participant list -->
    <string name="meeting_me_text_bracket">%1s [A](me)[/A]</string>
    <!-- Menu item to change from thumbnail view to main view in meeting-->
    <string name="main_view">Main view</string>
    <!-- Warning in Offline section alerting all the Offline files will be deleted after logout. -->
    <string name="offline_warning">Logging out deletes your offline content.</string>
    <!-- Settings category which contains all preferences related to user interface. -->
    <string name="user_interface_setting">User interface</string>
    <!-- Setting which allows to choose the start screen. -->
    <string name="start_screen_setting">Start screen</string>
    <!-- Setting which allows to hide or show the recent activity. -->
    <string name="hide_recent_setting">Hide recent activity</string>
    <!-- Context of a setting which allows to hide or show the recent activity. -->
    <string name="hide_recent_setting_context">Hide recent activity in Home section.</string>
    <!-- Title of a dialog informing the start screen can be modified. -->
    <string name="choose_start_screen_title">Choose your start screen</string>
    <!-- Test of a dialog informing the start screen can be modified. -->
    <string name="choose_start_screen_text">Change settings to choose which screen opens when you next launch the MEGA app.</string>
    <!-- Action button which allows to change a setting. -->
    <string name="change_setting_action">Change setting</string>
    <!-- Subtitle of the settings page where the start screen can be chosen. -->
    <string name="configure_start_screen">Configure default start screen</string>
    <!-- Homepage section. -->
    <string name="home_section">Home</string>
    <!-- Action button which allows to show the recent activity. -->
    <string name="show_activity_action">Show activity</string>
    <!-- Text informing the recent activity is hidden. -->
    <string name="recents_activity_hidden">[B]Recents[/B] activity hidden</string>
    <!-- Alert informing the user can choose the video quality for Camera Uploads Videos -->
    <string name="video_quality_info">You can save space by decreasing the video quality in Camera Uploads settings.</string>
    <!-- Label indicating video original quality -->
    <string name="original_quality">Original quality</string>
    <!-- Settings label which allows to enable or disable fingerprint unlock. -->
    <string name="setting_fingerprint">Fingerprint ID</string>
    <!-- Title of the dialog which allows to enable the fingerprint unlock. -->
    <string name="title_enable_fingerprint">Confirm your fingerprint to unlock</string>
    <!-- Title of the dialog which allows to unlock the app with the fingerprint. -->
    <string name="title_unlock_fingerprint">Unlock using your fingerprint</string>
    <!-- Button of the dialog which allows to unlock the app with the fingerprint. Gives the option to unlock with the passcode instead -->
    <string name="action_use_passcode">Use passcode</string>
    <!-- Message informing the fingerprint was enabled successfully -->
    <string name="confirmation_fingerprint_enabled">Your fingerprint is confirmed</string>
    <!-- Warning indicating an image (GIF) cannot be inserted in an input text. Same string than the one shown by the system when it detects this behaviour on its own. -->
    <string name="image_insertion_not_allowed">MEGA does not support image insertion here</string>
    <!-- The label under the button of viewing all images screen -->
    <string name="section_images">Images</string>
    <!-- Title of the dialog warning the user about disable file versioning. -->
    <string name="disable_versioning_label">Disable file versioning</string>
    <!-- Warning of the dialog informing the user about disable file versioning. -->
    <string name="disable_versioning_warning">Our file versioning feature ensures that we keep older copies of your files around if you replace them with newer versions. If you disable File Versioning you will no longer have this protection; the old copy will be lost when you replace it.</string>
    <!-- Warning informing the user the folder location is trying to open no longer exists. -->
    <string name="location_not_exist">This location no longer exists.</string>
    <!-- Warning shown informing the contact has been previously invited. The placeholder is to show the name of the contact. -->
    <string name="contact_already_invited">You have already invited %1$s</string>
    <!-- Warning shown informing the contact request has been sent and can be managed in sent requests section. -->
    <string name="contact_invited">Invite sent successfully. See sent requests.</string>
    <!-- Message when file available offline. -->
    <string name="file_available_offline">File available Offline</string>
    <!-- Message when file removed from offline. -->
    <string name="file_removed_offline">File removed from Offline</string>
    <!-- Menu option to open a link. Also title of the dialog to open a link. -->
    <string name="action_open_link">Open link</string>
    <!-- error message shown when a chat link is not well formed. -->
    <string name="invalid_chat_link_args">Invalid chat link</string>
    <!-- Menu option to open a chat link. -->
    <string name="action_open_chat_link">Open chat link</string>
    <!-- Hint shown in the open chat link alert dialog. -->
    <string name="hint_enter_chat_link">Enter chat link</string>
    <!-- Hint shown in the open link alert dialog. -->
    <string name="hint_paste_link">Paste link</string>
    <!-- Error shown when it tries to open an invalid file or folder link .-->
    <string name="invalid_file_folder_link">Invalid file or folder link</string>
    <!-- Error shown when it tries to open an invalid file or folder link and the text view is empty. -->
    <string name="invalid_file_folder_link_empty">Please enter a valid file or folder link</string>
    <!-- Error shown when it tries to open an invalid chat link and the text view is empty. -->
    <string name="invalid_chat_link_empty">Please enter a valid chat link</string>
    <!-- Error shown when it tries to open a chat link from the Cloud Drive section. -->
    <string name="valid_chat_link">You have pasted a chat link.</string>
    <!-- Error shown when it tries to open a contact link from the Cloud Drive section. -->
    <string name="valid_contact_link">You have pasted a contact link.</string>
    <!-- Action button to open a contact link.-->
    <string name="action_open_contact_link">Open contact link</string>
    <!-- title for the settings to enable high resolution images when on mobile data -->
    <string name="settings_mobile_data_resoluton_title">Use mobile data to preview high resolution images</string>
    <!-- summary for the settings to enable high resolution images when on mobile data -->
    <string name="settings_mobile_data_resoluton_summary">Allow the use of mobile data to load high resolution images when previewing. If disabled, the original image will only be loaded when you zoom in.</string>
    <!-- If users want to move the root backup folder, all backups underneath it are disabled. Warning dialog will show to confirm -->
    <string name="backup_move_root_folder">You are changing a default backup folder location. This may affect your ability to find your backup folder in the future. Please remember where it is located so that you can find it in the future.</string>
    <!-- If users want to move the sub backup folder, all backups underneath it are disabled. Warning dialog will show to confirm -->
    <string name="backup_move_sub_folder">Moving this folder changes the destination of one or more configured backups and may have unintended consequences. The backups will be turned off for your safety. Backups can be re-enabled with the MEGA Desktop App. Do you want to proceed?</string>
    <!-- If users want to delete the root backup folder, all backups underneath it are disabled. Warning dialog will show to confirm -->
    <string name="backup_remove_root_folder">You are deleting your backups folder. This will remove all the backups you have set. Are you sure you want to do this?</string>
    <!-- If users want to delete the sub backup folder, all backups underneath it are disabled. Warning dialog will show to confirm -->
    <string name="backup_remove_sub_folder">Are you sure you want to delete your backup folder and disable the associated backup?</string>
    <!-- The title of warning dialog for single folder moving -->
    <string name="backup_move_folder_title">Move “%1s”</string>
    <!-- The title of warning dialog for single folder deleting -->
    <string name="backup_remove_folder_title">Move “%1s” to Rubbish Bin</string>
    <!-- The title of warning dialog for multi-folder moving -->
    <string name="backup_move_multiple_folder_title">Move backup folders</string>
    <!-- The title of warning dialog for single folder deleting -->
    <string name="backup_remove_multiple_folder_title">Move backup folders to Rubbish Bin</string>
    <!-- The confirm information of warning dialog for deleting -->
    <string name="backup_disable_confirm">Disable backup</string>
    <!-- The confirm information of warning dialog for moving "My backup" -->
    <string name="backup_move_confirm">Move backup</string>
    <!-- The confirm information of warning dialog for deleting -->
    <string name="backup_action_confirm">Please type “%1s” to confirm this action</string>
    <!-- when checking the input -->
    <string name="error_backup_confirm_dont_match">Text entered does not match</string>
    <!-- The title of confirm dialog for adding item to "My backup" -->
    <string name="backup_add_confirm_title">Add item to “%1s”</string>
    <!-- The title of warning dialog for adding item to "My backup" -->
    <string name="backup_add_item_title">Set up backup</string>
    <!-- If users want to add items to the "My backup" folder, Warning dialog will show to confirm -->
    <string name="backup_add_item_to_root_text">To ensure these items added to your backup folder are automatically synchronised to the MEGA Cloud, please set them up in the MEGA Desktop App.</string>
    <!-- If users want to share items in the "My backup" folder, Warning dialog will show to confirm -->
    <string name="backup_share_permission_title">Read-only</string>
    <!-- If users want to share items in the "My backup" folder, Warning dialog will show to confirm -->
    <string name="backup_share_permission_text">This folder can only be shared as read-only; as this is a backup folder, any changes to its content could disable the backup.</string>
    <!-- If users want to add items to the "My backup" device folder, Warning dialog will show to confirm -->
    <string name="backup_add_item_text">Items in this folder are part of a configured backup and are synchronised to a local folder. Taking this action will break the synchronisation and disable the backup. The backup can be re-enabled in the MEGA Desktop App. Are you sure you want to proceed?</string>
    <!-- Share multi backup folders, show below warning message -->
    <string name="backup_multi_share_permission_text">These folders can only be shared as read-only; as they are backup folders, any changes to their content could disable the backups.</string>
    <!-- Share multi folders mix with backup and non-backup folders, show below warning message -->
    <string name="backup_share_with_root_permission_text">Some folders shared are backup folders and read-only. Do you wish to continue?</string>
    <!-- Indicates the content of the backup folder -->
    <plurals name="num_devices">
        <item quantity="one">%d device</item>
        <item quantity="other">%d devices</item>
    </plurals>
    <!-- Title of the button when you want to answer a one to one call -->
    <string name="title_join_one_to_one_call">Answer call</string>
    <!-- Title of the menu when the select tracks on playlist page-->
    <string name="title_select_tracks">Select tracks</string>
    <!-- Action button to upload files. -->
    <string name="upload_files">Upload files</string>
    <!-- Action button to upload a folder. -->
    <string name="upload_folder">Upload folder</string>
    <!-- Text of the dialog warning the user about cancel uploads. -->
    <string name="cancel_uploads">Cancel upload?</string>
    <!-- Title of the Payments screen -->
    <string name="payment">Payment</string>
    <!-- Label indicating payment methods -->
    <string name="payment_methods">Payment methods</string>
    <!-- Button to proceed with a payment -->
    <string name="proceed">Proceed</string>
    <!-- Message informing the upgrade was processed correctly. Placeholder: type of subscription e.g: Pro Lite monthly -->
    <string name="successful_upgrade">Thank you for your %1$s subscription!</string>
    <!-- Pro Lite monthly subscription -->
    <string name="pro_lite_monthly">Pro Lite monthly</string>
    <!-- Pro Lite yearly subscription -->
    <string name="pro_lite_yearly">Pro Lite yearly</string>
    <!-- Pro I monthly subscription -->
    <string name="pro_i_monthly">Pro I monthly</string>
    <!-- Pro I yearly subscription -->
    <string name="pro_i_yearly">Pro I yearly</string>
    <!-- Pro II monthly subscription -->
    <string name="pro_ii_monthly">Pro II monthly</string>
    <!-- Pro II yearly subscription -->
    <string name="pro_ii_yearly">Pro II yearly</string>
    <!-- Pro III monthly subscription -->
    <string name="pro_iii_monthly">Pro III monthly</string>
    <!-- Pro III yearly subscription -->
    <string name="pro_iii_yearly">Pro III yearly</string>
    <!-- Action button which will cancel uploads. -->
    <string name="action_cancel_upload">Cancel upload</string>
    <!-- Action button which will dismiss the dialog and will not cancel the action. -->
    <string name="action_do_not_cancel">Don’t cancel</string>
    <!-- Remove moderator permission and assign standard permission to a meeting participant-->
    <string name="remove_moderator">Remove moderator</string>
    <!-- Title message of existing subscription dialog -->
    <string name="title_existing_subscription">Buy new subscription?</string>
    <!-- Text of buy new subscription button -->
    <string name="button_buy_new_subscription">Buy new subscription</string>
    <!-- Dialog message when the existing subscription is from Android platform (Google and Huawei)  -->
    <string name="message_subscription_from_android_platform">You already have a subscription. If you buy another one you will be charged twice. To avoid this, cancel your current subscription through %1$s. Visit our Help Centre for more information.</string>
    <!-- Dialog message when the existing subscription is from iTunes  -->
    <string name="message_subscription_from_itunes">You already have a subscription. If you buy another one you will be charged twice. To avoid this, cancel your current subscription from your iTunes account. Visit our Help Centre for more information.</string>
    <!-- Dialog message when the existing subscription is from other platform (Stripe and ECP)  -->
    <string name="message_subscription_from_other_platform">You already have a subscription. If you buy another one, you will be charged twice. To avoid this, cancel your current subscription by going to MEGA in a desktop or mobile web browser. Visit our Help Centre for more information.</string>
    <!-- Warning show to the user when the app needs bluetooth connect permissions to get the best meeting experience and the user has denied them.-->
    <string name="meeting_bluetooth_connect_required_permissions_warning">Go to Settings to grant MEGA permission to access your nearby devices using Bluetooth.</string>
    <!-- Warning indicating the billing is not available and giving some indications to continue with the upgrade. -->
    <string name="upgrade_billing_warning">We are unable to proceed with the billing. If you are using a dual app, please consider logging in to MEGA without it. If not, try to upgrade through your web browser.</string>
    <!-- Title for subscription dialog that shows before delete account -->
    <string name="title_platform_subscription">%1s subscription</string>
    <!-- Message for dialog that subscription is from android platform and shows before delete account -->
    <string name="message_android_platform_subscription">You have an active MEGA subscription with %1$s. You must cancel it separately at %2$s, as MEGA is not able to cancel it for you. Visit our Help Centre for more information.</string>
    <!-- Message for dialog that subscription is from other platform and shows before delete account  -->
    <string name="message_other_platform_subscription">You have an active MEGA subscription. It will be canceled automatically after the account is deleted. Visit our Help Centre for more information.</string>
    <!-- Message for dialog that subscription is from iTunes platform and shows before delete account  -->
    <string name="message_itunes_platform_subscription">You have an active MEGA subscription with Apple. You must cancel it separately from your iTunes account, as MEGA is not able to cancel it for you. Visit our Help Centre for more information.</string>
    <!-- Text for button of subscription dialog that shows before delete account -->
    <string name="button_visit_platform">Visit %1s</string>
    <!-- Text shown in the last alert dialog to confirm delete user account with a ECP/Stripe subscription-->
    <string name="delete_account_text_other_platform_last_step">This is the last step to delete your account. Both your account and subscription will be deleted and you will permanently lose all the data stored in the cloud. Please enter your password below.</string>
    <!-- Title of timeline tab in photos section -->
    <string name="tab_title_timeline">Timeline</string>
    <!-- Title of album tab in photos section. -->
    <string name="tab_title_album">Albums</string>
    <!-- Title of favourite album. -->
    <string name="title_favourites_album">Favourites</string>
    <!-- Text that indicates that there’s no media files to show in favourite album -->
    <string name="empty_hint_favourite_album">[B]No[/B] [A]Favourites[/A]</string>
    <!-- Action button which will remove favourites in selection mode -->
    <string name="action_remove_favourites">Remove favourites</string>
    <!-- Message of notice that the zip file format is error -->
    <string name="message_zip_format_error">File format is not supported. Cannot open the file.</string>
    <!-- Warnign shown after trying to upload an empty folder -->
    <string name="no_uploads_empty_folder">The selected folder is empty. No files to upload.</string>
    <!-- Error shown when user is trying to change the password typing the same as the current one. -->
    <string name="error_same_password">You have entered your current password</string>
    <!-- Title of pop-up error message for taken down file -->
    <string name="error_file_not_available">File no longer available</string>
    <!-- Body of pop-up error message for taken down file. -->
    <string name="error_takendown_file">File removed as it violated our Terms of Service.</string>
    <!-- Error shown when download a file that has violated ToS/AUP. String as short as possible. Max characters are 39. -->
    <string name="error_download_takendown_file">Violated Terms of Service</string>
    <!-- Warning message shown when trying to select a local folder but there isn’t any app to do that. -->
    <string name="general_warning_no_picker">This device doesn’t have an app to select folders.</string>
    <!-- Next audios to be played in the audio playlist -->
    <string name="media_player_audio_playlist_next">Next</string>
    <!-- Previous audios have been already played in the audio playlist -->
    <string name="media_player_audio_playlist_previous">Previous</string>
    <!-- Next videos to be played in the video playlist -->
    <string name="media_player_video_playlist_next">Next</string>
    <!-- Previous videos have been already played in the video playlist -->
    <string name="media_player_video_playlist_previous">Previous</string>
    <!-- Setting option available to choose for the preferred start screen. -->
    <string name="settings_start_screen_photos_option">Photos</string>
    <!-- Setting which allows to open unsupported file types in third-party apps if enabled -->
    <string name="settings_file_management_auto_open_downloaded_file">Open unsupported file types in third-party apps</string>
    <!-- Clarification of the setting which allows to open unsupported file types in third-party apps if enabled -->
    <string name="settings_file_management_auto_open_downloaded_file_description">Unsupported files types will be opened in third-party apps instead of the MEGA app.</string>
    <!-- Label for the option on setting to set up the quality of image files uploaded to the chat -->
    <string name="settings_chat_image_quality">Image quality</string>
    <!-- Label for the automatic option on setting to set up the quality of image files uploaded to the chat -->
    <string name="automatic_image_quality">Automatic</string>
    <!-- Text for the automatic option on setting to set up the quality of image files uploaded to the chat -->
    <string name="automatic_image_quality_text">Send optimised images when on mobile data but original size images when on Wi-Fi.</string>
    <!-- Label for the high option on setting to set up the quality of image files uploaded to the chat -->
    <string name="high_image_quality">Original</string>
    <!-- Text for the high option on setting to set up the quality of image files uploaded to the chat -->
    <string name="high_image_quality_text">Always send original size images.</string>
    <!-- Label for the optimised option on setting to set up the quality of image files uploaded to the chat -->
    <string name="optimised_image_quality">Optimised</string>
    <!-- Text for the optimised option on setting to set up the quality of image files uploaded to the chat -->
    <string name="optimised_image_quality_text">Always send optimised images.</string>
    <!-- Message shown when one participant joined the call. The placeholder is to include the participant name -->
    <string name="meeting_call_screen_one_participant_joined_call">%1$s joined</string>
    <!-- Message shown when two participants joined the call. The first placeholder is the name of the first participant joined. The second placeholder is the name of the second participant joined -->
    <string name="meeting_call_screen_two_participants_joined_call">%1$s and %2$s joined</string>
    <!-- Message shown when one participant left the call. The placeholder is to include the participant name -->
    <string name="meeting_call_screen_one_participant_left_call">%1$s left</string>
    <!-- Message shown when two participants joined the call. The first placeholder is the name of the first participant left. The second placeholder is the name of the second participant left -->
    <string name="meeting_call_screen_two_participants_left_call">%1$s and %2$s left</string>
    <!-- Message shown when more than two participants joined the call. The placeholder is to include the name of the first participant and the number of extra participants joined -->
    <plurals name="meeting_call_screen_more_than_two_participants_joined_call">
        <item quantity="one">%1$s and 1 other joined</item>
        <item quantity="other">%1$s and %2$d others joined</item>
    </plurals>
    <!-- Message shown when more than two participants left the call. The placeholder is to include the name of the first participant and the number of extra participants left -->
    <plurals name="meeting_call_screen_more_than_two_participants_left_call">
        <item quantity="one">%1$s and 1 other left</item>
        <item quantity="other">%1$s and %2$d others left</item>
    </plurals>
    <!-- Bottom menu option to delete permanently an item from Rubbish Bin -->
    <string name="rubbish_bin_bottom_menu_option_delete">Delete permanently</string>
    <!-- Button in the delete confirmation dialog to delete permanently items from Rubbish Bin -->
    <string name="rubbish_bin_delete_confirmation_dialog_button_delete">Delete</string>
    <!-- Label to indicate the date when the current subscription renews. The placeholder is to include the date, and the other formatting placeholders are to display the text in different colors. -->
    <string name="account_info_renews_on">[A]Renews on[/A] [B]%s[/B]</string>
    <!-- Label to indicate the date when the current Pro plan or subscription expires. The placeholder is to include the date, and the other formatting placeholders are to display the text in different colors. -->
    <string name="account_info_expires_on">[A]Expires on[/A] [B]%s[/B]</string>
    <!-- Title of favourite category. -->
    <string name="favourites_category_title">Favourites</string>
    <!-- Button in the Passcode screen to open the app with the password if it does not remember the passcode. -->
    <string name="settings_passcode_forgot_passcode_button">Forgot your passcode?</string>
    <!-- Title in the Passcode screen to open the app with the password if it does not remember the passcode. -->
    <string name="settings_passcode_enter_password_title">Enter your password</string>
    <!-- Banner text to indicate poor network quality -->
    <string name="calls_call_screen_poor_network_quality">Poor connection</string>
    <!-- Message shown in a chat room when a call is ended because the connection has been lost and could not be reconnected -->
    <string name="calls_chat_screen_unable_to_reconnect_the_call">Unable to reconnect.</string>
    <!-- Warning of the scanning transfers dialog. It warns about not closing the app because the transfers will be lost. -->
    <string name="warning_scanning_transfers">Please do not close the application.</string>
    <!-- Stage of the scanning transfers dialog indicating transfers are scanning. -->
    <string name="scanning_transfers">Scanning&#8230;</string>
    <!-- Label cancel transfers. -->
    <string name="cancel_transfers">Cancel transfers</string>
    <!-- Warning informing what will happen if proceed on cancelling transfers. -->
    <string name="warning_cancel_transfers">Transfers not yet processed will be cancelled.</string>
    <!-- Button which dismisses the warning and proceeds with the cancel transfers action. -->
    <string name="button_proceed">Proceed</string>
    <!-- Warning informing transfers were cancelled. -->
    <string name="transfers_cancelled">Transfers have been cancelled.</string>
    <!-- Title of the screen where a name collision has been detected and some options to choose are shown to the user. -->
    <string name="title_duplicated_items">Duplicated items</string>
    <!-- Informs about a name collision, the file is trying to upload, move or copy already exists on the location. The placeholder is for the name of the file.-->
    <string name="file_already_exists_in_location">A file named [B]%1$s[/B] already exists in this location.</string>
    <!-- Header giving more context about a name collision, informing there are different option to choose for the file. -->
    <string name="choose_file">Select the file you want to keep</string>
    <!-- Header giving more context about a name collision, informing there are different option to choose. -->
    <string name="choose_folder">Select whether you want to merge the folders</string>
    <!-- Informs about what is expected after choose the option upload and replace for a name collision if file versioning is disabled. -->
    <string name="warning_upload_and_replace">The current version of the file will be replaced with the file you are uploading.</string>
    <!-- Upload and replace action button for a name collision. -->
    <string name="upload_and_replace">Upload and replace</string>
    <!-- Informs about what is expected after choose the option upload and update for a name collision if file versioning is enabled. -->
    <string name="warning_versioning_upload_and_update">The file will be updated with version history:</string>
    <!-- Upload and update action button for a name collision. -->
    <string name="upload_and_update">Upload and update</string>
    <!-- Don’t upload action button for a name collision. -->
    <string name="do_not_upload">Don’t upload</string>
    <!-- Informs about what is expected after choose the option upload and rename for a name collision. -->
    <string name="warning_upload_and_rename">The file you are uploading will be renamed as:</string>
    <!-- Upload and rename action button for a name collision. -->
    <string name="upload_and_rename">Upload and rename</string>
    <!-- Informs about what is expected after choose the option move and replace for a name collision if file versioning is disabled. -->
    <string name="warning_move_and_replace">Replace the file in the destination folder with the file you are moving.</string>
    <!-- Move and replace action button for a name collision. -->
    <string name="move_and_replace">Move and replace</string>
    <!-- Don’t move action button for a name collision. -->
    <string name="do_not_move">Don’t move</string>
    <!-- Informs about what is expected after choose the option move and rename for a name collision. -->
    <string name="warning_move_and_rename">The file you are moving will be renamed as:</string>
    <!-- Move and rename action button for a name collision. -->
    <string name="move_and_rename">Move and rename</string>
    <!-- Informs about what is expected after choose the option copy and replace for a name collision if file versioning is disabled. -->
    <string name="warning_copy_and_replace">Replace the file in the destination folder with the file you are copying.</string>
    <!-- Copy and replace action button for a name collision. -->
    <string name="copy_and_replace">Copy and replace</string>
    <!-- Don’t copy action button for a name collision. -->
    <string name="do_not_copy">Don’t copy</string>
    <!-- Informs about what is expected after choose the option copy and rename for a name collision. -->
    <string name="warning_copy_and_rename">The file you are copying will be renamed as:</string>
    <!-- Copy and rename action button for a name collision. -->
    <string name="copy_and_rename">Copy and rename</string>
    <!-- Option given to the user in a name collision. If is marked, then the action chosen will be applied for the rest of collisions. The placeholder is for the number of pending name collisions conflicts that remain unsolved. -->
    <string name="file_apply_for_all">Apply this option on the next %1$d conflicts</string>
    <!-- Informs about what is expected after choose the option copy and merge for a name collision. -->
    <string name="warning_copy_and_merge">Merge the folder at the destination with the folder you are copying.</string>
    <!-- Copy and merge action button for a name collision. -->
    <string name="copy_and_merge">Copy and merge</string>
    <!-- Informs about what is expected after choose the option move and merge for a name collision. -->
    <string name="warning_move_and_merge">Merge the folder at the destination with the folder you are moving.</string>
    <!-- Move and merge action button for a name collision. -->
    <string name="move_and_merge">Move and merge</string>
    <!-- Informs about what is expected after choose the option upload and merge for a name collision. -->
    <string name="warning_upload_and_merge">Merge the folder at the destination with the folder you are uploading.</string>
    <!-- Upload and merge action button for a name collision. -->
    <string name="upload_and_merge">Upload and merge</string>
    <!-- Informs about what is expected after choose the option "Don’t copy/move/upload" for file name collisions. -->
    <string name="skip_file">No files will be changed. You will keep the file below:</string>
    <!-- Informs about what is expected after choose the option "Don’t copy/move/upload" for folder name collisions. -->
    <string name="skip_folder">Skip this folder</string>
    <!-- Informs about a name collision, the folder is trying to upload, move or copy already exists on the location. The placeholder is for the name of the folder. -->
    <string name="folder_already_exists_in_location">A folder named [B]%1$s[/B] already exists in this location.</string>
<<<<<<< HEAD
    <!-- Label to indicate the time remaining for the call to end automatically. The placeholder is to include the count down timer -->
    <string name="calls_call_screen_count_down_timer_to_end_call">Call will end in %s</string>
    <!-- Title of the dialog that indicates that you are alone in the call, displayed on the call screen -->
    <string name="calls_call_screen_dialog_title_only_you_in_the_call">You’re the only one here</string>
    <!-- Title of the dialog that indicates that you are alone in the call, displayed on the chat screen -->
    <string name="calls_chat_screen_dialog_title_only_you_in_the_call">You’re still on a call</string>
    <!-- Description of the dialog that indicates that you are alone in the call, displayed on the chat screen and call screen -->
    <string name="calls_call_screen_dialog_description_only_you_in_the_call">Call will automatically end in 2 mins unless you want to stay on it.</string>
    <!-- Button of the dialog that indicates that you are alone in the call, displayed on the chat screen and call screen. Allows to hang up the call -->
    <string name="calls_call_screen_button_to_end_call">End call now</string>
    <!-- Button of the dialog that indicates that you are alone in the call, displayed on the chat screen and call screen. Allows to stay on the call -->
    <string name="calls_call_screen_button_to_stay_alone_in_call">Stay on call</string>
=======
    <!-- Resume to paused transfers snack bar description text -->
    <string name="resume_paused_transfers_text">Transfers have been paused. Resume them to proceed with the download.</string>
    <!-- Size in bytes. The placeholder is for the size value, please adjust the position based on linguistics -->
    <string name="account_achievements_storage_quota_byte">[A]%1$s[/A] B</string>
    <!-- Size in kilobytes. The placeholder is for the size value, please adjust the position based on linguistics -->
    <string name="account_achievements_storage_quota_kilo_byte">[A]%1$s[/A] KB</string>
    <!-- Size in megabytes. The placeholder is for the size value, please adjust the position based on linguistics -->
    <string name="account_achievements_storage_quota_mega_byte">[A]%1$s[/A] MB</string>
    <!-- Size in gigabytes. The placeholder is for the size value, please adjust the position based on linguistics -->
    <string name="account_achievements_storage_quota_giga_byte">[A]%1$s[/A] GB</string>
    <!-- Size in terabytes. The placeholder is for the size value, please adjust the position based on linguistics -->
    <string name="account_achievements_storage_quota_tera_byte">[A]%1$s[/A] TB</string>
    <!-- Size in petabytes. The placeholder is for the size value, please adjust the position based on linguistics -->
    <string name="account_achievements_storage_quota_peta_byte">[A]%1$s[/A] PB</string>
    <!-- Size in exabytes. The placeholder is for the size value, please adjust the position based on linguistics -->
    <string name="account_achievements_storage_quota_exa_byte">[A]%1$s[/A] EB</string>
>>>>>>> cffa27f7
</resources><|MERGE_RESOLUTION|>--- conflicted
+++ resolved
@@ -3899,7 +3899,6 @@
     <string name="skip_folder">Skip this folder</string>
     <!-- Informs about a name collision, the folder is trying to upload, move or copy already exists on the location. The placeholder is for the name of the folder. -->
     <string name="folder_already_exists_in_location">A folder named [B]%1$s[/B] already exists in this location.</string>
-<<<<<<< HEAD
     <!-- Label to indicate the time remaining for the call to end automatically. The placeholder is to include the count down timer -->
     <string name="calls_call_screen_count_down_timer_to_end_call">Call will end in %s</string>
     <!-- Title of the dialog that indicates that you are alone in the call, displayed on the call screen -->
@@ -3912,7 +3911,6 @@
     <string name="calls_call_screen_button_to_end_call">End call now</string>
     <!-- Button of the dialog that indicates that you are alone in the call, displayed on the chat screen and call screen. Allows to stay on the call -->
     <string name="calls_call_screen_button_to_stay_alone_in_call">Stay on call</string>
-=======
     <!-- Resume to paused transfers snack bar description text -->
     <string name="resume_paused_transfers_text">Transfers have been paused. Resume them to proceed with the download.</string>
     <!-- Size in bytes. The placeholder is for the size value, please adjust the position based on linguistics -->
@@ -3929,5 +3927,4 @@
     <string name="account_achievements_storage_quota_peta_byte">[A]%1$s[/A] PB</string>
     <!-- Size in exabytes. The placeholder is for the size value, please adjust the position based on linguistics -->
     <string name="account_achievements_storage_quota_exa_byte">[A]%1$s[/A] EB</string>
->>>>>>> cffa27f7
 </resources>