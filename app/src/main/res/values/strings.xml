--- conflicted
+++ resolved
@@ -2628,7 +2628,6 @@
 
     <string name="error_creating_group_and_attaching_file" context="Alert shown to the user when they is trying to create an empty group for attach a file">Please, select one or more contacts.</string>
 
-<<<<<<< HEAD
     <string name="add_nickname" context="Button to add a nickname for a user">Set nickname</string>
     <string name="edit_nickname" context="Button to update a nickname for a user">Edit nickname</string>
     <string name="snackbar_nickname_added" context="Label showing that a nickname has been added">Nickname added</string>
@@ -2636,8 +2635,6 @@
     <string name="error_snackbar_nickname_added" context="Label showing that a nickname has not been added">An error occurred while trying to added the nickname</string>
     <string name="nickname_title" context="title of a dialog to edit or remove the nickname">Nickname</string>
 
-=======
     <string name="reconnecting_message" context="Text shown in a call when it is trying to reconnect after lose the internet connection">Reconnecting</string>
     <string name="connected_message" context="Text shown when the Internet connection is retrieved and there is a call is in progress">You are back!</string>
->>>>>>> d55b0d9b
 </resources>