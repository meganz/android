--- conflicted
+++ resolved
@@ -2115,10 +2115,9 @@
 
     <string name="subtitle_read_only_permissions" context="Label to explain the read only participant permission in the options panel of the group info screen">Read only</string>
 
-<<<<<<< HEAD
     <string name="title_confirmation_open_camera_on_chat" context="Title of the confirmation dialog to open the camera app and lose the relay of the local camera on the in progress call">Open camera?</string>
     <string name="confirmation_open_camera_on_chat" context="Text of the confirmation dialog to open the camera app and lose the relay of the local camera on the in progress call">If you open the camera, your video transmission will be paused in the current call.</string>
-=======
+
     <string name="notification_chat_undefined_title" context="Title of the notification when there is unknown activity on the Chat">Chat activity</string>
     <string name="notification_chat_undefined_content" context="Content of the notification when there is unknown activity on the Chat">You may have new messages</string>
 
@@ -2136,6 +2135,5 @@
     <string name="hint_days" context="Hint of the field to write the days of the rubbish bin scheduler">days</string>
 
     <string name="confirmation_close_sessions" context="Text of the dialog to confirm after closing all other sessions">Do you want to close all other sessions? This will log you out on all other active sessions except the current one.</string>
->>>>>>> 5234d0dd
 
 </resources>