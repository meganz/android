--- conflicted
+++ resolved
@@ -2924,12 +2924,8 @@
 
     <string name="progress_size_indicator" context="Indicator of the progress in a download/upload. Please, don't remove the place holders: the first one is to set the percentage, the second one is to set the size of the file. Example 33% of 33.3 MB">%1$d%% of %2$s</string>
 
-<<<<<<< HEAD
     <string name="show_info_chat_msg_enabled" context="Message showing when enable the mode for showing the special information in the chat messages. This action is performed from the settings section, clicking 5 times on the App version option">Action to show info of chat messages is enabled</string>
     <string name="show_info_chat_msg_disabled" context="Message showing when disable the mode for showing the special information in the chat messages.. This action is performed from the settings section, clicking 5 times on the App version option">Action to show info of chat messages is disabled</string>
-=======
     <string name="limit_reaction_per_user" context="Shows the error when the limit of reactions per user is reached and the user tries to add one more. Keep the placeholder because is to show limit number in runtime.">You have reached the maximum limit of %d reactions.</string>
     <string name="limit_reaction_per_message" context="Shows the error when the limit of reactions per message is reached and a user tries to add one more. Keep the placeholder because is to show limit number in runtime.">This message has reached the maximum limit of %d reactions.</string>
-
->>>>>>> aae44a73
 </resources>