--- conflicted
+++ resolved
@@ -2206,9 +2206,8 @@
 
     <string name="new_label_notification_item" context="Capital letters. Text of the label of a new historic notifications">NEW</string>
 
-<<<<<<< HEAD
     <string name="context_new_file_name_hint" context="Input field description in the create file dialog.">file.txt</string>
-=======
+
     <string name="error_autoaway" context="Label shown when it types a wrong value setting the auto-away">Error. The value typed should be mayour than 0</string>
 
     <string name="option_enable_last_green_chat" context="Option in Settings section to enable the last active connection in chat">Show last active</string>
@@ -2245,5 +2244,5 @@
         <item context="Singular of participant. 1 participant" quantity="one">%d participant</item>
         <item context="Plural of participant. 2 participants" quantity="other">%d participants</item>
     </plurals>
->>>>>>> a0a0e672
+
 </resources>