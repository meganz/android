--- conflicted
+++ resolved
@@ -1661,11 +1661,10 @@
     <string name="rate_the_app_panel" context="Label to show rate the app">Yes, rate the app</string>
     <string name="send_feedback_panel" context="Label to show send feedback">No, send feedback</string>
 
-<<<<<<< HEAD
     <string name="link_advanced_options" context="title of the section advanced options on the get link screen">Advanced options</string>
-=======
+
     <string name="no_contacts_permissions" context="Title of the section to invite contacts if the user has denied the contacts permmissions">No contacts permission granted</string>
 
     <string name="footnote_achievements" context="Footnote to clarify the storage space is subject to the achievement program">* Subject to your participation in our achievement program</string>
->>>>>>> 6a178c8b
+
 </resources>
