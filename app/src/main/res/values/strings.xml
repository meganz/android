--- conflicted
+++ resolved
@@ -1497,17 +1497,11 @@
     <string name="title_incoming_folder_notification" context="title of incoming shared folder notification">New shared folder</string>
     <string name="title_contact_request_notification" context="title of contact request notification">New contact request</string>
 
-<<<<<<< HEAD
     <string name="title_properties_chat_clear" context="Title of the section to clear the chat content in the Contact Properties screen">Clear chat history</string>
     <string name="title_properties_remove_contact" context="Title of the section to remove contact in the Contact Properties screen">Remove contact</string>
 
     <string name="title_properties_chat_notifications_contact" context="Title of the section to enable notifications in the Contact Properties screen">Chat notifications</string>
-
-
-
-=======
     <string name="history_cleared_by" context="Text shown when the chat history was cleared by someone"><![CDATA[<font color=\'#060000\'>%1$s</font><font color=\'#00BFA5\'> cleared the chat history</font>]]></string>
 
     <string name="number_messages_chat_notification" formatted="false" context="messages string in chat notification">%1$d unread chats</string>
->>>>>>> 6bfe1462
 </resources>