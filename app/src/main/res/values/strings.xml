<?xml version="1.0" encoding="utf-8"?>
<resources>
    <string name="full_description_text" context="Full description text of the app in the Google Play page of the app (character limit 4000)">MEGA provides user controlled encrypted cloud storage and chat through standard web browsers, together with dedicated apps for mobile devices. Unlike other cloud storage providers, your data is encrypted and decrypted by your client devices only and never by us.\n\nUpload your files from your smartphone or tablet then search, store, download, stream, view, share, rename or delete your files any time, from any device, anywhere. Share folders with your contacts and see their updates in real time. The encryption process means we cannot access or reset your password so you MUST remember it (unless you have your Recovery Key backed up) or you will lose access to your stored files.\n\nEnd-to-end user encrypted MEGA video chat allows for total privacy, and has been available through the browser since 2016. It has been extended to our mobile app, with chat history accessible across multiple devices. Users can also easily add files to a chat from their MEGA Cloud Drive.\n\nMEGA offers a generous 50 GB free storage for all registered users with bonus achievements, and offers paid plans with much higher limits:\n\n\nPro Lite subscription: 4.99 € per month or 49.99 € per year gives you 400 GB of storage space and 1 TB of transfer quota per month.\nPro I subscription: 9.99 € per month or 99.99 € per year gives you 2 TB of storage space and 2 TB of transfer quota per month.\nPro II subscription: 19.99 € per month or 199.99 € per year gives you 8 TB of storage space and 8 TB of transfer quota per month.\nPro III subscription: 29.99 € per month or 299.99 € per year gives you 16 TB of storage space and 16 TB of transfer quota per month.\n\nSubscriptions are renewed automatically for successive subscription periods of the same duration and at the same price as the initial period chosen. To manage your subscriptions, simply click on the Play Store icon on your mobile device, sign in with your Google ID (if you haven’t already done so) and then click on the MEGA app. You’ll be able to manage your subscription there.\n\nApp Permissions:\nWRITE_EXTERNAL_STORAGE -&gt; Download your files from MEGA to your device and upload files from your device to MEGA\nCAMERA -&gt; Take a picture and upload your photos to MEGA\nREAD_CONTACTS -&gt; Easily add contacts from your device as MEGA contacts\nRECORD_AUDIO and CAPTURE_VIDEO_OUTPUT (mic and camera) -&gt; MEGA provides for end-to-end encrypted audio/video calls\n\n\nTo enhance users” confidence in the MEGA system, all of the client-side code is published, so interested security researchers can evaluate the encryption process. The code of our mobile app is located on: https://github.com/meganz/android\n\nFor more info, please check our website:\nSee https://mega.nz/terms\n\n\nDesktop - https://mega.nz/</string>
    <string name="short_description_text" context="Short description text of the app in the Google Play page of the app (character limit 80)">MEGA is Cloud Storage with Powerful Always-On Privacy.</string>

    <string name="prolite_account" context="PRO Lite account" translatable="false">Pro Lite</string>

    <string name="pdf_app_name" context="Name of the MEGA PDF Viewer. Keep uppercase.">MEGA PDF Viewer</string>

    <string name="general_x_of_x" context="Showing progress of elements. Example: 2 of 10.">of</string>
    <string name="general_yes" context="Answer for confirmation dialog.">Yes</string>
    <string name="general_no" context="Answer for confirmation dialog.">No</string>
    <string name="general_cancel" context="dialog option cancel in alert dialog">Cancel</string>
    <string name="general_move_to" context="When moving a file to a location in MEGA. This is the text of the button after selection the destination">Move to</string>
    <string name="general_copy_to" context="When copying a file to a location in MEGA. This is the text of the button after selection the destination">Copy to</string>
    <!--
    <string name="general_import_to" context="When importing a file to a location in MEGA. This is the text of the button after selection the destination">Import to</string>
    -->
    <string name="general_select" context="Selecting a specific location in MEGA. This is the text of the button">Select</string>
    <string name="general_select_to_upload" context="Selecting a specific location in MEGA. This is the text of the button">Select files</string>
    <string name="general_select_to_download" context="Selecting a specific location in MEGA. This is the text of the button">Select folder</string>
    <string name="general_create" context="This is the final button when creating a folder in the dialog where the user inserts the folder name">Create</string>
    <!-- This string is commented in FileStorageActivityLollipop.java
    <string name="general_upload" context="Button text when uploading a file to a previously selected location in MEGA">Upload File</string>
    -->
    <string name="general_download" context="Item menu option upon right click on one or multiple files.">Download</string>
    <string name="general_add" context="button">Add</string>
    <string name="general_move" context="Item menu option upon right click on one or multiple files.">Move</string>
    <string name="general_remove" context="Menu option to delete one or multiple selected items.">Remove</string>
    <string name="general_share" context="button">Share</string>
    <!--
    <string name="general_confirm" context="button">Confirm</string>
    -->
    <string name="general_leave" context="Item menu option upon right click on one or multiple files.">Leave</string>
    <string name="general_decryp" context="button">Decrypt</string>

    <string name="general_export" context="button">Export</string>

    <string name="general_ok" context="Answer for confirmation dialog.">OK</string>
    <string name="general_skip" context="Skip a step of a configuration process.">Skip</string>
    <string name="general_stop" context="Label for a button to stop some process. For example stop the Camera Uploads">Stop</string>

    <string name="general_retry" context="option shown when a message could not be sent">Retry</string>
    <string name="general_open_browser" context="Button to open the default web browser">Open browser</string>
    <!--
    <string name="general_empty" context="Button to delete the contents of the trashbin. Can also be translated as &quot;clear&quot;">Empty</string>
    -->
    <string name="general_loading" context="The title of progress dialog when loading web content">Loading</string>
    <string name="general_importing" context="state while importing the file">Importing</string>
    <string name="general_forwarding" context="state while importing the file">Forwarding</string>
    <string name="general_import" context="Menu option to choose to add file or folders to Cloud Drive">Import</string>
    <string name="general_storage" context="label of storage in upgrade/choose account page, it is being used with a variable, e.g. for LITE user it will show ‘200GB Storage’.">Storage</string>
    <string name="general_bandwidth" context="Text listed before the amount of bandwidth a user gets with a certain package. For example: “8TB Bandwidth”. Can also be translated as data transfer.">Transfer Quota</string>
    <string name="general_subscribe" context="Text placed inside the button the user clicks when upgrading to PRO. Meaning: subscribe to this plan">Subscribe</string>
    <!--
    <string name="general_continue" context="Text placed inside the button the user clicks when clicking into the FREE account. Meaning: Continue to the main screen">Continue</string>
    -->
    <string name="general_error_word" context="It will be followed by the error message">Error</string>
    <string name="general_not_yet_implemented" context="when clicking into a menu whose functionality is not yet implemented">Not yet implemented</string>
    <string name="error_no_selection" context="when any file or folder is selected">No file or folder selected</string>
    <string name="general_already_downloaded" context="when trying to download a file that is already downloaded in the device">Already downloaded</string>
    <string name="general_already_uploaded" context="when trying to upload a file that is already uploaded in the folder">already uploaded</string>
    <string name="general_file_info" context="Label of the option menu. When clicking this button, the app shows the info of the file">File info</string>
    <string name="general_folder_info" context="Label of the option menu. When clicking this button, the app shows the info of the folder">Folder info</string>
    <!--
    <string name="general_menu" context="Title when the left menu is opened">Menu</string>
    -->
    <string name="general_show_info" context="Hint how to cancel the download">Show info</string>

    <string name="error_general_nodes" context="Error getting the root node">Error. Please try again.</string>

    <string name="general_rk" context="File name (without extension) of file exported with the recovery key">MEGA-RECOVERYKEY</string>

    <string name="secondary_media_service_error_local_folder" context="Local folder error in Sync Service. There are two syncs for images and videos. This error appears when the secondary media local folder doesn’t exist">The secondary media folder does not exist, please choose a new folder</string>
    <string name="no_external_SD_card_detected" context="when no external card exists">No external storage detected</string>
    <string name="no_permissions_upload" context="On clicking menu item upload in a incoming shared folder read only">This folder is read-only. You do not have permission to upload</string>

    <string name="remove_key_confirmation" context="confirmation message before removing the previously downloaded MasterKey file">You are removing the previously exported Recovery Key file</string>
    <!--
    <string name="export_key_confirmation" context="confirmation message before downloading to the device the MasterKey file">Security warning! This is a high risk operation. Do you want to continue?</string>
    -->

    <!--
    <string name="more_options_overflow" context="title of the menu for more options for each file (rename, share, copy, move, etc)">More options</string>
    -->
    <string name="confirmation_add_contact" context="confirmation message before sending an invitation to a contact">Do you want to send an invitation to %s?</string>
    <!--
    <string name="confirmation_remove_multiple_contacts" context="confirmation message before removing mutiple contacts">Remove these %d contacts?</string>

    <string name="confirmation_move_to_rubbish" context="confirmation message before removing a file">Move to rubbish bin?</string>
    <string name="confirmation_move_to_rubbish_plural" context="confirmation message before removing a file">Move to rubbish bin?</string>

    <string name="confirmation_delete_from_mega" context="confirmation message before removing a file">Delete from MEGA?</string>

    <string name="confirmation_alert" context="confirmation message before removing a file">Please confirm</string>
    -->

    <string name="action_logout" context="Button where the user can sign off or logout">Logout</string>
    <string name="action_add" context="Item menu option upon right click on one or multiple files.">Upload</string>
    <string name="action_create_folder" context="Menu item">Create new folder</string>
    <string name="action_open_link" context="Item menu option upon right click on one or multiple files.">Open link</string>
    <!--
    <string name="action_upload" context="Button text when choosing the destination location in MEGA">Upload to</string>
    -->

    <string name="action_settings" context="Menu item">Settings</string>
    <string name="action_search" context="Search button">Search</string>
    <string name="action_search_country" context="Select country page title">Choose your region</string>
    <string name="action_play" context="Search button">Play</string>
    <string name="action_pause" context="Search button">Pause</string>
    <string name="action_refresh" context="Menu item">Refresh</string>
    <string name="action_sort_by" context="Menu item">Sort by</string>
    <string name="action_help" context="Menu item">Help</string>
    <string name="action_upgrade_account" context="Change from a free account to paying MEGA">Upgrade account</string>
    <string name="upgrading_account_message" context="Message while proceeding to upgrade the account">Upgrading account</string>
    <string name="action_select_all" context="Menu item to select all the elements of a list">Select all</string>
    <string name="action_unselect_all" context="Menu item to unselect all the elements of a list">Clear selection</string>
    <string name="action_grid" context="Menu item to change from list view to grid view">Thumbnail view</string>
    <string name="action_list" context="Menu item to change from grid view to list view">List view</string>
    <string name="action_export_master_key" context="Title of the preference Recovery key on Settings section">Backup Recovery Key</string>
    <string name="action_cancel_subscriptions" context="Menu item to let the user cancel subscriptions">Cancel subscription</string>
    <string name="cancel_subscription_ok" context="success message when the subscription has been canceled correctly">The subscription has been cancelled</string>
    <string name="cancel_subscription_error" context="error message when the subscription has not been canceled successfully">We were unable to cancel your subscription. Please contact support&#64;mega.nz for assistance</string>
    <string name="action_kill_all_sessions" context="Menu item to kill all opened sessions">Close other sessions</string>
    <string name="success_kill_all_sessions" context="Message after kill all opened sessions">The remaining sessions have been closed</string>
    <string name="error_kill_all_sessions" context="Message after kill all opened sessions">Error when closing the opened sessions</string>

    <plurals name="general_num_files">
        <item context="General file label. Singular of file. File" quantity="one">File</item>
        <item context="General label for files" quantity="other">Files</item>
    </plurals>

    <plurals name="general_num_shared_with">
        <item context="Indicates how many contacts a folder is shared with. Singular. e.g. Shared with Pepe" quantity="one">Shared with %1$s</item>
        <item context="Indicates how many contacts a folder is shared with. Plural. e.g. Shared with 7 contacts" quantity="other">Shared with %1$d contacts</item>
    </plurals>

    <string name="alert_larger_file" context="Alert text before download. Please do not modify the %s placeholder as it will be replaced by the size to be donwloaded">%s will be downloaded.</string>
    <string name="alert_no_app" context="Alert text before download">There is no app to open the file %s. Do you want to continue with the download?</string>
    <string name="checkbox_not_show_again" context="Dialog option that permits user do not show it again">Do not show again</string>

    <string name="confirm_cancel_login" context="Press back while login to cancel current login process.">Are you sure that you want to cancel the current login process?</string>

    <string name="login_text" context="Login button">Login</string>
    <string name="email_text" context="email label">Email</string>
    <string name="password_text" context="password label">Password</string>
    <string name="confirm_password_text" context="Hint of the confirmation dialog to get link with password">Confirm password</string>
    <string name="abc" context="in the password edittext the user can see the password or asterisks. ABC shows the letters of the password">ABC</string>
    <!--
    <string name="dots" context="in the password edittext the user can see the password or asterisks. ··· shows asterisks instead of letters">···</string>
    -->
    <string name="new_to_mega" context="This question applies to users that do not have an account on MEGA yet">New to MEGA?</string>
    <string name="create_account" context="button that allows the user to create an account">Create account</string>
    <string name="error_enter_email" context="when the user tries to log in MEGA without typing the email">Please enter your email address</string>
    <string name="error_invalid_email" context="Title of the alert dialog when the user tries to recover the pass of a non existing account">Invalid email address</string>
    <string name="error_enter_password" context="when the user tries to log in MEGA without typing the password">Please enter your password</string>
    <string name="error_server_connection_problem" context="when the user tries to log in to MEGA without a network connection">No network connection</string>
    <string name="error_server_expired_session" context="when the user tries to log in to MEGA without a valid session">You have been logged out on this device from another location</string>
    <string name="login_generating_key" context="the first step when logging in is calculate the private and public encryption keys">Calculating encryption keys</string>
    <string name="login_connecting_to_server" context="Message displayed while the app is connecting to a MEGA server">Connecting to the server</string>
    <string name="download_updating_filelist" context="Status text when updating the file manager">Updating file list</string>
    <string name="login_confirm_account" context="title of the screen after creating an account when the user has to confirm the password to confirm the account">Confirm account</string>
    <string name="login_querying_signup_link" context="when the user clicks on the link sent by MEGA after creating the account, this message is shown">Checking validation link</string>
    <string name="login_confirming_account" context="Attempting to activate a MEGA account for a user.">Activating account</string>
    <string name="login_preparing_filelist" context="After login, updating the file list, the file list should be processed before showing it to the user">Preparing file list</string>
    <string name="login_before_share" context="when the user tries to share something to MEGA without being logged">Please log in to share with MEGA</string>
    <string name="reg_link_expired" context="This toast message is shown on the login page when an email confirm link is no longer valid.">Your confirmation link is no longer valid. Your account may already be activated or you may have cancelled your registration.</string>
    <!--
    <string name="session_problem" context="if a link to a folder cannot be fetched">Problem of retrieving files from the folder</string>
    -->

    <string name="tour_space_title">MEGA Space</string>
    <string name="tour_speed_title">MEGA Speed</string>
    <string name="tour_privacy_title">MEGA Privacy</string>
    <string name="tour_access_title">MEGA Access</string>
    <string name="tour_space_text">Register now and get 50 GB* of free space</string>
    <string name="tour_speed_text">Uploads are fast. Quickly share files with everyone</string>
    <string name="tour_privacy_text">Keep all your files safe with MEGA’s end-to-end encryption</string>
    <string name="tour_access_text">Get fully encrypted access anywhere, anytime</string>

    <string name="create_account_text" context="button that allows the user to create an account">Create account</string>
    <string name="name_text" context="category in sort by action">Name</string>
    <string name="first_name_text" context="First Name of the user">First Name</string>
    <string name="lastname_text" context="Last name of the user">Last Name</string>
    <string name="tos" context="text placed on the checkbox of acceptation of the Terms of Service">I agree with MEGA’s [A]Terms of Service[/A]</string>
    <string name="top" context="Text placed on the checkbox to make sure user agree that understand the danger of losing password">I understand that [B]if I lose my password, I may lose my data[/B]. Read more about [A]MEGA’s end-to-end encryption[/A].</string>
    <string name="already_account" context="Does the user already have a MEGA account">Already have an account?</string>

    <string name="create_account_no_terms" context="warning dialog">You have to accept our Terms of Service</string>

    <string name="create_account_no_top" context="warning dialog, for user do not tick checkbox of understanding the danger of losing password">You need to agree that you understand the danger of losing your password</string>
    <string name="error_enter_username" context="Warning message when the first name is a required field to submit a form. For example during the create account process.">Please enter your first name</string>
    <string name="error_enter_userlastname" context="Warning dialog">Please enter your last name.</string>
    <string name="error_short_password" context="when creating the account">Password is too short</string>
    <string name="error_passwords_dont_match" context="when creating the account">Passwords do not match</string>
    <string name="error_email_registered" contect="when creating the account">This email address has already registered an account with MEGA</string>

    <!--
    <string name="create_account_confirm_title" context="Title that is shown when e-mail confirmation is still required for the account">Confirmation required</string>
    -->
    <!--
    <string name="create_account_confirm" context="">Please check your e-mail and click the link to login and confirm your account</string>
    -->
    <string name="create_account_creating_account">Connecting to the server: Creating account</string>

    <!--<string name="cancel_transfer_title">Delete Transfer</string>
    -->
    <string name="cancel_transfer_confirmation">Cancel this transfer?</string>
    <string name="cancel_all_transfer_confirmation">Cancel all transfers?</string>
    <string name="cancel_all_action" context="Label for any ‘Cancel all’ button, link, etc. - (String as short as possible).">Cancel all</string>

    <plurals name="cancel_selected_transfers">
        <item context="Warning to confirm remove selected transfer. Singular 1 transfer" quantity="one">The selected transfer will be cancelled.</item>
        <item context="Warning to confirm remove selected transfers. Plural more than 1 transfer" quantity="other">The selected transfers will be cancelled.</item>
    </plurals>

    <string name="section_cloud_drive" context="The name of every users root drive in the cloud of MEGA.">Cloud Drive</string>
    <string name="section_recents" context="Label to reference a recents section">Recents</string>
    <string name="section_secondary_media_uploads" context="title of the screen where the secondary media images are uploaded, and name of the folder where the secondary media images are uploaded">Media Uploads</string>
    <string name="section_inbox" context="Section name for the “Messages” section.Preferably one word. There is little space for this word.">Inbox</string>
    <string name="section_saved_for_offline" context="title of the screen that shows the files saved for offline in the device">Saved for Offline</string>
    <string name="section_saved_for_offline_new" context="the options of what to upload in an array. Needed for the settings, the options of what to upload.">Offline</string>
    <!--
    <string name="section_shared_with_me" context="title of the screen that shows all the folders that the user shares with other users and viceversa">Shared with me</string>
    -->
    <string name="title_shared_items" context="title of the screen that shows all the shared items">Shared items</string>
    <string name="section_shared_items" context="title of the screen that shows all the shared items">Shared folders</string>
    <string name="section_rubbish_bin" context="The title of the trash bin in the tree of the file manager.">Rubbish Bin</string>
    <string name="section_contacts" context="Section name for the “Contacts” section.Preferably one word. There is little space for this word.">Contacts</string>

    <string name="section_contacts_with_notification" context="Item of the navigation title for the contacts section when there is any pending incoming request">Contacts [A](%1$d)[/A]</string>
    <string name="sent_requests_empty" context="the user has not sent any contact request to other users">[B]No [/B][A]sent requests[/A][B].[/B]</string>
    <string name="received_requests_empty" context="the user has not received any contact request from other users">[B]No [/B][A]received requests[/A][B].[/B]</string>
    <string name="section_transfers" context="Title for the file transfer screen (with the up &amp; download)">Transfers</string>

    <string name="section_account" context="Section name for the &amp;ldquo;My Account&amp;rdquo; section.Preferably one or two words. There is little space for this.">My Account</string>
    <string name="section_photo_sync" context="title of the screen where the camera images are uploaded, and name of the folder where camera images are uploaded">Camera Uploads</string>
    <!--
    <string name="used_space" context="Used space &quot;5MB of 100MB&quot;.">%1$s of %2$s</string>
    -->
    <string name="tab_incoming_shares" context="Capital letters. Incoming shared folders. The title of a tab">Incoming</string>
    <string name="tab_outgoing_shares" context="Capital letters. Outgoing shared folders. The title of a tab">Outgoing</string>
    <string name="tab_links_shares" context="Capital letters. Files with link. The title of a tab">Links</string>

    <string name="title_incoming_shares_explorer" context="Label for any &amp;lsquo;Incoming shares&amp;rsquo; button, link, text, title, etc. - (String as short as possible).">Incoming Shares</string>
    <string name="title_incoming_shares_with_explorer" context="Title of the share with file explorer">Incoming shares with</string>
    <!--
    <string name="choose_folder_explorer" context="Title of the button in Incoming Shares tabs">Choose folder</string>
    -->

    <string name="file_browser_empty_cloud_drive" context="message when there are no files in the Cloud drive">No files in your Cloud Drive</string>
    <!--
    <string name="file_browser_empty_rubbish_bin" context="option to empty rubbish bin">Empty Rubbish Bin</string>
    -->
    <string name="file_browser_empty_folder" context="Text that indicates that a folder is currently empty">Empty Folder</string>

    <string name="choose_account_fragment" context="Title of the fragment Choose Account">CHOOSE ACCOUNT</string>

    <!--
    <string name="file_properties_activity" context="Menu item to show the properties dialog of files and or folders.">Properties</string>
    -->
    <string name="file_properties_available_offline" context="The file are available “offline” (without a network Wi-Fi mobile data connection)">Available offline</string>
    <!--
    <string name="file_properties_available_offline_on" context="Button state when a file can be saved for offline.(Capital letters)">ON</string>
    -->
    <!--
    <string name="file_properties_available_offline_off" context="Button state when a file is already saved for offline. (Capital letters)">OFF</string>
    -->
    <string name="file_properties_info_size_file" context="category in sort by action">Size</string>
    <string name="file_properties_info_last_modified" context="When the file/folder was last modified">Last modified</string>
    <string name="file_properties_info_added" context="when was the file added in MEGA">Added</string>
    <!--
    <string name="file_properties_shared_folder_private_folder" context="the folder is private. A public user can\'t access the folder">No public link</string>
    -->
    <string name="file_properties_shared_folder_public_link" context="the label when a folder can be accesed by public users">Public link</string>

    <string name="file_properties_shared_folder_permissions" context="Item menu option upon clicking on a file folder. Refers to the permissions of a file folder in the file manager.">Permissions</string>
    <string name="dialog_select_permissions" context="Title of the dialog to choose permissions when sharing.">Share Permissions</string>
    <string name="file_properties_shared_folder_change_permissions" context="menu item">Change permissions</string>
    <string name="file_properties_shared_folder_select_contact" context="when listing all the contacts that shares a folder">Shared with</string>
    <string name="file_properties_send_file_select_contact" context="send a file to a MEGA user">Send to</string>
    <string name="file_properties_owner" context="shows the owner of an incoming shared folder">Owner</string>
    <string name="contact_invite" context="positive button on dialog to invite a contact">Invite</string>
    <string name="contact_reinvite" context="option to reinvite a contact">Reinvite</string>
    <string name="contact_ignore" context="The text of the notification button that is displayed when there is a call in progress, another call is received and ignored.">Ignore</string>
    <string name="contact_decline" context="option to decline a contact invitation">Decline</string>
    <string name="contact_accept" context="option to accept a contact invitation">Accept</string>
    <string name="contact_properties_activity" context="title of the contact properties screen">Contact Info</string>
    <!--
    <string name="contact_file_list_activity" context="header of a status field for what content a user has shared to you">Content</string>
    -->
    <string name="contacts_list_empty_text" context="Adding new relationships (contacts) using the actions.">Add new contacts using the button below</string>
    <!--
    <string name="no_contacts" context="When an user wants to share a folder but has not any contact yet">There are not contacts in the account. Please add them on the Contacts screen</string>
	-->
    <string name="contacts_explorer_list_empty_text" context="Add new contacts before sharing.">Add a new contact to share</string>

    <string name="error_not_enough_free_space" context="Error message">Not enough free space on your device</string>

    <string name="option_link_without_key" context="This is button text on the Get Link dialog. This lets the user get a public file/folder link without the decryption key e.g. https://mega.nz/#!Qo12lSpT.">Link without key</string>
    <string name="option_decryption_key" context="Alert Dialog to get link">Decryption key</string>

    <!--
    <string name="download_failed" context="Error message">Download failed</string>
    -->
    <!--
	<string name="download_downloaded" context="notification message. Example: 1 file downloaded">downloaded</string>
    -->
    <!--
	<string name="download_downloading" context="Title header on the download page while the file is downloading.">Downloading</string>
	-->
    <!--
	<string name="text_downloading" context="Text located in each fragment when a download is in progress">Transferring</string>
	-->
    <string name="download_preparing_files" context="Alert shown when some content is sharing with chats and they are processing">Preparing files</string>

    <plurals name="download_began">
        <item context="Message when a download starts. Singular 1 file" quantity="one">Download has started</item>
        <item context="Message when many downloads start. Plural more than 1 file. Placeholder is for include the number of downloads in runtime." quantity="other">%1$d downloads have started</item>
    </plurals>

    <plurals name="download_finish">
        <item context="Message when a download finishes. Singular 1 file" quantity="one">Download has finished</item>
        <item context="Message when many downloads finish. Plural more than 1 file. Placeholder is for include the number of downloads in runtime." quantity="other">%1$d downloads have finished</item>
    </plurals>

    <plurals name="upload_began">
        <item context="Message when a upload starts. Singular 1 file" quantity="one">Upload has started</item>
        <item context="Message when many uploads start. Plural more than 1 file. Placeholder is for include the number of uploads in runtime." quantity="other">%1$d uploads have started</item>
    </plurals>

    <plurals name="upload_finish">
        <item context="Message when a download finishes. Singular 1 file" quantity="one">Upload has finished</item>
        <item context="Message when many downloads finish. Plural more than 1 file. Placeholder is for include the number of uploads in runtime." quantity="other">%1$d uploads have finished</item>
    </plurals>

    <plurals name="empty_folders">
        <item context="Warning shown when it tries to download an empty folder. Singular" quantity="one">Folder is empty.</item>
        <item context="Warning shown when it tries to download some empty folders. Plural" quantity="other">Folders are empty.</item>
    </plurals>
    <!--
    <string name="download_cancel_downloading" context="Confirmation text when attempting to cancel the download">Do you want to cancel the download?</string>
    -->
    <string name="download_touch_to_cancel" context="Hint how to cancel the download">Touch to cancel</string>
    <string name="download_touch_to_show" context="Hint how to cancel the download">View transfers</string>
    <string name="error_file_size_greater_than_4gb" context="Warning message">Most devices can’t download files greater than 4GB. Your download will probably fail</string>
    <string name="intent_not_available" context="message when trying to open a downloaded file but there isn’t any app that open that file. Example: a user downloads a pdf but doesn’t have any app to read a pdf">There isn’t any available app to execute this file on your device</string>
    <string name="intent_not_available_location" context="Message when trying to open a location message but there isn’t any app that open that location.">There are no apps available on your device to open this location</string>

    <string name="context_share_image" context="to share an image using Facebook, Whatsapp, etc">Share image using</string>
    <string name="context_get_link" context="create a link of a file and send it using an app from the device">Share link</string>
    <string name="context_delete_link" context="Delete a link label">Delete link</string>
    <string name="context_get_link_menu" context="Item menu option upon right click on one or multiple files.">Get Link</string>

    <!--<string name="context_manage_link_menu" context="Item menu option upon right click on one or multiple files.">Get link</string>-->

    <string name="context_leave_menu" context="Item menu option upon right click on one or multiple files.">Leave</string>
    <string name="alert_leave_share" context="Title alert before leaving a share.">Leave share</string>
    <string name="context_clean_shares_menu" context="Item menu option upon right click on one or multiple files.">Remove share</string>
    <string name="context_remove_link_menu" context="Item menu option upon right click on one or multiple files.">Remove link</string>
    <string name="context_remove_link_warning_text" context="Warning that appears prior to remove a link of a file. Singular.">This link will not be publicly available anymore.</string>
    <plurals name="remove_links_warning_text">
        <item context="Warning that appears prior to remove a link of a file. Singular." quantity="one">This link will not be publicly available anymore.</item>
        <item context="Warning that appears prior to remove links of files. Plural." quantity="other">These links will not be publicly available anymore.</item>
    </plurals>
    <string name="context_rename" context="Item menu option upon right click on one or multiple files.">Rename</string>
    <string name="context_open_link_title" context="Item menu option upon right click on one or multiple files.">Open link</string>
    <string name="context_open_link" context="Item menu option upon right click on one or multiple files.">Open</string>
    <string name="context_renaming" context="while renaming a file or folder">Renaming</string>
    <string name="context_preparing_provider" context="while file provider is downloading a file">Preparing file</string>
    <string name="context_download" context="Item menu option upon right click on one or multiple files.">Download</string>

    <!--
    <string name="download_folder" context="Item menu option upon right click on one or multiple files.">Download folder</string>
    -->
    <!--
    <string name="import_folder" context="Item menu option upon right click on one or multiple files.">Import folder</string>
    -->
    <string name="context_move" context="Item menu option upon right click on one or multiple files.">Move</string>
    <string name="context_moving" context="while moving a file or folder">Moving</string>
    <!--
    <string name="context_sharing" context="while sharing a folder">Sharing folder</string>
    -->
    <string name="context_copy" context="Item menu option upon right click on one or multiple files.">Copy</string>
    <string name="context_upload" context="Item menu option upon right click on one or multiple files.">Upload</string>
    <string name="context_copying" context="while copying a file or folder">Copying</string>
    <!--
    <string name="context_creating_link" context="status text">Creating link</string>
    -->
    <!--
    <string name="context_moving_to_trash" context="status text">Moving to Rubbish Bin</string>
    -->
    <string name="context_move_to_trash" context="menu item">Move to Rubbish Bin</string>
    <string name="context_delete_from_mega" context="menu item">Remove from MEGA</string>
    <string name="context_new_folder_name" context="Input field description in the create folder dialog.">Folder Name</string>
    <string name="context_new_contact_name" context="when adding a new contact. in the dialog">Contact email</string>
    <string name="context_creating_folder" context="status dialog when performing the action">Creating folder</string>
    <!--
    <string name="context_adding_contact" context="Adding a new relationship (contact)">Adding contact</string>
    -->
    <string name="context_download_to" context="Menu item">Save to</string>
    <string name="context_clear_rubbish" context="Menu option title">Clear Rubbish Bin</string>
    <string name="clear_rubbish_confirmation" context="Ask for confirmation before removing all the elements of the rubbish bin">You are about to permanently remove all items from your Rubbish Bin.</string>

    <!--<string name="context_send_link" context="get the link and send it">Send link</string>-->

    <string name="context_send" context="send cancel subscriptions dialog">Send</string>
    <string name="context_send_file_inbox" context="send the file to inbox">Send to contact</string>
    <!--
    <string name="context_copy_link" context="get the link and copy it">Copy link</string>
    -->
    <string name="context_remove" context="Menu option to delete one or multiple selected items.">Remove</string>
    <string name="context_delete_offline" context="Menu option to delete selected items of the offline state">Remove from Offline</string>
    <string name="context_share_folder" context="menu item">Share folder</string>
    <string name="context_send_file" context="menu item">Send file to chat</string>
    <string name="context_send_contact" context="menu item">Share contact to chat</string>
    <string name="context_view_shared_folders" context="open a shared folder">View shared folders</string>
    <string name="context_sharing_folder" context="Item menu option upon clicking on one or multiple files.">Sharing</string>
    <string name="manage_share" context="Menu option to manage a shared folder.">Manage share</string>
    <!--
    <string name="remove_all_sharing" context="status text">Removing all sharing contacts</string>
    -->
    <!--
    <string name="leave_incoming_share" context="status text">Leaving shared folder</string>
    -->
    <!--
    <string name="context_camera_folder" context="The location of where the user has the photos/videos stored.">Camera folder</string>
    -->
    <!--
    <string name="context_mega_contacts" context="when sharing a folder, the user can choose a contact from MEGA">MEGA Contacts</string>
    -->
    <!--
    <string name="context_phone_contacts" context="when sharing a folder, the user chan choose a contact from the device">Phone Contacts</string>
    -->
    <string name="context_delete" context="menu item">Delete</string>
    <!--
    <string name="context_more" context="menu item">More</string>
    -->
    <!--
    <string name="context_contact_added" context="success message when adding a contact">Contact added</string>
    -->
    <string name="context_contact_invitation_deleted" context="success message when removing a contact request">Request deleted</string>
    <string name="context_contact_invitation_resent" context="success message when reinvite a contact">Request resent</string>
    <string name="context_contact_request_sent" context="success message when sending a contact request">Request successfully sent to %s. The status can be consulted in the Sent Requests tab.</string>

    <string name="context_contact_removed" context="success message when removing a contact">Contact removed</string>
    <string name="context_contact_not_removed" context="error message">Error. Contact not removed</string>
    <string name="context_permissions_changed" context="success message when chaning the permissionss">Permissions changed</string>
    <string name="context_permissions_not_changed" context="error message">Error. Permissions not changed</string>
    <string name="context_folder_already_exists" context="message when trying to create a folder that already exists">Folder already exists</string>
    <string name="context_contact_already_exists" context="message when trying to create a invite a contact already that is already added">%s is already a contact</string>
    <string name="context_send_no_permission" context="message when trying to send a file without full access">You do not have permission to send this file</string>
    <string name="context_folder_created" context="success message when creating a folder">Folder created</string>
    <string name="context_folder_no_created" context="error message when creating a folder">Error. Folder not created</string>
    <string name="context_correctly_renamed" context="success message when renaming a node">Renamed successfully</string>
    <string name="context_no_renamed" context="error message">Error. Not renamed</string>
    <string name="context_correctly_copied" context="success message when copying a node">Copied successfully</string>
    <!--
    <string name="context_correctly_sent" context="success message when sending a file">File sent</string>
    -->
    <!--
    <string name="context_no_sent" context="error message when sending a file">Error. File not sent</string>
    -->
    <string name="context_correctly_sent_node" context="success message when sending a node to Inbox">Sent to Inbox</string>
    <string name="context_no_sent_node" context="error message when sending a node to Inbox">Error. Not sent to Inbox</string>
    <string name="context_no_copied" context="error message">Error. Not copied</string>
    <string name="context_no_destination_folder" context="message that appears when a user tries to move/copy/upload a file but doesn’t choose a destination folder">Please choose a destination folder</string>
    <string name="context_correctly_moved" context="success message when moving a node">Moved successfully</string>
    <string name="number_correctly_moved" context="success message when moving a node">%d items moved successfully.</string>
    <string name="number_incorrectly_moved" context="success message when moving a node">%d items were not moved successfully</string>
    <string name="context_correctly_moved_to_rubbish" context="success message when moving a node">Moved to the Rubbish Bin successfully</string>
    <string name="number_correctly_moved_to_rubbish" context="success message when moving a node">%d items moved to the Rubbish Bin successfully</string>
    <string name="number_incorrectly_moved_to_rubbish" context="success message when moving a node">&#160;and %d items were not sent successfully</string>
    <string name="context_no_moved" context="error message">Error. Not moved</string>
    <string name="context_correctly_shared" context="success message when sharing a folder">Shared successfully</string>
    <string name="context_no_shared_number" context="error message when sharing a folder">Error. %d shares were not completed</string>
    <string name="context_correctly_shared_removed" context="success message when sharing a folder">Remove shares successfully</string>
    <string name="context_no_shared_number_removed" context="error message when sharing a folder">Error. %d process of removing shares is not completed</string>
    <string name="context_no_shared" context="error message">Error. Not shared</string>
    <string name="context_no_removed_shared" context="error message">Error. Share failed to remove</string>
    <string name="context_remove_sharing" context="success message when removing a sharing">Folder sharing removed</string>
    <string name="context_no_link" context="error message">Link creation failed</string>
    <string name="context_correctly_removed" context="success message when removing a node from MEGA">Deleted successfully</string>
    <string name="context_no_removed" context="error message">Error. Deletion failed</string>
    <string name="number_correctly_removed" context="success message when moving a node">%d items removed successfully from MEGA</string>
    <string name="number_no_removed" context="error message when moving a node">%d items are not removed successfully</string>
    <string name="number_correctly_leaved" context="Success message when left shared folders">%d folders left successfully.</string>
    <string name="share_left" context="Message shown when a share has been left">Share left</string>
    <string name="number_no_leaved" context="error message when moving a node">%d folders were not left successfully</string>
    <string name="number_correctly_sent" context="success message when sending multiple files">File sent to %d contacts successfully</string>
    <string name="number_no_sent" context="error message when sending multiple files">File was not sent to %d contacts</string>
    <string name="number_correctly_sent_multifile" context="success message when sending multiple files">%d files sent successfully</string>
    <string name="number_no_sent_multifile" context="error message when sending multiple files">%d files failed to send</string>
    <string name="number_correctly_copied" context="success message when sending multiple files">%d items copied successfully</string>
    <string name="number_no_copied" context="error message when sending multiple files">%d items were not copied</string>
    <string name="number_contact_removed" context="success message when removing several contacts">%d contacts removed successfully</string>
    <string name="number_contact_not_removed" context="error message when removing several contacts">%d contacts were not removed</string>
    <string name="number_contact_file_shared_correctly" context="success message when sharing a file with multiple contacts">Folder shared with %d contacts successfully</string>
    <string name="number_contact_file_not_shared_" context="error message when sharing a file with multiple contacts">File can not be shared with %d contacts</string>
    <string name="number_correctly_shared" context="success message when sharing multiple files">%d folders shared successfully</string>
    <string name="number_no_shared" context="error message when sharing multiple files">%d folders were not shared</string>
    <string name="context_correctly_copied_contact" context="success message when sending a file to a contact">Successfully sent to:</string>
    <string name="context_correctly_removed_sharing_contacts" context="success message when removing all the contacts of a shared folder">The folder is no longer shared</string>
    <string name="context_no_removed_sharing_contacts" context="error message when removing all the contacts of a shared folder">Error, the folder is still shared with another contact</string>
    <string name="context_select_one_file" context="option available for just one file">Select just one file</string>
    <string name="rubbish_bin_emptied" context="success message when emptying the RB">Rubbish Bin emptied successfully</string>
    <string name="rubbish_bin_no_emptied" context="error message when emptying the RB">Error. The Rubbish Bin has not been emptied</string>

    <string name="dialog_cancel_subscriptions" context="dialog cancel subscriptions">You are about to cancel your MEGA subscription. Please let us know if there is anything we can do to help change your mind.</string>
    <string name="hint_cancel_subscriptions" context="hint cancel subscriptions dialog">Type feedback here</string>
    <string name="send_cancel_subscriptions" context="send cancel subscriptions dialog">Send</string>
    <!--
    <string name="title_cancel_subscriptions" context="title cancel subscriptions dialog">Cancel Subscription</string>
    -->
    <string name="confirmation_cancel_subscriptions" context="confirmation cancel subscriptions dialog">Thank you for your feedback! Are you sure you want to cancel your MEGA subscription?</string>
    <string name="reason_cancel_subscriptions" context="provide a reason to cancel subscriptions dialog">Your subscription has not been cancelled. Please provide a reason for your cancellation</string>
    <string name="message_user_purchased_subscription" context="welcome message after user brought subscription. placeholder 1: subscription type (Lite/Pro1 etc), placeholder 2: renewal interval (monthly/yearly)">Thank you for subscribing to %1$s %2$s!</string>
    <string name="message_user_purchased_subscription_down_grade" context="Pop up message shows when user purchased a lower level of subscription">Your new subscription will take effect once the current one expires, the new price will be charged at that time.</string>
    <string name="message_user_payment_pending" context="Pop up message shows when user purchased a subscription with a payment method that can not be processed in real time, e.g. voucher">Your subscription will take effect once the payment is processed by Google.</string>
    <string name="subscription_type_monthly" context="">Monthly</string>
    <string name="subscription_type_yearly" context="">Yearly</string>

    <string name="context_node_private" context="success message after removing the public link of a folder">The folder is now private</string>

    <string name="context_share_correctly_removed" context="success message after removing a share of a folder. a contact has no access to the folder now">Share removed</string>


    <string name="menu_new_folder" context="Menu option to create a new folder in the file manager.">New folder</string>
    <string name="menu_add_contact" context="Menu option to add a contact to your contact list.">Add contact</string>
    <string name="menu_add_contact_and_share" context="Menu option to add a contact to your contact list.">Add contact and share</string>
    <!--
    <string name="menu_download_from_link" context="Text that is displayed in the dialog to download a MEGA link inside the app">Download from MEGA link</string>
    -->

    <string name="alert_decryption_key" context="Title of the alert to introduce the decryption key">Decryption Key</string>
    <string name="message_decryption_key" context="Message of the alert to introduce the decryption key">Please enter the decryption key for the link</string>
    <string name="invalid_decryption_key" context="error message shown on the decryption key dialog if the key typed in was wrong">Invalid decryption key</string>

    <string name="upload_to_image" context="upload to. Then choose an Image file">Image</string>
    <string name="upload_to_audio" context="upload to. Then choose an Audio file">Audio</string>
    <string name="upload_to_video" context="Title of the button in the contact info screen to start a video call">Video</string>
    <!--
    <string name="upload_to_other" context="upload to. Then choose a file which is not an Image, an Audio or a Video">Other File</string>
    -->
    <string name="upload_to_filesystem" context="upload to. Then choose to browse the file system to choose a file">Pick from File System</string>
    <string name="upload_to_filesystem_from" context="upload to. Then choose to browse the file system to choose a file">Pick from</string>
    <!--
    <string name="upload_select_file_type" context="title of the dialog for choosing if a user wants to upload an image, an audio, a video or a file from the system">Select file type</string>
    -->
    <!--
    <string name="upload_uploading" context="status text">Uploading</string>
    -->
    <!--
    <string name="upload_touch_to_cancel" context="hint to how to cancel the upload (by touching the notification)">Touch to cancel upload</string>
    -->
    <!--
    <string name="upload_failed" context="error message">Upload failed</string>
    -->
    <string name="upload_uploaded" context="Label for the current uploaded size of a file. For example, 3 files, 50KB uploaded">uploaded</string>
    <!--
    <string name="upload_cancel_uploading" context="Confirmation text for cancelling an upload">Do you want to cancel the upload?</string>
    -->
    <string name="upload_prepare" context="Status text at the beginning of an upload, Status text at the beginning of an upload for 1 file">Processing file</string>
    <plurals name="upload_prepare">
        <item context="Status text at the beginning of an upload, Status text at the beginning of an upload for 1 file" quantity="one">Processing file</item>
        <item context="Status text at the beginning of an upload, Status text at the beginning of an upload for 2 or more files" quantity="other">Processing files</item>
    </plurals>
    <string name="error_temporary_unavaible" context="error message when downloading a file">Resource temporarily not available, please try again later</string>
    <string name="upload_can_not_open" context="Error message when the selected file cannot be opened">Cannot open selected file</string>
    <string name="unzipping_process" context="when a zip file is downloaded and clicked, the app unzips the file. This is the status text while unzipping the file">Unzipping file</string>

    <string name="error_io_problem" context="error message while browsing the local filesystem">File system problem</string>
    <string name="general_error" context="error message while browsing the local filesystem">Error happened when executing the action</string>

    <string name="full_screen_image_viewer_label" context="title of the image gallery">Image viewer</string>

    <!--
    <string name="manager_download_from_link_incorrect" context="Error message when the user entered an incorrect MEGA link format for importing">Incorrect link format</string>
    -->

    <!--
    <string name="my_account_activity" context="Title of the screen where the user account information is shown">Account</string>
    -->
    <!--
    <string name="my_account_total_space" context="Headline for the amount of total storage space">Storage Space</string>
    -->
    <!--
    <string name="my_account_free_space" context="Headline for the amount of storage space is remaining">Free Space</string>
    -->
    <string name="my_account_used_space" context="Headline for the amount of storage space is used">Used Space</string>
    <string name="my_account_change_password" context="menu item">Change password</string>
    <!--
    <string name="warning_out_space" context="Warning in Cloud drive when the user is runningut of space">You\'re running out of space!\n Do you want to upgrade your account?</string>
    -->
    <string name="overquota_alert_text" context="Dialog text overquota error">You have exceeded your storage limit. Would you like to upgrade your account?</string>

    <!--
    <string name="op_not_allowed" context="Dialod text overquota error">Operation not allowed</string>
    -->
    <string name="my_account_last_session" context="when did the last session happen">Last session</string>
    <string name="my_account_connections" context="header for the social connections, showing the number of contacts the user has">Connections</string>

    <string name="my_account_changing_password" context="message displayed while the app is changing the password">Changing password</string>
    <string name="my_account_change_password_oldPassword" context="when changing the password, the first edittext is to enter the current password">Current password</string>
    <string name="my_account_change_password_newPassword1" context="when changing the password">New password</string>
    <string name="my_account_change_password_newPassword2" context="when changing the password">Confirm new password</string>
    <!--
    <string name="my_account_change_password_error" context="Error message when the user attempts to change his password (two potential reasons in one error message).">Incorrect current password or the new passwords you provided do not match. Please try again</string>
    -->
    <!--
    <string name="my_account_change_password_error_2" context="Error message when the user attempts to change his password (two potential reasons in one error message).">Incorrect current password. Please try again</string>
    -->
    <!--
    <string name="my_account_change_password_OK" context="Success text">Password changed successfully</string>
    -->
    <string name="my_account_change_password_dont_match" context="when changing the password or creating the account, the password is required twice and check that both times are the same">Password doesn’t match</string>

    <!--
    <string name="upgrade_activity" context="title of the Upgrade screen">PRO Membership</string>
    -->
    <string name="upgrade_select_pricing" context="title of the selection of the pro account wanted">Select membership</string>
    <string name="select_membership_1" context="the user has to decide the way of payment">Monthly or annually recurring</string>

    <!--<string name="select_membership_2" context="button to go to Google Play">Google Play subscription</string>-->

    <string name="no_available_payment_method" context="choose the payment method option when no method is available">At this moment, no method of payment is available for this plan</string>

    <string name="upgrade_per_month" context="button to decide monthly payment. The asterisk is needed">Monthly*</string>
    <string name="upgrade_per_year" context="button to decide annually payment. The asterisk is needed">Annually*</string>

    <string name="file_properties_get_link" context="the user can get the link and it’s copied to the clipboard">The link has been copied to the clipboard</string>
    <!--
    <string name="file_properties_remove_link" context="the user can remove the public link">The link has been removed</string>
    -->

    <string name="full_image_viewer_not_preview" context="before sharing an image, the preview has to be downloaded">The preview has not been downloaded yet. Please wait</string>
    <string name="not_load_preview_low_memory" context="due to device is low on memory, cannot load an image preview temporarily">The preview is not able to load due to insufficient memory available. Please try again later.</string>

    <string name="log_out_warning" context="alert when clicking a newsignup link being logged">Please log out before creating the account</string>

    <!--
    <string name="import_correct" context="success message after import a file">Imported successfully</string>
    -->

    <string name="transfers_empty" context="message shown in the screen when there are not any active transfer">No active transfers</string>
    <!--
    <string name="transfers_pause" context="File uploading or downloading has been paused (until the user continues at a later stage)">All transfers are paused</string>
    -->
    <string name="menu_pause_transfers" context="menu item">Pause transfers</string>
    <!--
    <string name="menu_restart_transfers" context="menu item">Restart transfers</string>
    -->
    <string name="menu_cancel_all_transfers" context="menu item">Cancel all transfers</string>

    <string name="menu_take_picture" context="Option of the sliding panel to change the avatar by taking a new picture">Take picture</string>

    <string name="ask_for_display_over_title" context="Dialog title, to explain why MEGA needs the ’display over other apps’ permission (Android 10)">Allow notifications for incoming MEGA calls</string>
    <string name="ask_for_display_over_msg" context="Dialog message, to explain why MEGA needs the ’display over other apps’ permission (Android 10)">MEGA needs your authorization to allow the call interface to pop up from the background.</string>
    <string name="ask_for_display_over_explain" context="Prompt text shows when the user doesn’t want to make MEGA grant the ’display over other apps’ permission for now (Android 10)">Don’t worry, you can still manually grant permissions from your device’s settings.</string>

    <string name="cam_sync_wifi" context="the options of how to upload, but in an array. needed for the settings, how to upload the camera images. only when Wi-Fi connected">Wi-Fi only</string>
    <string name="cam_sync_data" context="the options of how to upload, but in an array. needed for the settings, how to upload the camera images. when Wi-Fi connected and using data plan">Wi-Fi or mobile data</string>
    <string name="cam_sync_syncing" context="The upload of the user’s photos orvideos from their specified album is in progress.">Camera Uploads in progress</string>
    <string name="cam_sync_cancel_sync" context="confirmation question for cancelling the camera uploads">Do you want to stop Camera Uploads?</string>
    <!--
    <string name="settings_camera_notif_error_no_folder" context="Error message when an unavailable destination folder was selected">Destination folder is unavailable</string>
    -->
    <string name="settings_camera_notif_title" context="title of the notification when camera upload is enabled">Uploading files of media folders</string>
	<string name="settings_camera_notif_checking_title" context="title of the notification when camera upload is checking files">Checking for files to be uploaded</string>
	<string name="settings_camera_notif_initializing_title" context="title of the notification when camera upload is initializing">Initializing Camera Uploads</string>
	<string name="camera_notif_primary_local_unavailable" context="title of the notification when camera upload’s primary local folder is unavailable.">Camera Uploads have been disabled. Your local folder is unavailable.</string>
	<string name="camera_notif_secondary_local_unavailable" context="title of the notification when camera upload’s secondary local folder is unavailable.">Media Uploads have been disabled. Your local folder is unavailable.</string>

    <!--
    <string name="settings_camera_notif_error" context="notification error">Camera Uploads problem</string>
    -->
    <string name="settings_camera_notif_complete" context="notification camera uploads complete">Camera uploads complete</string>
    <string name="settings_features" context="settings of the Features section">Features</string>

    <string name="settings_storage" context="label of storage in upgrade/choose account page, it is being used with a variable, e.g. for LITE user it will show ‘200GB Storage’.">Storage</string>
    <string name="settings_pin_lock" context="Settings of the Passcode">Passcode Lock</string>
	<string name="settings_camera_upload_charging_helper_label" context="Helper text to explain why we have this `Require me to plug in` setting, placeholder - 100 to 1000 in MB">Video compression consumes a lot of power; MEGA will require you to be actively charging your device if the videos to be compressed are larger than %s.</string>
	<string name="settings_camera_upload_include_gps_helper_label" context="Helper text to explain the things to note if enable the feature of including GPS info">If enabled, you will upload information about where your pictures were taken, so be careful when sharing them.</string>

    <string name="settings_advanced_features" context="Settings category title for cache and offline files">Advanced</string>
    <string name="settings_advanced_features_cache" context="Settings preference title for cache">Clear Cache</string>
    <string name="settings_advanced_features_offline" context="Settings preference title for offline files">Clear Offline Files</string>

    <string name="settings_auto_play_label" context="description of switch ‘Open file when download is completed’">Open file when downloaded</string>
    <string name="settings_advanced_features_cancel_account" context="Settings preference title for canceling the account">Cancel your account</string>
    <string name="settings_delete_account" context="Settings preference title for delete account">Delete account</string>

    <string name="settings_advanced_features_size" context="Size of files in offline or cache folders">Currently using %s</string>
    <string name="settings_advanced_features_calculating" context="Calculating Size of files in offline or cache folders">Calculating</string>

    <string name="settings_storage_download_location" context="title of the setting to set the default download location">Default download location</string>
    <string name="settings_storage_ask_me_always" context="Whether to always ask the user each time.">Always ask for download location</string>
    <string name="settings_storage_advanced_devices" context="Whether to enable the storage in advanced devices">Display advanced devices (external SD)</string>
	<string name="add_phone_number_label" context="Label of button on account page that ask user to add their phone number">Add a phone number</string>
	<string name="verify_account_title" context="enter verification code page title">Verify your account</string>
	<string name="verify_account_helper_locked" context="Text to explain to user why to verify phone number (account suspended use case)">Your account has been locked temporarily due to potential abuse. Please verify your phone number to unlock your account.</string>
    <string name="general_country_label" context="Hint text of the country edittext for billing purposes">Country</string>
    <string name="sms_region_label" context="Hint text of the region edittext for choosing dial code.">Region</string>
	<string name="verify_account_phone_number_placeholder" context="place holder for enter mobile number field">Your phone number</string>
    <string name="general_back_button" context="Button label - go to previous page">Back</string>
	<string name="verify_account_not_now_button" context="button label - quite sms verification use case">Not now</string>
    <string name="general_confirm_button" context="Button label - confirm some action">Confirm</string>
	<string name="verify_account_invalid_country_code" context="On “add phone number” page, an error message will be shown if user click next button without select country code.">Please select a region code</string>
    <string name="verify_account_not_loading_country_code" context="On “Add phone number” page, a toast error message will be shown if the country code cannot be fetched from back end.">Region codes could not be fetched.</string>
	<string name="verify_account_invalid_phone_number" context="error message if user click next button without enter a valid phone number">Please supply a valid phone number.</string>
	<string name="verify_account_enter_txt_label" context="Label tell user to enter received txt to below input boxes">Please enter the verification code sent to</string>
	<string name="verify_account_enter_code_title" context="enter verification code page title">Verify your account</string>
	<string name="verify_account_incorrect_code" context="error message that will show to user when user entered invalid verification code">Wrong code. Please try again or resend.</string>
	<string name="verify_account_resend_label" context="text message to remind user to resend verification code">You didn’t receive a code?</string>
    <string name="general_resend_button" context="Button to resend the create account email to a new email address in case the previous email address was misspelled">Resend</string>
	<string name="verify_account_error_phone_number_register" context="error message that will show to user when host detected that the mobile number has been registered already">This number is already associated with a MEGA account.</string>
	<string name="verify_account_error_reach_limit" context="error message that will show to user when user reached the sms verification daily limit">You have reached the daily limit</string>
	<string name="verify_account_error_wrong_code" context="error message that will show to user when user reached the sms verification daily limit">The verification code doesn’t match.</string>
	<string name="verify_account_error_code_verified" context="error message that will show to user when code has been verified">The code has been verified</string>
	<string name="verify_account_error_invalid_code" context="error message that will show to user when user entered invalid verification code">Wrong code. Please try again or resend.</string>
	<string name="verify_account_successfully" context="verify phone number successfully">Your phone number has been verified successfully</string>

    <string-array name="settings_storage_download_location_array">
        <item context="if the user has an internal and an external SD card, it has to be set on the settings screen, internal storage option">Internal storage</item>
        <item context="if the user has an internal and an external SD card, it has to be set on the settings screen, external storage option">External storage</item>
    </string-array>

    <string name="internal_storage_label" context="If the user has an internal storage and an external SD card, it has to be set on the settings screen, internal storage option">Internal storage</string>
    <string name="external_storage_label" context="If the user has an internal storage and an external SD card, it has to be set on the settings screen, external storage option">External storage</string>

    <string-array name="add_contact_array">
        <item context="title of the dialog shown when sending or sharing a folder">Write the user’s email</item>
        <item context="choose the way the new user’s email is inserted, import from phone option">Import from device</item>
    </string-array>

    <string name="settings_camera_upload_on" context="settings option">Enable Camera Uploads</string>
    <string name="settings_camera_upload_turn_on" context="settings option">Turn on Camera Uploads</string>
    <string name="settings_camera_upload_off" context="settings option">Disable Camera Uploads</string>
    <string name="settings_camera_upload_how_to_upload" context="settings option. How to upload the camera images: via Wi-Fi only or via Wi-Fi and data plan">How to upload</string>

    <string name="settings_secondary_upload_on" context="The Secondary Media uploads allows to create a second Camera Folder synchronization. Enabling it would imply to choose a new local folder and then, a new destination folder in MEGA. This is the text that appears in the settings option to enable the second synchronization.">Enable Secondary Media uploads</string>
    <string name="settings_secondary_upload_off" context="The Secondary Media uploads allows to create a second Camera Folder synchronization. Disabling it would imply that the current second sync won’t be running anymore. This is the text that appears in the settings option to disable the second synchronization.">Disable Secondary Media uploads</string>

    <string name="settings_empty_folder" context="Title of shared folder explorer to choose a folder to perform an action">Choose folder</string>

    <string-array name="settings_camera_upload_how_to_entries">
        <item context="the options of how to upload, but in an array. needed for the settings, how to upload the camera images. when Wi-Fi connected and using data plan">Wi-Fi or mobile data</item>
        <item context="the options of how to upload, but in an array. needed for the settings, how to upload the camera images. only when Wi-Fi connected">Wi-Fi only</item>
    </string-array>
    <string name="settings_camera_upload_what_to_upload" context="What kind of files are going to be uploaded: images, videos or both">File Upload</string>

    <string-array name="settings_camera_upload_file_upload_entries">
        <item context="what kind of file are going to be uploaded. Needed for the settings summary">Photos only</item>
        <item context="what kind of file are going to be uploaded. Needed for the settings summary">Videos only</item>
        <item context="what kind of file are going to be uploaded. Needed for the settings summary">Photos and videos</item>
    </string-array>

    <string name="settings_camera_upload_charging" context="Option to choose that the camera sync will only be enable when the device is charging">Only when charging</string>
    <string name="settings_camera_upload_include_gps" context="Title of ‘Include location tags’ setting option. Once enabled, Camera Uploads will include the location info from pictures those are being uploaded">Include location tags</string>
    <string name="settings_camera_upload_require_plug_in" context="Option to choose that the video compression will only be enable when the device is charging">Require me to actively charge my device</string>
    <string name="settings_keep_file_names" context="Option to choose that the camera sync will maintain the local file names when uploading">Keep file names as in the device</string>

    <string name="settings_local_camera_upload_folder" context="The location of where the user photos or videos are stored in the device.">Local Camera folder</string>
    <string name="settings_mega_camera_upload_folder" context="The location of where the user photos or videos are stored in MEGA.">MEGA Camera Uploads folder</string>

    <string name="settings_local_secondary_folder" context="The location of where the user photos or videos of the secondary sync are stored in the device.">Local Secondary folder</string>
    <string name="settings_mega_secondary_folder" context="The location of where the user photos or videos of the secondary sync are stored in MEGA.">MEGA Secondary folder</string>

    <string name="settings_camera_upload_only_photos" context="what kind of file are going to be uploaded. Needed for the settings summary">Photos only</string>
    <string name="settings_camera_upload_only_videos" context="what kind of file are going to be uploaded. Needed for the settings summary">Videos only</string>
    <string name="settings_camera_upload_photos_and_videos" context="what kind of file are going to be uploaded. Needed for the settings summary">Photos and videos</string>

    <string name="settings_pin_lock_code_not_set" context="status text when no custom photo sync folder has been set">Not set</string>
    <string name="settings_pin_lock_switch" context="Settings of the Passcode">Passcode Lock</string>
    <string name="settings_change_passcode" context="Settings option to change Passcode.">Change Passcode</string>

    <string name="pin_lock_enter" context="Button after the Passcode code input field">Enter</string>
    <string name="pin_lock_alert" context="error message when not typing the Passcode code correctly">Your local files will be deleted and you will be logged out after 10 failed attempts</string>
    <string name="pin_lock_incorrect" context="error message when not typing the Passcode code correctly">Incorrect code</string>
    <plurals name="pin_lock_incorrect_alert">
        <item context="Error message when not typing the Passcode correctly and only have 1 attempt left." quantity="one">Wrong Passcode, please try again. You have 1 attempt left</item>
        <item context="Error message when not typing the Passcode correctly and have several attempts left. The placeholder is to display the number of attempts left in runtime." quantity="other">Wrong Passcode, please try again. You have %2d attempts left</item>
    </plurals>
    <string name="pin_lock_not_match" context="Error message when not typing the Passcode correctly (two times)">Passcodes don’t match</string>
    <string name="unlock_pin_title" context="Title of the screen to unlock screen with Passcode">Enter your Passcode</string>
    <string name="unlock_pin_title_2" context="Title of the screen to unlock screen with Passcode in second round">Re-Enter your Passcode</string>
    <string name="reset_pin_title" context="Title of the screen to unlock screen with Passcode">Enter your new Passcode</string>
    <string name="reset_pin_title_2" context="Title of the screen to unlock screen with Passcode in second round">Re-Enter your new Passcode</string>
    <string name="incorrect_pin_activity" context="Text of the screen after 10 attemps with a wrong Passcode" formatted="false">All your local data will be deleted and you will be logged out in %1d seconds</string>

    <string name="settings_about" context="Caption of a title, in the context of “About MEGA” or “About us”">About</string>
    <string name="settings_about_privacy_policy" context="App means “Application”">Privacy Policy</string>
    <string name="settings_about_terms_of_service" context="">Terms of Service</string>
    <string name="settings_about_gdpr" context="setting menu that links to the GDPR terms">Data Protection Regulation</string>
    <string name="settings_about_app_version" context="App means “Application”">App version</string>
    <string name="settings_about_sdk_version" context="Title of the label where the SDK version is shown">MEGA SDK Version</string>
    <string name="settings_about_karere_version" context="Title of the label where the MEGAchat SDK version is shown">MEGAchat SDK Version</string>
    <string name="settings_about_code_link_title" context="Link to the public code of the app">View source code</string>

    <string name="january">January</string>
    <string name="february">February</string>
    <string name="march">March</string>
    <string name="april">April</string>
    <string name="may">May</string>
    <string name="june">June</string>
    <string name="july">July</string>
    <string name="august">August</string>
    <string name="september">September</string>
    <string name="october">October</string>
    <string name="november">November</string>
    <string name="december">December</string>

    <string name="zip_browser_activity" context="title of the screen that shows the ZIP files">ZIP Browser</string>

    <!--
    <string name="new_account" context="in login screen to create a new account">Create account now!</string>
    -->

    <string name="my_account_title" context="title of the My Account screen">Account Type</string>
    <string name="renews_on" context="title of the Expiration Date">Renews on&#160;</string>
    <string name="expires_on" context="title of the Expiration Date">Expires on&#160;</string>
    <string name="free_account">Free</string>

    <!--
    <string name="free_storage" context="Not translate">50 GB</string>
    -->
    <!--
    <string name="free_bandwidth" context="Free bandwich account details">Limited</string>
    -->

    <string name="camera_uploads_created" context="info message shown to the user when the Camera Uploads folder has been created">Camera Uploads folder created</string>

    <!--
    <string name="ZIP_download_permission" context="A compressed file will be downloaded and decompressed.">The ZIP file will be downloaded and unzipped</string>
    -->
    <!--
    <string name="ZIP_unzip_permission" context="A compressed file will be decompressed.">The ZIP file will be unzipped </string>
    -->

    <string name="sortby_owner_mail" context="category in sort by action">Owner’s Email</string>
    <string name="sortby_name" context="category in sort by action">Name</string>
    <string name="sortby_name_ascending" context="sort files alphabetically ascending">Ascending</string>
    <string name="sortby_name_descending" context="sort files alphabetically descending">Descending</string>

    <string name="sortby_date" context="category in sort by action">Date</string>
    <string name="sortby_creation_date" context="category in sort by action">Creation Date</string>
    <string name="sortby_modification_date" context="category in sort by action">Modification Date</string>
    <string name="sortby_link_creation_date" context="category in sort by action">Link creation date</string>
    <string name="sortby_date_newest" context="sort files by date newest first">Newest</string>
    <string name="sortby_date_oldest" context="sort files by date oldest first">Oldest</string>

    <string name="sortby_size" context="category in sort by action">Size</string>
    <string name="sortby_size_largest_first" context="sort files by size largest first">Largest</string>
    <string name="sortby_size_smallest_first" context="sort files by size smallest first">Smallest</string>

    <string name="sortby_type" context="Title of sort by media type options">Media type</string>
    <string name="sortby_type_photo_first" context="sort option, sort media files by photos first">Photos</string>
    <string name="sortby_type_video_first" context="sort option, sort media files by videos first">Videos</string>

    <string name="sort_by_newest_date" context="sort files by date newest first">Newest date</string>
    <string name="sort_by_oldest_date" context="sort files by date oldest first">Oldest date</string>
    <string name="sort_by_largest_size" context="sort files by largest size">Largest size</string>
    <string name="sort_by_smallest_size" context="sort files by smallest size">Smallest size</string>

    <string name="per_month" context="in payments, for example: 4.99€ per month">per month</string>
    <string name="per_year" context="in payments, for example: 49.99€ per year">per year</string>

    <string name="billing_details" context="Contextual text in the beginning of the Credit Card Payment">Enter your billing details:</string>
    <string name="address1_cc" context="Hint text of the address1 edittext, which is the first line (of two) of the address">Address 1</string>
    <string name="address2_cc" context="Hint text of the address2 edittext, which is the second line (of two) of the address">Address 2 (optional)</string>
    <string name="city_cc" context="Hint text of the city edittext for billing purposes">City</string>
    <string name="state_cc" context="Hint text of the state or province edittext for billing purposes">State/Province</string>
    <string name="country_cc" context="Hint text of the country edittext for billing purposes">Country</string>
    <string name="postal_code_cc" context="Hint text of the postal code edittext for billing purposes">Postal code</string>

    <string name="payment_details" context="Contextual text in the beginning of the Credit Card Payment">Enter your payment details:</string>
    <string name="first_name_cc" context="Hint text of the first name of the credit card edittext for payment purposes">First name</string>
    <string name="last_name_cc" context="Hint text of the last name of the credit card edittext for payment purposes">Last name</string>
    <string name="credit_card_number_cc" context="Hint text of the credit card number edittext for payment purposes">Credit Card Number</string>
    <string name="month_cc" context="Hint text of the expiration month of the credit card for payment purposes">Month</string>
    <string name="year_cc" context="Hint text of the expiration year of the credit card for payment purposes">Year</string>
    <string name="cvv_cc" context="Hint text of the CVV edittext for payment purposes">CVV</string>

    <string name="proceed_cc" context="Text of the button which proceeds the payment">Proceed</string>

    <string name="account_successfully_upgraded" context="Message shown when the payment of an upgrade has been correct">Account successfully upgraded!</string>
    <string name="account_error_upgraded" context="Message shown when the payment of an upgrade has not been correct">The operation failed. Your credit card has not been charged</string>
    <string name="credit_card_information_error" context="Message shown when the credit card information is not correct">The credit card information was not correct. The credit card will not be charged</string>
    <!--
    <string name="not_upgrade_is_possible" context="Message shown when the user wants to upgrade an account that cannot be upgraded">Your account cannot be upgraded from the app. Please contact support@mega.nz to upgrade your account</string>
    -->

    <string name="pin_lock_type" context="Title to choose the type of Passcode">Passcode Type</string>
    <string name="four_pin_lock" context="Passcode with 4 digits">4 digit Passcode</string>
    <string name="six_pin_lock" context="Passcode with 6 digits">6 digit Passcode</string>
    <string name="AN_pin_lock" context="Passcode alphanumeric">Alphanumeric Passcode</string>

    <string name="settings_enable_logs" context="Confirmation message when enabling logs in the app">Logs are now enabled</string>
    <string name="settings_disable_logs" context="Confirmation message when disabling logs in the app">Logs are now disabled</string>
    <string name="error_unable_to_setup_cloud_folder" context="Snackbar error message triggered by host error when user is trying to setup MEGA Camera Uploads folder in settings page">Unable to setup MEGA Camera Uploads folder</string>
    <string name="logs_not_enabled_permissions" context="Message displayed when the user denies the required permissions during the logs activation">Logs have not been enabled because you denied the required permissions</string>

    <string name="search_open_location" context="Option in the sliding panel to open the folder which contains the file selected after performing a search">Open location</string>
    <string name="servers_busy" context="message when a temporary error on logging in is due to SDK is waiting for the server to complete a request due to an API lock">This process is taking longer than expected. Please wait.</string>

    <string name="my_account_free" context="Label in My Account section to show user account type">Free Account</string>
    <string name="my_account_prolite" context="Label in My Account section to show user account type">Pro Lite Account</string>
    <string name="my_account_pro1" context="Label in My Account section to show user account type">Pro I Account</string>
    <string name="my_account_pro2" context="Label in My Account section to show user account type">Pro II Account</string>
    <string name="my_account_pro3" context="Label in My Account section to show user account type">Pro III Account</string>

    <string name="my_account_prolite_feedback_email" context="Type of account info added to the feedback email sent to support">Pro Lite Account</string>

    <string name="backup_title" context="">Backup your Recovery Key</string>
    <string name="backup_subtitle" context="Subtitle of the screen to backup the master key">Your password unlocks your Recovery Key</string>

    <string name="backup_first_paragraph" context="First paragraph of the screen to backup the master key">Your data is only readable through a chain of decryption operations that begins with your master encryption key, which we store encrypted with your password. This means that if you lose your password, your Recovery Key can no longer be decrypted, and you can no longer decrypt your data.</string>
    <string name="backup_second_paragraph" context="Summary of the preference Recovery key on Settings section">Exporting the Recovery Key and keeping it in a secure location enables you to set a new password without data loss.</string>
    <string name="backup_third_paragraph" context="Third paragraph of the screen to backup the master key">An external attacker cannot gain access to your account with just your key. A password reset requires both the key and access to your email.</string>
    <string name="backup_action" context="Sentence to inform the user the available actions in the screen to backup the master key">Copy the Recovery Key to clipboard or save it as text file</string>

    <string name="save_action" context="Action of a button to save something">Save</string>
    <string name="copy_MK_confirmation" context="Alert message when the master key has been successfully copied to the ClipBoard">The Recovery Key has been successfully copied</string>

    <string name="change_pass" context="Button to change the password">Change</string>

    <string name="general_positive_button" context="Positive button to perform a general action">YES</string>
    <string name="general_negative_button" context="Negative button to perform a general action">NO</string>

    <string name="forgot_pass_menu" context="Option of the overflow menu to show the screen info to reset the password">Forgot password?</string>
    <string name="forgot_pass" context="Button in the Login screen to reset the password">Forgot your password?</string>
    <string name="forgot_pass_first_paragraph" context="First paragraph of the screen when the password has been forgotten">If you have a backup of your Recovery Key, you can reset your password by selecting YES. No data will be lost.</string>
    <string name="forgot_pass_second_paragraph" context="Second paragraph of the screen when the password has been forgotten">You can still export your Recovery Key now if you have an active MEGA session in another browser on this or any other computer. If you don’t, you can no longer decrypt your existing account, but you can start a new one under the same email address by selecting NO.</string>
    <!--
    <string name="forgot_pass_second_paragraph_logged_in" context="Second paragraph of the screen when the password has been forgotten and the user is still logged in">If you don\&apos;t, you can still export your recovery key now in this MEGA session. Please, go back and backup your recovery key.</string>
    -->

    <string name="forgot_pass_action" context="Sentence to ask to the user if he has the master key in the screen when the password has been forgotten">Do you have a backup of your Recovery Key?</string>

    <string name="title_alert_reset_with_MK" context="Title of the alert message to ask for the link to reset the pass with the MK">Great!</string>
    <string name="edit_text_insert_mail" context="Hint of the text where the user can write his e-mail">email goes here</string>
    <string name="text_alert_reset_with_MK" context="Text of the alert message to ask for the link to reset the pass with the MK">Please enter your email address below. You will receive a recovery link that will allow you to submit your Recovery Key and reset your password.</string>

    <string name="edit_text_insert_mk" context="Hint of the text when the user can write his master key">Your Recovery Key goes here</string>

    <string name="edit_text_insert_pass" context="Hint of the text where the user can write his password">password goes here</string>
    <string name="delete_account_text_last_step" context="Text shown in the last alert dialog to confirm the cancellation of an account">This is the last step to cancel your account. You will permanently lose all the data stored in the cloud. Please enter your password below.</string>

    <string name="email_verification_title" context="Title of the alert dialog to inform the user that have to check the email">Email verification</string>
    <string name="email_verification_text" context="Text of the alert dialog to inform the user that have to check the email">Please check your email to proceed.</string>
    <string name="general_text_error" context="Text to inform the user when an error occurs">An error occurred, please try again.</string>


    <string name="alert_not_logged_in" context="Alert to inform the user that have to be logged in to perform the action">You must be logged in to perform this action.</string>
    <string name="change_email_not_logged_in" context="Error message when a user attempts to change their email without an active login session.">You need to be logged in to complete your email change. Please log in again with your current email address and then click on your confirmation link again.</string>
    <string name="email_changed" context="Text displayed to inform that the email was successfully changed. Please keep the placeholder, it will be replaced with the new email address.">Congratulations, your new email address for this MEGA account is: %1$s</string>
    <string name="invalid_string" context="Error when the user leaves empty the password field">Incorrect</string>

    <string name="invalid_input" context="Text of the toast when the user enters invalid text which is neither a valid phone number nor a valid email">Invalid input</string>
    <string name="invalid_email_title" context="Title of the alert dialog when the user tries to recover the pass of a non existing account">Invalid email address</string>
    <string name="invalid_email_text" context="Title of the alert dialog when the user tries to recover the pass of a non existing account">Please check the email address and try again.</string>
    <!--
    <string name="alert_not_logged_out" context="Alert to inform the user that have to be logged out to perform the action">You must be logged out to perform this action.</string>
    -->

    <string name="title_dialog_insert_MK" context="Title of the dialog to write MK after opening the recovery link">Password reset</string>
    <string name="text_dialog_insert_MK" context="Text of the dialog to write MK after opening the recovery link">Please enter your Recovery Key below</string>

    <string name="pass_changed_alert" context="Text of the alert when the pass has been correctly changed">Password changed!</string>

    <string name="park_account_dialog_title" context="Title of the dialog to park an account">Park account</string>
    <string name="park_account_button" context="Button to park an account">Park</string>
    <string name="park_account_title" context="Title of the screen to park an account">Oops!</string>
    <string name="park_account_first_paragraph" context="First paragraph of the screen to park an account">Due to our end-to-end encryption paradigm, you will not be able to access your data without either your password or a backup of your Recovery Key.</string>
    <string name="park_account_second_paragraph" context="Second paragraph of the screen to park an account">You can park your existing account and start a fresh one under the same email address. Your data will be retained for at least 60 days. In case that you recall your parked account’s password, please contact support&#64;mega.nz</string>

    <string name="dialog_park_account" context="Text of the dialog message to ask for the link to park the account">Please enter your email address below. You will receive a recovery link that will allow you to park your account.</string>
    <string name="park_account_text_last_step" context="Text shown in the last alert dialog to park an account">This is the last step to park your account, please enter your new password. Your data will be retained for at least 60 days. If you recall your parked account’s password, please contact support&#64;mega.nz</string>

    <string name="title_enter_new_password" context="Title of the screen to write the new password after opening the recovery link">Enter new password</string>
    <string name="recovery_link_expired" context="Message when the user tries to open a recovery pass link and it has expired">This recovery link has expired, please try again.</string>

    <string name="text_reset_pass_logged_in" context="Text of the alert after opening the recovery link to reset pass being logged.">Your Recovery Key will be used to reset your password. Please enter your new password.</string>
    <string name="email_verification_text_change_pass" context="Text of the alert dialog to inform the user that have to check the email after clicking the option forgot pass">You will receive a recovery link that will allow you to reset your password.</string>

    <string name="my_account_upgrade_pro" context="Button to upgrade the account to PRO account in My Account Section">Upgrade</string>
    <string name="my_account_upgrade_pro_panel" context="Button to upgrade the account to PRO account in the panel that appears randomly">Upgrade now</string>
    <string name="get_pro_account" context="Message to promote PRO accounts">Improve your cloud capacity![A]Get more space &amp; transfer quota with a PRO account!</string>
    <string name="toast_master_key" context="success message when the MasterKey file has been downloaded">The Recovery Key has been backed up into: %1s.[A]While the file remains in this path, you will find it at the Saved for Offline Section.[A]Note: It will be deleted if you log out, please store it in a safe place.</string>

    <!--
    <string name="next_ime_action" context="Action to pass focus to the next field in a form">Next</string>
    -->

    <string name="mail_already_used" context="Error shown when the user tries to change his mail to one that is already used">Error. This email address is already in use.</string>

    <string name="mail_changed_confirm_requested" context="Error shown when the user tries to change his mail while the user has already requested a confirmation link for that email address">You have already requested a confirmation link for that email address.</string>

    <string name="mail_same_as_old" context="Error shown when the user tries to change his mail while the email is the same as the old">The new and the old email must not match</string>
    <string name="change_mail_text_last_step" context="Text shown in the last alert dialog to change the email associated to an account">This is the last step to change your email. Please enter your password below.</string>
    <string name="change_mail_title_last_step" context="Title of the alert dialog to change the email associated to an account">Change email</string>

    <!--
    <string name="success_changing_user_mail" context="Message when the user email has been changed successfully">Your email has been correctly updated.</string>
    -->

    <string name="title_new_warning_out_space" context="Iitle of the warning when the user is running out of space">You’re running out of space!</string>
    <string name="new_warning_out_space" context="Text of the warning when the user is running out of space">Take full advantage of your MEGA account by upgrading to Pro.</string>

    <string name="title_options_avatar_panel" context="Iitle of sliding panel to choose the option to edit the profile picture">Edit profile picture</string>
    <string name="take_photo_avatar_panel" context="Option of the sliding panel to change the avatar by taking a new picture">Take picture</string>
    <string name="choose_photo_avatar_panel" context="Option of the sliding panel to change the avatar by choosing an existing picture">Choose picture</string>
    <string name="delete_avatar_panel" context="Option of the sliding panel to delete the existing avatar">Delete picture</string>

    <string name="incorrect_MK" context="Alert when the user introduces his MK to reset pass incorrectly">The key you supplied does not match this account. Please make sure you use the correct Recovery Key and try again.</string>
    <string name="incorrect_MK_title" context="Title of the alert when the user introduces his MK to reset pass incorrectly">Invalid Recovery Key</string>

    <string name="option_full_link" context="Alert Dialog to get link">Link with key</string>

    <string name="recovering_info" context="Message shown meanwhile the app is waiting for a request">Getting info&#8230;</string>

    <string name="email_verification_text_change_mail" context="Text of the alert dialog to inform the user that have to check the email to validate his new email">Your new email address needs to be validated. Please check your email to proceed.</string>

    <string name="confirmation_delete_avatar" context="Confirmation before deleting the avatar of the user’s profile">Delete your profile picture?</string>
    <string name="title_edit_profile_info" context="Title of the Dialog to edit the profile attributes of the user’s account">Edit</string>

    <string name="title_set_expiry_date" context="Alert Dialog to get link">Set expiry date</string>
    <string name="title_set_password_protection" context="Title of the dialog to get link with password">Set password protection</string>
    <string name="subtitle_set_expiry_date" context="Subtitle of the dialog to get link">(PRO ONLY)</string>
    <string name="set_password_protection_dialog" context="Alert Dialog to get link with password">Set password</string>
    <string name="hint_set_password_protection_dialog" context="Hint of the dialog to get link with password">Enter password</string>
    <string name="hint_confirm_password_protection_dialog" context="Hint of the confirmation dialog to get link with password">Confirm password</string>
    <string name="link_request_status" context="Status text at the beginning of getting a link">Processing&#8230;</string>

    <string name="edit_link_option" context="Option of the sliding panel to edit the link of a node">Manage link</string>

    <string name="old_password_provided_incorrect" context="Error alert dialog shown when changing the password the user provides an incorrect password">The current password you have provided is incorrect.</string>

    <string name="number_correctly_reinvite_contact_request" context="success message when reinviting multiple contacts">%d reinvite requests sent successfully.</string>

    <string name="number_correctly_delete_contact_request" context="success message when reinviting multiple contacts">%d requests deleted successfully.</string>
    <string name="number_no_delete_contact_request" context="error message when reinviting multiple contacts">%1$d requests successfully deleted but %2$d requests were not deleted.</string>

    <string name="confirmation_delete_contact_request" context="confirmation message before removing a contact request.">Do you want to remove the invitation request to %s?</string>
    <string name="confirmation_remove_multiple_contact_request" context="confirmation message before removing mutiple contact request">Do you want to remove these %d invitation requests?</string>

    <string name="number_correctly_invitation_reply_sent" context="success message when replying to multiple received request">%d request replies sent.</string>
    <string name="number_incorrectly_invitation_reply_sent" context="error message when replying to multiple received request">%1$d request replies successfully sent but %2$d were not sent.</string>

    <plurals name="general_num_request">
        <item context="Referring to a invitation request in the Contacts section. Singular." quantity="one">1 request</item>
        <item context="Referring to a invitation request in the Contacts section. Plural. e.g. 5 requests" quantity="other">%1$d requests</item>
    </plurals>

    <plurals name="confirmation_remove_outgoing_shares">
        <item context="Confirmation before removing the outgoing shares of a folder" quantity="one">The folder is shared with %1$d contact. Remove share?</item>
        <item context="Confirmation before removing the outgoing shares of a folder" quantity="other">The folder is shared with %1$d contacts. Remove all shares?</item>
    </plurals>

    <string name="error_incorrect_email_or_password" context="Error message when the credentials to login are incorrect.">Invalid email and/or password. Please try again.</string>
    <string name="error_account_suspended" context="Error message when trying to login and the account is suspended.">Your account has been suspended due to Terms of Service violations. Please contact support&#64;mega.nz</string>
    <string name="too_many_attempts_login" context="Error message when to many attempts to login.">Too many failed attempts to log in, please wait for an hour.</string>
    <string name="account_not_validated_login" context="Error message when trying to login to an account not validated.">This account has not been validated yet. Please check your email.</string>

    <string name="general_error_folder_not_found" context="Error message shown when opening a folder link which doesn’t exist">Folder link unavailable</string>
    <string name="folder_link_unavaible_ToS_violation" context="Error message shown when opening a folder link which has been removed due to ToS/AUP violation">The folder link has been removed because of a ToS/AUP violation.</string>

    <string name="general_error_file_not_found" context="Error message shown when opening a file link which doesn’t exist">File link unavailable</string>
    <string name="file_link_unavaible_ToS_violation" context="Error message shown when opening a file link which has been removed due to ToS/AUP violation">The file link has been removed because of a ToS/AUP violation.</string>

    <string name="link_broken" context="Error message shown when opening a folder link or file link which has been corrupt or deformed">This URL is corrupt or deformed. The link you are trying to access does not exist.</string>

    <string name="confirm_email_text" context="Title of the screen after creating the account. That screen asks the user to confirm the account by checking the email">Awaiting email confirmation</string>
    <string name="confirm_email_explanation" context="Text below the title that explains the user should check the email and click the link to confirm the account">Please check your email and click the link to confirm your account.</string>

    <plurals name="general_num_items">
        <item context="Singular of items which contains a folder. 1 item" quantity="one">1 item</item>
        <item context="Plural of items which contains a folder. 2 items" quantity="other">%1$d items</item>
    </plurals>

    <string name="file_link_unavaible_delete_account" context="Error message shown when opening a file or folder link which account has been removed due to ToS/AUP violation">The associated user account has been terminated due to multiple violations of our Terms of Service.</string>

    <string name="general_error_invalid_decryption_key" context="Error message shown after login into a folder link with an invalid decryption key">The provided decryption key for the folder link is invalid.</string>

    <string name="my_account_my_credentials" context="Title of the label in the my account section. It shows the credentials of the current user so it can be used to be verified by other contacts">My credentials</string>
    <string name="limited_bandwith" context="Word to indicate the limited bandwidth of the free accounts">Limited</string>

    <string name="section_chat" context="Item of the navigation title for the chat section">Chat</string>
    <string name="section_chat_with_notification" context="Item of the navigation title for the chat section when there is any unread message">Chat [A](%1$d)[/A]</string>

    <string name="tab_archive_chat" context="Confirmation button of the dialog to archive a chat">Archive</string>

    <!--
    <string name="tab_recent_chat" context="Title of the recent chats tab. Capital letters">RECENT</string>
    -->

    <!--
    <string name="archive_chat_empty" context="Message shown when the user has no archived chats">No archived conversations</string>
    -->

    <!--
    <string name="get_started_button" context="Button to start using the chat">Get started</string>
    -->

    <string name="recent_chat_empty_invite" context="Message shown when the user has no recent chats">Invite your friends to join you on Chat and enjoy our encrypted platform with privacy and security.</string>

    <!--
    <string name="videocall_title" context="Title shown in the list of main chat screen for a videocall">Video call</string>
    -->

    <string name="initial_hour" context="Initial of the word hour to show the duration of a video or audio call">h</string>
    <string name="initial_minute" context="Initial of the word minute to show the duration of a video or audio call">m</string>
    <string name="initial_second" context="Initial of the word second to show the duration of a video or audio call">s</string>

    <!--
    <string name="videocall_item" context="Info shown about the last action in a chat is a videocall">Video call</string>
    -->

    <string name="selected_items" context="Title shown when multiselection is enable in chat tabs">%d selected</string>

    <string name="remove_contact_shared_folder" context="Message to confirm if the user wants to delete a contact from a shared folder">The contact %s will be removed from the shared folder.</string>
    <string name="remove_multiple_contacts_shared_folder" context="Message to confirm if the user wants to delete a multiple contacts from a shared folder">%d contacts will be removed from the shared folder.</string>

    <string name="number_correctly_removed_from_shared" context="success message when removing a contact from a shared folder">%d contacts removed successfully from the shared folder</string>
    <string name="number_incorrectly_removed_from_shared" context="success message when removing a contact from a shared folder">%d contacts were not successfully removed</string>

	<string name="number_permission_correctly_changed_from_shared" context="success message when changing permissions of contacts for a shared folder, place holder: number of contacts effected">Successfully updated permissions for %d contacts</string>
	<string name="number_permission_incorrectly_changed_from_shared" context="success message when changing permissions of contacts for a shared folder, place holder: number of contacts effected">Failed to update permissions for %d contacts</string>

    <string name="contacts_list_empty_text_loading" context="Message shown while the contact list from the device is being read and then shown to the user">Loading contacts from the phone&#8230;</string>

    <string name="number_correctly_invite_contact_request" context="success message when reinviting multiple contacts">%d invite requests sent successfully.</string>
    <string name="number_no_invite_contact_request" context="error message when reinviting multiple contacts">%1$d invite requests successfully sent but %2$d requests were not sent.</string>

    <string name="chat_me_text_bracket" context="Word next to own user’s message in chat screen">%1s (Me)</string>
    <string name="type_message_hint" context="Hint shown in the field to write a message in the chat screen">Type a message</string>

    <string name="general_mute" context="button">Mute</string>
    <string name="general_unmute" context="button">Unmute</string>
    <string name="title_dialog_mute_chat_notifications" context="Title of the dialogue to mute the general chat notifications.">Do not disturb</string>
    <string name="subtitle_dialog_mute_chat_notifications" context="Subtitle of the dialogue to mute the general chat notifications.">Mute chat notifications for</string>

    <string name="title_dialog_mute_chatroom_notifications" context="Title of the dialogue to mute the notifications of a specific chat.">Mute notifications</string>
    <string name="mute_chat_notification_option_on" context="Label for the setting option that indicates the general notifications are enabled.">On</string>

    <string name="mute_chatroom_notification_option_off" context="Label for the dialog box option to mute a chat. This option will indicate that notifications for that chat are enabled.">Off</string>
    <string name="mute_chatroom_notification_option_until_tomorrow_morning" context="Label for the dialog box option to mute a chat. This option will indicate that chat notifications will be disabled until tomorrow at 8 a.m.">Until tomorrow morning</string>
    <string name="mute_chatroom_notification_option_until_this_morning" context="Label for the dialog box option to mute a chat. This option will indicate that chat notifications will be disabled until today at 8 a.m.">Until this morning</string>
    <string name="mute_chatroom_notification_option_forever" context="Label for the dialog box option to mute a chat. This option will indicate that chat notifications will be disabled until turn it off again.">Until I turn them back on</string>

    <string name="success_muting_a_chat_for_specific_time" context="Message when a chat has been silenced, for a specific time, successfully. For example: Chat notifications will be muted for 1 hour">Chat notifications will be muted for %s</string>
    <string name="success_muting_a_chat_until_this_morning" context="Message when a chat has been muted, until this morning, successfully. For example: “Chat notifications will be muted until 8:00”">Chat notifications will be muted until %1$s</string>
    <string name="success_muting_a_chat_until_tomorrow_morning" context="Message when a chat has been muted, until tomorrow morning, successfully. For example: Chat notifications will be muted until tomorrow at 8">Chat notifications will be muted until %1$s at %2$s</string>
    <string name="notifications_are_already_muted" context="Message when select the option Do not disturb but the notifications are already muted">Chat notifications are muted</string>

    <string name="success_unmuting_a_chat" context="Message when a chat has been unmuted successfully.">Chat notifications enabled</string>
    <string name="chat_notifications_muted_today" context="String that appears when we show the date until which a specific chat is silenced, this date is on the same day.">Mute until %1$s</string>

    <string name="title_properties_chat_contact_notifications" context="Title of the section to enable notifications in the Contact Properties screen">Notifications</string>
    <string name="title_properties_chat_contact_message_sound" context="Title of the section to choose the sound of incoming messages in the Contact Properties screen">Message sound</string>
    <string name="title_properties_chat_clear_chat" context="Title of the section to clear the chat content in the Contact Properties screen">Clear chat</string>
    <string name="title_properties_chat_share_contact" context="Title of the section to share the contact in the Contact Properties screen">Share contact</string>

    <string name="call_ringtone_title" context="Title of the screen to select the ringtone of the calls">Call ringtone</string>
    <string name="notification_sound_title" context="Title of the screen to select the sound of the notifications">Notification sound</string>

    <string name="general_clear" context="Button to clear the chat history">Clear</string>
    <!--
    <string name="login_initializing_chat" context="After login, initializing chat">Initializing chat</string>
    -->

    <string name="clear_history_success" context="Message show when the history of a chat has been successfully deleted">Chat history has been cleared</string>
    <string name="clear_history_error" context="Message show when the history of a chat hasn’t been successfully deleted">An error has occurred. The chat history has not been successfully cleared</string>

    <string name="add_participants_menu_item" context="Menu item to add participants to a chat">Add participants</string>
    <string name="remove_participant_menu_item" context="Menu item to remove a participants from a chat">Remove participant</string>

    <string name="mega_info_empty_screen" context="Message about MEGA when there are no message in the chat screen">Protects your chat with end-to-end (user controlled) encryption, providing essential safety assurances:</string>
    <string name="mega_authenticity_empty_screen" context="Message about MEGA when there are no message in the chat screen">The system ensures that the data received is truly from the specified sender, and its content has not been manipulated during transit.</string>
    <string name="mega_confidentiality_empty_screen" context="Message about MEGA when there are no message in the chat screen">Only the author and intended recipients are able to decipher and read the content.</string>

    <string name="title_mega_info_empty_screen" context="Message about MEGA when there are no message in the chat screen">MEGA</string>
    <string name="title_mega_authenticity_empty_screen" context="Message about MEGA when there are no message in the chat screen">Authenticity</string>
    <string name="title_mega_confidentiality_empty_screen" context="Message about MEGA when there are no message in the chat screen">Confidentiality</string>

    <string name="error_not_logged_with_correct_account" context="Error message shown when opening a cancel link with an account that not corresponds to the link">This link is not related to this account. Please log in with the correct account.</string>
    <string name="cancel_link_expired" context="Message when the user tries to open a cancel link and it has expired">This cancel link has expired, please try again.</string>

    <string name="no_results_found" context="Text shown after searching and no results found">No results were found</string>

    <string name="offline_status" context="the options of what to upload in an array. Needed for the settings, the options of what to upload.">Offline</string>
    <string name="online_status" context="the options of what to upload in an array. Needed for the settings, the options of what to upload.">Online</string>
    <string name="away_status" context="the options of what to upload in an array. Needed for the settings, the options of what to upload.">Away</string>
    <string name="busy_status" context="the options of what to upload in an array. Needed for the settings, the options of what to upload.">Busy</string>
    <string name="invalid_status" context="Info label about the status of the user">No connection</string>

    <string name="text_deleted_message" context="Text shown when a message has been deleted in the chat">This message has been deleted</string>
    <string name="text_deleted_message_by" context="Text shown when a message has been deleted in the chat">[A]This message has been deleted by [/A][B]%1$s[/B]</string>

    <string name="confirmation_delete_several_messages" context="Confirmation before deleting messages">Remove messages?</string>
    <string name="confirmation_delete_one_message" context="Confirmation before deleting one message">Remove message?</string>

    <!--
    <string name="text_cleared_history" context="Text shown when a user cleared the history of a chat"><![CDATA[<font color=\'#060000\'>%1$s</font> <font color=\'#868686\'> cleared the chat history</font>]]></string>
    -->

    <string name="group_chat_label" context="Label for the sliding panel of a group chat">Group chat</string>
    <string name="group_chat_info_label" context="Label for the option of the sliding panel to show the info of a chat group">Group info</string>
    <string name="group_chat_start_conversation_label" context="Label for the option of the sliding panel to start a one to one chat">Start conversation</string>
    <string name="group_chat_edit_profile_label" context="Label for the option of the sliding panel to edit the profile">Edit profile</string>
    <string name="title_properties_chat_leave_chat" context="Title of the section to leave a group content in the Contact Properties screen">Leave Group</string>
    <string name="participants_chat_label" context="Label for participants of a group chat">Participants</string>

    <string name="confirmation_remove_chat_contact" context="Text of the confirm dialog shown when it wants to remove a contact from a chat">Remove %s from this chat?</string>

    <string name="observer_permission_label_participants_panel" context="Label to explain the read only participant permission in the options panel of the group info screen">Read-only</string>
    <!--
    <string name="member_permission_label_participants_panel" context="Label to show the participant permission in the options panel of the group info screen">Member</string>
    -->
    <string name="standard_permission_label_participants_panel" context="Label to show the participant permission in the options panel of the group info screen">Standard</string>
    <string name="administrator_permission_label_participants_panel" context="Label to show the participant permission in the options panel of the group info screen">Moderator</string>

    <string name="edited_message_text" context="Text appended to a edited message.">(edited)</string>
    <string name="change_title_option" context="Option in menu to change title of a chat group.">Change title</string>

    <string name="confirmation_leave_group_chat" context="confirmation message before leaving a group chat">If you leave, you will no longer have access to read or send messages.</string>
    <string name="title_confirmation_leave_group_chat" context="title confirmation message before leaving a group chat">Leave group chat?</string>

    <string name="add_participant_error_already_exists" context="Message show when a participant hasn’t been successfully invited to a group chat">The participant is already included in this group chat</string>

    <string name="number_correctly_add_participant" context="success message when inviting multiple contacts to a group chat">%d participants were successfully invited</string>
    <string name="number_no_add_participant_request" context="error message when inviting multiple contacts to a group chat">%1$d participants were successfully invited but %2$d participants were not invited.</string>

    <string name="message_permissions_changed" context="chat message when the permissions for a user has been changed">[A]%1$s[/A][B] was changed to [/B][C]%2$s[/C][D] by [/D][E]%3$s[/E]</string>
    <string name="message_add_participant" formatted="false" context="chat message when a participant was added to a group chat">[A]%1$s[/A][B] joined the group chat by invitation from [/B][C]%2$s[/C]</string>
    <string name="message_remove_participant" context="chat message when a participant was removed from a group chat">[A]%1$s[/A][B] was removed from group chat by [/B][C]%2$s[/C]</string>

    <string name="change_title_messages" context="Message shown when a participant change the title of a group chat.">[A]%1$s[/A][B] changed the group chat name to [/B][C]“%2$s”[/C]</string>

    <string name="message_participant_left_group_chat" context="chat message when a participant left a group chat">[A]%1$s[/A][B] left the group chat[/B]</string>

    <string name="manual_retry_alert" context="chat message alert when the message have to been manually">Message not sent. Tap for options</string>
    <string name="manual_resume_alert" context="Chat alert of an attachment message when the upload is in progress but the queue of transfers is paused.">Transfers paused. Tap to resume.</string>
    <!--
    <string name="settings_chat_summary_online" context="summary of the status online in settings">You can chat, share files and make calls with your contacts.</string>
    -->
    <!--
    <string name="settings_chat_summary_invisible" context="summary of the status invisible in settings">You can interact with your contacts but you will appear offline for them.</string>
    -->
    <!--
    <string name="settings_chat_summary_offline" context="summary of the status invisible in settings">You will appear offline to your contacts and you will not be able to chat with them.</string>
    -->

    <!--
    <string name="changing_status_to_online_success" context="message shown when the status of the user successfully changed to online">You\'re now online</string>
    -->
    <!--
    <string name="changing_status_to_invisible_success" context="message shown when the status of the user successfully changed to invisible">You\'re now away</string>
    -->

    <!--
    <string name="changing_status_to_offline_success" context="message shown when the status of the user successfully changed to offline">You\'re now offline</string>
    -->
    <!--
    <string name="changing_status_to_busy_success" context="message shown when the status of the user successfully changed to offline">You\'re now busy</string>
    -->
    <string name="changing_status_error" context="message shown when the status of the user coudn’t be changed">Error. Your status has not been changed</string>
    <string name="leave_chat_error" context="message shown when a user couldn’t leave chat">An error occurred when leaving the chat</string>
    <string name="create_chat_error" context="message shown when a chat has not been created">An error occurred when creating the chat</string>

    <string name="settings_chat_vibration" context="settings of the chat to choose the status">Vibration</string>

    <!--
    <string name="list_message_deleted" context="Text show in list of chats when the last message has been deleted">Message deleted</string>
    -->
    <string name="sms_logout" context="Button text shown on SMS verification page, if the user wants to logout current suspended account and login with another account, user can press this button to logout">[A]Logout[/A] to use MEGA with another account</string>
    <string name="confirm_logout_from_sms_verification" context="On SMS verification page, if the user presses the logout button, a dialog with this text will show to ask for user’s confirmation.">Are you sure that you want to log out of the current account?</string>
    <string name="non_format_text_deleted_message_by" context="Text shown when a message has been deleted in the chat">This message has been deleted by %1$s</string>
    <string name="history_cleared_message" context="Text shown when the chat history has been successfully deleted.">Chat history has been cleared</string>
    <string name="non_format_history_cleared_by" context="Text shown when the chat history was cleared by someone">Chat history cleared by %1$s</string>

    <!--
    <string name="non_format_text_cleared_history" context="Text shown when a user cleared the history of a chat">%1$s cleared the chat history</string>
    -->
    <string name="non_format_message_permissions_changed" context="chat message when the permissions for a user has been changed">%1$s was changed to %2$s by %3$s</string>
    <string name="non_format_message_add_participant" formatted="false" context="chat message when a participant was added to a group chat">%1$s was added to this group chat by invitation from %2$s</string>
    <string name="non_format_message_remove_participant" context="chat message when a participant was removed from a group chat">%1$s was removed from group chat by %2$s</string>

    <string name="non_format_change_title_messages" context="Message shown when a participant change the title of a group chat.">%1$s changed the group chat name to “%2$s”</string>

    <string name="non_format_message_participant_left_group_chat" context="chat message when a participant left a group chat">%1$s left the group chat</string>

    <string name="messages_copied_clipboard" context="success alert when the user copy some messages to the clipboard">Copied to the clipboard</string>

    <string name="chat_error_open_title" context="Title of the error dialog when opening a chat">Chat Error!</string>
    <string name="chat_error_open_message" context="Message of the error dialog when opening a chat">The chat could not be opened successfully</string>

    <string name="menu_choose_contact" context="Menu option to add a contact to your contact list.">Choose contact</string>

    <plurals name="general_selection_num_contacts">
        <item context="referring to a contact in the contact list of the user" quantity="one">%1$d contact</item>
        <item context="Title of the contact list" quantity="other">%1$d contacts</item>
    </plurals>

    <string name="error_sharing_folder" context="Message shown when the folder sharing process fails">Error sharing the folder. Please try again.</string>

    <plurals name="confirmation_remove_contact">
        <item context="confirmation message before removing a contact, Singular" quantity="one">All data associated with the selected contact will be permanently lost.</item>
        <item context="confirmation message before removing a contact, Plural" quantity="other">All data associated with the selected contacts will be permanently lost.</item>
    </plurals>

    <plurals name="title_confirmation_remove_contact">
        <item context="title of confirmation alert before removing a contact, Singular" quantity="one">Remove contact?</item>
        <item context="title of confirmation alert before removing a contact, Plural" quantity="other">Remove contacts?</item>
    </plurals>

    <!--
    <string name="chat_connection_error" context="error shown when the connection to the chat fails">Chat connection error</string>
    -->

    <string name="message_option_retry" context="option shown when a message could not be sent">Retry</string>

    <string name="title_message_not_sent_options" context="title of the menu for a non sent message">Message not sent</string>
    <string name="title_message_uploading_options" context="title of the menu for an uploading message with attachment">Uploading attachment</string>

    <string name="no_conversation_history" context="message shown when a chat has no messages">No conversation history</string>

    <plurals name="user_typing">
        <item context="title of confirmation alert before removing a contact, Singular" quantity="one">%1$s [A]is typing&#8230;[/A]</item>
        <item context="title of confirmation alert before removing a contact, Plural" quantity="other">%1$s [A]are typing&#8230;[/A]</item>
    </plurals>


    <string name="more_users_typing" context="text that appear when there are more than 2 people writing at that time in a chat. For example User1, user2 and more are typing&#8230;">%1$s [A]and more are typing&#8230;[/A]</string>
    <string name="label_more" context="More button in contact info page">More</string>
    <string name="label_close" context="Text button">Close</string>
    <string name="tab_my_account_general" context="Title of the general tab in My Account Section">General</string>
    <string name="tab_my_account_storage" context="label of storage in upgrade/choose account page, it is being used with a variable, e.g. for LITE user it will show ‘200GB Storage’.">Storage</string>
    <string name="label_storage_upgrade_account" context="label of storage in upgrade/choose account page, it is being used with a variable, e.g. for LITE user it will show ‘200GB Storage’.">Storage</string>
    <string name="label_transfer_quota_upgrade_account" context="Title of the section about the transfer quota in the storage tab in My Account Section">Transfer quota</string>
    <string name="label_transfer_quota_achievements" context="Title of the section about the transfer quota in the storage tab in My Account Section">Transfer quota</string>

    <string name="account_plan" context="Title of the section about the plan in the storage tab in My Account Section">Plan</string>
    <string name="storage_space" context="Title of the section about the storage space in the storage tab in My Account Section">Storage space</string>
    <string name="transfer_quota" context="Title of the section about the transfer quota in the storage tab in My Account Section">Transfer quota</string>

    <string name="available_space" context="Label in section the storage tab in My Account Section">Available</string>
    <string name="not_available" context="Label in section the storage tab in My Account Section when no info info is received">not available</string>

    <string name="no_bylling_cycle" context="Label in section the storage tab when the account is Free">No billing cycle</string>

    <string name="my_account_of_string" context="String to show the transfer quota and the used space in My Account section">%1$s [A]of %2$s[/A]</string>

    <string name="confirmation_delete_from_save_for_offline" context="Confirmation message before removing something from the Offline section.">Remove from Offline?</string>

    <string name="set_status_option_label" context="Label for the option of action menu to change the chat status">Set status</string>
    <string name="general_dismiss" context="Answer for confirmation dialog.">Dismiss</string>
    <string name="general_not_available" context="Label for any ‘Not available’ button, link, text, title, etc. - (String as short as possible).">Not available</string>

    <string name="context_invitacion_reply_accepted" context="Accepted request invitacion alert">Invitation accepted</string>
    <string name="context_invitacion_reply_declined" context="Declined request invitacion alert">Invitation declined</string>
    <string name="context_invitacion_reply_ignored" context="Ignored request invitacion alert">Invitation ignored</string>

    <string name="error_message_unrecognizable" context="Content of a normal message that cannot be recognized">Message unrecognizable</string>

    <string name="settings_autoaway_title" context="Title of the settings section to configure the autoaway of chat presence">Auto-away</string>
    <string name="settings_autoaway_subtitle" context="Subtitle of the settings section to configure the autoaway of chat presence">Show me away after an inactivity of</string>
    <string name="settings_autoaway_value" context="Value in the settings section of the autoaway chat presence">%1d minutes</string>

    <string name="settings_persistence_title" context="Title of the settings section to configure the status persistence of chat presence">Status persistence</string>
    <string name="settings_persistence_subtitle" context="Subtitle of the settings section to configure the status persistence of chat presence">Maintain my chosen status appearance even when I have no connected devices</string>

    <string name="title_dialog_set_autoaway_value" context="Title of the dialog to set the value of the auto away preference">Set time limit</string>
    <string name="button_set" context="Button to set a value">Set</string>
    <string name="hint_minutes" context="Button to set a value">minutes</string>

    <!--
    <string name="autoaway_disabled" context="Word to indicated the autoaway is disabled">Disabled</string>
    -->

    <string-array name="settings_status_entries">
        <item context="the options of what to upload in an array. Needed for the settings, the options of what to upload.">Online</item>
        <item context="the options of what to upload in an array. Needed for the settings, the options of what to upload.">Away</item>
        <item context="the options of what to upload in an array. Needed for the settings, the options of what to upload.">Busy</item>
        <item context="the options of what to upload in an array. Needed for the settings, the options of what to upload.">Offline</item>
    </string-array>

    <string name="offline_empty_folder" context="Text that indicates that a the offline section is currently empty">No files Saved for Offline</string>

    <string name="general_enable" context="Positive confirmation to enable logs">Enable</string>
    <string name="general_allow" context="Positive confirmation to allow MEGA to read contacts book.">Allow</string>
    <string name="enable_log_text_dialog" context="Dialog to confirm the action of enabling logs">Logs can contain information related to your account</string>

    <string name="confirmation_to_reconnect" context="Dialog to confirm the reconnect action">Network connection recovered. Connect to MEGA?</string>
    <string name="loading_status" context="Message shown meanwhile the app is waiting for a the chat status">Loading status&#8230;</string>

    <string name="error_editing_message" context="Error when a message cannot be edited">This message cannot be edited</string>

    <plurals name="text_number_transfers">
        <item context="Label to show the number of transfers in progress, Singular" quantity="one">%1$d of %2$d file</item>
        <item context="Label to show the number of transfers in progress, Plural" quantity="other">%1$d of %2$d files</item>
    </plurals>

	<string name="label_process_finishing" contest="Progress text shown when user stop upload/download and the app is waiting for async response">Process is finishing&#8230;</string>
    <string name="option_to_transfer_manager" context="positive button on dialog to view a contact" formatted="false">View</string>
    <string name="option_to_pause_transfers" context="Label of the modal bottom sheet to pause all transfers">Pause all transfers</string>
    <string name="option_to_resume_transfers" context="Label of the modal bottom sheet to resume all transfers">Resume all transfers</string>
    <string name="option_to_clear_transfers" context="Label of the modal bottom sheet to clear completed transfers">Clear all transfers</string>
    <string name="option_to_retry_transfers" context="Label indicating action to retry failed or cancelled transfers">Retry all transfers</string>
    <string name="menu_pause_individual_transfer" context="Dialog to confirm the action of pausing one transfer">Pause transfer?</string>
    <string name="menu_resume_individual_transfer" context="Dialog to confirm the action of restarting one transfer">Resume transfer?</string>
    <string name="button_resume_individual_transfer" context="Button to confirm the action of restarting one transfer">Resume</string>

    <string name="confirmation_to_clear_completed_transfers" context="Dialog to confirm before removing completed transfers">Clear all transfers?</string>

    <string name="title_tab_in_progress_transfers" context="Title of the tab section for transfers in progress">In progress</string>
    <string name="title_tab_completed_transfers" context="Title of the tab section for completed transfers">Completed</string>

    <string name="transfer_paused" context="Text shown in playlist subtitle item when a file is reproducing but it is paused">Paused</string>
    <string name="transfer_queued" context="Possible state of a transfer">Queued</string>
    <string name="transfer_completing" context="Possible state of a transfer. When the transfer is finishing">Completing</string>
    <string name="transfer_retrying" context="Possible state of a transfer. When the transfer is retrying">Retrying</string>
    <string name="transfer_cancelled" context="Possible state of a transfer. When the transfer was cancelled">Cancelled</string>
    <!--
    <string name="transfer_canceled" context="Possible state of a transfer">Canceled</string>
    -->
    <string name="transfer_unknown" context="Possible state of a transfer">Unknown</string>

    <string name="paused_transfers_title" context="Title of the panel where the progress of the transfers is shown">Paused transfers</string>

    <string name="completed_transfers_empty" context="message shown in the screen when there are not any active transfer">No completed transfers</string>

    <!--
    <string name="message_transfers_completed" context="Message shown when the pending transfers are completed">Transfers finished</string>
    -->

    <plurals name="upload_service_notification">
        <item context="Text of the notification shown when the upload service is running, Singular" quantity="one">Uploading %1$d of %2$d file</item>
        <item context="Text of the notification shown when the upload service is running, Plural" quantity="other">Uploading %1$d of %2$d files</item>
    </plurals>

    <plurals name="upload_service_paused_notification">
        <item context="Text of the notification shown when the upload service is paused, Singular" quantity="one">Uploading %1$d of %2$d file (paused)</item>
        <item context="Text of the notification shown when the upload service is running, Plural" quantity="other">Uploading %1$d of %2$d files (paused)</item>
    </plurals>

	<plurals name="folder_upload_service_notification">
		<item context="Text of the notification shown when the folder upload service is running, Text of the notification shown when the folder upload service is running - singular e.g. Uploading 1 of 1 folder" quantity="one">Uploading %1$d of %2$d folder</item>
		<item context="Text of the notification shown when the folder upload service is running, Text of the notification shown when the folder upload service is running - plural e.g. Uploading 1 of 2 folders" quantity="other">Uploading %1$d of %2$d folders</item>
	</plurals>

    <plurals name="folder_upload_service_paused_notification">
        <item context="Text of the notification shown when the folder upload service is running, Text of the notification shown when the folder upload service is running - singular e.g. Uploading 1 of 1 folder" quantity="one">Uploading %1$d of %2$d folder (paused)</item>
        <item context="Text of the notification shown when the folder upload service is running, Text of the notification shown when the folder upload service is running - plural e.g. Uploading 1 of 2 folders" quantity="other">Uploading %1$d of %2$d folders (paused)</item>
    </plurals>

    <plurals name="upload_service_final_notification">
        <item context="Text of the notification shown when the upload service has finished, Singular" quantity="one">Uploaded %1$d file</item>
        <item context="Text of the notification shown when the upload service has finished, Plural" quantity="other">Uploaded %1$d files</item>
    </plurals>

	<plurals name="folder_upload_service_final_notification">
		<item context="Text of the notification shown when the folder upload service has finished, Text of the notification shown when the folder upload service has finished - singular e.g. Uploaded 1 folder" quantity="one">Uploaded %1$d folder</item>
		<item context="Text of the notification shown when the folder upload service has finished, Text of the notification shown when the folder upload service has finished - plural  e.g. Uploaded 2 folders" quantity="other">Uploaded %1$d folders</item>
	</plurals>

    <string name="general_total_size" context="label for the total file size of multiple files and/or folders (no need to put the colon punctuation in the translation)" formatted="false">Total size: %1$s</string>

    <plurals name="upload_service_failed">
        <item context="Text of the notification shown when the upload service has finished with any transfer error, Singular" quantity="one">%1$d file not uploaded</item>
        <item context="Text of the notification shown when the upload service has finished with any transfer error, Plural" quantity="other">%1$d files not uploaded</item>
    </plurals>

    <plurals name="copied_service_upload">
        <item context="Text of the notification shown when the upload service has finished with any copied file instead uploaded, Singular" quantity="one">%1$d file copied</item>
        <item context="Text of the notification shown when the upload service has finished with any copied file instead uploaded, Plural" quantity="other">%1$d files copied</item>
    </plurals>

    <plurals name="already_downloaded_service">
        <item context="Text of the notification shown when the download service do not download because the file is already on the device, Singular" quantity="one">%1$d file previously downloaded</item>
        <item context="Text of the notification shown when the download service do not download because the file is already on the device, Plural" quantity="other">%1$d files previously downloaded</item>
    </plurals>

    <plurals name="download_service_final_notification">
        <item context="Text of the notification shown when the download service has finished, Singular" quantity="one">Downloaded %1$d file</item>
        <item context="Text of the notification shown when the download service has finished, Plural" quantity="other">Downloaded %1$d files</item>
    </plurals>

    <plurals name="download_service_final_notification_with_details">
        <item context="Text of the notification shown when the download service has finished with any error, Singular" quantity="one">Downloaded %1$d of %2$d file</item>
        <item context="Text of the notification shown when the download service has finished with any error, Plural" quantity="other">Downloaded %1$d of %2$d files</item>
    </plurals>

    <plurals name="download_service_failed">
        <item context="Text of the notification shown when the download service has finished with any transfer error, Singular" quantity="one">%1$d file not downloaded</item>
        <item context="Text of the notification shown when the download service has finished with any transfer error, Plural" quantity="other">%1$d files not downloaded</item>
    </plurals>

    <plurals name="download_service_notification">
        <item context="Text of the notification shown when the download service is running, Singular" quantity="one">Downloading %1$d of %2$d file</item>
        <item context="Text of the notification shown when the download service is running, Plural" quantity="other">Downloading %1$d of %2$d files</item>
    </plurals>

    <plurals name="download_service_paused_notification">
        <item context="Text of the notification shown when the download service is paused, Singular" quantity="one">Downloading %1$d of %2$d file (paused)</item>
        <item context="Text of the notification shown when the download service is paused, Plural" quantity="other">Downloading %1$d of %2$d files (paused)</item>
    </plurals>

    <string name="title_depleted_transfer_overquota" context="Title of the alert when the transfer quota is exceeded.">Insufficient transfer quota</string>
    <string name="current_text_depleted_transfer_overquota" context="Text of the alert when the transfer quota is depleted. The placeholder indicates the time left for the transfer quota to be reset. For instance: 30m 45s">Your queued download exceeds the current transfer quota available for your IP address and has therefore been interrupted. Upgrade your account or wait %s to continue.</string>
    <string name="text_depleted_transfer_overquota" context="Text of the alert when the transfer quota is depleted. The placeholder indicates the time left for the transfer quota to be reset. For instance: 30m 45s">The transfer quota for this IP address has been exceeded. Upgrade your account or wait %s to continue your download.</string>
    <string name="plans_depleted_transfer_overquota" context="Button to show plans in the alert when the transfer quota is depleted">See our plans</string>
    <string name="continue_without_account_transfer_overquota" context="Button option of the alert when the transfer quota is depleted">Continue without account</string>

    <plurals name="new_general_num_files">
        <item context="this is used for example when downloading 1 file or 2 files, Singular of file. 1 file" quantity="one">%1$d file</item>
        <item context="this is used for example when downloading 1 file or 2 files, Plural of file. 2 files" quantity="other">%1$d files</item>
    </plurals>

    <string name="general_view" context="Menu option">View files</string>
    <string name="add_to_cloud" context="Menu option to choose to add file or folders to Cloud Drive">Import</string>
    <string name="save_for_offline" context="Menu option to choose save to Offline section">Save for offline</string>
    <string name="add_to_cloud_node_chat" context="Menu option to choose to add file to Cloud Drive in the chat">Add to Cloud Drive</string>

    <string name="general_view_contacts" context="Menu option">View contacts</string>

    <string name="import_success_message" context="Menu option">Succesfully added to Cloud Drive</string>
    <string name="import_success_error" context="Menu option">Error. Not added to Cloud Drive</string>

    <string name="chat_connecting" context="Label in login screen to inform about the chat initialization proccess">Connecting&#8230;</string>

    <string name="context_contact_already_invited" context="message when trying to invite a contact with a pending request">%s was already invited. Consult your pending requests.</string>

    <string name="confirm_email_misspelled" context="Hint text explaining that you can change the email and resend the create account link to the new email address">If you have misspelt your email address, correct it and click [A]Resend[A].</string>
    <string name="confirm_email_misspelled_resend" context="Button to resend the create account email to a new email address in case the previous email address was misspelled">Resend</string>
    <string name="confirm_email_misspelled_email_sent" context="Text shown after the confirmation email has been sent to the new email address">Email sent</string>

    <string name="copyright_alert_title" context="text_copyright_alert_title">Copyright warning to all users</string>
    <string name="copyright_alert_first_paragraph" context="text_copyright_alert_first_paragraph">MEGA respects the copyrights of others and requires that users of the MEGA cloud service comply with the laws of copyright.</string>
    <string name="copyright_alert_second_paragraph" context="text_copyright_alert_second_paragraph">You are strictly prohibited from using the MEGA cloud service to infringe copyrights. You may not upload, download, store, share, display, stream, distribute, email, link to, transmit or otherwise make available any files, data or content that infringes any copyright or other proprietary rights of any person or entity.</string>
    <string name="copyright_alert_agree_button" context="text of the Agree button">Agree</string>
    <string name="copyright_alert_disagree_button" context="text of the Disagree button">Disagree</string>

    <string name="download_show_info" context="Hint how to cancel the download">Show info</string>

    <plurals name="context_link_removal_error">
        <item context="Error message when removing public links of nodes. Singular." quantity="one">Link removal failed. Please try again later.</item>
        <item context="Error message when removing public links of nodes. Plural." quantity="other">Failed to remove some links. Please try again later.</item>
    </plurals>
    <plurals name="context_link_export_error">
        <item context="Error message when create public links of nodes. Singular." quantity="one">Link creation failed. Please try again later.</item>
        <item context="Error message when creating public links of nodes. Plural." quantity="other">Failed to create some links. Please try again later.</item>
    </plurals>
    <plurals name="context_link_removal_success">
        <item context="Message when a public links was removed successfully. Singular." quantity="one">Link removed successfully.</item>
        <item context="Message when some public links were removed successfully. Plural." quantity="other">Links removed successfully.</item>
    </plurals>
    <string name="context_link_action_error" context="error message">Link action failed. Please try again later.</string>

    <string name="title_write_user_email" context="title of the dialog shown when sending or sharing a folder">Write the user’s email</string>

    <string name="activity_title_files_attached" context="title of the screen to see the details of several node attachments">Files attached</string>
    <string name="activity_title_contacts_attached" context="title of the screen to see the details of several contact attachments">Contacts attached</string>

    <string name="alert_user_is_not_contact">The user is not a contact</string>

    <string name="camera_uploads_cellular_connection">Use cellular connection</string>
    <string name="camera_uploads_upload_videos">Upload Videos</string>

    <string name="success_changing_user_avatar" context="Message when an user avatar has been changed successfully">Profile picture updated</string>
    <string name="error_changing_user_avatar_image_not_available" context="Message when an error ocurred when changing an user avatar">Error. Selected image does not exist</string>
    <string name="error_changing_user_avatar" context="Message when an error ocurred when changing an user avatar">Error when changing the profile picture</string>
    <string name="success_deleting_user_avatar" context="Message when an user avatar has been deleted successfully">Profile picture deleted</string>
    <string name="error_deleting_user_avatar" context="Message when an error ocurred when deleting an user avatar">Error when deleting the profile picture</string>

    <string name="error_changing_user_attributes" context="Message when an error ocurred when changing an user attribute">An error occurred when changing the name</string>
    <string name="success_changing_user_attributes" context="Message when an user attribute has been changed successfully">Your name has been successfully updated</string>

    <string name="add_participant_success" context="Message show when a participant has been successfully invited to a group chat">Participant added</string>
    <string name="add_participant_error" context="Message show when a participant hasn’t been successfully invited to a group chat">Error. Participant not added</string>

    <string name="remove_participant_success" context="Message show when a participant has been successfully removed from a group chat">Participant removed</string>
    <string name="remove_participant_error" context="Message show when a participant hasn’t been successfully removed from a group chat">Error. Participant not removed</string>

    <string name="no_files_selected_warning">No files selected</string>

    <string name="attachment_upload_panel_from_cloud">From Cloud Drive</string>
    <string name="attachment_upload_panel_contact">Contact</string>
    <string name="attachment_upload_panel_photo">From device</string>

    <string name="delete_account" context="Button and title of dialog shown when the user wants to delete permanently his account">Cancel Account</string>
    <string name="delete_account_text" context="Text shown in the alert dialog to confirm the cancellation of an account">If you cancel your account you will not be able to access your account data, your MEGA contacts or conversations.\nYou will not be able to undo this action.</string>
    <string name="delete_button" context="menu item">Delete</string>

    <string name="file_properties_info_info_file">Info</string>
    <string name="file_properties_info_size" context="Refers to the size of a file.">Total size</string>
    <string name="file_properties_info_content" context="header of a status field for what content a user has shared to you">Contains</string>
    <string name="file_properties_shared_folder_public_link_name">Link</string>

    <string name="file_properties_shared_folder_full_access" context="Refers to access rights for a file folder.">Full access</string>
    <string name="file_properties_shared_folder_read_only" context="Label to explain the read only participant permission in the options panel of the group info screen">Read-only</string>
    <string name="file_properties_shared_folder_read_write" context="Refers to access rights for a file folder. (with the &amp; needed. Don’t use the symbol itself. Use &amp;)">Read and write</string>

    <string name="attachment_uploading_state_paused" context="State of an attachment message when the upload is in progress but the queue of transfers is paused.">Transfers paused</string>
    <string name="attachment_uploading_state_uploading">Uploading&#8230;</string>
    <string name="attachment_uploading_state_error">Error. Not sent.</string>

    <string name="already_downloaded_multiple" context="When a multiple download is started, some of the files could have already been downloaded before. This message shows the number of files that has already been downloaded and the number of files pending">%d files already downloaded.</string>
    <string name="pending_multiple" context="When a multiple download is started, some of the files could have already been downloaded before. This message shows the number of files that are pending in plural. placeholder: number of files">%d files pending.</string>

    <string name="contact_is_me">No options available, you have selected yourself</string>

    <string name="confirmation_delete_one_attachment" context="Confirmation before deleting one attachment">Remove attachment?</string>

    <string name="general_view_with_revoke" formatted="false" context="Menu option">View files (%1$d deleted)</string>

    <string name="success_attaching_node_from_cloud" context="Success message when the attachment has been sent to a chat">File sent to %1$s</string>
    <string name="success_attaching_node_from_cloud_chats" context="Success message when the attachment has been sent to a many chats">File sent to %1$d chats</string>
    <string name="error_attaching_node_from_cloud" context="Error message when the attachment cannot be sent">Error. The file has not been sent</string>
    <string name="error_attaching_node_from_cloud_chats" context="Error message when the attachment cannot be sent to any of the selected chats">Error. The file has not been sent to any of the selected chats</string>
    <string name="error_revoking_node" context="Error message when the attachment cannot be revoked">Error. The attachment has not been removed</string>

    <string name="settings_set_up_automatic_uploads" context="settings option">Set up automatic uploads</string>

    <string name="settings_chat_silent_sound_not" context="settings option for chat notification">Silent</string>

    <string name="messages_chat_notification" context="messages string in chat notification">messages</string>
    <string name="incoming_folder_notification" context="part of the string in incoming shared folder notification">from</string>
    <string name="title_incoming_folder_notification" context="title of incoming shared folder notification">New shared folder</string>
    <string name="title_contact_request_notification" context="title of the notification for a new incoming contact request">New contact request</string>
    <string name="title_properties_chat_clear" context="Title of the section to clear the chat content in the Contact Properties screen">Clear chat history</string>

    <string name="title_properties_remove_contact" context="Title of the section to remove contact in the Contact Properties screen">Remove contact</string>

    <string name="title_properties_chat_notifications_contact" context="Title of the section to enable notifications in the Contact Properties screen">Chat notifications</string>
    <string name="history_cleared_by" context="Text shown when the chat history was cleared by someone">[A]%1$s[/A][B] cleared the chat history[/B]</string>

    <string name="number_messages_chat_notification" formatted="false" context="Notification title to show the number of unread chats, unread messages">%1$d unread chats</string>

    <string name="context_permissions_changing_folder" context="Item menu option upon clicking on one or multiple files.">Changing permissions</string>
    <string name="context_removing_contact_folder" context="Item menu option upon clicking on one or multiple files.">Removing contact from shared folder</string>

    <string name="confirmation_move_to_rubbish" context="confirmation message before removing a file">Move to Rubbish Bin?</string>
    <string name="confirmation_move_cu_folder_to_rubbish" context="confirmation message before removing CU folder">Are you sure you want to move this folder to the Rubbish Bin? This will disable Camera Uploads.</string>
    <string name="confirmation_move_mu_folder_to_rubbish" context="Confirmation message before removing MU folder">Are you sure you want to move this folder to the Rubbish Bin? This will disable Secondary Media Uploads.</string>
    <string name="confirmation_move_to_rubbish_plural" context="confirmation message before removing a file">Move to Rubbish Bin?</string>
    <string name="confirmation_delete_from_mega" context="confirmation message before removing a file">Delete from MEGA?</string>
    <string name="attachment_uploading_state" context="label to indicate the state of an upload in chat">Uploading&#8230;</string>

    <string name="title_properties_contact_notifications_for_chat" context="Title of the section to enable notifications in the Contact Properties screen">Chat notifications</string>

    <string name="achievements_title" context="title of the section for achievements">Achievements</string>
    <string name="achievements_subtitle" context="subtitle of the section for achievements">Invite friends and get rewards</string>

    <string name="figures_achievements_text_referrals" context="title of the introduction for the achievements screen">Get %1$s of storage and %2$s of transfers for each referral</string>

    <string name="figures_achievements_text" context="sentence to detail the figures of storage and transfer quota related to each achievement">Get %1$s of storage and %2$s of transfers</string>

    <string name="unlocked_rewards_title" context="title of the section for unlocked rewards">Unlocked rewards</string>

    <string name="unlocked_storage_title" context="title of the section for unlocked storage quota">Storage Quota</string>

    <string name="title_referral_bonuses" context="title of the section for referral bonuses in achivements section (maximum 24 chars)">Referral Bonuses</string>
    <string name="title_install_app" context="title of the section for install a mobile app in achivements section (maximum 24 chars)">Install a mobile app</string>
    <string name="title_add_phone" context="Title of the section for add phone number in achivements section (maximum 24 chars)">Add a mobile phone</string>
    <string name="title_regitration" context="title of the section for install megasync in achivements section (maximum 24 chars)">Registration bonus</string>
    <string name="title_install_desktop" context="title of the section for install a mobile app bonuses in achivements section (maximum 24 chars)">Install MEGA desktop app</string>
    <string name="title_base_quota" context="title of the section for base quota in achivements section">Account Base Quota</string>
    <string name="camera_uploads_empty" context="Text that indicates that no pictures have been uploaded to the Camera Uploads section">No files in Camera Uploads</string>
    <string name="general_num_days_left" context="indicates the number of days left related to a achievement">%1$d d left</string>
    <string name="expired_label" context="State to indicate something has expired (achivements of business status account for instance)">Expired</string>

    <string name="setting_title_use_https_only" context="title of the advanced setting to choose the use of https">Don’t use HTTP</string>
    <string name="setting_subtitle_use_https_only" context="subtitle of the advanced setting to choose the use of https">Enable this option only if your transfers don’t start. In normal circumstances HTTP is satisfactory as all transfers are already encrypted.</string>

    <string name="title_achievement_invite_friends" context="title of screen to invite friends and get an achievement">How it works</string>
    <string name="first_paragraph_achievement_invite_friends" context="first paragraph of screen to invite friends and get an achievement">Invite your friends to create a free MEGA account and install our mobile app. For every successful signup and app install you receive bonus storage and transfer quota.</string>
    <string name="second_paragraph_achievement_invite_friends" context="second paragraph of screen to invite friends and get an achievement">You will not receive credit for inviting someone who has used MEGA previously and you will not be notified about such a rejection. Invited contacts must install the MEGA mobile app or MEGA desktop app on their devices.</string>

    <string name="card_title_invite_friends" context="explanation of screen to invite friends and get an achievement">Select contacts from your phone contact list or enter multiple email addresses.</string>

    <string name="title_confirmation_invite_friends" context="title of the dialog to confirm the contact request">Invite friends to MEGA</string>
    <string name="subtitle_confirmation_invite_friends" context="Text shown when the user sends a contact invitation">Invite Sent</string>
    <string name="paragraph_confirmation_invite_friends" context="paragraph of the dialog to confirm the contact request">Encourage your friends to register and install a MEGA app. As long as your friend uses the same email address as you’ve entered, you will receive your transfer quota reward.</string>

    <string name="invalid_email_to_invite" context="Error shown when the user writes a email with an incorrect format">Email is malformed</string>

    <string name="paragraph_info_achievement_install_desktop" context="info paragraph about the achievement install megasync">When you install MEGAsync you get %1$s of complimentary storage space plus %2$s of transfer quota, both valid for 180 days. MEGA desktop app is available for Windows, macOS and most Linux distros.</string>
    <string name="paragraph_info_achievement_install_mobile_app" context="info paragraph about the achievement install mobile app">When you install our mobile app you get %1$s of complimentary storage space plus %2$s of transfer quota, both valid for 180 days. We provide mobiles apps for iOS, Android and Windows Phone.</string>
    <string name="paragraph_info_achievement_add_phone" context="info paragraph about the achievement ‘add phone number’. Placeholder 1: bonus storage space e.g. 20GB. Placeholder 2: bonus transfer quota e.g. 50GB">When you verify your phone number you get %1$s of complimentary storage space plus %2$s of transfer quota, both valid for 180 days.</string>

    <string name="result_paragraph_info_achievement_install_desktop" context="info paragraph about the completed achievement install megasync">You have received %1$s storage space and %2$s transfer quota for installing our MEGA desktop app.</string>
    <string name="result_paragraph_info_achievement_install_mobile_app" context="info paragraph about the completed achievement install mobile app">You have received %1$s storage space and %2$s transfer quota for installing our mobile app.</string>
    <string name="result_paragraph_info_achievement_add_phone" context="info paragraph about the completed achievement of ‘add phone number’. Placeholder 1: bonus storage space e.g. 20GB. Placeholder 2: bonus transfer quota e.g. 50GB">You have received %1$s storage space and %2$s transfer quota for verifying your phone number.</string>
    <string name="result_paragraph_info_achievement_registration" context="info paragraph about the completed achievement registration">You have received %1$s storage space as your free registration bonus.</string>

    <string name="expiration_date_for_achievements" context="info paragraph about the completed achievement registration">Bonus expires in %1$d days</string>

    <plurals name="context_share_folders">
        <item context="menu item" quantity="one">Share folder</item>
        <item context="menu items" quantity="other">Share folders</item>
    </plurals>

    <plurals name="confirmation_leave_share_folder">
        <item context="Confirmation message before leaving an incoming shared folder" quantity="one">If you leave the folder, you will not be able to see it again.</item>
        <item context="confirmation message before leaving some incoming shared folders" quantity="other">If you leave these folders, you will not be able to see them again.</item>
    </plurals>

    <string name="no_folders_shared" context="Info of a contact if there is no folders shared with him">No folders shared</string>

    <string name="settings_help" context="Menu item">Help</string>
    <string name="settings_help_preference" context="Settings preference title for send feedback">Send Feedback</string>
    <string name="setting_feedback_subject" context="mail subject">Android feedback</string>
    <string name="setting_feedback_body" context="mail body">Please write your feedback here:</string>
    <string name="settings_feedback_body_device_model" context="mail body">Device model</string>
    <string name="settings_feedback_body_android_version" context="mail body">Android version</string>

    <string name="dialog_title_new_file" context="Title of the dialog to create a new file by inserting the name">New file</string>
    <string name="context_new_file_name" context="Input field description in the create file dialog.">File Name</string>

    <string name="dialog_title_new_link" context="Title of the dialog to create a new link by inserting the name">Link name</string>
    <string name="context_new_link_name" context="Input field description in the create link dialog.">Link URL</string>

    <string name="new_file_subject_when_uploading" context="Title of the field subject when a new file is created to upload">SUBJECT</string>
    <string name="new_file_content_when_uploading" context="Title of the field content when a new file is created to upload">CONTENT</string>
    <string name="new_file_email_when_uploading" context="Title of the field email when a new contact is created to upload">EMAIL</string>

    <string name="forward_menu_item" context="Item of a menu to forward a message chat to another chatroom">Forward</string>

    <string name="general_attach" context="name of the button to attach file from MEGA to another app">Attach</string>

    <string name="type_contact" context="when add or share a file with a new contact, it can type by name or mail">Contact’s name or email</string>

    <string name="max_add_contact" context="when add or share a file with a new contact, message displayed to warn that the maximum number has been reached">No more contacts can be added at this time</string>

    <string name="old_and_new_passwords_equals" context="when changing the password , the old password and new password are equals">The new password cannot be the same as the old password</string>

    <string name="action_search_by_date" context="Menu item">Search by date</string>
    <string name="general_apply" context="title of a button to apply search by date">Apply</string>
    <string name="general_search_month" context="title of a button to apply search by month">Last month</string>
    <string name="general_search_year" context="title of a button to apply search by year">Last year</string>

    <string name="label_set_day" context="title of a Search by date tag">Set day</string>
    <string name="snackbar_search_by_date" context="the user can’t choose this date">Date required is not valid</string>

    <string name="invalid_characters" context="Error when the user writes a character not allowed">Characters not allowed</string>

    <string name="audio_play" context="Label shown when audio file is playing">Audio File</string>

    <string name="corrupt_pdf_dialog_text" context="when open PDF Viewer, the pdf that it try to open is damaged or does not exist">Error. The pdf file is corrupted or does not exist.</string>

    <string name="user_account_feedback" context="Label to include info of the user email in the feedback form">User account</string>

    <string name="save_to_mega" context="Label shown in MEGA pdf-viewer when it open a PDF save in smartphone storage">Save to my \nCloud Drive</string>

    <string name="chat_already_exists" context="Error message when creating a chat one to one with a contact that already has a chat">The chat already exists</string>

    <string name="not_download" context="before sharing a file, has to be downloaded">The file has not been downloaded yet</string>

    <string name="not_permited_add_email_to_invite" context="Error shown when a user is starting a chat or adding new participants in a group chat and writes a contact mail that has not added">Only MEGA contacts can be added</string>

    <string name="invalid_connection_state" context="Info label about the connectivity state of the chat">Reconnecting to chat</string>

    <string name="call_error" context="Message show when a call cannot be established">Error. The call cannot be established</string>

    <string name="title_evaluate_the_app_panel" context="Title of dialog to evaluate the app">Are you happy with this app?</string>
    <string name="rate_the_app_panel" context="Label to show rate the app">Yes, rate the app</string>
    <string name="send_feedback_panel" context="Label to show send feedback">No, send feedback</string>

    <string name="link_advanced_options" context="title of the section advanced options on the get link screen">Advanced options</string>
    <string name="download_requires_permission" context="Message to show when users deny to permit the permissions to read and write on external storage on setting default download location">MEGA needs your permission to download files</string>
    <string name="old_sdcard_unavailable" context="Default download location is on old sd card, but currently the user installed a new SD card, need user to reset download location.">The old SD card is not available, please set a new download location.</string>
    <string name="title_select_download_location" context="Dialog title to ask download to internal storage or external storage.">Choose download location</string>

    <string name="no_contacts_permissions" context="Title of the section to invite contacts if the user has denied the contacts permmissions">No contact permissions granted</string>

    <string name="choose_qr_option_panel" context="Option of the sliding panel to go to QR code section">My QR code</string>
    <string name="section_qr_code" context="Title of the screen that shows the options to the QR code">QR Code</string>
    <string name="action_reset_qr" context="Option in menu of section  My QR code to reset the QR code">Reset QR code</string>
    <string name="action_delete_qr" context="Option in menu of section  My QR code to delete the QR code">Delete QR code</string>
    <string name="save_cloud_drive" context="Option shown in QR code bottom sheet dialog to save QR code in Cloud Drive">To Cloud Drive</string>
    <string name="save_file_system" context="Option shown in QR code bottom sheet dialog to save QR code in File System">To File System</string>
    <string name="section_my_code" context="Title of QR code section">My Code</string>
    <string name="section_scan_code" context="Title of QR code scan section">Scan Code</string>
    <string name="settings_qrcode_autoaccept" context="Title of QR code settings that permits or not contacts that scan my QR code will be automatically added to my contact list">Auto-Accept</string>
    <string name="setting_subtitle_qrcode_autoccept" context="Subtitle of QR code settings auto-accept">MEGA users who scan your QR code will be automatically added to your contact list.</string>
    <string name="setting_subtitle_qrcode_reset" context="Subtitle of QR code settings that reset the code">Previous QR code will no longer be valid</string>
    <string name="qrcode_link_copied" context="Text shown when it has been copied the QR code link">Link copied to the clipboard</string>
    <string name="qrcode_reset_successfully" context="Text shown when it has been reseted the QR code successfully">QR code successfully reset</string>
    <string name="qrcode_delete_successfully" context="Text shown when it has been deleted the QR code successfully">QR code successfully deleted</string>
    <string name="qrcode_reset_not_successfully" context="Text shown when it has not been reseted the QR code successfully">QR code not reset due to an error. Please try again.</string>
    <string name="qrcode_delete_not_successfully" context="Text shown when it has not been delete the QR code successfully">QR code not deleted due to an error. Please try again.</string>
    <string name="invite_sent" context="Title of dialog shown when a contact request has been sent with QR code">Invite sent</string>
    <string name="invite_sent_text" context="Text of dialog shown when a contact request has been sent.">The user has been invited and will appear in your contact list once accepted.</string>
    <string name="invite_sent_text_multi" context="Text of dialog shown when multiple contacts request has been sent">The users have been invited and will appear in your contact list once accepted.</string>
    <string name="error_share_qr" context="Text shown when it tries to share the QR and occurs an error to process the action">An error occurred while trying to share the QR file. Perhaps the file does not exist. Please try again later.</string>
    <string name="error_upload_qr" context="Text shown when it tries to upload to Cloud Drive the QR and occurs an error to process the action">An error occurred while trying to upload the QR file. Perhaps the file does not exist. Please try again later.</string>
    <string name="error_download_qr" context="Text shown when it tries to download to File System the QR and occurs an error to process the action">An error occurred while trying to download the QR file. Perhaps the file does not exist. Please try again later.</string>
    <string name="success_download_qr" context="Text shown when it tries to download to File System the QR and the action has success">The QR Code has been downloaded successfully to %s</string>
    <string name="invite_not_sent" context="Title of dialog shown when a contact request has not been sent with QR code">Invite not sent</string>
    <string name="invite_not_sent_text" context="Text of dialog shown when a contact request has not been sent with QR code">The QR code or contact link is invalid. Please try to scan a valid code or to open a valid link.</string>
    <string name="invite_not_sent_text_already_contact" context="Text of dialog shown when a contact request has not been sent with QR code because of is already a contact">The invitation has not been sent. %s is already in your contacts list.</string>
    <string name="invite_not_sent_text_error" context="Text of dialog shown when a contact request has not been sent with QR code because of some error">The invitation has not been sent. An error occurred processing it.</string>
    <string name="generatin_qr" context="Text of alert dialog informing that the qr is generating">Generating QR Code&#8230;</string>
    <string name="menu_item_scan_code" context="Title of QR code scan menu item">Scan QR code</string>
    <string name="button_copy_link" context="get the contact link and copy it">Copy link</string>
    <string name="button_create_qr" context="Create QR code">Create QR code</string>
    <string name="qrcode_create_successfully" context="Text shown when it has been created the QR code successfully">QR code successfully created</string>
    <string name="qrcode_scan_help" context="Text shown in QR code scan fragment to help and guide the user in the action">Line up the QR code to scan it with your device’s camera</string>
    <string name="contact_view" context="positive button on dialog to view a contact">View</string>


    <string name="external_play" context="Item menu option to reproduce audio or video in external reproductors">Open with</string>

    <string name="context_share" context="to share a file using Facebook, Whatsapp, etc">Share using</string>

    <string name="error_enable_chat_before_login" context="Message shown if the user choose enable button and he is not logged in">Please log in before enabling the chat</string>

    <string name="label_set_period" context="title of a tag to search for a specific period within the search by date option in Camera upload">Set period</string>

    <string name="context_empty_chat_recent" context="Text of the empty screen when there are not chat conversations">[B]Invite friends to [/B][A]Chat[/A][B] and enjoy our encrypted platform with privacy and security.[/B]</string>

    <string name="context_empty_camera_uploads" context="Text of the empty screen when there are not elements in Camera Uploads">[B]No media on [/B][A]Camera Uploads[/A][B].[/B]</string>
    <string name="context_empty_rubbish_bin" context="Text of the empty screen when there are not elements in the Rubbish Bin">[B]Empty [/B][A]Rubbish Bin[/A][B].[/B]</string>

    <string name="context_empty_inbox" context="Text of the empty screen when there are not elements in  Inbox">[B]No files in your [/B][A]Inbox[/A][B].[/B]</string>
    <string name="context_empty_cloud_drive" context="Text of the empty screen when there are not elements in Cloud Drive">[B]No files in your [/B][A]Cloud Drive[/A][B].[/B]</string>
    <string name="context_empty_offline" context="Text of the empty screen when there are not elements in Saved for Offline">[B]No files [/B][A]Offline[/A]</string>
    <string name="context_empty_contacts" context="Text of the empty screen when there are not contacts. No dot at the end because is for an empty state. The format placeholders are to showing it in different colors.">[B]No [/B][A]Contacts[/A]</string>

    <string name="recent_chat_empty" context="Message shown when the user has no chats">[A]No[/A] [B]Conversations[/B]</string>
    <string name="recent_chat_loading_conversations" context="Message shown when the chat is section is loading the conversations">[A]Loading[/A] [B]Conversations&#8230;[/B]</string>

    <string name="context_empty_incoming" context="Text of the empty screen when there are not elements in Incoming">[B]No [/B][A]Incoming Shared folders[/A][B].[/B]</string>
    <string name="context_empty_outgoing" context="Text of the empty screen when there are not elements in Outgoing">[B]No [/B][A]Outgoing Shared folders[/A][B].[/B]</string>
    <string name="context_empty_links" context="Text of the empty screen when there are not elements in Links. Please, keep the place holders to format the string">[B]No [/B][A]Public Links[/A][B][/B]</string>

    <string name="tab_sent_requests" context="Title of the sent requests tab. Capital letters">Sent requests</string>
    <string name="tab_received_requests" context="Title of the received requests tab. Capital letters">Received requests</string>
    <string name="overquota_alert_title" context="Title dialog overquota error">Storage quota exceeded</string>

    <string name="invalid_link" context="error message shown when an account confirmation link or reset password link is invalid for unknown reasons">Invalid link, please ask for a new valid link</string>
    <string name="invalid_link_password" context="error message shown on the link password dialog if the password typed in was wrong">Invalid link password</string>

    <string name="open_link_not_valid_link" context="Error message shown when user tries to open a not valid MEGA link">The link you are trying to open is not a valid MEGA link.</string>

    <string name="processing_link" context="Message shown when a link is being processing">Processing link&#8230;</string>

    <string name="passwd_weak" context="Message shown when it is creating an acount and it is been introduced a very weak or weak password">Your password is easily guessed. Try making your password longer. Combine uppercase and lowercase letters. Add special characters. Do not use names or dictionary words.</string>
    <string name="passwd_medium" context="Message shown when it is creating an acount and it is been introduced a medium password">Your password is good enough to proceed, but it is recommended to strengthen your password further.</string>
    <string name="passwd_good" context="Message shown when it is creating an acount and it is been introduced a good password">This password will withstand most typical brute-force attacks. Please ensure that you will remember it.</string>
    <string name="passwd_strong" context="Message shown when it is creating an acount and it is been introduced a strong password">This password will withstand most sophisticated brute-force attacks. Please ensure that you will remember it.</string>
    <string name="pass_very_weak" context="Password very weak">Very weak</string>
    <string name="pass_weak" context="Password weak">Weak</string>
    <string name="pass_medium" context="Password medium">Medium</string>
    <string name="pass_good" context="Password good">Good</string>
    <string name="pass_strong" context="Password strong">Strong</string>

    <string name="title_notification_call_in_progress" context="Text displayed in several parts when there is a call in progress (notification, recent chats list, etc).">Call in progress</string>
    <string name="action_notification_call_in_progress" context="Subtitle of the notification shown on the action bar when there is a call in progress">Click to go back to the call</string>
    <string name="button_notification_call_in_progress" context="Button in the notification shown on the action bar when there is a call in progress">Return to the call</string>

    <string name="contacts_mega" context="When it lists contacts of MEGA, the title of list’s header">On MEGA</string>
    <string name="contacts_phone" context="When it lists contacts of phone, the title of list’s header">Phone contacts</string>

    <string name="account_suspended_multiple_breaches_ToS" context="Message error shown when trying to log in on an account has been suspended due to multiple breaches of Terms of Service">Your account has been suspended due to multiple breaches of MEGA’s Terms of Service. Please check your email inbox.</string>
    <string name="account_suspended_breache_ToS" context="Message error shown when trying to log in on an account has been suspended due to breach of Terms of Service">Your account was terminated due to a breach of MEGA’s Terms of Service, such as abuse of rights of others; sharing and/or importing illegal data; or system abuse.</string>

    <string name="file_storage_loading" context="In a chat conversation when you try to send device’s images but images are still loading">Loading files</string>
    <string name="file_storage_empty_folder" context="In a chat conversation when you try to send device’s images but there aren’t available images">No files</string>
    <string name="label_file_size_byte" context="Size in bytes. The placeholder is for the size value, please adjust the position based on linguistics">%s B</string>
    <string name="label_file_size_kilo_byte" context="Size in kilobytes. The placeholder is for the size value, please adjust the position based on linguistics">%s KB</string>
    <string name="label_file_size_mega_byte" context="Size in megabytes. The placeholder is for the size value, please adjust the position based on linguistics">%s MB</string>
    <string name="label_file_size_giga_byte" context="Size in gigabytes. The placeholder is for the size value, please adjust the position based on linguistics">%s GB</string>
    <string name="label_file_size_tera_byte" context="Size in terabytes. The placeholder is for the size value, please adjust the position based on linguistics">%s TB</string>
    <string name="label_file_speed_byte" context="Speed in bytes. The placeholder is for the speed value, please adjust the position based on linguistics">%s B/s</string>
    <string name="label_file_speed_kilo_byte" context="Speed in kilobytes. The placeholder is for the speed value, please adjust the position based on linguistics">%s KB/s</string>
    <string name="label_file_speed_mega_byte" context="Speed in megabytes. The placeholder is for the speed value, please adjust the position based on linguistics">%s MB/s</string>
    <string name="label_file_speed_giga_byte" context="Speed in gigabytes. The placeholder is for the speed value, please adjust the position based on linguistics">%s GB/s</string>
    <string name="label_file_speed_tera_byte" context="Speed in terabytes. The placeholder is for the speed value, please adjust the position based on linguistics">%s TB/s</string>
    <string name="label_mega_byte" context="Size in megabytes.">MB</string>

    <plurals name="number_of_versions" formatted="false">
        <item context="Number of versions of a file shown on the screen info of the file, version item" quantity="one">%1$d version</item>
        <item context="Number of versions of a file shown on the screen info of the file, version items" quantity="other">%1$d versions</item>
    </plurals>

    <string name="title_section_versions" context="Title of the section Versions for files">Versions</string>

    <string name="header_current_section_item" context="Header of the item to show the current version of a file in a list">Current version</string>
    <plurals name="header_previous_section_item">
        <item context="Header of the item to show the previous versions of a file in a list, file item" quantity="one">Previous version</item>
        <item context="" quantity="other">Previous versions</item>
    </plurals>

    <string name="general_revert" context="option menu to revert a file version">Revert</string>
    <string name="menu_item_clear_versions" context="option menu to clear all the previous versions">Clear previous versions</string>
    <plurals name="title_dialog_delete_version">
        <item context="Title of the dialog to confirm that a version os going to be deleted, version item" quantity="one">Delete version?</item>
        <item context="Title of the dialog to confirm that a version os going to be deleted, version items" quantity="other">Delete versions?</item>
    </plurals>

    <string name="content_dialog_delete_version" context="Content of the dialog to confirm that a version is going to be deleted">This version will be permanently removed.</string>
    <string name="content_dialog_delete_multiple_version" context="Content of the dialog to confirm that several versions are going to be deleted">These %d versions will be permanently removed.</string>

    <string name="chat_upload_title_notification" context="Title of the notification shown when a file is uploading to a chat">Chat uploading</string>

    <string name="settings_chat_upload_quality" context="Label for the option on setting to set up the quality of multimedia files uploaded to the chat">Chat video quality</string>
	<string name="settings_video_upload_quality" context="Label for the option on setting to set up the quality of video files to be uploaded">Video Quality</string>
    <string name="on_refuse_storage_permission" context="Text shown when the user refuses to permit the storage permission when enable camera upload">Camera Uploads needs to access your photos and other media on your device. Please go to the settings page and grant permission.</string>
    <string-array name="settings_chat_upload_quality_entries">
        <item context="the options for the option on setting to set up the quality of multimedia files uploaded to the chat, the options of origin quality multimedia file to upload.">Original quality</item>
        <item context="the options for the option on setting to set up the quality of multimedia files uploaded to the chat, the options of medium quality multimedia file to  upload.">Medium quality</item>
    </string-array>

    <string name="missed_call_notification_title" context="Title of the notification for a missed call">Missed call</string>
    <string name="file_properties_info_location" cotext="Refers to a location of file">Location</string>

    <string name="file_properties_folder_current_versions" cotext="Title of the label to show the size of the current files inside a folder">Current versions</string>
    <string name="file_properties_folder_previous_versions" cotext="Title of the label to show the size of the versioned files inside a folder">Previous versions</string>

    <plurals name="number_of_versions_inside_folder" formatted="false">
        <item context="Number of versioned files inside a folder shown on the screen info of the folder, version item" quantity="one">%1$d versioned file</item>
        <item context="Number of versioned files inside a folder shown on the screen info of the folder, version items" quantity="other">%1$d versioned files</item>
    </plurals>

    <string name="messages_forwarded_success" context="Confirmation message after forwarding one or several messages, version items">Messages forwarded</string>
    <string name="messages_forwarded_error" context="Error message after forwarding one or several messages to several chats">Error. Not correctly forwarded</string>
    <plurals name="messages_forwarded_partial_error" formatted="false">
        <item context="Error message if any of the forwarded messages fails, message item" quantity="one">Error. %1$d message not successfully forwarded</item>
        <item context="Error message if any of the forwarded messages fails, message items" quantity="other">Error. %1$d messages not successfully forwarded</item>
    </plurals>
    <plurals name="messages_forwarded_error_not_available" formatted="false">
        <item context="Error non existing resource after forwarding one or several messages to several chats, message item" quantity="one">Error. The resource is no longer available</item>
        <item context="Error non existing resource after forwarding one or several messages to several chats, message items" quantity="other">Error. The resources are no longer available</item>
    </plurals>

    <string name="turn_on_notifications_title" context="The title of fragment Turn on Notifications">Turn on Notifications</string>
    <string name="turn_on_notifications_subtitle" context="The subtitle of fragment Turn on Notifications">This way, you will see new messages\non your Android phone instantly.</string>
    <string name="turn_on_notifications_first_step" context="First step to turn on notifications">Open Android device [A]Settings[/A]</string>
    <string name="turn_on_notifications_second_step" context="Second step to turn on notifications">Open [A]Apps &amp; notifications[/A]</string>
    <string name="turn_on_notifications_third_step" context="Third step to turn on notifications">Select [A]MEGA[/A]</string>
    <string name="turn_on_notifications_fourth_step" context="Fourth step to turn on notifications">Open [A]App notifications[/A]</string>
    <string name="turn_on_notifications_fifth_step" context="Fifth step to turn on notifications">Switch to On and select your preferences</string>

    <plurals name="files_send_to_chat_success">
        <item context="Alert message after sending to chat one or several messages to several chats, version item" quantity="one">File sent</item>
        <item context="Alert message after sending to chat one or several messages to several chats, version items" quantity="other">Files sent</item>
    </plurals>
    <string name="files_send_to_chat_error" context="Error message after sending to chat one or several messages to several chats">Error. Not correctly sent</string>

    <string name="context_send_file_to_chat" context="menu option to send a file to a chat">Send to chat</string>

    <string name="remember_pwd_dialog_title" context="Title of the dialog ‘Do you remember your password?’">Do you remember your password?</string>
    <string name="remember_pwd_dialog_text_logout" context="Text of the dialog ‘Recovery Key exported’ when the user wants logout">You are about to log out, please test your password to ensure you remember it.\nIf you lose your password, you will lose access to your MEGA data.</string>
    <string name="remember_pwd_dialog_text" context="Text of the dialog ‘Do you remember your password?’">Please test your password to ensure you remember it. If you lose your password, you will lose access to your MEGA data.</string>
    <string name="general_do_not_show" context="Dialog option that permits user do not show it again">Do not show again</string>
    <string name="remember_pwd_dialog_button_test" context="Button of the dialog ‘Do you remember your password?’ that permits user test his password">Test password</string>
    <string name="test_pwd_title" context="Title of the activity that permits user test his password">Test your password</string>
    <string name="test_pwd_accepted" context="Message shown to the user when is testing her password and it is correct">Password accepted</string>
    <string name="test_pwd_wrong" context="Message shown to the user when is testing her password and it is wrong">Wrong password.\nBackup your Recovery Key as soon as possible!</string>
    <string name="recovery_key_exported_dialog_text_logout" context="Text of the dialog ‘Recovery Key exported’ when the user wants logout">You are about to log out, please test your password to ensure you remember it.\nIf you lose your password, you will lose access to your MEGA data.</string>
    <string name="option_copy_to_clipboard" context="Option that permits user copy to clipboard">Copy to clipboard</string>
    <string name="option_export_recovery_key" context="Option that permits user export his recovery key">Export Recovery Key</string>
    <string name="proceed_to_logout" context="Option that permits user logout">Proceed to logout</string>
    <string name="recovery_key_bottom_sheet" context="Title of the preference Recovery key on Settings section">Recovery Key</string>
    <string name="option_save_on_filesystem" context="Option that permits user save on File System">Save on File System</string>
    <string name="message_copied_to_clipboard" context="Message shown when something has been copied to clipboard">Copied to clipboard</string>

    <string name="message_new_messages" context="text of the label to show that you have new messages in the chat conversation">New messages</string>

    <string name="notification_subtitle_incoming" context="Title of the notification shown on the action bar when there is a incoming call">Incoming call</string>
    <string name="notification_incoming_action" context="Text for the notification action to launch the incoming call page">Go to the call</string>
    <string name="notification_enable_display" context="Text asking to go to system setting to enable allow display over other apps (needed for calls in Android 10)">MEGA background pop-ups are disabled.\nTap to change the settings.</string>

    <plurals name="number_unread_messages">
        <item context="Subtitle to show the number of unread messages on a chat, unread message" quantity="one">%1$s unread message</item>
        <item context="Subtitle to show the number of unread messages on a chat, unread messages" quantity="other">%1$s unread messages</item>
    </plurals>

    <plurals name="plural_number_messages_chat_notification">
        <item context="Notification title to show the number of unread chats, unread message" quantity="one">%1$d unread chat</item>
        <item context="Notification title to show the number of unread chats, unread messages" quantity="other">%1$d unread chats</item>
    </plurals>

    <string name="chat_loading_messages" context="Message shown when a chat is opened and the messages are being recovered">[A]Loading[/A] [B]Messages&#8230;[/B]</string>

    <string name="general_error_internal_node_not_found" context="Error message shown when opening a file link which doesn’t exist">File or folder not found. Are you logged in with a different account in your browser? You can only access files or folders from the account you are currently logged in with in the app</string>


    <string name="context_loop_video" context="menu option to loop video or audio file">Loop</string>

    <string name="settings_security_options_title" context="Title of the category Security options on Settings section">Security</string>
    <string name="settings_recovery_key_title" context="Title of the preference Recovery key on Settings section">Backup Recovery Key</string>
    <string name="settings_recovery_key_summary" context="Summary of the preference Recovery key on Settings section">Exporting the Recovery Key and keeping it in a secure location enables you to set a new password without data loss.</string>

    <string name="login_connectivity_issues" context="message when a temporary error on logging in is due to connectivity issues">Unable to reach MEGA. Please check your connectivity or try again later.</string>
    <string name="login_servers_busy" context="message when a temporary error on logging in is due to servers busy">Servers are too busy. Please wait.</string>
    <string name="login_API_lock" context="message when a temporary error on logging in is due to SDK is waiting for the server to complete a request due to an API lock">This process is taking longer than expected. Please wait.</string>
    <string name="login_API_rate" context="message when a temporary error on logging in is due to SDK is waiting for the server to complete a request due to a rate limit">Too many requests. Please wait.</string>
    <string name="login_in_progress" context="Message when previous login is being cancelled">Cancelling login process. Please wait&#8230;</string>

    <string name="unsupported_file_type" context="when open audio video player, the file that it try to open is not supported">Unsupported file type.</string>
    <string name="corrupt_video_dialog_text" context="when open audio video player, the file that it try to open is damaged or does not exist">Error. The file is corrupted or does not exist.</string>


    <string name="section_playlist" context="Title of the screen Playlist">Playlist</string>
    <string name="playlist_state_playing" context="Text shown in playlist subtitle item when a file is reproducing">Now playing&#8230;</string>
    <string name="playlist_state_paused" context="Text shown in playlist subtitle item when a file is reproducing but it is paused">Paused</string>

    <string name="context_option_print" context="Menu option to print the recovery key from Offline section">Print</string>

    <string name="save_MK_confirmation" context="Message when the recovery key has been successfully saved on the filesystem">The Recovery Key has been successfully saved</string>

    <string name="pending_outshare_indicator" context="label to indicate that a share is still pending on outgoing shares of a node">(Pending)</string>

    <string name="option_enable_chat_rich_preview" context="Title of the dialog to disable the rich links previews on chat">Rich URL Previews</string>

    <string name="button_always_rich_links" context="Button to allow the rich links previews on chat">Always Allow</string>
    <string name="button_not_now_rich_links" context="Button do not allow now the rich links previews on chat">Not Now</string>
    <string name="button_never_rich_links" context="Button do not allow the rich links previews on chat">Never</string>

    <string name="title_enable_rich_links" context="Title of the dialog to enable the rich links previews on chat">Enable rich URL previews</string>

    <string name="text_enable_rich_links" context="Text of the dialog to enable the rich links previews on chat">Enhance the MEGAchat experience. URL content will be retrieved without end-to-end encryption.</string>

    <string name="subtitle_mega_rich_link_no_key" context="Subtitle of a MEGA rich link without the decryption key">Tap to enter the Decryption Key</string>

    <string name="error_password" context="when the user tries to creates a MEGA account or tries to change his password and the password strength is very weak">Please enter a stronger password</string>

    <string name="title_acceptance_contact_request_notification" context="title of the notification for an acceptance of a contact request">New contact</string>
    <string name="title_storage_usage" context="title of usage storage section in Storage">Storage Usage</string>

    <plurals name="plural_number_contact_request_notification">
        <item context="Notification title to show the number of incoming contact request, contact request" quantity="one">%1$d pending contact request</item>
        <item context="Notification title to show the number of incoming contact request, contact requests" quantity="other">%1$d pending contact requests</item>
    </plurals>

    <string name="title_new_contact_request_notification" context="title of the notification for a new incoming contact request">New contact request</string>

    <string name="type_message_hint_with_title" context="Hint shown in the field to write a message in the chat screen (chat with customized title)">Write message to “%s”</string>
    <string name="transfers_empty_new" context="message shown in the screen when there are not any active transfer">[B]No active[/B][A] Transfers[/A][B].[/B]</string>
    <string name="completed_transfers_empty_new" context="message shown in the screen when there are not any active transfer">[B]No completed[/B][A] Transfers[/A][B].[/B]</string>
    <string name="file_browser_empty_folder_new" context="Text that indicates that a folder is currently empty">[B]Empty[/B][A] Folder[/A][B].[/B]</string>

    <string name="type_message_hint_with_customized_title" context="Hint shown in the field to write a message in the chat screen (chat with customized title)">Write message to “%s”</string>
    <string name="type_message_hint_with_default_title" context="Hint shown in the field to write a message in the chat screen (chat with default title)">Write message to %s</string>

    <string name="settings_2fa" context="Title of setting Two-Factor Authentication">Two-Factor Authentication</string>
    <string name="setting_subtitle_2fa" context="Subtitle of setting Two-Factor Authentication when the preference is disabled">Two-Factor Authentication is a second layer of security for your account.</string>
    <string name="title_2fa" context="Title of the screen Two-Factor Authentication">Why do you need two-factor authentication?</string>
    <string name="two_factor_authentication_explain">Two-factor authentication is a second layer of security for your account. Which means that even if someone knows your password they cannot access it, without also having access to the six digit code only you have access to.</string>
    <string name="button_setup_2fa" context="Button that permits user begin with the process of enable Two-Factor Authentication">Begin Setup</string>
    <string name="explain_qr_seed_2fa_1" context="Text that explain how to do with Two-Factor Authentication QR">Scan or copy the seed to your Authenticator App.</string>
    <string name="explain_qr_seed_2fa_2" context="Text that explain how to do with Two-Factor Authentication seed">Be sure to backup this seed to a safe place in case you lose your device.</string>
    <string name="explain_confirm_2fa" context="Text that explain how to confirm Two-Factor Authentication">Please enter the 6-digit code generated by your Authenticator App.</string>
    <string name="general_verify" context="Text button">Verify</string>
    <string name="general_next" context="Text button">Next</string>
    <string name="qr_seed_text_error" context="Text of the alert dialog to inform the user when an error occurs when try to enable seed or QR of Two-Factor Authentication">An error occurred generating the seed or QR code, please try again.</string>
    <string name="title_2fa_enabled" context="Title of the screen shown when the user enabled correctly Two-Factor Authentication">Two-Factor Authentication Enabled</string>
    <string name="description_2fa_enabled" context="Description of the screen shown when the user enabled correctly Two-Factor Authentication">Next time you login to your account you will be asked to enter a 6-digit code provided by your Authenticator App.</string>
    <string name="recommendation_2fa_enabled">If you lose access to your account after enabling 2FA and you have not backed up your Recovery Key, MEGA can\'t help you gain access to it again.\n<b>Backup your Recovery Key</b></string>
    <string name="pin_error_2fa" context="Error shown when a user tries to enable Two-Factor Authentication and introduce an invalid code">Invalid code</string>
    <string name="lost_your_authenticator_device" context="Title of screen Lost authenticator decive">Lost your Authenticator device?</string>
    <string name="login_verification" context="Title of screen Login verification with Two-Factor Authentication">Login Verification</string>
    <string name="change_password_verification" context="Title of screen Change password verification with Two-Factor Authentication">Two-Factor Authentication\nChange password</string>
    <string name="cancel_account_verification" context="Title of screen Cancel account verification with Two-Factor Authentication">Two-Factor Authentication\nCancel account</string>
    <string name="change_mail_verification" context="Title of screen Change mail verification with Two-Factor Authentication">Two-Factor Authentication\nChange email</string>
    <string name="disable_2fa_verification" context="Title of screen Disable Two-Factor Authentication">Disable Two-Factor Authentication</string>
    <string name="title_lost_authenticator_device" context="Title of screen Lost authenticator decive">Lost your Authenticator device?</string>
    <string name="error_disable_2fa" context="When the user tries to disable Two-Factor Authentication and some error ocurr in the process">An error occurred trying to disable Two-Factor Authentication. Please try again.</string>
    <string name="error_enable_2fa" context="When the user tries to enable Two-Factor Authentication and some error ocurr in the process">An error occurred trying to enable Two-Factor Authentication. Please try again.</string>
    <string name="title_enable_2fa" context="Title of the dialog shown when a new account is created to suggest user enable Two-Factor Authentication">Enable Two-Factor Authentication</string>
    <string name="label_2fa_disabled" context="Label shown when it disables the Two-Factor Authentication">Two-Factor Authentication Disabled</string>
    <string name="open_app_button" context="Text of the button which action is to show the authentication apps">Open in</string>
    <string name="intent_not_available_2fa" context="message when trying to open a link that contains the seed to enable Two-Factor Authentication but there isn’t any app that open it">There isn’t any available app to enable Two-Factor Authentication on your device</string>
    <string name="general_close" context="Text button">Close</string>

    <string name="backup_rk_2fa_end" context="Label shown when Two-Factor Authentication has been enabled to alert user that has to back up his Recovery Key before finish the process">Export your Recovery Key to finish</string>
    <string name="no_authentication_apps_title" context="Title of dialog shown when it tries to open an authentication app and there is no installed">Authenticator App</string>
    <string name="open_play_store_2fa" context="Message shown to ask user if wants to open Google Play to install some authenticator app">Would you want to open Google Play to install an Authenticator App?</string>
    <string name="play_store_label" context="Label Play Store">Play Store</string>
    <string name="text_2fa_help" context="Text shown in an alert explaining how to continue to enable Two-Factor Authentication">You need an authenticator app to enable 2FA on MEGA. You can download and install the Google Authenticator, Duo Mobile, Authy or Microsoft Authenticator app for your phone or tablet.</string>


    <string name="number_correctly_imported_from_chat" context="success message when importing multiple files from">%d files shared successfully</string>
    <string name="number_no_imported_from_chat" context="error message when importing multiple files from chat">%d files were not shared</string>
    <string name="preview_content" context="button’s text to open a full screen image">Preview Content</string>

    <string name="no_network_connection_on_play_file" context="message shown when the user clicks on media file chat message, there is no network connection and the file is not been downloaded">The streaming can not be executed and the file has not been downloaded</string>
    <string name="error_fail_to_open_file_no_network" context="message shown when the user open a file, there is no network connection and the file is not been downloaded">We were not able to open the file due to no network connection.</string>
    <string name="file_already_exists" context="message when trying to save for offline a file that already exists">File already exists in Saved for Offline</string>

    <plurals name="error_forwarding_messages">
        <item context="Error message if forwarding a message failed, one message" quantity="one">Message not forwarded</item>
        <item context="Error message if forwarding a message failed, many messages" quantity="other">Messages not forwarded</item>
    </plurals>

    <string name="title_confirmation_disable_rich_links" context="Title of the dialog to disable the rich links previews on chat">Rich URL Previews</string>
    <string name="text_confirmation_disable_rich_links" context="Text of the dialog to disable the rich links previews on chat">You are disabling rich URL previews permanently. You can re-enable rich URL previews in your settings. Do you want to proceed?</string>

    <string name="call_missed_messages" context="Message shown when a call ends.">[A]Missed call[/A]</string>
    <string name="call_rejected_messages" context="Message shown when a call ends.">[A]Call was rejected[/A]</string>
    <string name="call_cancelled_messages" context="Message shown when a call ends.">[A]Call was cancelled[/A]</string>
    <string name="call_failed_messages" context="Message shown when a call ends.">[A]Call failed[/A]</string>
    <string name="call_not_answered_messages" context="Message shown when a call ends.">[A]Call was not answered[/A]</string>

    <string name="contact_email" context="Indicates that can type a contact email">Contact’s email</string>
    <string name="contact_not_added" context="When it tries to add a contact in a list an is already added">You have already added this contact.</string>

    <string name="error_message_invalid_format" context="Content of a normal message that cannot be recognized">Invalid message format</string>
    <string name="error_message_invalid_signature" context="Content of a normal message that cannot be recognized">Invalid message signature</string>

    <string name="error_streaming" context="When the user tries to reproduce a file through streaming and ocurred an error creating it">An error occurred trying to create the stream</string>

    <string name="context_restore" context="Menu option to restore an item from the Rubbish bin">Restore</string>

    <string name="context_correctly_node_restored" context="success message when a node was restore from Rubbish bin">Restored to %s</string>
    <string name="context_no_restored" context="error message when a node was restore from Rubbish bin">Error. Not restored</string>

    <string name="context_send_message" context="menu item from contact section to send a message to a contact">Send Message</string>

    <plurals name="plural_contact_sent_to_chats">
        <item context="Message shown when a contact is successfully sent to several chats, one contact" quantity="one">Contact sent to chats successfully</item>
        <item context="Message shown when a contact is successfully sent to several chats, more contacts" quantity="other">Contacts sent to chats successfully</item>
    </plurals>

    <string name="error_MEGAdrop_not_supported" context="Error message on opening a MEGAdrop folder link">MEGAdrop folders are not supported yet</string>

    <string name="pre_overquota_alert_text" context="Pre overquota error dialog when trying to copy or import a file">This action cannot be completed as it would take you over your current storage limit. Would you like to upgrade your account?</string>

    <string name="archived_chats_title_section" context="Title of the section Archived chats">Archived chats</string>

    <string name="archived_chats_show_option" context="Text of the option to show the arhived chat, it shows the number of archived chats">Archived chats (%d)</string>

    <string name="archive_chat_option" context="Title of the option on the chat list to archive a chat">Archive Chat</string>
    <string name="unarchive_chat_option" context="Title of the option on the chat list to unarchive a chat">Unarchive Chat</string>

    <string name="general_archive" context="Confirmation button of the dialog to archive a chat">Archive</string>
    <string name="general_unarchive" context="Confirmation button of the dialog to unarchive a chat">Unarchive</string>

    <string name="success_archive_chat" context="Message shown when a chat is successfully archived, it shows the name of the chat">%s chat was archived.</string>
    <string name="error_archive_chat" context="Error message shown when a chat has not be archived, it shows the name of the chat">Error. %s chat was not archived.</string>

    <string name="success_unarchive_chat" context="Message shown when a chat is successfully unarchived, it shows the name of the chat">%s chat was unarchived.</string>
    <string name="error_unarchive_chat" context="Error message shown when a chat has not be unarchived, it shows the name of the chat">Error. %s chat was not able to be unarchived.</string>

    <string name="archived_chats_empty" context="Message shown when the user has no archived chats">[A]No[/A] [B]Archived Chats[/B]</string>

    <string name="inactive_chat" context="Subtitle of chat screen when the chat is inactive">Inactive chat</string>
    <string name="archived_chat" context="Subtitle of chat screen when the chat is archived">Archived chat</string>

    <string name="number_incorrectly_restored_from_rubbish" context="error message when restoring several nodes from rubbish">%d items were not restored successfully</string>
    <string name="number_correctly_restored_from_rubbish" context="success message when restoring several nodes from rubbish">%d items restored successfully</string>

    <string name="join_call_layout" context="Title of the layout to join a group call from the chat screen">Tap to join the call</string>

    <string name="invite_contacts" context="Label shown when the user wants to add contacts into his MEGA account">Invite contacts</string>
    <string name="share_with" cotext="Label shown when the user wants to share something with other contacts">Share with</string>
    <string name="contacts_list_empty_text_loading_share" context="Message shown while the contact list from the device and from MEGA is being read and then shown to the user">Loading contacts&#8230;</string>
    <string name="title_new_group" context="Title of the screen New Group">New Group</string>
    <string name="subtitle_new_group" context="Subtitle of the screen New Group">Type group name</string>
    <string name="hint_type_group" context="Hint of edittext shown when it is creating a new group to guide user to type the name of the group">Name your group</string>
    <string name="confirmation_delete_contact" context="Text of the confirm dialog shown when it wants to remove a contact from a chat">Remove %s from this chat?</string>

    <string name="settings_file_management_file_versions_title" context="Settings preference title to show file versions info of the account">File versions</string>
    <string name="settings_file_management_file_versions_subtitle" context="Settings preference subtitle to show file versions info of the account">%1$d file versions, taking a total of %2$s</string>

    <string name="settings_file_management_category" context="Title of the section File management on Settings section">File Management</string>

    <string name="settings_file_management_delete_versions" context="Option in Settings to delete all the versions of the account">Delete all older versions of my files</string>
    <string name="settings_file_management_subtitle_delete_versions" context="subtitle of the option in Settings to delete all the versions of the account">All current files will remain. Only historic versions of your files will be deleted.</string>

    <string name="text_confirmation_dialog_delete_versions" context="Text of the dialog to delete all the file versions of the account">You are about to delete the version histories of all files. Any file version shared to you from a contact will need to be deleted by them.\n\nPlease note that the current files will not be deleted.</string>

    <string name="success_delete_versions" context="success message when deleting all the versions of the account">File versions deleted successfully</string>
    <string name="error_delete_versions" context="error message when deleting all the versions of the account">An error occurred while trying to delete all previous versions of your files, please try again later.</string>

    <string name="settings_enable_file_versioning_title" context="Title of the option to enable or disable file versioning on Settings section">File Versioning</string>
    <string name="settings_enable_file_versioning_subtitle" context="Subtitle of the option to enable or disable file versioning on Settings section">Enable or disable file versioning for your entire account.\nDisabling file versioning does not prevent your contacts from creating new versions in shared folders.</string>
    <string name="choose_chat" context="section title to select a chat to send a file">Choose chat</string>

    <string name="type_mail" context="Hint shown to guide user on activity add contacts">Tap, enter name or email</string>

    <string name="confirmation_invite_contact" context="Text of the confirm dialog shown when it wants to add a contact from a QR scaned">Add %s to your contacts?</string>
    <string name="confirmation_not_invite_contact" context="Text of the confirm dialog shown when it wants to add a contact from a QR scaned and is already added before">You have already added the contact %s.</string>
    <string name="confirmation_invite_contact_already_added" context="Text of the confirm dialog shown when it wants to add a contact from a QR scaned and is already added before">You have already added the contact %s.</string>
    <string name="confirmation_share_contact" context="Text of the confirm dialog shown when it wants to add a contact from a QR scaned">Share with %s?</string>
    <string name="new_group_chat_label" context="Text button for init a group chat">New group chat</string>
    <string name="send_contacts" context="Label shown when the user wants to add contacts into a chat conversation">Send contacts</string>

    <string name="title_alert_logged_out" context="Title of the alert when the account have been logged out from another client">Logged out</string>
    <string name="account_confirmed" context="Text shown to indicate user that his account has already been confirmed">Your account has been activated. Please log in.</string>
    <string name="confirm_account" context="Text shown to indicate user that his account should be confirmed typing his password">Please enter your password to confirm your account</string>

    <string name="error_own_email_as_contact" context="Error shown if a user tries to add their own email address as a contact">There’s no need to add your own email address</string>

    <string name="invalid_code" context="Error shown when a user tries to enable Two-Factor Authentication and introduce an invalid code">Invalid code</string>

    <string name="text_almost_full_warning" context="Text of the dialog shown when the storage of a FREE account is almost full">Cloud Drive is almost full. Upgrade to Pro and get up to %1$s of storage and %2$s of transfer quota.</string>
    <string name="text_almost_full_warning_pro_account" context="Text of the dialog shown when the storage of a PRO I or II account is almost full">Cloud Drive is almost full. Upgrade now and get up to %1$s of storage and %2$s of transfer quota.</string>
    <string name="text_almost_full_warning_pro3_account" context="Text of the dialog shown when the storage of a PRO III account is almost full">Cloud Drive is almost full. If you need more storage please contact MEGA support to get a custom plan.</string>
    <string name="text_storage_full_warning" context="Text of the dialog shown when the storage of a FREE account is full">Cloud Drive is full. Upgrade to Pro and get up to %1$s of storage and %2$s of transfer quota.</string>
    <string name="text_storage_full_warning_pro_account" context="Text of the dialog shown when the storage of a PRO I or II account is full">Cloud Drive is full. Upgrade now and get up to %1$s of storage and %2$s of transfer quota.</string>
    <string name="text_storage_full_warning_pro3_account" context="Text of the dialog shown when the storage of a PRO III account is full">Cloud Drive is full. If you need more storage please contact MEGA support to get a custom plan.</string>
    <string name="button_plans_almost_full_warning" context="Button of the dialog shown when the storage is almost full to see the available PRO plans">See plans</string>
    <string name="button_custom_almost_full_warning" context="Button of the dialog shown when the storage is almost full to custom a plan">Custom plan</string>
    <string name="button_bonus_almost_full_warning" context="Button of the dialog shown when the storage is almost full to get bonus">Get Bonus</string>

    <string name="title_mail_upgrade_plan" context="Mail title to upgrade to a custom plan">Upgrade to a custom plan</string>
    <string name="subject_mail_upgrade_plan" context="Mail subject to upgrade to a custom plan">Ask us how you can upgrade to a custom plan:</string>

    <string name="word_me" context="Used in chat list screen to indicate in a chat list item that the message was sent by me, followed by the message">Me:</string>

    <string name="call_button" context="Title of the button in the contact info screen to start an audio call">Call</string>
    <string name="message_button" context="Title of the button in the contact info screen to send a message">Message</string>
    <string name="video_button" context="Title of the button in the contact info screen to start a video call">Video</string>

    <string name="title_chat_explorer" context="Title of chat explorer to send a link or file to a chat">Send to&#8230;</string>
    <string name="title_cloud_explorer" context="Title of cloud explorer to upload a link or file">Upload to&#8230;</string>

    <string name="contact_info_button_more" context="More button in contact info page">More</string>

    <plurals name="plural_select_file">
        <item context="one file" quantity="one">Choose File</item>
        <item context="Section title to select a file to perform an action, more files" quantity="other">Choose Files</item>
    </plurals>

    <string name="title_confirm_send_invitation" context="Title of confirmation dialog of sending invitation to a contact">Invite %1$s?</string>

    <string name="title_share_folder_explorer" context="Title of shared folder explorer to choose a folder to perform an action">Choose folder</string>

    <string name="login_warning_abort_transfers" context="Popup message shown if an user try to login while there is still living transfer">All transfers will be cancelled, do you want to log in?</string>
    <string name="logout_warning_abort_transfers" context="Popup message shown if an user try to login while there is still living transfer">All transfers will be cancelled, do you want to log out?</string>

    <string name="subtitle_read_only_permissions" context="Label to explain the read only participant permission in the options panel of the group info screen">Read-only</string>

    <string name="used_space" context="Label shown the total space and the used space in an account">[A]%1$s [/A][B]of %2$s used[/B]</string>

    <string name="staging_api_url_title" context="title of the alert dialog when the user is changing the API URL to staging">Change to a test server?</string>
    <string name="staging_api_url_text" context="Text of the alert dialog when the user is changing the API URL to staging">Are you sure you want to change to a test server? Your account may suffer irrecoverable problems.</string>

    <string name="title_confirmation_open_camera_on_chat" context="Title of the confirmation dialog to open the camera app and lose the relay of the local camera on the in progress call">Open camera?</string>
    <string name="confirmation_open_camera_on_chat" context="Text of the confirmation dialog to open the camera app and lose the relay of the local camera on the in progress call">If you open the camera, your video transmission will be paused in the current call.</string>

    <string name="notification_chat_undefined_title" context="Title of the notification when there is unknown activity on the Chat">Chat activity</string>
    <string name="notification_chat_undefined_content" context="Content of the notification when there is unknown activity on the Chat">You may have new messages</string>
    <string name="retrieving_message_title" context="When app is retrieving push message">Retrieving message</string>

    <string name="settings_rb_scheduler_enable_title" context="Title of Rubbish bin scheduler option in settings to enable or disable the functionality">Rubbish Bin Clearing Scheduler</string>
    <string name="settings_rb_scheduler_enable_subtitle" context="Subtitle of Rubbish bin scheduler option in settings to enable or disable the functionality in free accounts">The Rubbish Bin is cleared for you automatically.</string>

    <string name="settings_rb_scheduler_enable_period_PRO" context="Title of Rubbish bin scheduler option in settings to enable or disable the functionality in PRO accounts">The minimum period is 7 days.</string>
    <string name="settings_rb_scheduler_enable_period_FREE" context="Title of Rubbish bin scheduler option in settings to enable or disable the functionality in PRO accounts">The minimum period is 7 days and your maximum period is 30 days.</string>
	<string name="settings_compression_queue_subtitle" context="Sub title of compression queue notification option in settings indicating the size limits. Please keep the placeholders because are to show the size limits including units in runtime. For example: The minimum size is 100MB and the maximum size is 1000MB.">The minimum size is %1$s and the maximum size is %2$s.</string>

    <string name="settings_rb_scheduler_select_days_title" context="Title of Rubbish bin scheduler option in settings to set up the number of days of the rubbish bin scheduler">Remove files older than</string>
    <string name="settings_rb_scheduler_select_days_subtitle" context="Time in days (plural). The placeholder is for the time value, please adjust the position based on linguistics">%d days</string>
	<string name="settings_video_compression_queue_size_popup_title" context="Title of popup that userd to set compression queue size (in MB) in settings">Notify me when size is larger than</string>

	<string name="settings_video_compression_queue_size_title" context="Title of compression queue size option in settings">If videos to compress are larger than</string>

    <string name="settings_rb_scheduler_alert_disabling" context="Text of the alert when a FREE user tries to disable the RB scheduler">To disable the Rubbish Bin Clearing Scheduler or set a longer retention period, you need to subscribe to a PRO plan.</string>

    <string name="hint_days" context="Hint of the field to write the days of the rubbish bin scheduler">days</string>
    <string name="get_chat_link_option" context="Title of the option to generate a public chat link">Get chat link</string>
    <string name="manage_chat_link_option" context="Title of the option to manage a public chat link">Manage chat link</string>

    <string name="make_chat_private_option" context="Title of the option to make a public chat private">Enable Encryption Key Rotation</string>
    <string name="private_chat" context="Title of the view to inform that a chat is private">Encryption key rotation enabled</string>
    <string name="make_chat_private_option_text" context="Text of the dialog to change a public chat to private (enable encryption key rotation)">Encryption key rotation is slightly more secure, but does not allow you to create a chat link and new participants will not see past messages.</string>
    <string name="make_chat_private_not_available_text" context="Text of the option to change a public chat to private (enable encrypted key rotation)">Encryption key rotation is disabled for conversations with more than 100 participants.</string>
    <string name="warning_make_chat_private" context="Warning show to the user when tries to make private a public chat and the chat has more than 100 participants">Unable to convert this chat to private because the participants limit has been exceeded.</string>

    <string name="message_created_chat_link" context="Text shown when a moderator of a chat create a chat link. Please keep the placeholder because is to show the moderator’s name in runtime.">[A]%1$s[/A][B] created a chat link.[/B]</string>
    <string name="message_deleted_chat_link" context="Text shown when a moderator of a chat delete a chat link. Please keep the placeholder because is to show the moderator’s name in runtime.">[A]%1$s[/A][B] removed the chat link.[/B]</string>

    <string name="action_delete_link" context="Title of the option to delete a chat link">Delete chat link</string>

    <string name="title_alert_chat_link_error" context="Title of the alert when a chat link is invalid">Chat link</string>
    <string name="confirmation_close_sessions_text" context="Text of the dialog to confirm after closing all other sessions">This will log you out on all other active sessions except the current one.</string>
    <string name="confirmation_close_sessions_title" context="Title of the dialog to confirm after closing all other sessions">Do you want to close all other sessions?</string>

    <string name="number_of_participants" context="Subtitle chat screen for groups with permissions and not archived, Plural of participant. 2 participants">%d participants</string>

    <string name="action_join" context="Label of the button to join a chat by a chat link">Join</string>

    <string name="observers_chat_label" context="Label for observers of a group chat">Observers</string>

    <string name="error_chat_link" context="Message on the title of the chat screen if there were any error loading the chat link">Error loading the chat link.</string>

    <string name="error_chat_link_init_error" context="Message on the title of the chat screen if there were any error loading the chat link without logging">Error initialising chat when loading the chat link.</string>

    <string name="alert_already_participant_chat_link" context="Message on the alert to preview a chat link if the user is already a participant">You are already participating in this chat.</string>

    <string name="alert_invalid_preview" context="Message on the alert to close a chat preview if the link is invalid">This chat preview is no longer available. If you leave the preview, you won’t be able to reopen it.</string>

    <string name="message_set_chat_private" context="Text shown when a moderator changes the chat to private. Please keep the placeholder because is to show the moderator’s name in runtime.">[A]%1$s[/A][B] enabled encrypted key rotation.[/B]</string>

    <string name="invalid_chat_link" context="error message shown when a chat link is invalid">This conversation is no longer available</string>
    <string name="invalid_chat_link_args" context="error message shown when a chat link is not well formed">Invalid chat link</string>

    <string name="ekr_label" context="When it is creating a new group chat, this option permits to establish it private or public">Encryption Key Rotation</string>
    <string name="ekr_explanation" context="Text of the dialog to change a public chat to private (enable encryption key rotation)">Encryption key rotation is slightly more secure, but does not allow you to create a chat link and new participants will not see past messages.</string>

    <string name="subtitle_chat_message_enabled_ERK" context="Text of the dialog to change a public chat to private (enable encryption key rotation)">Encryption key rotation is slightly more secure, but does not allow you to create a chat link and new participants will not see past messages.</string>
    <string name="action_open_chat_link" context="Menu item">Open chat link</string>

    <string name="invite_not_sent_already_sent" context="Message shown when a contact request has not been sent because the invitation has been sent before">The invitation to contact %s has been sent before and can be consulted in the Sent Requests tab.</string>

    <string name="save_qr_cloud_drive" context="Label shown to indicate the QR is saving in Cloud Drive">Saving %s in Cloud Drive&#8230;</string>

    <string name="general_folders" context="General label for folders">Folders</string>
    <string name="general_files" context="General label for files">Files</string>
    <string name="general_save_to_device" context="Item menu option upon right click on one or multiple files">Save to device</string>

    <string name="title_upload_explorer" context="Title of cloud explorer to upload a file">Upload to MEGA</string>
    <string name="choose_destionation" context="Label choose destination">Choose destination</string>
    <string name="general_show_more" context="Label that indicates show more items">Show More</string>
    <string name="general_show_less" context="Label that indicates show less items">Show Less</string>

    <string name="notification_new_contact_request" context="Subtitle of the historic notification for a new contact request">[A]%s [/A][B]sent you a contact request.[/B]</string>
    <string name="notification_new_contact" context="Subtitle of the historic notification for a new contact">[A]%s [/A][B]is now a contact.[/B]</string>
    <string name="notification_new_shared_folder" context="Subtitle of the historic notification for a new shared folder">[B]New shared folder from [/B][A]%s.[/A]</string>

    <string name="notification_reminder_contact_request" context="Subtitle of the historic notification for a reminder new contact request">[A]Reminder: [/A][B]%s [/B][C]sent you a contact request.[/C]</string>

    <string name="title_contact_request_notification_cancelled" context="Title of the historic notification for a contact request cancelled">Contact request cancelled</string>
    <string name="subtitle_contact_request_notification_cancelled" context="Subtitle of the historic notification for contact request cancelled">[A]%s [/A][B]cancelled the contact request.[/B]</string>

    <string name="title_contact_notification_deleted" context="Title of the historic notification when an user deletes you as contact">Contact deleted</string>
    <string name="subtitle_contact_notification_deleted" context="Subtitle of the historic notification when an user deletes you as contact">[A]%s [/A][B]deleted you as a contact.[/B]</string>

    <string name="title_contact_notification_blocked" context="Title of the historic notification when an user blocks you as contact">Contact blocked</string>
    <string name="subtitle_contact_notification_blocked" context="Subtitle of the historic notification when an user blocks you as contact">[A]%s [/A][B]blocked you as a contact.[/B]</string>

    <string name="section_notification_with_unread" context="Item of the navigation title for the notification section when there is any unread">Notifications [A](%1$d)[/A]</string>
    <string name="section_notification_user_with_nickname" context="Text shown in the notifications section. When a contact has nickname, nickname (email) will be shown">[A]%1$s (%2$s)[/A]</string>

    <string name="title_account_notification_deleted" context="Title of the historic notification for an account deleted">Account deleted</string>
    <string name="subtitle_account_notification_deleted" context="Subtitle of the historic notification for an account deleted">[B]The account [/B][A]%s[/A][B] has been deleted.[/B]</string>

    <string name="subtitle_file_takedown_notification" context="Subtitle of file takedown historic notification">[A]Your publicly shared file [/A][B]%s[/B][C] has been taken down.[/C]</string>
    <string name="subtitle_folder_takedown_notification" context="Subtitle of folder takedown historic notification">[A]Your publicly shared folder [/A][B]%s[/B][C] has been taken down.[/C]</string>

    <string name="message_file_takedown_pop_out_notification" context="Popup notification text on mouse-over of taken down file.">This file has been the subject of a takedown notice.</string>
    <string name="message_folder_takedown_pop_out_notification" context="Popup notification text on mouse-over taken down folder.">This folder has been the subject of a takedown notice.</string>
    <string name="dispute_takendown_file" context="option to dispute taken down file or folder">Dispute Takedown</string>
    <string name="error_download_takendown_node" context="Error shown when download a file that has violated ToS/AUP.">Not accessible due to ToS/AUP violation</string>
    <plurals name="alert_taken_down_files">
        <item context="Alert shown when one file was not downloaded due to ToS/AUP violation, Singular of taken down file. 1 file" quantity="one">%d file was not downloaded due to ToS/AUP violation.</item>
        <item context="Alert shown when some files were not downloaded due to ToS/AUP violation, Plural of taken down files. 2 files" quantity="other">%d files were not downloaded due to ToS/AUP violation.</item>
    </plurals>

    <string name="subtitle_file_takedown_reinstated_notification" context="Subtitle of a file takedown reinstated historic notification">[A]Your publicly shared file [/A][B]%s[/B][C] has been reinstated.[/C]</string>
    <string name="subtitle_folder_takedown_reinstated_notification" context="Subtitle of a folder takedown reinstated historic notification">[A]Your publicly shared folder [/A][B]%s[/B][C] has been reinstated.[/C]</string>

    <string name="title_outgoing_contact_request" context="Title of the historic notification for outgoing contact requests">Sent request</string>
    <string name="title_incoming_contact_request" context="Title of the historic notification for incoming contact requests">Received request</string>

    <string name="subtitle_outgoing_contact_request_denied" context="Subtitle of the historic notification for contact request denied">[A]%s [/A][B]denied your contact request.[/B]</string>
    <string name="subtitle_outgoing_contact_request_accepted" context="Subtitle of the historic notification for contact request accepted">[A]%s [/A][B]accepted your contact request.[/B]</string>

    <string name="notification_deleted_shared_folder" context="Subtitle of the historic notification for deleted shared folders (one or many)">[B]Access to folders shared by [/B][A]%s[/A][B] were removed.[/B]</string>
    <string name="notification_left_shared_folder" context="Subtitle of the historic notification when a contact leaves a shared folder">[A]%s[/A][B] has left a shared folder.[/B]</string>
    <string name="notification_left_shared_folder_with_name" context="Subtitle of the historic notification when a contact leaves a shared folder and the name of the folder is known">[A]%1$s[/A][B] has left the shared folder [/B][A]%2$s.[/A]</string>

    <string name="subtitle_incoming_contact_request_ignored" context="Subtitle of the historic notification for incoming contact request ignored">[B]Contact request from [/B][A]%s [/A][B]was ignored[/B]</string>
    <string name="subtitle_incoming_contact_request_accepted" context="Subtitle of the historic notification for incoming contact request accepted">[B]Contact request from [/B][A]%s [/A][B]was accepted[/B]</string>
    <string name="subtitle_incoming_contact_request_denied" context="Subtitle of the historic notification for incoming contact request declined">[B]Contact request from [/B][A]%s [/A][B]was declined[/B]</string>

    <string name="type_of_my_account" context="Subtitle of the Upgrade account section">Your current account is [A]%s[/A]</string>
    <string name="footnote_achievements" context="Footnote to clarify the storage space is subject to the achievement program">Subject to your participation in our achievements program.</string>
    <string name="select_payment_method" context="after choosing one PRO plan, the user have to choose the payment method: credit card, fortumo, etc">Select payment method</string>

    <string name="billing_period_title" context="title of billing period">Billing period</string>
    <string name="billed_one_off_month" context="Option of one-off (month) billing. Placeholder: purchase price.">[A]One-off (month)[/A] %s</string>
    <string name="billed_one_off_year" context="Option of one-off (year) billing. Placeholder: purchase price.">[A]One-off (year)[/A] %s</string>
    <string name="billed_monthly_text" context="Option of monthly billing period. Placeholder: purchase price">[A]Monthly[/A] %s/month</string>
    <string name="billed_yearly_text" context="Option of yearly billing period. Placeholder: purchase price">[A]Yearly[/A] %s/year</string>
    <string name="button_cancel" context="dialog option cancel in alert dialog">Cancel</string>
    <string name="button_continue" context="dialog option continue in alert dialog">Continue</string>

    <string name="payment_method_google_wallet" context="one of the payment methods">[A]Google Pay[/A] (subscription)</string>
    <string name="payment_method_huawei_wallet" context="one of the payment methods">[A]HUAWEI Pay[/A] (subscription)</string>
    <string name="payment_method_credit_card" context="one of the payment methods">[A]Credit Card[/A] (subscription)</string>
    <string name="payment_method_fortumo" context="one of the payment methods">[A]Mobile Carrier[/A] (one-off)</string>
    <string name="payment_method_centili" context="one of the payment methods">[A]Mobile Carrier[/A] (one-off)</string>

    <string name="new_label_notification_item" context="Capital letters. Text of the label of a new historic notifications">NEW</string>
    <string name="label_custom_plan" context="When user is on PRO 3 plan, we will display an extra label to notify user that they can still contact support to have a customised plan.">To upgrade your current subscription, please contact our support team for a [A]custom plan[/A].</string>

    <string name="context_new_file_name_hint" context="Input field description in the create file dialog.">file name</string>
    <string name="option_enable_last_green_chat" context="Option in Settings section to enable the last active connection in chat">Show Last seen&#8230;</string>
    <string name="subtitle_option_enable_last_green_chat" context="Subtitle of the option in Settings section to enable the last active connection in chat">Allow your contacts to see the last time you were active on MEGA.</string>

	<string name="title_out_of_space" context="title of notification when device is out of storage during camera upload">Not enough storage space</string>
	<string name="message_out_of_space" context="message will be shown when there is not enough space to perform camera upload.">Not enough storage space to perform video compression.</string>
	<string name="title_compression_size_over_limit" context="the title of the notification that displays when compression larger than setting">Video compression size is too large</string>
	<string name="message_compression_size_over_limit" context="the content message of the notification that displays when compression larger than setting, placeholder: size in MB">The total size of the videos to compress exceeds %s, please put your device on charge to continue.</string>
	<string name="message_keep_device_name" context="Message displayed when the user changes the ‘Keep file names as in the device’ setting">This setting will take effect the next time Camera Uploads runs</string>
	<string name="message_compress_video" context="Notification message when compressing video to show the compressed percentage. Please, keep the placeholder because it is for adding the percentage value at runtime.">%s has been compressed</string>
	<string name="title_compress_video" context="notification title when compressing video">Compressing Videos %1$d/%2$d</string>
	<string name="error_invalid_folder_selected" context="error message pops up when user selected an invalid folder for camera upload">Invalid folder selected</string>

    <string name="one_folder_one_file" context="Indicates the content of a folder is 1 folder and 1 file">1 folder. 1 file</string>
    <string name="one_folder_several_files" context="Indicates the content of a folder is 1 folder and some files. The placeholder is to set the number of files. e.g. 1 folder . 7 files">1 folder. %1$d files</string>

    <plurals name="num_files_with_parameter">
        <item context="on the section notifications indicates the number of files added to a shared folder, Singular of file. 1 file" quantity="one">%d file</item>
        <item context="on the section notifications indicates the number of files added to a shared folder, Plural of file. 2 files" quantity="other">%d files</item>
    </plurals>

    <plurals name="num_folders_with_parameter">
        <item context="on the section notifications indicates the number of folder added to a shared folder, Singular of folder/directory. 1 folder" quantity="one">%d folder</item>
        <item context="on the section notifications indicates the number of folder added to a shared folder, Plural of folder/directory. 2 folders" quantity="other">%d folders</item>
    </plurals>

    <plurals name="num_folders_num_files">
        <item context="Indicates the content of a folder is some folders and 1 file. Singular of file. e.g. 7 folders . 1 file" quantity="one">%1$d folders. 1 file</item>
        <item context="Indicates the content of a folder is some folders and some files. Plural of files. e.g. 7 folders . 2 files" quantity="other">%1$d folders. %2$d files</item>
    </plurals>

    <string name="subtitle_notification_added_folders_and_files" context="Subtitle of the historic notification for new additions inside an existing shared folder. Placeholders are: email who added the folders or files, number of folders added, number of files added">[A]%1$s[/A][B] added %2$s and %3$s[/B]</string>

    <plurals name="subtitle_notification_added_files">
        <item context="Subtitle of the historic notification for new additions inside an existing shared folder, Singular of file. 1 file" quantity="one">[A]%1$s [/A][B]added %2$d file.[/B]</item>
        <item context="Subtitle of the historic notification for new additions inside an existing shared folder, Plural of file. 2 files" quantity="other">[A]%1$s [/A][B]added %2$d files.[/B]</item>
    </plurals>

    <plurals name="subtitle_notification_deleted_items">
        <item context="Subtitle of the historic notification for deletions inside an existing shared folder, Singular of item. 1 item" quantity="one">[A]%1$s [/A][B]deleted %2$d item.[/B]</item>
        <item context="Subtitle of the historic notification for deletions inside an existing shared folder, Plural of item. 2 items" quantity="other">[A]%1$s [/A][B]deleted %2$d items.[/B]</item>
    </plurals>

    <plurals name="subtitle_notification_added_folders">
        <item context="Subtitle of the historic notification for new additions inside an existing shared folder, Singular of folder. 1 folder" quantity="one">[A]%1$s [/A][B]added %2$d folder.[/B]</item>
        <item context="Subtitle of the historic notification for new additions inside an existing shared folder, Plural of folder. 2 folders" quantity="other">[A]%1$s [/A][B]added %2$d folders.[/B]</item>
    </plurals>

    <plurals name="subtitle_of_group_chat">
        <item context="Subtitle chat screen for groups with permissions and not archived, Singular of participant. 1 participant" quantity="one">%d participant</item>
        <item context="Subtitle chat screen for groups with permissions and not archived, Plural of participant. 2 participants" quantity="other">%d participants</item>
    </plurals>

    <string name="custom_subtitle_of_group_chat" context="">%1$s and %2$d more</string>

    <string name="message_error_set_title_get_link" context="Error when the user tries to get a public chat link for a chat with the default title">Before you can generate a link for this chat, you need to set a description:</string>

    <string name="chat_link_copied_clipboard" context="success alert when the user copy a chat link to the clipboard">Chat link copied to the clipboard</string>

    <string name="type_month" context="Label to show the price of each plan in the upgrade account section">[A]From[/A] %s / [A]month[/A] *</string>
    <string name="type_business_month" context="Label to show the price of business plan in the upgrade account section">[A]From[/A] %s per user/[A]month[/A] *</string>
    <string name="upgrade_comment" context="the meaning of the asterisk in monthly* and annually* payment">* Recurring subscription can be cancelled any time before the renewal date.</string>
    <string name="call_started_messages" context="Message shown when a call starts.">Call Started</string>

    <string name="ssl_error_dialog_title" context="Title of the dialog to inform about a SSL error">SSL key error</string>
    <string name="ssl_error_dialog_text" context="Text of the dialog to inform about a SSL error">MEGA is unable to connect securely through SSL. You might be on public Wi-Fi with additional requirements.</string>

    <string name="context_empty_notifications" context="Text of the empty screen for the notifications section">[B]No [/B][A]Notifications[/A][B].[/B]</string>

    <string name="general_setup_mega" context="Permissions screen title">Setup MEGA</string>
    <string name="setup_mega_explanation" context="Permissions screen explanation">MEGA needs access to your photos, media and files so you are able to share them with friends, exchange encrypted messages and make secure calls.</string>
    <string name="allow_acces_media_title" cotext="Title of the screen asking permissions for files">Allow access to photos, media and files.</string>
    <string name="allow_acces_media_subtitle" context="Subtitle of the screen asking permissions for files">To share photos, media and files MEGA needs your permission.</string>
    <string name="allow_acces_camera_title" cotext="Title of the screen asking permissions for camera">Enable camera</string>
    <string name="allow_acces_camera_subtitle" context="Subtitle of the screen asking permissions for camera">Allow access to your camera to scan documents, take pictures and make video calls.</string>
    <string name="allow_acces_calls_title" cotext="Title of the screen asking permissions for microphone and write in log calls">Enable calls</string>
    <string name="allow_acces_contact_title" cotext="Title of the screen asking permissions for contacts">Enable Access to Your Address Book</string>
    <string name="allow_acces_contact_subtitle" context="Subtitle of the screen asking permissions for contacts">Easily discover contacts from your address book on MEGA.</string>
    <string name="allow_access_contact_explanation" context="Explanation under the subtitle of asking permissions for contacts to explain that MEGA will never use the address book data for any other purpose">MEGA will not use this data for any other purpose and will never interact with your contacts without your consent.</string>
    <string name="allow_acces_calls_subtitle_microphone" context="Subtitle of the screen asking permissions for microphone">Allow access to your microphone to make encrypted calls.</string>
    <string name="general_enable_access" context="General enable access">Allow Access</string>
    <string name="title_chat_shared_files_info" context="Title of the option on chat info screen to list all the files sent to the chat">Shared Files</string>

    <string name="error_message_already_sent" context="Error mesage when trying to remove an uploading attachment that has already finished">Attachment already sent</string>

    <string name="group_call_ended_message" context="Message shown when a group call ends.">[A]Group call ended[/A][C]. Duration: [/C]</string>
    <string name="call_ended_message" context="Message to indicate a call has ended and indicate the call duration.">[A]Call ended[/A][C]. Duration: [/C]</string>
    <plurals name="plural_call_ended_messages_hours">
        <item context="Message that shows the hours of a call when it ends, one hour" quantity="one">[B]%1$s hour[/B]</item>
        <item context="Message that shows the hours of a call when it ends, more hours" quantity="other">[B]%1$s hours[/B]</item>
    </plurals>
    <plurals name="plural_call_ended_messages_minutes">
        <item context="Message that shows the minutes of a call when it ends, one minute" quantity="one">[B]%1$s minute[/B]</item>
        <item context="Message that shows the minutes of a call when it ends, more minutes" quantity="other">[B]%1$s minutes[/B]</item>
    </plurals>
    <plurals name="plural_call_ended_messages_seconds">
        <item context="Message that shows the seconds of a call when it ends, one second" quantity="one">[B]%1$d second[/B]</item>
        <item context="Message that shows the seconds of a call when it ends, more seconds" quantity="other">[B]%1$d seconds[/B]</item>
    </plurals>
    <string name="call_ended_no_duration_message" context="Message to indicate a call has ended without indicate the call duration.">[A]Call ended[/A]</string>
    <string name="group_call_ended_no_duration_message" context="Message to indicate a group call has ended without indicate the call duration.">[A]Group call ended[/A]</string>

    <string name="last_seen_today" context="String that appears when we show the last activity of a contact, when the last activity was today. For example: Last seen today 11:34a.m.">[A]Last seen [/A]today %1$s</string>
    <string name="last_seen_long_time_ago" context="String that appears when we show the last activity of a contact, but it’s been a long time ago that we don’t see any activity from that user">[A]Last seen [/A]a long time ago</string>
    <string name="last_seen_general" context="String that appears when we show the last activity of a contact, when the last activity was before today. For example: Last seen March 14th,2018 11:34a.m.">[A]Last seen [/A]%1$s %2$s</string>

    <string name="label_today" context="label today">Today</string>
    <string name="label_yesterday" context="label yesterday">Yesterday</string>
    <string name="label_tomorrow" context="label tomorrow">Tomorrow</string>

    <string name="context_empty_shared_files" context="Text of the empty screen for the chat shared files">[B]No [/B][A]Shared Files[/A][B].[/B]</string>

    <string name="contact_joined_the_call" context="Text to indicate that a contact has joined a group call">%1$s joined the call</string>
    <string name="contact_left_the_call" context="Text to indicate that a contact has left a group call">%1$s left the call</string>

    <string name="call_error_too_many_participants_start" context="Warning show when a call cannot start because there are too many participants in the group chat">You are not allowed to start a call because the participants limit has been exceeded.</string>
    <string name="call_error_too_many_participants" context="Message show when a call cannot be established because there are too many participants in the group call">You are not allowed to join this call as it has reached the maximum number of participants.</string>
    <string name="call_error_too_many_participants_join" context="Message show when a call cannot be established because there are too many participants in the group">You are not allowed to join this call as the group has reached the maximum number of participants in the chat.</string>
    <string name="call_error_too_many_video" context="Message show when a user cannot activate the video in a group call because the max number of videos has been reached">You are not allowed to enable video as this call has reached the maximum number of participants using video.</string>
    <string name="call_error_call_on_hold" context="Message show when a user cannot put the call on hold">You are not allowed to put the call on hold.</string>

    <string name="error_open_file_with" context="Error message shown when a file cannot be opened by other app using the open with option menu">Error. The file cannot be opened.</string>
    <string name="incoming_call_starting" context="Subtitle of the call screen when a incoming call is just starting">Incoming call&#8230;</string>
    <string name="outgoing_call_starting" context="Subtitle of the call screen when a outgoing call is just starting">Calling&#8230;</string>

    <string name="error_meta_message_invalid" context="Content of a invalid meta message">Message contains invalid metadata</string>

    <string name="title_activity_maps" context="Title of the activity that sends a location">Send Location</string>
    <string name="current_location_label" context="Label layout on maps activity that permits send current location">Send your current location</string>
    <string name="current_location_landscape_label" context="Label layout on maps activity that permits send current location. Placeholder is the current location">Send your current location: [A]%1$s[/A]</string>
    <string name="nearby_places_label" context="Label layout on maps activity indicating nearby places">Nearby places</string>
    <string name="explanation_send_location" context="Message shown in a dialog explaining the consequences of accesing the location">This location will be opened using a third party maps provider outside the end-to-end encrypted MEGA platform.</string>
    <string name="title_marker_maps" context="Title of the location marker set by the user">Send This Location</string>
    <string name="no_places_found" context="Label shown when after a maps search and no places were found">No places were found</string>
    <string name="gps_disabled" context="Title of the dialog shown when the location is disabled">The GPS is disabled</string>
    <string name="open_location_settings" context="Text of the dialog shown when the location is disabled for open location settings">Would you like to open the location settings?</string>

    <string name="second_row_info_item_shared_file_chat" context="Info shown in the subtitle of each row of the shared files to chat: sender name . date">%1$s . %2$s</string>

    <string name="on_permanently_denied" context="After the user ticketed ’Don’t ask again’ on permission request dialog and denied, tell the user, he/she can still grant MEGA the permission in system settings.">You still can grant MEGA permissions in your device’s settings</string>
    <string name="explanation_for_contacts_permission" context="Explain why MEGA needs the reading contacts permission when users deny to grant MEGA the permission.">If you allow MEGA to access your address book, you will be able to discover your contacts more easily. MEGA will not use this data for any other purpose and will never interact with your contacts without your consent.</string>

    <plurals name="messages_forwarded_success_plural" formatted="false">
        <item context="Confirmation message after forwarding one or several messages, version item" quantity="one">Message forwarded</item>
        <item context="Confirmation message after forwarding one or several messages, version items" quantity="other">Messages forwarded</item>
    </plurals>

    <string name="title_geolocation_message" context="Title of a chat message that contains geolocation info">Pinned Location</string>
    <string name="attachment_upload_panel_from_device" context="Text of the button to indicate an attachment upload from file system">From File System</string>

    <plurals name="num_files_not_send">
        <item context="Alert shown when a num of files have not been sent because of any error occurs, Singular of file. 1 file" quantity="one">%d file was not sent to %d chats</item>
        <item context="Alert shown when a num of files have not been sent because of any error occurs, Plural of file. 2 files" quantity="other">%d files were not sent to %d chats</item>
    </plurals>

    <plurals name="num_contacts_not_send">
        <item context="Alert shown when a num of contacts have not been sent because of any error occurs, Singular of file. 1 file" quantity="one">%d contact was not sent to %d chats</item>
        <item context="Alert shown when a num of contacts have not been sent because of any error occurs, Plural of file. 2 files" quantity="other">%d contacts were not sent to %d chats</item>
    </plurals>

    <plurals name="num_messages_not_send">
        <item context="Alert shown when a num of messages have not been sent because of any error occurs, Singular of file. 1 file" quantity="one">%d message was not sent to %d chats</item>
        <item context="Alert shown when a num of messages have not been sent because of any error occurs, Plural of file. 2 files" quantity="other">%d messages were not sent to %d chats</item>
    </plurals>

    <plurals name="quantity_of_local_contact">
        <item context="How many local contacts have been on MEGA, Singular of local contact. 1 contact" quantity="one">%d contact found on MEGA</item>
        <item context="How many local contacts have been on MEGA, Plural of local contact. 2 contacts" quantity="other">%d contacts found on MEGA</item>
    </plurals>
    <string name="no_local_contacts_on_mega" context="Label displayed on the top of the chat list if none of user’s phone contacts have a MEGA account. In other case here would appear all the user’s phone contacts that have a MEGA account.">Invite contact now?</string>
    <string name="see_local_contacts_on_mega" context="To see whom in your local contacts has been on MEGA">Discover your contacts on MEGA</string>
    <string name="grant_mega_access_contacts" context="In APP, text used to ask for access to contacts">Grant MEGA access to your address book to discover your contacts on MEGA.</string>
    <string name="get_registered_contacts" context="Getting registered contacts">Loading contacts on MEGA&#8230;</string>


    <string name="content_not_send" context="Alert shown when some content have not been sent because of any error occurs">The content was not sent to %d chats</string>

    <string name="new_group_chat_created" context="Label shown when a new group chat has been created correctly">New group chat created successfully</string>
    <string name="preparing_chats" context="Alert shown when some content is sharing with chats and they are processing">Preparing files</string>
    <string name="sent_as_message" context="Label indicating some content has been sent as message">Sent as a message.</string>
    <string name="error_sent_as_message" context="Error message when the attachment cannot be sent to any of the selected chats">Error. The file has not been sent to any of the selected chats</string>

    <string name="delete_versions" context="Action delete all file versions">Delete previous versions</string>
    <string name="title_delete_version_history" context="Title of the dialog shown when it wants to delete the version history of a file">Delete previous versions?</string>
    <string name="text_delete_version_history" context="Text of the dialog shown when it wants to delete the version history of a file">Please note that the current file will not be deleted.</string>
    <string name="version_history_deleted" context="Alert shown when the version history was deleted correctly">Previous versions deleted.</string>
    <string name="version_history_deleted_erroneously" context="Alert shown when the version history was deleted erroneously">Previous versions not deleted.</string>

    <plurals name="versions_deleted_succesfully" formatted="false">
        <item context="Confirmation message after deleted file versions, version item" quantity="one">%d version deleted successfully</item>
        <item context="Confirmation message after deleted file versions, version items" quantity="other">%d versions deleted successfully</item>
    </plurals>

    <plurals name="versions_not_deleted" formatted="false">
        <item context="Alert shown when some versions are not deleted successfully, version item" quantity="one">%d version not deleted</item>
        <item context="Alert shown when some versions are not deleted successfully, version items" quantity="other">%d versions not deleted</item>
    </plurals>

    <string name="no_contacts_invite" context="Alert shown when the user tries to realize some action in chat and has not contacts">You have no MEGA contacts. Please invite friends from the Contacts section.</string>
    <string name="invite_more" context="Invite button for chat top cell">Invite more</string>

    <string name="title_tour_one" context="Title of first tour screen">You hold the keys</string>
    <string name="content_tour_one" cotext="Content of first tour screen">Security is why we exist, your files are safe with us behind a well oiled encryption machine where only you can access your files.</string>
    <string name="title_tour_two" cotext="Title of second tour screen">Encrypted chat</string>
    <string name="content_tour_two" cotext="Content of second tour screen">Fully encrypted chat with voice and video calls, group messaging and file sharing integration with your Cloud Drive.</string>
    <string name="title_tour_three" cotext="Title of third tour screen">Create your Network</string>
    <string name="content_tour_three" cotext="Content of third tour screen">Add contacts, create a network, collaborate, and make voice and video calls without ever leaving MEGA</string>
    <string name="title_tour_four" cotext="Title of fourth tour screen">Your Photos in the Cloud</string>
    <string name="content_tour_four" cotext="Content of fourth tour screen">Camera Uploads is an essential feature for any mobile device and we have got you covered. Create your account now.</string>

    <string name="title_pdf_password" context="Title of the dialog shown when a pdf required password">Enter your password</string>
    <string name="text_pdf_password" context="Text of the dialog shown when a pdf required password">%s is a password protected PDF document. Please enter the password to open the PDF.</string>
    <string name="error_pdf_password" context="Error of the dialog shown wen a pdf required password and the user types a wrong password">You have entered the wrong password, please try again.</string>
    <string name="error_max_pdf_password" context="Error of the dialog shown wen a pdf required password and the user has been typed three times a wrong password">The password you have entered is not valid.</string>

    <string name="unknownn_file" context="Alert shown when a user tries to open a file from a zip and the file is unknown or has not been possible to unzip correctly">It is not possible to open the file. It is an unknown file type or it has not been possible to unzip the file successfully.</string>

    <string name="not_allow_play_alert" context="Alert shown when exists some call and the user tries to play an audio or video">It is not possible to play media files while there is a call in progress.</string>
    <string name="ongoing_call_messages" context="Text shown in the list of chats when there is a call in progress but I am not on it">Ongoing Call</string>
    <string name="join_call_layout_in_group_call" context="Title of the layout to join a group call from the chat screen. The placeholder indicates the user who initiated the call">%s started a group call. Tap to join.</string>
    <string name="call_in_progress_layout" context="Title of the layout to return to a call">Tap to return to call</string>
    <string name="not_allowed_to_start_call" context="message displayed when you try to start a call but it is not possible because you are already on a call">You are currently on a call</string>

    <string name="message_joined_public_chat_autoinvitation" formatted="false" context="chat message when a participant invites himself to a public chat using a chat link. Please keep the placeholder because is to show the participant’s name in runtime.">[A]%1$s[/A][B] joined the group chat.[/B]</string>

    <string name="context_remove_chat_link_warning_text" context="Warning that appears prior to remove a chat link on the group info screen.">This conversation will no longer be accessible through the chat link once it has been removed.</string>
    <string name="context_create_chat_link_warning_text" context="Description text of the dialog to generate a public chat link">Encrypted Key Rotation does not allow you to get a chat link without creating a new group chat.</string>
    <string name="context_create_chat_link_question_text" context="Question of the dialog to generate a public chat link">Do you want to create a new group chat and get a chat link?</string>

    <string name="context_make_private_chat_warning_text" context="Text of the dialog to change a public chat to private (enable encryption key rotation)">Encryption key rotation is slightly more secure, but does not allow you to create a chat link and new participants will not see past messages.</string>

    <string name="message_joined_successfully" context="Message shown when a user has joined to a public chat successfully">You have joined the chat successfully.</string>

    <string name="wizard_steps_indicator" context="Label that indicates the steps of a wizard">%1$d of %2$d</string>

    <string name="hint_action_search" context="Hint of the Search view">Search&#8230;</string>
    <string name="answer_call_incoming" context="The text of the notification button that is displayed when there is a call in progress, another call is received and answered.">Answer</string>
    <string name="ignore_call_incoming" context="The text of the notification button that is displayed when there is a call in progress, another call is received and ignored.">Ignore</string>
    <string name="muted_contact_micro" context="Subtitle of the call screen when a user muted the current individual call. The placeholder indicates the user who muted the call">%s muted this call</string>
    <string name="muted_own_micro" context="Subtitle of the call screen when I muted the current individual call">Muted</string>
    <string name="call_on_hold" context="Subtitle of the call screen when the call is on hold">Call on hold</string>
    <string name="session_on_hold" context="Subtitle of the call screen when a participant puts the call on hold. The placeholder indicates the user who put the call on hold">%s is on hold</string>
    <string name="hold_and_answer_call_incoming" context="The text of the notification button that is displayed when I receive a individual call and put the current one on hold and answer the other.">Hold and Answer</string>
    <string name="hold_and_join_call_incoming" context="The text of the notification button that is displayed when I receive a group call and put the current one on hold and answer the other.">Hold and Join</string>
    <string name="end_and_answer_call_incoming" context="The text of the notification button that is displayed when I receive a individual call and hang the current one and answer the other.">End and Answer</string>
    <string name="end_and_join_call_incoming" context="The text of the notification button that is displayed when I receive a group call and hand the current one and answer the other.">End and Join</string>

    <string name="copy_already_downloaded" context="when trying to download a file that is already downloaded in the device and has to copy in another path">File already downloaded. Copied to the selected path.</string>

    <string name="title_join_call" context="Title of the dialog shown when you want to join a group call">Join call</string>
    <string name="text_join_call" context="Text of the dialog shown when you want to join a group call">To join this call you have to end your current call.</string>
    <string name="text_join_another_call" context="Text of the dialog shown when you want to join a group call but you are in another active call">To join this call you have to end or hold the current call.</string>

    <string name="hint_enter_chat_link" context="Hint shown in the open chat link alert dialog">Enter chat link</string>

    <string name="hint_paste_link" context="Hint shown in the open link alert dialog">Paste link</string>
    <string name="invalid_file_folder_link" context="Error shown when it tries to open an invalid file or folder link">Invalid file or folder link</string>
    <string name="invalid_file_folder_link_empty" context="Error shown when it tries to open an invalid file or folder link and the text view is empty">Please enter a valid file or folder link</string>
    <string name="invalid_chat_link_empty" context="Error shown when it tries to open an invalid chat link and the text view is empty">Please enter a valid chat link</string>
    <string name="valid_chat_link" context="Error shown when it tries to open a chat link from the Cloud Drive section">You have pasted a chat link.</string>
    <string name="valid_contact_link" context="Error shown when it tries to open a contact link from the Cloud Drive section">You have pasted a contact link.</string>
    <string name="action_open_contact_link" context="Menu item">Open contact link</string>

    <string name="copy_link_explanation" context="Explanation of the dialog shown to share a chat link">People can join your group by using this link.</string>
    <string name="new_chat_link_label" context="Label that indicates the creation of a chat link">New chat link</string>
    <string name="enter_group_name" context="Title of the dialog shown when the user it is creating a chat link and the chat has not title">Enter group name</string>
    <string name="alert_enter_group_name" context="Alert shown when the user it is creating a chat link and the chat has not title">To create a chat link you must name the group.</string>
    <string name="invite_contacts_to_start_chat" context="Text shown when an account doesn’t have any contact added and it’s trying to start a new chat conversation">Invite contacts and start chatting securely with MEGA’s encrypted chat.</string>
    <string name="context_empty_list_of_chats" context="Text of the empty screen when there are not chats">[B]No [/B][A]Conversations[/A]</string>

    <string name="invite_contacts_to_start_chat_text_message" context="Text sent to recipients to invite to be contact. Placeholder: contact link url.">Hi! Have secure conversations on MEGA with me and get up to 50 GB free storage. %1$s</string>

    <string name="no_chat_link_available" context="In some cases, a user may try to get the link for a chat room, but if such is not set by an operator - it would say ‘not link available’ and not auto create it.">No chat link available.</string>
    <string name="chat_link_deleted" context="Alert shown when it has been deleted successfully a chat link">Chat link deleted successfully.</string>

    <string name="contact_request_status_accepted" context="The status of pending contact request (ACCEPTED), placeholder is contact request creation time">%1$s (ACCEPTED)</string>
    <string name="contact_request_status_deleted" context="The status of pending contact request (DELETED), placeholder is contact request creation time">%1$s (DELETED)</string>
    <string name="contact_request_status_denied" context="The status of pending contact request (DENIED), placeholder is contact request creation time">%1$s (DENIED)</string>
    <string name="contact_request_status_ignored" context="The status of pending contact request (IGNORED), placeholder is contact request creation time">%1$s (IGNORED)</string>
    <string name="contact_request_status_reminded" context="The status of pending contact request (REMINDED), placeholder is contact request creation time">%1$s (REMINDED)</string>
    <string name="contact_request_status_pending" context="The status of pending contact request (PENDING), placeholder is contact request creation time">%1$s (PENDING)</string>

    <string name="version_restored" context="Message shown when it restored successfully a file version">Version restored successfully.</string>

    <string name="recording_less_than_second" context="Text to inform that to make a recording you have to keep pressed the record button more than one second">Tap and hold to record, release to send.</string>
    <string name="slide_to_cancel" context="label shown when slide to cancel a voice messages">Slide to cancel</string>
    <string name="error_message_voice_clip" context="Error message when trying to play a voice message that it is not available">This voice message is not available</string>

    <string name="invite_contact_chooser_title" context="Title of popup when user click ‘Share’ button on invite contact page">Invite a friend via</string>
    <string name="invite_contact_action_button" context="Action button label">Invite a friend via&#8230;</string>
	<plurals name="file_already_downloaded">
		<item context="When a multiple download is started, some of the files could have already been downloaded before. This message shows the number of files that has already been downloaded in singular. placeholder: number of files" quantity="one">%d file already downloaded.&#160;</item>
		<item context="When a multiple download is started, some of the files could have already been downloaded before. This message shows the number of files that has already been downloaded in plural. placeholder: number of files" quantity="other">%d files already downloaded.&#160;</item>
	</plurals>

	<plurals name="file_pending_download">
		<item context="When a multiple download is started, some of the files could have already been downloaded before. This message shows the number of files that are pending in singular. placeholder: number of files" quantity="one">%d file pending.</item>
		<item context="When a multiple download is started, some of the files could have already been downloaded before. This message shows the number of files that are pending in plural. placeholder: number of files" quantity="other">%d files pending.</item>
	</plurals>

    <string name="login_to_mega" context="Title of the login screen">Log in to MEGA</string>
    <string name="create_account_title" context="Title of the create account screen">Create your MEGA account</string>

    <string name="recents_label" context="Label to reference a recents section">Recents</string>
    <string name="chats_label" context="Label to reference a chats section">Chats</string>

    <string name="context_empty_recents" context="Text of the empty screen when there are not elements in Recents">[B]No files in your [/B][A]Recents[/A]</string>
    <string name="title_bucket" cotext="Title of a recents bucket">%1$s and %2$d more</string>
    <string name="title_media_bucket_only_images" cotext="Title of a media recents bucket that only contains some images">%d Images</string>
    <string name="title_media_bucket_only_videos" cotext="Title of a media recents bucket that only contains some videos">%d Videos</string>
    <string name="title_media_bucket_images_and_videos" cotext="Title of a media recents bucket that contains some images and some videos">%1$d Images and %2$d Videos</string>
    <string name="title_media_bucket_images_and_video" cotext="Title of a media recents bucket that contains some images and a video">%d Images and 1 Video</string>
    <string name="title_media_bucket_image_and_videos" cotext="Title of a media recents bucket that contains an image and some videos">1 Image and %d Videos</string>
    <string name="title_media_bucket_image_and_video" cotext="Title of a media recents bucket that contains an image and a video">1 Image and 1 Video</string>
    <string name="create_action_bucket" context="Label that indicates who uploaded a file into a recents bucket">[A]created by [/A]%s</string>
    <string name="update_action_bucket" context="Label that indicates who updated a file into a recents bucket">[A]updated by [/A]%s</string>
    <string name="bucket_word_me" context="Used in recents list screen to indicate an action done by me">Me</string>

    <string name="sms_add_phone_number_dialog_msg_achievement_user" context="Text to explain the benefits of adding phone number to achievement enabled users. Placeholder 1: bonus storage space e.g. 20GB">Get %1$s free when you add your phone number. This makes it easier for your contacts to find you on MEGA.</string>
    <string name="sms_add_phone_number_dialog_msg_non_achievement_user" context="Text to explain the benefits of adding phone number to non achievement users">Add your phone number to MEGA. This makes it easier for your contacts to find you on MEGA.</string>
    <string name="not_allowed_recording_voice_clip" context="Error message when trying to record a voice message while on a call in progress">It is not possible to record voice messages while there is a call in progress.</string>
    <string name="error_upload_voice_clip" context="Text shown when it tries to upload a voice message and occurs an error to process the action">An error occurred while trying to upload the voice message.</string>

    <string name="title_notification_incoming_call" context="Title of the notification shown on the action bar when there is a incoming call">Incoming call</string>
    <string name="title_notification_incoming_group_call" context="Title of the notification shown on the action bar when there is a incoming group call">Incoming group call</string>
    <string name="title_notification_incoming_individual_video_call" context="Title of the notification shown on the action bar when there is an individual incoming video call">Incoming video call</string>
    <string name="title_notification_incoming_individual_audio_call" context="Title of the notification shown on the action bar when there is an individual incoming audio call">Incoming audio call</string>

    <string name="embed_web_browser_loading_title" context="The title of progress dialog when loading web content">Loading</string>
    <string name="embed_web_browser_loading_message" context="The message of progress dialog when loading web content">Please wait&#8230;</string>

    <string name="account_label" context="Head label to show the business account type">Account type</string>
    <string name="business_label" context="Label in My Account section to show user account type">Business</string>
    <string name="admin_label" context="Business user role">Admin</string>
    <string name="user_label" context="Business user role">User</string>
    <string name="status_label" context="General label to show the status of something or someone">Status</string>
    <string name="active_label" context="State to indicate something is active (business status account for instance)">Active</string>
    <string name="payment_required_label" context="Business account status. Payment is overdue, but the account still active in grace period">Payment required</string>
    <string name="payment_overdue_label" context="Business expired account Overdue payment page header.">Payment overdue</string>
    <string name="business_management_alert" context="Alert shown to an admin user of a business account in My Account section">User management is only available from a desktop web browser.</string>
    <string name="tab_my_account_usage" context="Title of the usage tab in My Account Section">Usage</string>
    <string name="usage_storage_details_label" context="Title of usage storage details section in Storage">Storage usage details</string>
    <string name="overall_usage_label" context="Title of overall usage section in Storage">Overall usage</string>
    <string name="transfer_label" context="Title of transfer section in Storage">Transfer</string>

    <string name="error_remove_business_contact" context="Error shown when a Business account user (sub-user or admin) tries to remove a contact which is part of the same Business account. Please, keep the placeholder, it will be replaced with the name or email of the account, for example: Jane Appleseed or ja&#64;mega.nz">You cannot remove %1$s as a contact because they are part of your Business account.</string>
    <string name="grace_period_admin_alert" context="When logging in during the grace period, the administrator of the Business account will be notified that their payment is overdue, indicating that they need to access MEGA using a desktop browser for more information">There has been a problem with your last payment. Please access MEGA using a desktop browser for more information.</string>
    <string name="expired_business_title" context="A dialog title shown to users when their business account is expired.">Your business account has expired</string>
    <string name="expired_admin_business_text" context="Details shown when a Business account is expired due a payment issue. The account is opened in a view-only mode.">There has been a problem processing your payment. MEGA is limited to view only until this issue has been fixed in a desktop web browser.</string>
    <string name="expired_user_business_text" context="A message which is shown to sub-users of expired business accounts.">Your account is currently [B]suspended[/B]. You can only browse your data.</string>
    <string name="camera_uploads_business_alert" context="Message shown when users with a business account (no administrators of a business account) try to enable the Camera Uploads, to advise them that the administrator do have the ability to view their data.">While MEGA can not access to your data, your business account administrator does have the ability to control and view the Camera Uploads in your user account</string>
    <string name="general_something_went_wrong_error" context="General label to alert user that somehting went wrong">Something went wrong</string>
    <string name="expired_user_business_text_2" context="A dialog message which is shown to sub-users of expired business accounts.">Contact your business account administrator to resolve the issue and activate your account.</string>
    <string name="business_account_clarification" context="The meaning of the double asterisk in the storage and transfer quota characteristics of the business accounts.">** Will automatically increase, at no additional charge, for genuine business purposes.</string>
    <string name="storage_space_amount" context="Label to indicate amount of space. Placeholder %s is to include the amount of storage (including units). Please, keep [A] and [/A] is to format the string giving it a style, for instance bold style. Keep the ** at the end.">%s [A]Storage[/A] **</string>
    <string name="unlimited_transfer_quota" context="Label to indicate an unlimited transfer quota. Please, keep [A] and [/A] is to format the string giving it a style, for instance bold style.">Unlimited [A]Transfer quota[/A]</string>

    <string name="logout_warning_offline" context="Warning message to alert user about logout in My Account section if has offline files.">When you log out, files from your Offline section will be deleted from your device.</string>
    <string name="logout_warning_transfers" context="Warning message to alert user about logout in My Account section if has transfers in progress.">When you log out, ongoing transfers will be cancelled.</string>
    <string name="logout_warning_offline_and_transfers" context="Warning message to alert user about logout in My Account section if has offline files and transfers in progress.">When you log out, files from your Offline section will be deleted from your device and ongoing transfers will be cancelled.</string>

    <string name="unknown_name_label" context="Label to indicate that a name has not been possible to obtain for some reason">Unknown name</string>

    <string name="title_long" context="Error when renaming a chat title and it is too long">Title too long</string>
    <string name="error_creating_group_and_attaching_file" context="Alert shown to the user when they is trying to create an empty group for attach a file">Please select one or more contacts.</string>

    <string name="contacts_sent" context="Label showing the number of contacts attached in a chat conversation, placeholder is the number of contacts">Sent %s Contacts.</string>

    <string name="my_chat_files_folder" context="Name by default of the folder where the files sent to the chat are stored in the cloud">My chat files</string>
    <string name="error_creating_folder" context="Error shown when it was not possible to create a folder for any reason">Error. The folder %1$s was not created</string>

    <string name="verify_email_label" context="Title of an alert screen indicating the user has to verify their email">Verify your email address</string>
    <string name="account_temporarily_suspended" context="Text informing user that their account has been suspended">Your account has been temporarily locked for your safety.</string>
    <string name="verify_email_and_follow_steps" context="Text informing user has to follow the steps of an email to unlock their account">[A]Please verify your email address[/A] and follow the steps in MEGA’s email to unlock your account.</string>
    <string name="why_am_i_seeing_this" context="Question which takes the user to a help screen">Why am I seeing this?</string>
    <string name="resend_email_label" cotext="Label of a button which action is resend an email">Resend email</string>
    <string name="resend_email_error" cotext="Error shown when the user tries to resend the email to unblock their account before the time needed to permit send it again">Email already sent. Please wait a few minutes before trying again.</string>
    <string name="locked_accounts_label" context="Title of a helping view about locked accounts">Locked Accounts</string>
    <string name="locked_accounts_text_1" cotext="Locked accounts description text by an external data breach. This text is 1 of 2 paragraph of a description">It is possible that you are using the same password for your MEGA account as for other services, and that at least one of these other services has suffered a data breach.</string>
    <string name="locked_accounts_text_2" cotext="Locked accounts description text by bad use of user password. This text is 2 of 2 paragraph of a description">Your password leaked and is now being used by bad actors to log into your accounts, including, but not limited to, your MEGA account.</string>

    <string name="add_nickname" context="Button to add a nickname for a user">Set Nickname</string>
    <string name="edit_nickname" context="Button to update a nickname for a user">Edit Nickname</string>
    <string name="snackbar_nickname_added" context="Label showing that a nickname has been added">Nickname added</string>
    <string name="snackbar_nickname_removed" context="Label showing that a nickname has been added">Nickname removed</string>
    <string name="error_snackbar_nickname_added" context="Label showing that a nickname has not been added">An error occurred while trying to add the nickname</string>
    <string name="nickname_title" context="title of a dialog to edit or remove the nickname">Nickname</string>
    <string name="phonenumber_title" context="Text related to verified phone number. Used as title or cell description.">Phone number</string>

    <string name="reconnecting_message" context="Text shown in a call when it is trying to reconnect after lose the internet connection">Reconnecting</string>
    <string name="connected_message" context="Text shown when the Internet connection is retrieved and there is a call is in progress">You are back.</string>
    <string name="poor_internet_connection_message" context="Text shown in a call when the own internet connection is of low quality">Poor Internet connection</string>

    <string name="recording_layout" context="Text is displayed while a voice clip is being recorded">Recording&#8230;</string>
    <string name="create_new_file_action" context="Text shown for the action create new file">Create new file</string>
    <string name="permissions_error_label" context="Error title shown when you are trying to do an action with a file or folder and you don’t have the necessary permissions">Permission error</string>
    <string name="alert_not_enough_permissions_revert" context="Confirmation dialog shown to user when they try to revert a node in an incoming ReadWrite share.">You do not have the permissions required to revert this file. In order to continue, we can create a new file with the reverted data. Would you like to proceed?</string>
    <string name="version_as_new_file_created" context="Text shown when the creation of a version as a new file was successful">Version was created as a new file successfully.</string>

    <string name="general_date_label" context="Label indicating a date. Keep the placeholder, is to set the date.">on %1$s</string>

    <string name="alert_remove_several_shares" context="Confirmation before removing the outgoing shares of several folders. Please keep the placeholder is to set the number of folders">Are you sure you want to stop sharing these %1$d folders?</string>

    <string name="download_location" context="Download location label">Download location</string>
    <string name="confirmation_download_location" context="Text asking confirmation for download location">Always save to this location?</string>

    <string name="view_in_folder_label" context="Action to show any file in its location">View in folder</string>
    <string name="browse_files_label" context="Title of a screen to browse files">Browse files</string>

    <string name="file_provider_title" context="Title of the File Provider activity">Attach from&#8230;</string>

    <string name="inactive_chat_title" context="Title of an inactive chat. Placeholder is to show the creation date and time">Chat created on %s</string>
    <string name="select_message_title" context="Title of the chat when multi-selection is activated">Select messages</string>

    <string name="storage_root_label" context="Storage root label">Storage root</string>

    <string name="failed_label" context="The label that describes that a transfer failed.">Failed</string>
    <string name="warning_transfer_over_quota" context="Text warning of transfer over quota">Your transfers have been interrupted. Upgrade your account or wait %s to continue.</string>
    <string name="label_transfer_over_quota" context="Label indicating transfer over quota">Transfer over quota</string>
    <string name="label_storage_over_quota" context="Label indicating storage over quota">Storage over quota</string>
    <string name="label_get_more_transfer_quota" context="Label indicating the action ‘upgrate account’ to get more transfer quota">Get more transfer quota</string>
    <string name="warning_folder_not_exists" context="Warning show to the user when a folder does not exist">The folder does not exist.</string>

    <string name="warning_node_not_exists_in_cloud" context="Warning show to the user when a node does not exist in cloud">The file does not exist in the Cloud Drive.</string>

    <string name="over_disk_quota_paywall_header" context="Header text of the Over Disk Quota Paywall warning">Storage Full</string>
    <string name="over_disk_quota_paywall_title" context="Title of the Over Disk Quota Paywall warning">Your data is at risk!</string>
    <plurals name="over_disk_quota_paywall_text">
        <item context="Text of the Over Disk Quota Paywall warning with only one email notification. Placeholders: 1 user email, 2 email notification date, 3 number of files, 4 files size (including units) and 5 required PRO plan" quantity="one">We have contacted you by email to %1$s on %2$s, but you still have %3$s files taking up %4$s in your MEGA account, which requires you to have %5$s.</item>
        <item context="Text of the Over Disk Quota Paywall warning with multiple email notification. Placeholders: 1 user email, 2 and 3 list of email notification dates, 4 number of files, 5 files size (including units) and 6 required PRO plan" quantity="other">We have contacted you by email to %1$s on %2$s and %3$s, but you still have %4$s files taking up %5$s in your MEGA account, which requires you to have %6$s.</item>
    </plurals>
    <string name="over_disk_quota_paywall_text_no_warning_dates_info" context="Text of the Over Disk Quota Paywall warning with no email notification info. Placeholders: 1 user email, 2 number of files, 3 files size (including units) and 4 required PRO plan">We have contacted you by email to %1$s, but you still have %2$s files taking up %3$s in your MEGA account, which requires you to have %4$s.</string>
    <string name="over_disk_quota_paywall_deletion_warning" context="Text of deletion alert of the Over Disk Quota Paywall warning. Placeholder is for include the time left (including units) in MEGA red color">[B]You have [M]%s[/M] left to upgrade[/B]. After that, your data is subject to deletion.</string>
    <string name="over_disk_quota_paywall_deletion_warning_no_data" context="Text of deletion alert of the Over Disk Quota Paywall warning if no data available">[B]You have to upgrade[/B]. Your data is currently subject to deletion.</string>
    <string name="over_disk_quota_paywall_deletion_warning_no_time_left" context="Text of deletion alert of the Over Disk Quota Paywall warning if no time left. “save” here means safeguard, protect, and not write to disk.">[B]You must act immediately to save your data.[/B]</string>

    <plurals name="label_time_in_days_full">
        <item context="Time 1 day (singular). The placeholder is for the time value, please adjust the position based on linguistics" quantity="one">1 day</item>
        <item context="Time in days (plural). The placeholder is for the time value, please adjust the position based on linguistics" quantity="other">%d days</item>
    </plurals>

    <string name="label_time_in_hours" context="Time in hours. The placeholder is for the time value, please adjust the position based on linguistics">%dh</string>
    <string name="label_time_in_minutes" context="Time in minutes. The placeholder is for the time value, please adjust the position based on linguistics">%dm</string>
    <string name="label_time_in_seconds" context="Time in seconds. The placeholder is for the time value, please adjust the position based on linguistics">%ds</string>

    <string name="label_verify_credentials" context="Title for a section on the fingerprint warning dialog. Below it is a button which will allow the user to verify their contact’s fingerprint credentials.">Verify credentials</string>
    <string name="label_not_verified" context="Label to indicate that contact’s credentials are not verified.">Not verified</string>
    <string name="label_verified" context="Action indicating something was verified.">Verified</string>
    <string name="authenticity_credentials_label" context="”Verify user” dialog title">Authenticity Credentials</string>
    <string name="authenticity_credentials_explanation" context="”Verify user” dialog description">This is best done in real life by meeting face to face. If you have another already-verified channel such as verified OTR or PGP, you may also use that.</string>
    <string name="label_your_credentials" context="Label title above your fingerprint credentials.  A credential in this case is a stored piece of information representing your identity">Your Credentials</string>
    <string name="action_reset" context="Button to reset credentials">Reset</string>
    <string name="already_verifying_credentials" context="Warning shown to the user when tries to approve/reset contact credentials and another request of this type is already running.">Updating credentials. Please try again later.</string>

    <string name="joining_label" context="Info message displayed when the user is joining a chat conversation">Joining&#8230;</string>
    <string name="leaving_label" context="Info message displayed when the user is leaving a chat conversation">Leaving&#8230;</string>

    <string name="remove_phone_number" context="Text in the confirmation dialog for removing the associated phone number of current account.">Remove your phone number?</string>
    <string name="remove_phone_number_success" context="Text show in a snackbar when phone has successfully reset.">Your phone number has been removed successfully.</string>
    <string name="remove_phone_number_fail" context="Text show in a snackbar when reset phone number failed.">Your phone number removal failed.</string>

    <string name="search_hint" context="Text hint shown in the global search box which sits on the top of the Homepage screen">Search in MEGA</string>

    <string name="error_reset_account_blocked" context="Alert shown when a user tries to reset an account wich is bloqued.">The account you’re trying to reset is blocked.</string>
    <string name="error_account_blocked" context="Error message when trying to login and the account is blocked">Your account has been blocked. Please contact support&#64;mega.nz</string>
    <string name="error_business_disabled" context="Error message appears to sub-users of a business account when they try to login and they are disabled.">Your account has been disabled by your administrator. Please contact your business account administrator for further details.</string>
    <string name="error_business_removed" context="An error message which appears to sub-users of a business account when they try to login and they are deleted.">Your account has been removed by your administrator. Please contact your business account administrator for further details.</string>

    <string name="option_modify_phone_number" context="Option in bottom sheet dialog for modifying the associated phone number of current account.">Modify</string>
    <string name="title_modify_phone_number" context="Option in bottom sheet dialog for modifying the associated phone number of current account.">Modify phone number</string>
    <string name="title_remove_phone_number" context="Option in bottom sheet dialog for removing the associated phone number of current account.">Remove phone number</string>
    <string name="modify_phone_number_message" context="Message showing to explain what will happen when the operation of">This operation will remove your current phone number and start the process of associating a new phone number with your account.</string>
    <string name="remove_phone_number_message" context="Message for action to remove the registered phone number.">This will remove your associated phone number from your account. If you later choose to add a phone number you will be required to verify it.</string>

    <string name="action_see" context="Text of an action button indicating something was successful and it can checks it by pressing it">See</string>

    <string name="label_contact_credentials" context="“Verify user” dialog description. Please, keep the placeholder, is to set the name of a contact: Joana’s credentials">%s’s credentials</string>

    <string name="category_documents" context="The label under the button of opening all-documents screen">Docs</string>
    <string name="section_documents" context="The label under the button of opening all-documents screen">Documents</string>

    <string name="fab_label_new_chat" context="Label of the floating action button of opening the new chat conversation">New Chat</string>

    <string name="homepage_empty_hint_photos" context="Text that indicates that there’s no photo to show">No photos found</string>
    <string name="homepage_empty_hint_documents" context="Text that indicates that there’s no document to show">No documents found</string>
    <string name="homepage_empty_hint_audio" context="Text that indicates that there’s no audio to show">No audio files found</string>
    <string name="homepage_empty_hint_video" context="Text that indicates that there’s no video to show">No videos found</string>

    <string name="search_giphy_title" context="Title of the screen to attach GIFs">Search GIPHY</string>
    <string name="empty_search_giphy" context="Label indicating an empty search of GIFs. The format placeholders are to showing it in different colors.">No [A]GIFs[/A] found</string>
    <string name="server_down_giphy" context="Label indicating there is not available GIFs due to down server">No available GIFs. Please try again later</string>
    <string name="end_of_results_giphy" context="Label indicating the end of Giphy list. The format placeholders are to showing it in different colors.">[A]End of[/A] results</string>

    <string name="warning_resume_transfers" context="Title of a dialog to confirm the action of resume all transfers">Resume transfers?</string>
    <string name="option_resume_transfers" context="Option to  resume all transfers">Resume transfers</string>
    <string name="option_cancel_transfer" context="Option to  cancel a transfer">Cancel transfer</string>
    <string name="warning_message_resume_transfers" context="Message of a dialog to confirm the action of resume all transfers">Unpause transfers to proceed with your upload.</string>

    <string name="progress_size_indicator" context="Indicator of the progress in a download/upload. Please, don’t remove the place holders: the first one is to set the percentage, the second one is to set the size of the file. Example 33% of 33.3 MB">%1$d%% of %2$s</string>

    <string name="show_info_chat_msg_enabled" context="Message showing when enable the mode for showing the special information in the chat messages. This action is performed from the settings section, clicking 5 times on the App version option">Enabled special info for chat messages</string>
    <string name="show_info_chat_msg_disabled" context="Message showing when disable the mode for showing the special information in the chat messages.. This action is performed from the settings section, clicking 5 times on the App version option">Disabled special info for chat messages</string>
    <string name="limit_reaction_per_user" context="Shows the error when the limit of reactions per user is reached and the user tries to add one more. Keep the placeholder because is to show limit number in runtime.">You have reached the maximum limit of %d reactions.</string>
    <string name="limit_reaction_per_message" context="Shows the error when the limit of reactions per message is reached and a user tries to add one more. Keep the placeholder because is to show limit number in runtime.">This message has reached the maximum limit of %d reactions.</string>

    <string name="retention_history_changed_by" context="System message displayed to all chat participants when one of them enables retention history">[A]%1$s[/A][B] changed the message clearing time to[/B][A] %2$s[/A][B].[/B]</string>
    <string name="title_properties_clear_chat_history" context="Title of the section to clear the chat content in the Manage chat history screen">Clear all chat history</string>
    <string name="retention_history_disabled" context="System message that is shown to all chat participants upon disabling the Retention history">[A]%1$s[/A][B] disabled message clearing.[/B]</string>
    <string name="subtitle_properties_chat_clear" context="Subtitle of the section to clear the chat content in the Manage chat history screen">This will delete all messages and files shared in this conversation from both parties. This action is irreversible.</string>
    <string name="title_properties_history_retention" context="Title of the history retention option ">History clearing</string>
    <string name="subtitle_properties_history_retention" context="Subtitle of the history retention option when history retention is disabled">Automatically delete messages older than a certain amount of time.</string>
    <string name="history_retention_option_disabled" context="Label for the dialog box option to configure history retention. This option will indicate that history retention option is disabled">Disabled</string>
    <string name="history_retention_option_one_day" context="Label for the dialog box option to configure history retention. This option will indicate that automatically deleted messages older than one day">One day</string>
    <string name="history_retention_option_one_week" context="SLabel for the dialog box option to configure history retention. This option will indicate that automatically deleted messages older than one week">One week</string>
    <string name="history_retention_option_one_month" context="Label for the dialog box option to configure history retention. This option will indicate that automatically deleted messages older than one month">One month</string>
    <string name="history_retention_option_custom" context="Label for the dialog box option to configure history retention. This option will indicate that messages older than a custom date will be deleted">Custom</string>
    <string name="title_properties_manage_chat" context="Title of the Manage chat history screen">Manage chat history</string>
    <string name="subtitle_properties_manage_chat" context="Subtitle of the dialogue to select a retention time">Automatically delete messages older than&#58;</string>
    <string name="confirmation_clear_chat_history" context="Text of the confirmation dialog to clear the chat history from Manage chat history section">Clear the full message history for this conversation&#63;</string>

    <string name="subtitle_properties_manage_chat_label_year" context="Text on the label indicating that the oldest messages of a year will be automatically deleted.">1 year</string>

    <plurals name="retention_time_picker_hours">
        <item context="Picker text to choose custom retention time. This option indicates a hour" quantity="one">hour</item>
        <item context="Picker text to choose custom retention time. This option indicates several hours" quantity="other">hours</item>
    </plurals>

    <plurals name="retention_time_picker_days">
        <item context="Picker text to choose custom retention time. This option indicates a day" quantity="one">day</item>
        <item context="Picker text to choose custom retention time. This option indicates several days" quantity="other">days</item>
    </plurals>

    <plurals name="retention_time_picker_weeks">
        <item context="Picker text to choose custom retention time. This option indicates a week" quantity="one">week</item>
        <item context="Picker text to choose custom retention time. This option indicates several weeks" quantity="other">weeks</item>
    </plurals>

    <plurals name="retention_time_picker_months">
        <item context="Picker text to choose custom retention time. This option indicates a month" quantity="one">month</item>
        <item context="Picker text to choose custom retention time. This option indicates several months" quantity="other">months</item>
    </plurals>

    <plurals name="subtitle_properties_manage_chat_label_hours" formatted="false">
        <item context="Text on the label indicating that the oldest messages of a hour will be automatically deleted." quantity="one">1 hour</item>
        <item context="Text on the label indicating that That the oldest messages of several hours will be automatically deleted." quantity="other">%1$d hours</item>
    </plurals>

    <plurals name="subtitle_properties_manage_chat_label_weeks" formatted="false">
        <item context="Text on the label indicating that the oldest messages of a week will be automatically deleted." quantity="one">1 week</item>
        <item context="Text on the label indicating that That the oldest messages of several weeks will be automatically deleted." quantity="other">%1$d weeks</item>
    </plurals>

    <plurals name="subtitle_properties_manage_chat_label_months" formatted="false">
        <item context="Text on the label indicating that the oldest messages of a month will be automatically deleted." quantity="one">1 month</item>
        <item context="Text on the label indicating that That the oldest messages of several months will be automatically deleted." quantity="other">%1$d months</item>
    </plurals>
    <string name="title_select_transfers" context="Title indicating the select mode is enabled and ready to select transfers on Transfers section, In progress tab">Select transfers</string>

    <string name="change_of_transfer_priority_failed" context="Error shown to inform the priority change of a transfer failed. Please don’t remove the place holder, it’s to set the name of the transfer. Example: The priority change of the transfer ‘video.mp4’ failed.">The priority change of the transfer ’%1$s’ failed.</string>

    <string name="option_send_decryption_key_separately" context="Title option to send separated the link and decryption key">Send decryption key separately</string>
    <string name="explanation_send_decryption_key_separately" context="Explanation option to send separated the link and decryption key">Export link and decryption key separately.</string>
    <string name="learn_more_option" context="Label option indicating if it is pressed, an explanation will be shown with more details">Learn more</string>
    <string name="key_label" context="Label key referring to a link decryption key">Key</string>
    <string name="button_share_key" context="Button which action is share the decryption key of a link">Share key</string>
    <string name="button_copy_key" context="Button which action is copy the decryption key of a link">Copy key</string>
    <string name="button_copy_password" context="Button which action is copy the password of a link">Copy password</string>
    <string name="link_copied_clipboard" context="Confirmation shown informing a link it’s copied to the clipboard">Link copied to the clipboard.</string>
    <string name="key_copied_clipboard" context="Confirmation shown informing a key link it’s copied to the clipboard">Key copied to the clipboard.</string>
    <string name="password_copied_clipboard" context="Confirmation shown informing a password link it’s copied to the clipboard">Password copied to the clipboard.</string>
    <string name="link_sent" context="Confirmation shown informing a link it’s copied to the clipboard">Link successfully sent.</string>
    <string name="link_and_key_sent" context="Confirmation shown informing a key link it’s copied to the clipboard">Link and key successfully sent.</string>
    <string name="link_and_password_sent" context="Confirmation shown informing a key link it’s copied to the clipboard">Link and password successfully sent.</string>
    <string name="upgrade_pro" context="Title of a warning recommending upgrade to Pro">Upgrade to Pro</string>
    <string name="link_upgrade_pro_explanation" context="Explanation of a warning recommending upgrade to Pro in relation to link available options">MEGA Pro users have exclusive access to additional link safety features making your account even more secure.</string>
    <string name="decryption_key_explanation" context="Meaning of links decryption key">Our end-to-end encryption system requires a unique key automatically generated for this file. A link with this key is created by default, but you can export the decryption key separately for an added layer of security.</string>
    <string name="reset_password_label" context="Reset password label">Reset password</string>
    <string name="share_key_warning" context="Warning show to the user when has enable to send the decryption key of a link separately and tries to share the link">Share the key for this link?</string>
    <string name="share_password_warning" context="Warning show to the user when has set a password protection of a link and tries to share the link">Share the password for this link?</string>
    <string name="button_share_password" context="Button which action is share the password of a link">Share password</string>
    <string name="share_link_with_key" context="String to share a link with its decryption key separately. Please keep the place holders, are to set the link and the key. Example: Link: https://mega.nz/file/kC42xRSK#Ud2QsvpIVYmCd1a9QUhk42wXv10jCSyPSWnXEwYX2VE Key: asfAFG3345g">Link: %1$s\n\nKey: %2$s</string>
    <string name="share_link_with_password" context="String to share a link protected with password with its password.Please keep the place holders, are to set the link and the password. Example: Link: https://mega.nz/file/kC42xRSK#Ud2QsvpIVYmCd1a9QUhk42wXv10jCSyPSWnXEwYX2VE Password: asfAFG3345g">Link: %1$s\n\nPassword: %2$s</string>

    <string name="files_required_permissions_warning" context="Warning show to the user when the app needs permissions to share files and the user has denied them.">MEGA needs your permission in order to share files.</string>

    <string name="file_properties_favourite" context="Context menu item. Allows user to add file/folder to favourites">Favourite</string>
    <string name="file_properties_unfavourite" context="Context menu item. Allows user to delete file/folder from favourites">Remove favourite</string>
    <string name="file_properties_label" context="Context menu item. Allows to mark file/folder with own color label">Label&#8230;</string>
    <string name="action_remove_label" context="Information text to let’s the user know that they can remove a colour from a folder or file that was already marked.">Remove label</string>
    <string name="title_label" context="Title text to show label selector.">Label</string>
    <string name="label_red" context="A user can mark a folder or file with red colour.">Red</string>
    <string name="label_orange" context="A user can mark a folder or file with orange colour.">Orange</string>
    <string name="label_yellow" context="A user can mark a folder or file with yellow colour.">Yellow</string>
    <string name="label_green" context="A user can mark a folder or file with green colour.">Green</string>
    <string name="label_blue" context="A user can mark a folder or file with blue colour.">Blue</string>
    <string name="label_purple" context="A user can mark a folder or file with purple colour.">Purple</string>
    <string name="label_grey" context="A user can mark a folder or file with grey colour.">Grey</string>

    <string name="action_more_information" context="Action to get more information">More Information</string>
    <string name="settings_about_cookie_policy" context="Preferences screen item title for Cookie Policy">Cookie Policy</string>
    <string name="settings_about_cookie_settings" context="Preferences screen item title for cookie settings">Cookie Settings</string>
    <string name="dialog_cookie_alert_title" context="Cookie dialog title">Before you continue</string>
    <string name="dialog_cookie_alert_message" context="Cookie dialog message. Please, keep the placeholders to format the string.">We use local storage and similar technologies (’Cookies’) to provide our services to you, enhance your experience with our services and customize the adverts you see, including through third parties. Accept our use of Cookies from the beginning of your visit or customise Cookies in Cookie Settings. Read more in our [A]Cookie Policy[/A].</string>
    <string name="dialog_cookie_thirdparty_title" context="Cookie dialog third party title">Third Party Cookies</string>
    <string name="dialog_cookie_thirdparty_subtitle1" context="Cookie dialog third party first subtitle">Google Advertising Cookies</string>
    <string name="dialog_cookie_thirdparty_subtitle2" context="Cookie dialog third party second subtitle">Category: Advertising Cookies</string>
    <string name="dialog_cookie_thirdparty_message" context="Cookie dialog third party message. Please, keep the placeholders to format the string.">Used by Google to:\n• customise the adverts Google shows on ours and other services and websites, based on such things as your location and other websites you’ve previously visited;\n• monitor how often you are displayed certain adverts;\n• provide fraud prevention; and\n• determine when you click on a particular advert and then to track the following actions you take in response to that advert.\nhttps://policies.google.com/technologies/partner-sites</string>
    <string name="preference_cookies_accept" context="Preference screen item title">Accept Cookies</string>
    <string name="preference_cookies_essential_title" context="Preference screen item title">Essential Cookies</string>
    <string name="preference_cookies_essential_summary" context="Preference screen item summary">Essential for providing you important functionality and secure access to our services. For this reason, they do not require consent.</string>
    <string name="preference_cookies_preference_title" context="Preference screen item title">Preference Cookies</string>
    <string name="preference_cookies_preference_summary" context="Preference screen item summary">Allow us to remember certain display and formatting settings you choose. Not accepting these Cookies will mean we won’t be able to remember some things for you such as your preferred screen layout.</string>
    <string name="preference_cookies_performance_title" context="Preference screen item title">Performance and Analytics Cookies</string>
    <string name="preference_cookies_performance_summary" context="Preference screen item summary">Help us to understand how you use our services and provide us data that we can use to make improvements. Not accepting these Cookies will mean we will have less data available to us to help design improvements.</string>
    <string name="preference_cookies_advertising_title" context="Preference screen item title">Advertising Cookies</string>
    <string name="preference_cookies_advertising_summary" context="Preference screen item summary">Used by us and our approved advertising partners to customise the adverts you see on our services and on other websites based on your browsing history. Not accepting these Cookies means we may show advertisements that are less relevant.</string>
    <string name="preference_cookies_thirdparty_title" context="Preference screen item title">Third Party Cookies</string>
    <string name="preference_cookies_thirdparty_summary" context="Preference screen item summary. Please, keep the placeholders to format the string.">These are Cookies which are controlled by someone other than us; we use these Cookies to provide the types of functionality described above. Not accepting these Cookies will have different implications depending on what type of Cookie each third party Cookie is. Click on ‘More Information’ below for details on all the third party Cookies we use.</string>
    <string name="preference_cookies_policies_privacy" context="Preference screen item action button">Privacy Policy</string>
    <string name="preference_cookies_policies_cookie" context="Preference screen item action button">Cookie Policy</string>
    <string name="preference_cookies_always_on" context="Preference screen item state description">Always On</string>
<<<<<<< HEAD

    <string name="empty_screen_recent_chats_description_text" context="Preference screen item state description">[A]Invite friends to [/A][B]Chat [/B][A]and enjoy our encrypted platform with privacy and security.[/A]</string>
    <string name="edit_message" context="Text shown when editing a message in chat">Edit message</string>


=======
>>>>>>> de2c225d
</resources><|MERGE_RESOLUTION|>--- conflicted
+++ resolved
@@ -3011,12 +3011,8 @@
     <string name="preference_cookies_policies_privacy" context="Preference screen item action button">Privacy Policy</string>
     <string name="preference_cookies_policies_cookie" context="Preference screen item action button">Cookie Policy</string>
     <string name="preference_cookies_always_on" context="Preference screen item state description">Always On</string>
-<<<<<<< HEAD
 
     <string name="empty_screen_recent_chats_description_text" context="Preference screen item state description">[A]Invite friends to [/A][B]Chat [/B][A]and enjoy our encrypted platform with privacy and security.[/A]</string>
     <string name="edit_message" context="Text shown when editing a message in chat">Edit message</string>
 
-
-=======
->>>>>>> de2c225d
 </resources>