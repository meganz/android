--- conflicted
+++ resolved
@@ -4190,15 +4190,12 @@
     <string name="image_insertion_not_allowed">MEGA does not support image insertion here</string>
     <!-- The label under the button of viewing all images screen -->
     <string name="section_images">Images</string>
-<<<<<<< HEAD
+    <!-- Title of the dialog warning the user about disable file versioning. -->
+    <string name="disable_versioning_label">Disable file versioning</string>
+    <!-- Warning of the dialog informing the user about disable file versioning. -->
+    <string name="disable_versioning_warning">Our file versioning feature ensures that we keep older copies of your files around if you replace them with newer versions. If you disable File Versioning you will no longer have this protection; the old copy will be lost when you replace it.</string>
     <!-- Warning shown informing the contact has been previously invited. The placeholder is to show the name of the contact. -->
     <string name="contact_already_invited">%1$s previously invited.</string>
     <!-- Warning shown informing the contact request has been sent and can be managed in sent requests section. -->
     <string name="contact_invited">Invite sent successfully. See sent requests.</string>
-=======
-    <!-- Title of the dialog warning the user about disable file versioning. -->
-    <string name="disable_versioning_label">Disable file versioning</string>
-    <!-- Warning of the dialog informing the user about disable file versioning. -->
-    <string name="disable_versioning_warning">Our file versioning feature ensures that we keep older copies of your files around if you replace them with newer versions. If you disable File Versioning you will no longer have this protection; the old copy will be lost when you replace it.</string>
->>>>>>> b57f69a3
 </resources>