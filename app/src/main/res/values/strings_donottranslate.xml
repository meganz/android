<?xml version="1.0" encoding="utf-8"?>
<resources>
    <string name="app_name" context="Name of the app" translatable="false">MEGA</string>
<<<<<<< HEAD
    <string name="app_version" context="Version number of the app" translatable="false">3.7.3 (282)</string>
=======
    <string name="pdf_app_name" context="PDF viewer app name" translatable="false">MEGA PDF Viewer</string>
    <string name="app_version" context="Version number of the app" translatable="false">3.7.3 (285)</string>
>>>>>>> 40731108
    <string name="sdk_version" context="SDK version" translatable="false">bfd31af</string>
    <string name="karere_version" context="MEGAchat SDK version" translatable="false">60b6764q</string>
    <string name="prolite_account" context="PRO Lite account" translatable="false">Lite</string>
    <string name="pro1_account" context="PRO I account" translatable="false">PRO I</string>
    <string name="pro2_account" context="PRO II account" translatable="false">PRO II</string>
    <string name="pro3_account" context="PRO III account" translatable="false">PRO III</string>
    <string name="url_qr_2fa" context="URL that is used to generate Two-Factor Authentication QR code" translatable="false">otpauth://totp/MEGA:%s?secret=%s&amp;issuer=MEGA</string>
</resources><|MERGE_RESOLUTION|>--- conflicted
+++ resolved
@@ -1,12 +1,7 @@
 <?xml version="1.0" encoding="utf-8"?>
 <resources>
     <string name="app_name" context="Name of the app" translatable="false">MEGA</string>
-<<<<<<< HEAD
-    <string name="app_version" context="Version number of the app" translatable="false">3.7.3 (282)</string>
-=======
-    <string name="pdf_app_name" context="PDF viewer app name" translatable="false">MEGA PDF Viewer</string>
     <string name="app_version" context="Version number of the app" translatable="false">3.7.3 (285)</string>
->>>>>>> 40731108
     <string name="sdk_version" context="SDK version" translatable="false">bfd31af</string>
     <string name="karere_version" context="MEGAchat SDK version" translatable="false">60b6764q</string>
     <string name="prolite_account" context="PRO Lite account" translatable="false">Lite</string>
