<?xml version="1.0" encoding="utf-8"?>
<resources>
	<color name="pressed_mega">#CCcc0000</color>
    <color name="text_tab_alpha">#99ffffff</color>
    <color name="text_secondary">#7a7a7a</color>
    <color name="separator_grey">#10000000</color>
    <color name="background_secondary">#eeeeee</color>
    <color name="background_create_account">#f4f4f4</color>
    <color name="mega">#d90007</color>
    <color name="mega_transparency">#CCdb0605</color>
    <color name="text_login">#FF000000</color>
    <color name="transparency_white">#80FFFFFF</color>
    <color name="used_space_warning">#ffb800</color>
    <color name="used_space_exceed">#d52400</color>
    <color name="transfer_progress">#cccccc</color>
    <color name="navigation_drawer_mail">#858585</color>
    <color name="navigation_drawer_text">#d2d2d2</color>
    <color name="navigation_drawer_background_odd">#292929</color>
    <color name="navigation_drawer_background">#222222</color>
    <color name="color_navigation_drawer_selected">#1AFFFFFF</color> 
    <color name="file_list_first_row">#000000</color>
    <color name="file_list_second_row">#848484</color>
    <color name="file_list_selected_row">#1A000000</color>
    <color name="new_file_list_selected_row">#0A000000</color>
    <color name="new_multiselect_color">#1A0ABFA5</color>
    <color name="border_file_properties">#cccccc</color>
    <color name="file_properties_text_available">#666666</color>
    <color name="grey_info_menu">#999999</color>
    <color name="grid_item_border">#d4d4d4</color>
    <color name="grid_item_separator">#e5e5e5</color>
    <color name="contact_properties_content_detailed">#9a9a9a</color>
    <color name="contact_properties_info_menu">#404040</color>
    <color name="contact_list_second_row">#848484</color>
    <color name="photo_sync_month_text">#787878</color>
    <color name="switch_selector_layout">#555555</color>
    <color name="color_default_avatar_phone">#777777</color>
 	<color name="content_text_folder">#80333333</color>
 	<color name="content_text_background">#f4f4f4</color>
 	<color name="adapters_background">#333333</color>
 	<color name="file_properties_bottom">#292929</color>

    <color name="new_background_fragment">#F7F7F7</color>

 	<color name="lollipop_primary_color">#d90007</color>
 	<color name="lollipop_dark_primary_color">#b4070c</color>
 	<color name="lollipop_dark_primary_color_file_properties">#2284b1</color>
    
 <!--    <color name="dark_grey_cloud_drive">#6d6f70</color>--> 
    
    <color name="green_free_account">#31B404</color>

    <color name="divider_upgrade_account">#1F000000</color>

    <color name="transparent_white">#CCFFFFFF</color>
    <color name="white">#FFFFFF</color>
    <color name="black">#000000</color>
    <color name="orange">#FFFFBB33</color>
    <color name="blue">#FF33B5E5</color>
    <color name="upgrade_orange">#ffa500</color>
    <color name="upgrade_grey">#8d8d8d</color>
    <color name="filter_icon">#8d8d94</color>
    <color name="upgrade_white">#b9ffffff</color>
    <color name="delete_account">#ff333a</color>

    <color name="name_my_account">#de000000</color>
    <color name="mail_my_account">#8a000000</color>
    <color name="forgot_pass_text">#91000000</color>
        
    <color name="tab_pressed">#ee0008</color>

    <color name="transparent_black">#80000000</color>
    <color name="transparent_mega">#80db0605</color>
    
    <color name="delimiterColor">#e6e6e6</color>

    <color name="accentColor">#FF00BFA5</color>
    <color name="accentColorTransparent">#5900BFA5</color>
    <color name="accentColorLight">#9900BFA5</color>
    <color name="accentColorDark">#FF009884</color>
    <color name="textGrey">#6d6f70</color> 

    <color name="filePropertiesToolBar">#2284b1</color>

	<color name="tour_bar_grey">#dddddd</color>
	<color name="tour_bar_red">#cc0000</color>

    <color name="small_letter_upgrade_account">#8a333333</color>

    <color name="chat_background">#08000000</color>
    <color name="message_background">#0f000000</color>

    <color name="chat_sliding_panel_separator">#dcdcdcdc</color>
    <color name="gradient_avatar_chat">#44000000</color>

    <color name="status_connected">#13e03c</color>
    <color name="status_busy">#eb4444</color>

    <color name="participants_layout">#f2f2f2</color>
    <color name="status_invisible_layout">#bfbfbf</color>

    <color name="sliding_panel_separator">#dcdcdcdc</color>

    <color name="login_warning">#FFFF333A</color>
    <color name="login_title">#FFD90007</color>

    <color name="copyright_text">#FF333333</color>

    <color name="transparent_transparent_black">#35000000</color>
    <color name="status_bar_login">#33000000</color>
    <color name="less_transparent_white">#80FFFFFF</color>

    <color name="grey_my_account_background">#FFF9F9F9</color>
    <color name="grey_my_account_separator">#80FFFFFF</color>

    <color name="grey_achievements_background">#E6FFFFFF</color>
    <color name="grey_achievements_title">#FF777777</color>

    <color name="grey_achievements_invite_friends">#FF666666</color>
    <color name="grey_achievements_invite_friends_sub">#FF999999</color>

    <color name="blue_unlocked_rewards">#FF2BA6DE</color>
    <color name="green_unlocked_rewards">#FF31B500</color>

    <color name="grey_text_chip">#FF535353</color>
    <color name="grey_background_chip">#FFE0E0E0</color>
    <color name="invite_button_deactivated">#424F4F4F</color>

    <color name="very_transparent_black">#40000000</color>
    <color name="very_very_transparent_black">#10000000</color>
    <color name="scroll_bubble">#90727272</color>
    <color name="scroll_handle">#90d90007</color>
    <color name="camera_uploads_list_view">#FFF5F5F5</color>
    <color name="transparent_black2">#99000000</color>

    <color name="keyboard_chat_separator">#1F000000</color>
    <color name="background_chat">#FFFFFFFF</color>
    <color name="disable_fab_chat_call">#CC444444</color>

    <color name="pass_weak">#FFFFD300</color>
    <color name="pass_good">#FF13E03C</color>

    <color name="color_background_versions">#FFF2F2F2</color>


    <color name="black_p50">#9f000000</color>

    <color name="turn_on_notifications_background">#FF00A38C</color>
    <color name="turn_on_notifications_statusbar">#FF008270</color>
    <color name="turn_on_notifications_text">#B3000000</color>


    <color name="color_background_jump_to_least">#80000000</color>

    <color name="color_background_new_messages">#FFF7F7F7</color>
    <color name="color_text_new_messages">#B3000000</color>
    <color name="message_background_2">#ffEDE9E8</color>
    <color name="message_background_3">#FFE4EBEA</color>
    <color name="shape_page_number">#E600BFA5</color>
    <color name="file_playlist_playing">#FFF2FCFA</color>
    <color name="background_button_white">#FFFAFAFA</color>
    <color name="border_button_white">#FFE1E1E1</color>
    <color name="add_contact_icons">#FF707070</color>

<<<<<<< HEAD
    <!-- DIALOGS -->
    <color name="dialog_title">#FF333333</color>
    <color name="dialog_text">#FF666666</color>
=======
    <color name="emoji_icons">#61000000</color>
    <color name="emoji_background">#FFECEFF1</color>

    <color name="dark_primary_color">#FFF0373A</color>
    <color name="dark_primary_color_secondary">#FFCC282E</color>
    <color name="status_bar_search">#FFCCCCCC</color>
    <color name="status_bar_navigation_view">#FF33CCB7</color>
    <color name="white_50_opacity">#80FFFFFF</color>
    <color name="white_15_opacity">#26FFFFFF</color>
    <color name="black_15_opacity">#26000000</color>
    <color name="accent_color_30_opacity">#4D00BFA5</color>

    <color name="yellow_notif_shares">#FFFFA500</color>
    <color name="green_notif_contacts">#FF00897B</color>

    <color name="free_account">#2bb200</color>
>>>>>>> cd026749
</resources><|MERGE_RESOLUTION|>--- conflicted
+++ resolved
@@ -161,11 +161,6 @@
     <color name="border_button_white">#FFE1E1E1</color>
     <color name="add_contact_icons">#FF707070</color>
 
-<<<<<<< HEAD
-    <!-- DIALOGS -->
-    <color name="dialog_title">#FF333333</color>
-    <color name="dialog_text">#FF666666</color>
-=======
     <color name="emoji_icons">#61000000</color>
     <color name="emoji_background">#FFECEFF1</color>
 
@@ -182,5 +177,8 @@
     <color name="green_notif_contacts">#FF00897B</color>
 
     <color name="free_account">#2bb200</color>
->>>>>>> cd026749
+
+    <!-- DIALOGS -->
+    <color name="dialog_title">#FF333333</color>
+    <color name="dialog_text">#FF666666</color>
 </resources>