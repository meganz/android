--- conflicted
+++ resolved
@@ -315,13 +315,6 @@
     <!-- Chat contact text message text color -->
     <color name="grey_087_white">@color/grey_alpha_087</color>
 
-<<<<<<< HEAD
-    <!-- colors for audio player -->
-    <color name="white_12_opacity">#1EFFFFFF</color>
-    <color name="white_38_opacity">#60FFFFFF</color>
-    <color name="white_70_opacity">#B2FFFFFF</color>
-    <color name="teal_200">#6DD2BF</color>
-=======
     <!-- Chat contact file info color -->
     <color name="grey_054_white">@color/grey_alpha_054</color>
 
@@ -393,5 +386,11 @@
 
     <!-- notification -->
     <color name="mega">#d90007</color>
->>>>>>> 6895f4f0
+
+    <!-- TODO: replace with palette colors -->
+    <color name="switch_selector_layout">#555555</color>
+    <color name="transfer_progress">#CCCCCC</color>
+    <color name="adapters_background">#333333</color>
+    <color name="navigation_drawer_background">#222222</color>
+    <color name="disable_fab_chat_call">#444444</color>
 </resources>