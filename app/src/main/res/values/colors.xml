<?xml version="1.0" encoding="utf-8"?>
<resources>
	<color name="pressed_mega">#CCcc0000</color>
    <color name="text_tab_alpha">#99ffffff</color>
    <color name="text_secondary">#7a7a7a</color>
    <color name="separator_grey">#10000000</color>
    <color name="background_secondary">#eeeeee</color>
    <color name="background_create_account">#f4f4f4</color>
    <color name="mega">#d90007</color>
    <color name="mega_transparency">#CCdb0605</color>
    <color name="text_login">#FF000000</color>
    <color name="transparency_white">#80FFFFFF</color>
    <color name="used_space_warning">#ffb800</color>
    <color name="used_space_exceed">#d52400</color>
    <color name="transfer_progress">#cccccc</color>
    <color name="navigation_drawer_mail">#858585</color>
    <color name="navigation_drawer_text">#d2d2d2</color>
    <color name="navigation_drawer_background_odd">#292929</color>
    <color name="navigation_drawer_background">#222222</color>
    <color name="color_navigation_drawer_selected">#1AFFFFFF</color> 
    <color name="file_list_first_row">#000000</color>
    <color name="file_list_second_row">#848484</color>
    <color name="file_list_selected_row">#1A000000</color>
    <color name="new_file_list_selected_row">#0A000000</color>
    <color name="new_multiselect_color">#1A0ABFA5</color>
    <color name="border_file_properties">#cccccc</color>
    <color name="file_properties_text_available">#666666</color>
    <color name="grey_info_menu">#999999</color>
    <color name="grid_item_border">#d4d4d4</color>
    <color name="grid_item_separator">#e5e5e5</color>
    <color name="contact_properties_content_detailed">#9a9a9a</color>
    <color name="contact_properties_info_menu">#404040</color>
    <color name="contact_list_second_row">#848484</color>
    <color name="photo_sync_month_text">#787878</color>
    <color name="switch_selector_layout">#555555</color>
    <color name="color_default_avatar_phone">#777777</color>
 	<color name="content_text_folder">#80333333</color>
 	<color name="content_text_background">#f4f4f4</color>
 	<color name="adapters_background">#333333</color>
 	<color name="file_properties_bottom">#292929</color>

    <color name="new_background_fragment">#F7F7F7</color>

 	<color name="lollipop_primary_color">#d90007</color>
 	<color name="lollipop_dark_primary_color">#b4070c</color>
 	<color name="lollipop_dark_primary_color_file_properties">#2284b1</color>
    
 <!--    <color name="dark_grey_cloud_drive">#6d6f70</color>--> 
    
    <color name="green_free_account">#31B404</color>

    <color name="divider_upgrade_account">#1F000000</color>

    <color name="transparent_white">#CCFFFFFF</color>
    <color name="white">#FFFFFF</color>
    <color name="black">#000000</color>
    <color name="orange">#FFFFBB33</color>
    <color name="blue">#FF33B5E5</color>
    <color name="upgrade_orange">#ffa500</color>
    <color name="upgrade_grey">#8d8d8d</color>
    <color name="filter_icon">#8d8d94</color>
    <color name="upgrade_white">#b9ffffff</color>
    <color name="delete_account">#ff333a</color>

    <color name="name_my_account">#de000000</color>
    <color name="mail_my_account">#8a000000</color>
    <color name="forgot_pass_text">#91000000</color>
        
    <color name="tab_pressed">#ee0008</color>
    
    <color name="transparent_black">#80000000</color>
    <color name="transparent_mega">#80db0605</color>
    
    <color name="delimiterColor">#e6e6e6</color>
    
    <color name="accentColor">#00BFA5</color>
    <color name="accentColorTransparent">#5900BFA5</color>
    <color name="textGrey">#6d6f70</color> 

    <color name="filePropertiesToolBar">#2284b1</color>

	<color name="tour_bar_grey">#dddddd</color>
	<color name="tour_bar_red">#cc0000</color>

    <color name="small_letter_upgrade_account">#8a333333</color>

    <color name="chat_background">#08000000</color>
    <color name="message_background">#0f000000</color>

    <color name="chat_sliding_panel_separator">#dcdcdcdc</color>
    <color name="gradient_avatar_chat">#44000000</color>

    <color name="status_connected">#13e03c</color>
    <color name="status_busy">#eb4444</color>

    <color name="participants_layout">#f2f2f2</color>
    <color name="status_invisible_layout">#bfbfbf</color>

    <color name="sliding_panel_separator">#dcdcdcdc</color>

    <color name="login_warning">#FFFF333A</color>
    <color name="login_title">#FFD90007</color>

    <color name="copyright_title">#FFF0373A</color>
    <color name="copyright_text">#FF333333</color>

    <color name="transparent_transparent_black">#35000000</color>
    <color name="status_bar_login">#33000000</color>
    <color name="less_transparent_white">#80FFFFFF</color>

    <color name="grey_my_account_background">#FFF9F9F9</color>
    <color name="grey_my_account_separator">#80FFFFFF</color>

    <color name="grey_achievements_background">#E6FFFFFF</color>
    <color name="grey_achievements_title">#FF777777</color>

    <color name="grey_achievements_invite_friends">#FF666666</color>
    <color name="grey_achievements_invite_friends_sub">#FF999999</color>

    <color name="blue_unlocked_rewards">#FF2BA6DE</color>
    <color name="green_unlocked_rewards">#FF31B500</color>

    <color name="grey_text_chip">#FF535353</color>
    <color name="grey_background_chip">#FFE0E0E0</color>
    <color name="invite_button_deactivated">#424F4F4F</color>

<<<<<<< HEAD
    <color name="very_transparent_black">#40000000</color>
    <color name="very_very_transparent_black">#10000000</color>
=======
    <color name="camera_uploads_list_view">#FFF5F5F5</color>

>>>>>>> c0472704

</resources><|MERGE_RESOLUTION|>--- conflicted
+++ resolved
@@ -124,12 +124,8 @@
     <color name="grey_background_chip">#FFE0E0E0</color>
     <color name="invite_button_deactivated">#424F4F4F</color>
 
-<<<<<<< HEAD
     <color name="very_transparent_black">#40000000</color>
     <color name="very_very_transparent_black">#10000000</color>
-=======
+
     <color name="camera_uploads_list_view">#FFF5F5F5</color>
-
->>>>>>> c0472704
-
 </resources>