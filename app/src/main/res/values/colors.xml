<?xml version="1.0" encoding="utf-8"?>
<resources>
    <!-- General color names, the suffix numbers are defined
    in Mega Invision(https://projects.invisionapp.com/d/main#/console/20328430/433152493/preview),
    not the values from Material design.  -->
    <color name="white">#FFFFFF</color>

    <color name="white_alpha_005">#0DFFFFFF</color>
    <color name="white_alpha_008">#14FFFFFF</color>
    <color name="white_alpha_009">#17FFFFFF</color>
    <color name="white_alpha_012">#1FFFFFFF</color>
    <color name="white_alpha_015">#26FFFFFF</color>
    <color name="white_alpha_016">#29FFFFFF</color>
    <color name="white_alpha_018">#2EFFFFFF</color>
    <color name="white_alpha_020">#33FFFFFF</color>
    <color name="white_alpha_023">#3BFFFFFF</color>
    <color name="white_alpha_026">#42FFFFFF</color>
    <color name="white_alpha_030">#4DFFFFFF</color>
    <color name="white_alpha_033">#54FFFFFF</color>
    <color name="white_alpha_038">#61FFFFFF</color>
    <color name="white_alpha_045">#73FFFFFF</color>
    <color name="white_alpha_050">#80FFFFFF</color>
    <color name="white_alpha_054">#8AFFFFFF</color>
    <color name="white_alpha_060">#99FFFFFF</color>
    <color name="white_alpha_070">#B3FFFFFF</color>
    <color name="white_alpha_080">#CCFFFFFF</color>
    <color name="white_alpha_085">#D9FFFFFF</color>
    <color name="white_alpha_087">#DEFFFFFF</color>
    <color name="white_alpha_090">#E6FFFFFF</color>

    <color name="black">#000000</color>
    <color name="dark_grey">#121212</color>
    <color name="dark_grey_alpha_050">#80121212</color>
    <color name="dark_grey_alpha_054">#8A121212</color>
    <color name="dark_grey_alpha_070">#B3121212</color>

    <color name="grey_010">#FAFAFA</color>
    <color name="grey_020">#F5F5F5</color>
    <color name="grey_050">#EEEEEE</color>
    <color name="grey_100">#E0E0E0</color>
    <color name="grey_200">#BDBDBD</color>
    <color name="grey_300">#9E9E9E</color>
    <color name="grey_400">#929292</color>
    <color name="grey_500">#757575</color>
    <color name="grey_600">#6C6C6C</color>
    <color name="grey_700">#4F4F4F</color>
    <color name="grey_800">#2E2E2E</color>
    <color name="grey_900">#212121</color>

    <color name="grey_100_alpha_060">#99E0E0E0</color>
    <color name="grey_300_alpha_026">#429E9E9E</color>
    <color name="grey_600_alpha_085">#D96C6C6C</color>
    <color name="grey_700_alpha_026">#424F4F4F</color>

    <color name="grey_alpha_003">#08000000</color>
    <color name="grey_alpha_005">#0D000000</color>
    <color name="grey_alpha_006">#0F000000</color>
    <color name="grey_alpha_012">#1F000000</color>
    <color name="grey_alpha_016">#29000000</color>
    <color name="grey_alpha_020">#33000000</color>
    <color name="grey_alpha_026">#42000000</color>
    <color name="grey_alpha_032">#52000000</color>
    <color name="grey_alpha_033">#54000000</color>
    <color name="grey_alpha_038">#61000000</color>
    <color name="grey_alpha_045">#73000000</color>
    <color name="grey_alpha_050">#80000000</color>
    <color name="grey_alpha_054">#8A000000</color>
    <color name="grey_alpha_060">#99000000</color>
    <color name="grey_alpha_070">#B3000000</color>
    <color name="grey_alpha_080">#CC000000</color>
    <color name="grey_alpha_087">#DE000000</color>

    <color name="teal_050">#DCF4F0</color>
    <color name="teal_100">#A9E3D8</color>
    <color name="teal_200">#6DD2BF</color>
    <color name="teal_300">#00BFA5</color>
    <color name="teal_400">#00B092</color>
    <color name="teal_500">#00A07F</color>
    <color name="teal_600">#009372</color>

    <color name="teal_200_alpha_038">#616DD2BF</color>

    <color name="teal_300_alpha_006">#0F00B092</color>
    <color name="teal_300_alpha_038">#6100BFA5</color>
    <color name="teal_300_alpha_050">#8000BFA5</color>
    <color name="teal_300_alpha_090">#E600BFA5</color>

    <color name="teal_400_alpha_036">#5C00B092</color>
    <color name="teal_400_alpha_050">#8000B092</color>
    <color name="teal_400_alpha_090">#E600B092</color>
    <color name="teal_500_alpha_040">#6600B092</color>

    <color name="red_300">#F46762</color>
    <color name="red_400">#FD3E38</color>
    <color name="red_500">#FF2310</color>
    <color name="red_600">#F30C14</color>
    <color name="red_800">#D50004</color>
    <color name="red_900">#C70000</color>

    <color name="red_600_alpha_038">#61F30C14</color>
    <color name="red_300_alpha_038">#61F46762</color>
    <color name="red_900_alpha_080">#CCC70000</color>
    <color name="red_400_alpha_080">#CCFD3E38</color>

    <color name="yellow_300">#FFEF67</color>
    <color name="yellow_600">#FFD300</color>

    <color name="orange_300">#FFB640</color>
    <color name="orange_400">#FFA500</color>

    <color name="green_300">#78CC64</color>
    <color name="green_400">#56C13E</color>
    <color name="green_500">#31B500</color>

    <color name="jade_300">#4DB6AC</color>
    <color name="jade_600">#00897B</color>

    <color name="salmon_300">#F37476</color>
    <color name="salmon_400">#FF5252</color>
    <color name="salmon_700">#E42930</color>

    <color name="lime_green_200">#A9F2A5</color>
    <color name="lime_green_300">#7FEC7E</color>
    <color name="lime_green_500">#13E03C</color>

    <color name="dark_blue_200">#85D2ED</color>
    <color name="dark_blue_300">#5AC0E6</color>
    <color name="dark_blue_400">#3FB2E2</color>
    <color name="dark_blue_500">#2BA6DE</color>

    <color name="blue_300">#00C0FD</color>
    <color name="blue_200">#61D2FF</color>

    <color name="amber_700">#FFA003</color>
    <color name="amber_600">#FFB300</color>
    <color name="amber_300">#FFD54F</color>

    <!-- For business admin account expired background color -->
    <color name="old_pink_800">#B00E5E</color>
    <color name="old_pink_900">#8A0955</color>

    <color name="purple_200">#CE91D3</color>
    <color name="purple_300">#B965C1</color>

    <!-- For action mode under dark mode only, same as getColorForElevation() with 4dp elevation -->
    <color name="action_mode_background">#282828</color>

    <!-- For fast scroller -->
    <color name="scroll_bubble">#90727272</color>

    <color name="scroll_handle">#90d90007</color>

    <!-- ======================== Color pair: light_dark ================== -->

    <color name="black_white">@color/black</color>

    <!-- The list item divider; Stroke color (Grid item border color);
         The underline color of TextInputLayout when unfocused -->
    <color name="grey_012_white_012">@color/grey_alpha_012</color>
    <!-- Simulate the background color when a dialog show -->
    <color name="grey_012_transparent">@color/grey_alpha_012</color>
    <!-- The "eye" icon -->
    <color name="grey_012_white_038">@color/grey_alpha_012</color>

    <!--  Same as colorOnSecondary  -->
    <color name="white_087_dark_grey">@color/white_alpha_087</color>

    <!-- Same as colorError -->
    <color name="red_900_red_400">@color/red_900</color>

    <!-- Notification badge -->
    <color name="white_dark_grey">@color/white</color>

    <!-- Turn on camera uploads button text, action mode bar color -->
    <color name="teal_300_dark_grey">@color/teal_300</color>

    <!-- icon tint for FAB above images or scrim -->
    <color name="teal_300_black">@color/teal_300</color>
    <!-- background tint for FAB above images or scrim -->
    <color name="white_teal_200">@color/white</color>

    <!-- Homepage scrim -->
    <color name="grey_600_085_dark_grey_070">@color/grey_600_alpha_085</color>

    <!-- Primary red -->
    <color name="red_600_red_300">@color/red_600</color>

    <!-- Tint color for login page MEGA LOGO -->
    <color name="red_600_white_087">@color/red_600</color>

    <color name="red_600_red_400">@color/red_600</color>

    <color name="red_500_red_300">@color/red_500</color>

    <color name="red_900_080_red_400_080">@color/red_900_alpha_080</color>

    <!-- Solid color. e.g. Grid item background -->
    <color name="white_white_005">?android:attr/colorBackground</color>

    <!-- chat room message loading image tint  -->
    <color name="grey_005_white_008">@color/grey_alpha_005</color>

    <!-- chat reaction add/own emoji background fill -->
    <color name="grey_003_white_018">@color/grey_alpha_003</color>

    <!-- chat reaction add/own emoji background border -->
    <color name="grey_012_white_015">@color/grey_alpha_012</color>

    <!-- chat reaction contact emoji background fill -->
    <color name="teal_300_006_teal_400_050">@color/teal_300_alpha_006</color>

    <!-- chat reaction contact emoji background border -->
    <color name="teal_300_teal_600">@color/teal_300</color>

    <!-- chat unread message background -->
    <color name="grey_020_grey_700">@color/grey_020</color>

    <!-- chat room voice clip SeekBar progressBackgroundTint -->
    <color name="white_018_white_038">@color/white_alpha_018</color>

    <!-- Drawer item disabled text color, same to textColorHint  -->
    <color name="grey_038_white_038">@color/grey_alpha_038</color>

    <!-- AudioPlayer playlist position and duration  -->
    <color name="grey_038_white">@color/grey_alpha_038</color>

    <!-- Bottom navigation menu disabled tint color  -->
    <color name="grey_016_white_016">@color/grey_alpha_016</color>

    <!-- Record voice clip audio level indicator -->
    <color name="white_045_grey_045">@color/white_alpha_045</color>

    <!-- Chat observer layout background -->
    <color name="grey_050_white_050">@color/grey_alpha_050</color>

    <!-- Chat sending location overlay -->
    <color name="white_050_grey_050">@color/white_alpha_050</color>

    <!-- Same to textColorPrimary -->
    <color name="grey_087_white_087">@color/grey_alpha_087</color>

    <!-- AudioPlayer artist name -->
    <color name="grey_060_white_060">@color/grey_alpha_060</color>

    <color name="grey_070_white_070">@color/grey_alpha_070</color>

    <!-- Recording voice clip feedback component background -->
    <color name="grey_087_white_085">@color/grey_alpha_087</color>

    <!-- call in progress text color -->
    <color name="white_087_grey_087">@color/white_alpha_087</color>

    <!-- Turn on notification title text color -->
    <color name="white_grey_087">@color/white</color>

    <!-- Turn on notification subtitle text color -->
    <color name="grey_087_grey_070">@color/grey_alpha_087</color>

    <!-- Turn on notification bullet text color -->
    <color name="grey_900_grey_700">@color/grey_900</color>

    <!-- Same to textColorSecondary -->
    <color name="grey_054_white_054">@color/grey_alpha_054</color>

    <!-- Same as textColorSecondary on light and textColorPrimary on dark. -->
    <color name="grey_054_white_087">@color/grey_alpha_054</color>

    <color name="white_black">@color/white</color>

    <!-- Date picker background color -->
    <color name="white_grey_800">@color/white</color>

    <!-- Emoji keyboard background -->
    <color name="grey_010_grey_800">@color/grey_010</color>

    <!-- Giphy loading placeholder -->
    <color name="grey_050_grey_800">@color/grey_050</color>

    <!-- Chat message unselected icon tint -->
    <color name="grey_600_white_087">@color/grey_600</color>

    <!-- Chat message forward icon tint -->
    <color name="grey_200_grey_500">@color/grey_200</color>

    <!-- Chat management message name, e.g. Tom created a chat link, "Tom" is the name -->
    <color name="grey_900_grey_100">@color/grey_900</color>

    <!-- Chat management message text, e.g. Tom created a chat link, "created a chat link" is the text -->
    <color name="grey_500_grey_400">@color/grey_500</color>

    <!-- Business account management container-->
    <color name="grey_020_white_012">@color/grey_020</color>

    <!-- Background color of Achievements screen and bottom navigation bar -->
    <color name="grey_020_dark_grey">@color/grey_020</color>

    <!-- SMSVerificationActivity background and status bar -->
    <color name="blue_400_blue_200">@color/dark_blue_400</color>

    <!-- ============ Color pair by its main origin (Not the standard colors in Mega palette) ============== -->
    <!-- password strength -->
    <!-- Weak -->
    <color name="yellow_600_yellow_300">@color/yellow_600</color>
    <!-- Medium -->
    <color name="green_500_green_400">@color/green_500</color>
    <!-- Good -->
    <color name="lime_green_500_200">@color/lime_green_500</color>
    <!-- Strong -->
    <color name="dark_blue_500_200">@color/dark_blue_500</color>

    <!-- Colors for empty content hint text. Must be non-alpha colors, for
      <font color=""> doesn't support alpha -->
    <color name="grey_300_grey_600">@color/grey_300</color>

    <!-- app drawer related related colors -->
    <color name="grey_010_white_087">@color/grey_010</color>
    <color name="teal_300_grey_087">@color/teal_300</color>

    <!-- transfer over quota progress -->
    <color name="amber_700_amber_300">@color/amber_700</color>

    <color name="homepage_background">#EEF2F1</color>

    <color name="new_multiselect_color">#1A0ABFA5</color>

    <color name="lite_account">#FFA500</color>

    <!-- Transfer completed icon tint -->
    <color name="green_500_300">@color/green_500</color>

    <!-- chat status color -->
    <!-- Offline -->
    <color name="grey_700_grey_300">@color/grey_700</color>

    <color name="grey_200_grey_600">@color/grey_200</color>

    <!-- homepage upload FAB tint -->
    <color name="grey_900_grey_050">@color/grey_900</color>

    <!-- Available offline disabled text color -->
    <color name="grey_700_026_grey_300_026">@color/grey_700_alpha_026</color>

    <!-- Busy -->
    <color name="salmon_700_salmon_300">@color/salmon_700</color>
    <!-- Away -->
    <color name="orange_400_orange_300">@color/orange_400</color>
    <!-- Online -->
    <color name="lime_green_500_300">@color/lime_green_500</color>

    <!-- Chat contact text message text color -->
    <color name="grey_087_white">@color/grey_alpha_087</color>

    <!-- Chat contact file info color -->
    <color name="grey_054_white">@color/grey_alpha_054</color>

    <!-- Chat contact reaction emoji count text color -->
    <color name="teal_300_white">@color/teal_300</color>

    <!-- Chat reaction add icon tint color -->
    <color name="grey_026_white_038">@color/grey_alpha_026</color>

    <!-- chat own text message background -->
    <color name="teal_500_teal_400_090">@color/teal_500</color>
    <!-- chat own text message background, sending -->
    <color name="teal_500_040_teal_400_036">@color/teal_500_alpha_040</color>

    <!-- chat contact text message background -->
    <color name="grey_100_060_white_023">@color/grey_100_alpha_060</color>

    <!--Info Achievements title background -->
    <color name="white_transparent">@color/white</color>

    <!-- Same to colorSecondary -->
    <color name="teal_300_teal_200">@color/teal_300</color>

    <!-- Error text highlight color (selection background) -->
    <color name="teal_100_teal_050">@color/teal_100</color>

    <!-- Turn on notification screen background -->
    <color name="teal_500_teal_400">@color/teal_500</color>

    <!-- "Contact" title in Notifications Screen -->
    <color name="jade_600_jade_300">@color/jade_600</color>

    <!--    Mask color for current plan-->
    <color name="white_054_dark_grey_054">@color/white_alpha_054</color>

    <color name="white_050_dark_grey_050">@color/white_alpha_050</color>

    <!--  Upgrade account mask color  -->
    <color name="grey_020_white_020">@color/grey_alpha_020</color>

    <!-- Two factor authentication credentials background -->
    <color name="grey_020_grey_800">@color/grey_020</color>

    <!-- For disabled borderless button-->
    <color name="teal_300_038_teal_200_038">@color/teal_300_alpha_038</color>

    <!-- Label red -->
    <color name="salmon_400_salmon_300">@color/salmon_400</color>
    <!-- Label green -->
    <color name="green_400_green_300">@color/green_400</color>
    <!-- Label blue -->
    <color name="blue_300_blue_200">@color/blue_300</color>
    <!-- Label purple -->
    <color name="purple_300_purple_200">@color/purple_300</color>
    <!-- Storage progress bar warning -->
    <color name="amber_600_amber_300">@color/amber_600</color>
    <!-- Same as progress bar trackColor -->
    <color name="grey_012_white_023">@color/grey_alpha_012</color>
    <!-- For drawing QR code -->
    <color name="dark_grey_white">@color/dark_grey</color>

    <!-- Contact voice clip progress bar indicator color-->
    <color name="white_018_026">@color/white_alpha_018</color>

    <!-- Error text highlight color (selection background), import to MEGA screen-->
    <color name="teal_100_teal_500">@color/teal_100</color>

    <!-- QR code page background color -->
    <color name="white_grey_700">@color/white</color>

    <!--  Background of text editor name layout  -->
    <color name="white_090_grey_080">@color/white_alpha_090</color>

    <!--  SnackBar background  -->
    <color name="grey_alpha_087_white">@color/grey_alpha_087</color>

    <!--  SnackBar text  -->
    <color name="white_alpha_087_grey_alpha_087">@color/white_alpha_087</color>

    <!--  SnackBar Button text  -->
    <color name="teal_200_teal_300">@color/teal_200</color>

    <!--  ExoPlayer Time Bar Unplayed  -->
    <color name="grey_alpha_012_white_alpha_023">@color/grey_alpha_012</color>

<<<<<<< HEAD
    <color name="grey_010_teal_100">@color/grey_010</color>
    
=======
    <color name="grey_054_white_060">@color/grey_alpha_054</color>
    <color name="grey_012_white_020">@color/grey_alpha_012</color>

>>>>>>> e1af0b51
</resources><|MERGE_RESOLUTION|>--- conflicted
+++ resolved
@@ -435,12 +435,9 @@
     <!--  ExoPlayer Time Bar Unplayed  -->
     <color name="grey_alpha_012_white_alpha_023">@color/grey_alpha_012</color>
 
-<<<<<<< HEAD
-    <color name="grey_010_teal_100">@color/grey_010</color>
-    
-=======
     <color name="grey_054_white_060">@color/grey_alpha_054</color>
     <color name="grey_012_white_020">@color/grey_alpha_012</color>
 
->>>>>>> e1af0b51
+    <color name="grey_010_teal_100">@color/grey_010</color>
+
 </resources>