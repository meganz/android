<?xml version="1.0" encoding="utf-8"?>
<resources>
	<color name="pressed_mega">#CCcc0000</color>
    <color name="text_tab_alpha">#99ffffff</color>
    <color name="text_secondary">#7a7a7a</color>
    <color name="separator_grey">#10000000</color>
    <color name="background_secondary">#eeeeee</color>
    <color name="background_create_account">#f4f4f4</color>
    <color name="mega">#d90007</color>
    <color name="mega_transparency">#CCdb0605</color>
    <color name="text_login">#FF000000</color>
    <color name="transparency_white">#80FFFFFF</color>
    <color name="used_space_warning">#ffb800</color>
    <color name="used_space_exceed">#d52400</color>
    <color name="transfer_progress">#cccccc</color>
    <color name="navigation_drawer_mail">#858585</color>
    <color name="navigation_drawer_text">#d2d2d2</color>
    <color name="navigation_drawer_background_odd">#292929</color>
    <color name="navigation_drawer_background">#222222</color>
    <color name="color_navigation_drawer_selected">#1AFFFFFF</color> 
    <color name="file_list_first_row">#000000</color>
    <color name="file_list_second_row">#848484</color>
    <color name="file_list_selected_row">#1A000000</color>
    <color name="new_file_list_selected_row">#0A000000</color>
    <color name="new_multiselect_color">#1A0ABFA5</color>
    <color name="border_file_properties">#cccccc</color>
    <color name="file_properties_text_available">#666666</color>
    <color name="grey_info_menu">#999999</color>
    <color name="grid_item_border">#d4d4d4</color>
    <color name="grid_item_separator">#e5e5e5</color>
    <color name="contact_properties_content_detailed">#9a9a9a</color>
    <color name="contact_properties_info_menu">#404040</color>
    <color name="contact_list_second_row">#848484</color>
    <color name="photo_sync_month_text">#787878</color>
    <color name="switch_selector_layout">#555555</color>
    <color name="color_default_avatar_phone">#777777</color>
 	<color name="content_text_folder">#80333333</color>
 	<color name="content_text_background">#f4f4f4</color>
 	<color name="adapters_background">#333333</color>
 	<color name="file_properties_bottom">#292929</color>

    <color name="new_background_fragment">#F7F7F7</color>

 	<color name="lollipop_primary_color">#d90007</color>
 	<color name="lollipop_dark_primary_color">#b4070c</color>
 	<color name="lollipop_dark_primary_color_file_properties">#2284b1</color>
    
 <!--    <color name="dark_grey_cloud_drive">#6d6f70</color>--> 
    
    <color name="green_free_account">#31B404</color>

    <color name="divider_upgrade_account">#1F000000</color>

    <color name="transparent_white">#CCFFFFFF</color>
    <color name="white">#FFFFFF</color>
    <color name="black">#000000</color>
    <color name="orange">#FFFFBB33</color>
    <color name="blue">#FF33B5E5</color>
    <color name="upgrade_orange">#ffa500</color>
    <color name="upgrade_grey">#8d8d8d</color>
    <color name="filter_icon">#8d8d94</color>
    <color name="upgrade_white">#b9ffffff</color>
    <color name="delete_account">#ff333a</color>

    <color name="name_my_account">#de000000</color>
    <color name="mail_my_account">#8a000000</color>
    <color name="forgot_pass_text">#91000000</color>
        
    <color name="tab_pressed">#ee0008</color>

    <color name="transparent_black">#80000000</color>
    <color name="transparent_mega">#80db0605</color>
    
    <color name="delimiterColor">#e6e6e6</color>

    <color name="accentColor">#FF00BFA5</color>
    <color name="accentColorTransparent">#5900BFA5</color>
    <color name="accentColorLight">#9900BFA5</color>
    <color name="accentColorDark">#FF009884</color>
    <color name="textGrey">#6d6f70</color> 

    <color name="filePropertiesToolBar">#2284b1</color>

	<color name="tour_bar_grey">#dddddd</color>
	<color name="tour_bar_red">#cc0000</color>

    <color name="small_letter_upgrade_account">#8a333333</color>

    <color name="chat_background">#08000000</color>
    <color name="message_background">#0f000000</color>

    <color name="chat_sliding_panel_separator">#dcdcdcdc</color>
    <color name="gradient_avatar_chat">#44000000</color>

    <color name="status_connected">#13e03c</color>
    <color name="status_busy">#eb4444</color>

    <color name="participants_layout">#f2f2f2</color>
    <color name="status_invisible_layout">#bfbfbf</color>

    <color name="sliding_panel_separator">#dcdcdcdc</color>

    <color name="login_warning">#FFFF333A</color>
    <color name="login_title">#FFD90007</color>

    <color name="copyright_text">#FF333333</color>

    <color name="transparent_transparent_black">#35000000</color>
    <color name="status_bar_login">#33000000</color>
    <color name="less_transparent_white">#80FFFFFF</color>

    <color name="grey_my_account_background">#FFF9F9F9</color>
    <color name="grey_my_account_separator">#80FFFFFF</color>

    <color name="grey_achievements_background">#E6FFFFFF</color>
    <color name="grey_achievements_title">#FF777777</color>

    <color name="grey_achievements_invite_friends">#FF666666</color>
    <color name="grey_achievements_invite_friends_sub">#FF999999</color>

    <color name="blue_unlocked_rewards">#FF2BA6DE</color>
    <color name="green_unlocked_rewards">#FF31B500</color>

    <color name="grey_text_chip">#FF535353</color>
    <color name="grey_background_chip">#FFE0E0E0</color>
    <color name="invite_button_deactivated">#424F4F4F</color>

    <color name="very_transparent_black">#40000000</color>
    <color name="very_very_transparent_black">#10000000</color>
    <color name="scroll_bubble">#90727272</color>
    <color name="scroll_handle">#90d90007</color>
    <color name="camera_uploads_list_view">#FFF5F5F5</color>
    <color name="transparent_black2">#99000000</color>

    <color name="keyboard_chat_separator">#1F000000</color>
    <color name="background_chat">#FFFFFFFF</color>
    <color name="disable_fab_chat_call">#CC444444</color>

    <color name="pass_weak">#FFFFD300</color>
    <color name="pass_good">#FF13E03C</color>

    <color name="color_background_versions">#FFF2F2F2</color>


    <color name="black_p50">#9f000000</color>

    <color name="turn_on_notifications_background">#FF00A38C</color>
    <color name="turn_on_notifications_statusbar">#FF008270</color>
    <color name="turn_on_notifications_text">#B3000000</color>


    <color name="color_background_jump_to_least">#80000000</color>

    <color name="color_background_new_messages">#FFF7F7F7</color>
    <color name="color_text_new_messages">#B3000000</color>
    <color name="message_background_2">#ffEDE9E8</color>
    <color name="message_background_3">#FFE4EBEA</color>
    <color name="shape_page_number">#E600BFA5</color>
    <color name="file_playlist_playing">#FFF2FCFA</color>
    <color name="background_button_white">#FFFAFAFA</color>
    <color name="border_button_white">#FFE1E1E1</color>
    <color name="add_contact_icons">#FF707070</color>
<<<<<<< HEAD
    <color name="user_layer_group_call">#8000BFA5</color>

=======

    <color name="emoji_icons">#61000000</color>
    <color name="emoji_background">#FFECEFF1</color>

    <color name="dark_primary_color">#FFF0373A</color>
    <color name="dark_primary_color_secondary">#FFCC282E</color>
    <color name="status_bar_search">#FFCCCCCC</color>
    <color name="status_bar_navigation_view">#FF33CCB7</color>
    <color name="white_50_opacity">#80FFFFFF</color>
    <color name="white_15_opacity">#26FFFFFF</color>
    <color name="black_15_opacity">#26000000</color>
    <color name="accent_color_30_opacity">#4D00BFA5</color>

    <color name="yellow_notif_shares">#FFFFA500</color>
    <color name="green_notif_contacts">#FF00897B</color>

    <color name="free_account">#2bb200</color>
>>>>>>> b8f5067e
</resources><|MERGE_RESOLUTION|>--- conflicted
+++ resolved
@@ -160,10 +160,7 @@
     <color name="background_button_white">#FFFAFAFA</color>
     <color name="border_button_white">#FFE1E1E1</color>
     <color name="add_contact_icons">#FF707070</color>
-<<<<<<< HEAD
     <color name="user_layer_group_call">#8000BFA5</color>
-
-=======
 
     <color name="emoji_icons">#61000000</color>
     <color name="emoji_background">#FFECEFF1</color>
@@ -181,5 +178,4 @@
     <color name="green_notif_contacts">#FF00897B</color>
 
     <color name="free_account">#2bb200</color>
->>>>>>> b8f5067e
 </resources>