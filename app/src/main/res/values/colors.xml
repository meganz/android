<?xml version="1.0" encoding="utf-8"?>
<resources>
    <!-- General color names, the suffix numbers are defined
    in Mega Invision(https://projects.invisionapp.com/d/main#/console/20328430/433152493/preview),
    not the values from Material design.  -->
    <color name="white">#FFFFFF</color>

    <color name="white_alpha_005">#0DFFFFFF</color>
    <color name="white_alpha_008">#14FFFFFF</color>
    <color name="white_alpha_009">#17FFFFFF</color>
    <color name="white_alpha_012">#1FFFFFFF</color>
    <color name="white_alpha_015">#26FFFFFF</color>
    <color name="white_alpha_016">#29FFFFFF</color>
    <color name="white_alpha_018">#2EFFFFFF</color>
    <color name="white_alpha_020">#33FFFFFF</color>
    <color name="white_alpha_023">#3BFFFFFF</color>
    <color name="white_alpha_026">#42FFFFFF</color>
    <color name="white_alpha_030">#4DFFFFFF</color>
    <color name="white_alpha_033">#54FFFFFF</color>
    <color name="white_alpha_038">#61FFFFFF</color>
    <color name="white_alpha_045">#73FFFFFF</color>
    <color name="white_alpha_050">#80FFFFFF</color>
    <color name="white_alpha_054">#8AFFFFFF</color>
    <color name="white_alpha_060">#99FFFFFF</color>
    <color name="white_alpha_070">#B3FFFFFF</color>
    <color name="white_alpha_080">#CCFFFFFF</color>
    <color name="white_alpha_085">#D9FFFFFF</color>
    <color name="white_alpha_087">#DEFFFFFF</color>
    <color name="white_alpha_090">#E6FFFFFF</color>

    <color name="black">#000000</color>
    <color name="dark_grey">#121212</color>
    <color name="dark_grey_alpha_050">#80121212</color>
    <color name="dark_grey_alpha_054">#8A121212</color>
    <color name="dark_grey_alpha_070">#B3121212</color>

    <color name="grey_010">#FAFAFA</color>
    <color name="grey_020">#F5F5F5</color>
    <color name="grey_050">#EEEEEE</color>
    <color name="grey_100">#E0E0E0</color>
    <color name="grey_200">#BDBDBD</color>
    <color name="grey_300">#9E9E9E</color>
    <color name="grey_400">#929292</color>
    <color name="grey_500">#757575</color>
    <color name="grey_600">#6C6C6C</color>
    <color name="grey_700">#4F4F4F</color>
    <color name="grey_800">#2E2E2E</color>
    <color name="grey_900">#212121</color>

    <color name="grey_100_alpha_060">#99E0E0E0</color>
    <color name="grey_300_alpha_026">#429E9E9E</color>
    <color name="grey_600_alpha_085">#D96C6C6C</color>
    <color name="grey_700_alpha_026">#424F4F4F</color>

    <color name="grey_alpha_003">#08000000</color>
    <color name="grey_alpha_005">#0D000000</color>
    <color name="grey_alpha_006">#0F000000</color>
    <color name="grey_alpha_012">#1F000000</color>
    <color name="grey_alpha_016">#29000000</color>
    <color name="grey_alpha_020">#33000000</color>
    <color name="grey_alpha_026">#42000000</color>
    <color name="grey_alpha_032">#52000000</color>
    <color name="grey_alpha_033">#54000000</color>
    <color name="grey_alpha_038">#61000000</color>
    <color name="grey_alpha_040">#66000000</color>
    <color name="grey_alpha_045">#73000000</color>
    <color name="grey_alpha_050">#80000000</color>
    <color name="grey_alpha_054">#8A000000</color>
    <color name="grey_alpha_060">#99000000</color>
    <color name="grey_alpha_070">#B3000000</color>
    <color name="grey_alpha_080">#CC000000</color>
    <color name="grey_alpha_087">#DE000000</color>

    <color name="teal_050">#DCF4F0</color>
    <color name="teal_100">#A9E3D8</color>
    <color name="teal_200">#6DD2BF</color>
    <color name="teal_300">#00BFA5</color>
    <color name="teal_400">#00B092</color>
    <color name="teal_500">#00A07F</color>
    <color name="teal_600">#009372</color>

    <color name="teal_200_alpha_038">#616DD2BF</color>


    <color name="teal_300_alpha_020">#3300BFA5</color>
    <color name="teal_300_alpha_038">#6100BFA5</color>
    <color name="teal_300_alpha_050">#8000BFA5</color>
    <color name="teal_300_alpha_090">#E600BFA5</color>

    <color name="teal_400_alpha_006">#0F00B092</color>
    <color name="teal_400_alpha_036">#5C00B092</color>
    <color name="teal_400_alpha_050">#8000B092</color>
    <color name="teal_400_alpha_090">#E600B092</color>
    <color name="teal_500_alpha_040">#6600B092</color>

    <color name="red_300">#F46762</color>
    <color name="red_400">#FD3E38</color>
    <color name="red_500">#FF2310</color>
    <color name="red_600">#F30C14</color>
    <color name="red_800">#D50004</color>
    <color name="red_900">#C70000</color>

    <color name="red_600_alpha_038">#61F30C14</color>
    <color name="red_300_alpha_038">#61F46762</color>
    <color name="red_900_alpha_080">#CCC70000</color>
    <color name="red_400_alpha_080">#CCFD3E38</color>

    <color name="yellow_300">#FFEF67</color>
    <color name="yellow_600">#FFD300</color>

    <color name="orange_300">#FFB640</color>
    <color name="orange_400">#FFA500</color>

    <color name="green_300">#78CC64</color>
    <color name="green_400">#56C13E</color>
    <color name="green_500">#31B500</color>

    <color name="jade_300">#4DB6AC</color>
    <color name="jade_600">#00897B</color>

    <color name="salmon_300">#F37476</color>
    <color name="salmon_400">#FF5252</color>
    <color name="salmon_700">#E42930</color>

    <color name="lime_green_200">#A9F2A5</color>
    <color name="lime_green_300">#7FEC7E</color>
    <color name="lime_green_500">#13E03C</color>

    <color name="dark_blue_200">#85D2ED</color>
    <color name="dark_blue_300">#5AC0E6</color>
    <color name="dark_blue_400">#3FB2E2</color>
    <color name="dark_blue_500">#2BA6DE</color>

    <color name="blue_300">#00C0FD</color>
    <color name="blue_200">#61D2FF</color>

    <color name="amber_700">#FFA003</color>
    <color name="amber_600">#FFB300</color>
    <color name="amber_300">#FFD54F</color>

    <!-- For business admin account expired background color -->
    <color name="old_pink_800">#B00E5E</color>
    <color name="old_pink_900">#8A0955</color>

    <color name="purple_200">#CE91D3</color>
    <color name="purple_300">#B965C1</color>

    <!-- For action mode under dark mode only, same as getColorForElevation() with 4dp elevation -->
    <color name="action_mode_background">#282828</color>

    <!-- For fast scroller -->
    <color name="scroll_bubble">#90727272</color>

    <color name="scroll_handle">#90d90007</color>

    <!-- ======================== Color pair: light_dark ================== -->

    <color name="black_white">@color/black</color>

    <!-- The list item divider; Stroke color (Grid item border color);
         The underline color of TextInputLayout when unfocused -->
    <color name="grey_012_white_012">@color/grey_alpha_012</color>
    <!-- The "eye" icon -->
    <color name="grey_012_white_038">@color/grey_alpha_012</color>

    <!--  Same as colorOnSecondary  -->
    <color name="white_087_dark_grey">@color/white_alpha_087</color>

    <!-- Same as colorError -->
    <color name="red_900_red_400">@color/red_900</color>

    <!-- Notification badge -->
    <color name="white_dark_grey">@color/white</color>

    <!-- Turn on camera uploads button text, action mode bar color -->
    <color name="teal_300_dark_grey">@color/teal_300</color>

    <!-- icon tint for FAB above images or scrim -->
    <color name="teal_300_black">@color/teal_300</color>
    <!-- background tint for FAB above images or scrim -->
    <color name="white_teal_200">@color/white</color>

    <!-- Homepage scrim -->
    <color name="grey_600_085_dark_grey_070">@color/grey_600_alpha_085</color>

    <!-- Primary red -->
    <color name="red_600_red_300">@color/red_600</color>

    <!-- Tint color for login page MEGA LOGO -->
    <color name="red_600_white_087">@color/red_600</color>

    <color name="red_600_red_400">@color/red_600</color>

    <color name="red_500_red_300">@color/red_500</color>

    <color name="red_900_080_red_400_080">@color/red_900_alpha_080</color>

    <!-- Solid color. e.g. Grid item background -->
    <color name="white_white_005">?android:attr/colorBackground</color>

    <!-- chat room message loading image tint  -->
    <color name="grey_005_white_008">@color/grey_alpha_005</color>

    <!-- chat reaction add/own emoji background fill -->
    <color name="grey_003_white_018">@color/grey_alpha_003</color>

    <!-- chat reaction add/own emoji background border -->
    <color name="grey_012_white_015">@color/grey_alpha_012</color>

    <!-- chat reaction contact emoji background fill -->
    <color name="teal_300_006_teal_400_050">@color/teal_400_alpha_006</color>

    <!-- chat reaction contact emoji background border -->
    <color name="teal_300_teal_600">@color/teal_300</color>

    <!-- chat unread message background -->
    <color name="grey_020_grey_700">@color/grey_020</color>

    <!-- chat room voice clip SeekBar progressBackgroundTint -->
    <color name="white_018_white_038">@color/white_alpha_018</color>

    <!-- Drawer item disabled text color, same to textColorHint  -->
    <color name="grey_038_white_038">@color/grey_alpha_038</color>

    <!-- AudioPlayer playlist position and duration  -->
    <color name="grey_038_white">@color/grey_alpha_038</color>

    <!-- Bottom navigation menu disabled tint color  -->
    <color name="grey_016_white_016">@color/grey_alpha_016</color>

    <!-- Record voice clip audio level indicator -->
    <color name="white_045_grey_045">@color/white_alpha_045</color>

    <!-- Chat observer layout background -->
    <color name="grey_050_white_050">@color/grey_alpha_050</color>

    <!-- Chat sending location overlay -->
    <color name="white_050_grey_050">@color/white_alpha_050</color>

    <!-- Same to textColorPrimary -->
    <color name="grey_087_white_087">@color/grey_alpha_087</color>

    <!-- AudioPlayer artist name -->
    <color name="grey_060_white_060">@color/grey_alpha_060</color>

    <color name="grey_070_white_070">@color/grey_alpha_070</color>

    <!-- Recording voice clip feedback component background -->
    <color name="grey_087_white_085">@color/grey_alpha_087</color>

    <!-- call in progress text color -->
    <color name="white_087_grey_087">@color/white_alpha_087</color>

    <!-- Turn on notification title text color -->
    <color name="white_grey_087">@color/white</color>

    <!-- Turn on notification subtitle text color -->
    <color name="grey_087_grey_070">@color/grey_alpha_087</color>

    <!-- Turn on notification bullet text color -->
    <color name="grey_900_grey_700">@color/grey_900</color>

    <!-- Same to textColorSecondary -->
    <color name="grey_054_white_054">@color/grey_alpha_054</color>

    <!-- Same as textColorSecondary on light and textColorPrimary on dark. -->
    <color name="grey_054_white_087">@color/grey_alpha_054</color>

    <color name="white_black">@color/white</color>

    <!-- Date picker background color -->
    <color name="white_grey_800">@color/white</color>

<<<<<<< HEAD
    <!-- Meeting bottom floating panel background -->
    <color name="white_grey_900">@color/white</color>

    <!-- My QR code fragment background color -->
    <color name="white_grey_700">@color/white</color>

=======
>>>>>>> 58085e60
    <!-- Emoji keyboard background -->
    <color name="grey_010_grey_800">@color/grey_010</color>

    <!-- Giphy loading placeholder -->
    <color name="grey_050_grey_800">@color/grey_050</color>

    <!-- Chat message unselected icon tint -->
    <color name="grey_600_white_087">@color/grey_600</color>

    <!-- Chat message forward icon tint -->
    <color name="grey_200_grey_500">@color/grey_200</color>

    <!-- Chat management message name, e.g. Tom created a chat link, "Tom" is the name -->
    <color name="grey_900_grey_100">@color/grey_900</color>

    <!-- Chat management message text, e.g. Tom created a chat link, "created a chat link" is the text -->
    <color name="grey_500_grey_400">@color/grey_500</color>

    <!-- Business account management container-->
    <color name="grey_020_white_012">@color/grey_020</color>

    <!-- Background color of Achievements screen and bottom navigation bar -->
    <color name="grey_020_dark_grey">@color/grey_020</color>

    <!-- SMSVerificationActivity background and status bar -->
    <color name="blue_400_blue_200">@color/dark_blue_400</color>

    <!-- ============ Color pair by its main origin (Not the standard colors in Mega palette) ============== -->
    <!-- password strength -->
    <!-- Weak -->
    <color name="yellow_600_yellow_300">@color/yellow_600</color>
    <!-- Medium -->
    <color name="green_500_green_400">@color/green_500</color>
    <!-- Good -->
    <color name="lime_green_500_200">@color/lime_green_500</color>
    <!-- Strong -->
    <color name="dark_blue_500_200">@color/dark_blue_500</color>

    <!-- Colors for empty content hint text. Must be non-alpha colors, for
      <font color=""> doesn't support alpha -->
    <color name="grey_300_grey_600">@color/grey_300</color>

    <!-- app drawer related related colors -->
    <color name="grey_010_white_087">@color/grey_010</color>
    <color name="teal_300_grey_087">@color/teal_300</color>

    <!-- transfer over quota progress -->
    <color name="amber_700_amber_300">@color/amber_700</color>

    <color name="homepage_background">#EEF2F1</color>

    <color name="new_multiselect_color">#1A0ABFA5</color>

    <color name="lite_account">#FFA500</color>

    <!-- Transfer completed icon tint -->
    <color name="green_500_300">@color/green_500</color>

    <!-- chat status color -->
    <!-- Offline -->
    <color name="grey_700_grey_300">@color/grey_700</color>

    <color name="grey_200_grey_600">@color/grey_200</color>

    <color name="grey_700_grey_600">@color/grey_700</color>

    <!-- homepage upload FAB tint -->
    <color name="grey_900_grey_050">@color/grey_900</color>

    <!-- Available offline disabled text color -->
    <color name="grey_700_026_grey_300_026">@color/grey_700_alpha_026</color>

    <!-- Busy -->
    <color name="salmon_700_salmon_300">@color/salmon_700</color>
    <!-- Away -->
    <color name="orange_400_orange_300">@color/orange_400</color>
    <!-- Online -->
    <color name="lime_green_500_300">@color/lime_green_500</color>

    <!-- Chat contact text message text color -->
    <color name="grey_087_white">@color/grey_alpha_087</color>

    <!-- Chat contact file info color -->
    <color name="grey_054_white">@color/grey_alpha_054</color>

    <!-- Chat contact reaction emoji count text color -->
    <color name="teal_300_white">@color/teal_300</color>

    <!-- Chat reaction add icon tint color -->
    <color name="grey_026_white_038">@color/grey_alpha_026</color>

    <!-- chat own text message background -->
    <color name="teal_500_teal_400_090">@color/teal_500</color>
    <!-- chat own text message background, sending -->
    <color name="teal_500_040_teal_400_036">@color/teal_500_alpha_040</color>

    <!-- chat contact text message background -->
    <color name="grey_100_060_white_023">@color/grey_100_alpha_060</color>

    <!--Info Achievements title background -->
    <color name="white_transparent">@color/white</color>

    <!-- Same to colorSecondary -->
    <color name="teal_300_teal_200">@color/teal_300</color>

    <!-- Error text highlight color (selection background) -->
    <color name="teal_100_teal_050">@color/teal_100</color>

    <!-- Turn on notification screen background -->
    <color name="teal_500_teal_400">@color/teal_500</color>

    <!-- "Contact" title in Notifications Screen -->
    <color name="jade_600_jade_300">@color/jade_600</color>

    <!--    Mask color for current plan-->
    <color name="white_054_dark_grey_054">@color/white_alpha_054</color>

    <color name="white_050_dark_grey_050">@color/white_alpha_050</color>

    <!--  Upgrade account mask color  -->
    <color name="grey_020_white_020">@color/grey_alpha_020</color>

    <!-- Two factor authentication credentials background -->
    <color name="grey_020_grey_800">@color/grey_020</color>

    <!-- For disabled borderless button-->
    <color name="teal_300_038_teal_200_038">@color/teal_300_alpha_038</color>

    <!-- local camera background-->
    <color name="black_87_opacity">@color/teal_300_alpha_038</color>

    <!-- Label red -->
    <color name="salmon_400_salmon_300">@color/salmon_400</color>
    <!-- Label green -->
    <color name="green_400_green_300">@color/green_400</color>
    <!-- Label blue -->
    <color name="blue_300_blue_200">@color/blue_300</color>
    <!-- Label purple -->
    <color name="purple_300_purple_200">@color/purple_300</color>
    <!-- Storage progress bar warning -->
    <color name="amber_600_amber_300">@color/amber_600</color>
    <!-- Same as progress bar trackColor -->
    <color name="grey_012_white_023">@color/grey_alpha_012</color>
    <!-- For drawing QR code -->
    <color name="dark_grey_white">@color/dark_grey</color>

    <!-- Contact voice clip progress bar indicator color-->
    <color name="white_018_026">@color/white_alpha_018</color>

    <!-- Error text highlight color (selection background), import to MEGA screen-->
    <color name="teal_100_teal_500">@color/teal_100</color>

    <!-- QR code page background color -->
    <color name="white_grey_700">@color/white</color>


    <!--  Background of text editor name layout  -->
    <color name="white_090_grey_080">@color/white_alpha_090</color>
</resources><|MERGE_RESOLUTION|>--- conflicted
+++ resolved
@@ -271,15 +271,9 @@
     <!-- Date picker background color -->
     <color name="white_grey_800">@color/white</color>
 
-<<<<<<< HEAD
     <!-- Meeting bottom floating panel background -->
     <color name="white_grey_900">@color/white</color>
 
-    <!-- My QR code fragment background color -->
-    <color name="white_grey_700">@color/white</color>
-
-=======
->>>>>>> 58085e60
     <!-- Emoji keyboard background -->
     <color name="grey_010_grey_800">@color/grey_010</color>
 
