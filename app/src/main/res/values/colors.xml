<?xml version="1.0" encoding="utf-8"?>
<resources>
	<color name="pressed_mega">#CCcc0000</color>
    <color name="text_tab_alpha">#99ffffff</color>
    <color name="text_secondary">#7a7a7a</color>
    <color name="separator_grey">#10000000</color>
    <color name="background_secondary">#eeeeee</color>
    <color name="background_create_account">#f4f4f4</color>
    <color name="mega">#d90007</color>
    <color name="mega_transparency">#CCdb0605</color>
    <color name="text_login">#FF000000</color>
    <color name="transparency_white">#80FFFFFF</color>
    <color name="used_space_warning">#ffb800</color>
    <color name="used_space_exceed">#d52400</color>
    <color name="transfer_progress">#cccccc</color>
    <color name="navigation_drawer_mail">#858585</color>
    <color name="navigation_drawer_text">#d2d2d2</color>
    <color name="navigation_drawer_background_odd">#292929</color>
    <color name="navigation_drawer_background">#222222</color>
    <color name="color_navigation_drawer_selected">#1AFFFFFF</color> 
    <color name="file_list_first_row">#000000</color>
    <color name="file_list_second_row">#848484</color>
    <color name="file_list_selected_row">#1A000000</color>
    <color name="new_file_list_selected_row">#0A000000</color>
    <color name="new_multiselect_color">#1A0ABFA5</color>
    <color name="border_file_properties">#cccccc</color>
    <color name="file_properties_text_available">#666666</color>
    <color name="grey_info_menu">#999999</color>
    <color name="grid_item_border">#d4d4d4</color>
    <color name="grid_item_separator">#e5e5e5</color>
    <color name="contact_properties_content_detailed">#9a9a9a</color>
    <color name="contact_properties_info_menu">#404040</color>
    <color name="contact_list_second_row">#848484</color>
    <color name="photo_sync_month_text">#787878</color>
    <color name="switch_selector_layout">#555555</color>
    <color name="color_default_avatar_phone">#777777</color>
 	<color name="content_text_folder">#80333333</color>
 	<color name="content_text_background">#f4f4f4</color>
 	<color name="adapters_background">#333333</color>
 	<color name="file_properties_bottom">#292929</color>

    <color name="new_background_fragment">#F7F7F7</color>

 	<color name="lollipop_primary_color">#d90007</color>
 	<color name="lollipop_dark_primary_color">#b4070c</color>
 	<color name="lollipop_dark_primary_color_file_properties">#2284b1</color>
    
 <!--    <color name="dark_grey_cloud_drive">#6d6f70</color>--> 
    
    <color name="green_free_account">#31B404</color>

    <color name="divider_upgrade_account">#1F000000</color>

    <color name="transparent_white">#CCFFFFFF</color>
    <color name="white">#FFFFFF</color>
    <color name="black">#000000</color>
    <color name="orange">#FFFFBB33</color>
    <color name="blue">#FF33B5E5</color>
    <color name="upgrade_orange">#ffa500</color>
    <color name="upgrade_grey">#8d8d8d</color>
    <color name="filter_icon">#8d8d94</color>
    <color name="upgrade_white">#b9ffffff</color>
    <color name="delete_account">#ff333a</color>
    <color name="ic_mic_read_message">#9e9e9e</color>
    <color name="ic_mic_unread_message">#00bfa5</color>

    <color name="name_my_account">#de000000</color>
    <color name="mail_my_account">#8a000000</color>
    <color name="forgot_pass_text">#91000000</color>
        
    <color name="tab_pressed">#ee0008</color>

    <color name="transparent_black">#80000000</color>
    <color name="transparent_mega">#80db0605</color>
    
    <color name="delimiterColor">#e6e6e6</color>
    <color name="contactSelected">#1A00BFA5</color>
    <color name="accentColor">#FF00BFA5</color>
    <color name="accentColorTransparent">#5900BFA5</color>
    <color name="accentColorLight">#9900BFA5</color>
    <color name="accentColorDark">#FF009884</color>
    <color name="textGrey">#6d6f70</color> 

    <color name="filePropertiesToolBar">#2284b1</color>

	<color name="tour_bar_grey">#dddddd</color>
	<color name="tour_bar_red">#cc0000</color>

    <color name="small_letter_upgrade_account">#8a333333</color>

    <color name="chat_background">#08000000</color>
    <color name="message_background">#0f000000</color>

    <color name="chat_sliding_panel_separator">#dcdcdcdc</color>
    <color name="gradient_avatar_chat">#44000000</color>

    <color name="status_connected">#13e03c</color>
    <color name="status_busy">#eb4444</color>

    <color name="participants_layout">#f2f2f2</color>
    <color name="status_invisible_layout">#bfbfbf</color>

    <color name="sliding_panel_separator">#dcdcdcdc</color>

    <color name="login_warning">#FFFF333A</color>
    <color name="login_title">#FFD90007</color>

    <color name="copyright_text">#FF333333</color>

    <color name="transparent_transparent_black">#35000000</color>
    <color name="status_bar_login">#33000000</color>
    <color name="less_transparent_white">#80FFFFFF</color>

    <color name="grey_my_account_background">#FFF9F9F9</color>
    <color name="grey_my_account_separator">#80FFFFFF</color>

    <color name="grey_achievements_background">#E6FFFFFF</color>
    <color name="grey_achievements_title">#FF777777</color>

    <color name="grey_achievements_invite_friends">#FF666666</color>
    <color name="grey_achievements_invite_friends_sub">#FF999999</color>

    <color name="blue_unlocked_rewards">#FF2BA6DE</color>
    <color name="green_unlocked_rewards">#FF31B500</color>

    <color name="grey_text_chip">#FF535353</color>
    <color name="grey_background_chip">#FFE0E0E0</color>
    <color name="invite_button_deactivated">#424F4F4F</color>

    <color name="very_transparent_black">#40000000</color>
    <color name="very_very_transparent_black">#10000000</color>
    <color name="scroll_bubble">#90727272</color>
    <color name="scroll_handle">#90d90007</color>
    <color name="camera_uploads_list_view">#FFF5F5F5</color>
    <color name="transparent_black2">#99000000</color>

    <color name="keyboard_chat_separator">#1F000000</color>
    <color name="background_chat">#FFFFFFFF</color>
    <!--<color name="disable_fab_chat_call">#CC444444</color>-->
    <color name="disable_fab_chat_call">#FF6E6E6E</color>
    <color name="disable_fab_invite_contact">#A9E3D8</color>

	<color name="disabled_radio_button_label">#FF8C8F90</color>
    <color name="pass_weak">#FFFFD300</color>
    <color name="pass_good">#FF13E03C</color>

    <color name="color_background_versions">#FFF2F2F2</color>


    <color name="black_p50">#9f000000</color>

    <color name="turn_on_notifications_background">#FF00A38C</color>
    <color name="turn_on_notifications_statusbar">#FF008270</color>
    <color name="turn_on_notifications_text">#B3000000</color>


    <color name="color_background_jump_to_least">#80000000</color>

    <color name="color_background_new_messages">#FFF7F7F7</color>
    <color name="color_text_new_messages">#B3000000</color>
    <color name="message_background_2">#ffEDE9E8</color>
    <color name="message_background_3">#FFE4EBEA</color>
    <color name="shape_page_number">#E600BFA5</color>
    <color name="file_playlist_playing">#FFF2FCFA</color>
    <color name="background_button_white">#FFFAFAFA</color>
    <color name="border_button_white">#FFE1E1E1</color>
    <color name="add_contact_icons">#FF707070</color>
    <color name="user_layer_group_call">#8000BFA5</color>

    <color name="emoji_icons">#61000000</color>
    <color name="emoji_background">#FFECEFF1</color>

    <color name="dark_primary_color">#FFF30C14</color>
    <color name="dark_primary_color_secondary">#FFD50004</color>
    <color name="status_bar_search">#FFCCCCCC</color>
    <color name="status_bar_sms_verification">#40B0D7</color>
    <color name="status_bar_navigation_view">#FF33CCB7</color>
    <color name="white_50_opacity">#80FFFFFF</color>
    <color name="white_15_opacity">#26FFFFFF</color>
    <color name="black_15_opacity">#26000000</color>
    <color name="accent_color_30_opacity">#4D00BFA5</color>

    <color name="yellow_notif_shares">#FFFFA500</color>
    <color name="green_notif_contacts">#FF00897B</color>

    <color name="free_account">#2bb200</color>

    <!-- DIALOGS -->
    <color name="dialog_title">#FF333333</color>
    <color name="dialog_text">#FF666666</color>

    <color name="permissions_image_adapter">#FFEEEEEE</color>

    <color name="statusbar_tour_1">#FFCC6B6B</color>
    <color name="statusbar_tour_2">#FF42A6BF</color>
    <color name="statusbar_tour_3">#FFCC7300</color>
    <color name="statusbar_tour_4">#FF00948C</color>

    <color name="business_alert_background">#FFF6F6F6</color>
    <color name="expired_red">#FFE1000F</color>
    <color name="grace_yellow">#FFF29907</color>
    <color name="expired_business_admin">#FF79556C</color>
    <color name="expired_business_user">#379ABB</color>
    <color name="business_color">#2BA6DE</color>

    <color name="black_40_alpha">#66000000</color>
<<<<<<< HEAD

=======
    <color name="reconnecting_bar">#FFF5A623</color>
>>>>>>> 4c8af98b
</resources><|MERGE_RESOLUTION|>--- conflicted
+++ resolved
@@ -204,9 +204,7 @@
     <color name="business_color">#2BA6DE</color>
 
     <color name="black_40_alpha">#66000000</color>
-<<<<<<< HEAD
-
-=======
+
     <color name="reconnecting_bar">#FFF5A623</color>
->>>>>>> 4c8af98b
+
 </resources>