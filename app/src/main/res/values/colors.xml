--- conflicted
+++ resolved
@@ -398,13 +398,10 @@
     <color name="grey_012_white_023">@color/grey_alpha_012</color>
     <!-- For drawing QR code -->
     <color name="dark_grey_white">@color/dark_grey</color>
-<<<<<<< HEAD
-    
+
     <!-- Contact voice clip progress bar indicator color-->
     <color name="white_018_026">@color/white_alpha_018</color>
-=======
 
     <!-- Error text highlight color (selection background), import to MEGA screen-->
     <color name="teal_100_teal_500">@color/teal_100</color>
->>>>>>> 76498269
 </resources>