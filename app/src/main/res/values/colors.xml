--- conflicted
+++ resolved
@@ -421,7 +421,9 @@
     <!-- Error text highlight color (selection background), import to MEGA screen-->
     <color name="teal_100_teal_500">@color/teal_100</color>
 
-<<<<<<< HEAD
+    <!--  Background of text editor name layout  -->
+    <color name="white_090_grey_080">@color/white_alpha_090</color>
+
     <!--   my account -->
     <color name="grey_020_black">@color/grey_020</color>
     <color name="grey_050_grey_700">@color/grey_050</color>
@@ -436,8 +438,4 @@
     <color name="grey_100_060_grey_100">@color/grey_100_alpha_060</color>
     <color name="grey_038_grey_400">@color/grey_alpha_038</color>
     <color name="grey_010_white_009">@color/grey_010</color>
-=======
-    <!--  Background of text editor name layout  -->
-    <color name="white_090_grey_080">@color/white_alpha_090</color>
->>>>>>> 098e2d78
 </resources>