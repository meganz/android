<?xml version="1.0" encoding="utf-8"?>
<resources>
    <!-- General color names, the suffix numbers are defined
    in Mega Invision(https://projects.invisionapp.com/d/main#/console/20328430/433152493/preview),
    not the values from Material design.  -->
    <color name="white">#FFFFFF</color>

    <color name="white_alpha_005">#0DFFFFFF</color>
    <color name="white_alpha_007">#12FFFFFF</color>
    <color name="white_alpha_008">#14FFFFFF</color>
    <color name="white_alpha_009">#17FFFFFF</color>
    <color name="white_alpha_012">#1FFFFFFF</color>
    <color name="white_alpha_015">#26FFFFFF</color>
    <color name="white_alpha_016">#29FFFFFF</color>
    <color name="white_alpha_018">#2EFFFFFF</color>
    <color name="white_alpha_020">#33FFFFFF</color>
    <color name="white_alpha_023">#3BFFFFFF</color>
    <color name="white_alpha_026">#42FFFFFF</color>
    <color name="white_alpha_030">#4DFFFFFF</color>
    <color name="white_alpha_033">#54FFFFFF</color>
    <color name="white_alpha_038">#61FFFFFF</color>
    <color name="white_alpha_045">#73FFFFFF</color>
    <color name="white_alpha_050">#80FFFFFF</color>
    <color name="white_alpha_054">#8AFFFFFF</color>
    <color name="white_alpha_060">#99FFFFFF</color>
    <color name="white_alpha_070">#B3FFFFFF</color>
    <color name="white_alpha_080">#CCFFFFFF</color>
    <color name="white_alpha_085">#D9FFFFFF</color>
    <color name="white_alpha_087">#DEFFFFFF</color>
    <color name="white_alpha_090">#E6FFFFFF</color>

    <color name="black">#000000</color>
    <color name="dark_grey">#121212</color>
    <color name="dark_grey_alpha_050">#80121212</color>
    <color name="dark_grey_alpha_054">#8A121212</color>
    <color name="dark_grey_alpha_066">#A8121212</color>
    <color name="dark_grey_alpha_070">#B3121212</color>
    <color name="dark_grey_border_color">#646464</color>

    <color name="grey_010">#FAFAFA</color>
    <color name="grey_020">#F5F5F5</color>
    <color name="grey_050">#EEEEEE</color>
    <color name="grey_100">#E0E0E0</color>
    <color name="grey_200">#BDBDBD</color>
    <color name="grey_300">#9E9E9E</color>
    <color name="grey_400">#929292</color>
    <color name="grey_500">#757575</color>
    <color name="grey_600">#6C6C6C</color>
    <color name="grey_700">#4F4F4F</color>
    <color name="grey_800">#2E2E2E</color>
    <color name="grey_900">#212121</color>

    <color name="grey_100_alpha_060">#99E0E0E0</color>
    <color name="grey_300_alpha_026">#429E9E9E</color>
    <color name="grey_600_alpha_085">#D96C6C6C</color>
    <color name="grey_700_alpha_026">#424F4F4F</color>
<<<<<<< HEAD
    <color name="grey_800_alpha_070">#B32E2E2E</color>
=======
    <color name="grey_700_alpha_065">#A64F4F4F</color>
>>>>>>> e7146288

    <color name="grey_alpha_003">#07000000</color>
    <color name="grey_alpha_005">#0D000000</color>
    <color name="grey_alpha_006">#0F000000</color>
    <color name="grey_alpha_012">#1F000000</color>
    <color name="grey_alpha_016">#29000000</color>
    <color name="grey_alpha_020">#33000000</color>
    <color name="grey_alpha_026">#42000000</color>
    <color name="grey_alpha_032">#52000000</color>
    <color name="grey_alpha_033">#54000000</color>
    <color name="grey_alpha_038">#61000000</color>
    <color name="grey_alpha_040">#66000000</color>
    <color name="grey_alpha_045">#73000000</color>
    <color name="grey_alpha_050">#80000000</color>
    <color name="grey_alpha_054">#8A000000</color>
    <color name="grey_alpha_060">#99000000</color>
    <color name="grey_alpha_070">#B3000000</color>
    <color name="grey_alpha_080">#CC000000</color>
    <color name="grey_alpha_087">#DE000000</color>
    <color name="grey_alpha_090">#E6000000</color>

    <color name="teal_050">#DCF4F0</color>
    <color name="teal_100">#A9E3D8</color>
    <color name="teal_200">#6DD2BF</color>
    <color name="teal_300">#00BFA5</color>
    <color name="teal_400">#00B092</color>
    <color name="teal_500">#00A07F</color>
    <color name="teal_600">#009372</color>

    <color name="teal_200_alpha_038">#616DD2BF</color>


    <color name="teal_300_alpha_020">#3300BFA5</color>
    <color name="teal_300_alpha_038">#6100BFA5</color>
    <color name="teal_300_alpha_050">#8000BFA5</color>
    <color name="teal_300_alpha_090">#E600BFA5</color>

    <color name="teal_400_alpha_006">#0F00B092</color>
    <color name="teal_400_alpha_036">#5C00B092</color>
    <color name="teal_400_alpha_050">#8000B092</color>
    <color name="teal_400_alpha_090">#E600B092</color>
    <color name="teal_500_alpha_040">#6600B092</color>

    <color name="red_200">#FB938F</color>
    <color name="red_300">#F46762</color>
    <color name="red_400">#FD3E38</color>
    <color name="red_500">#FF2310</color>
    <color name="red_600">#F30C14</color>
    <color name="red_800">#D50004</color>
    <color name="red_900">#C70000</color>

    <color name="red_600_alpha_038">#61F30C14</color>
    <color name="red_300_alpha_038">#61F46762</color>
    <color name="red_900_alpha_080">#CCC70000</color>
    <color name="red_400_alpha_080">#CCFD3E38</color>

    <color name="yellow_100">#FFF8BF</color>
    <color name="yellow_300">#FFEF67</color>
    <color name="yellow_600">#FFD300</color>
    <color name="yellow_700">#FEBC00</color>
    
    <color name="yellow_700_alpha_015">#26FEBC00</color>

    <color name="orange_300">#FFB640</color>
    <color name="orange_400">#FFA500</color>
    <color name="orange_600">#FC8A00</color>

    <color name="green_300">#78CC64</color>
    <color name="green_400">#56C13E</color>
    <color name="green_500">#31B500</color>

    <color name="jade_300">#4DB6AC</color>
    <color name="jade_600">#00897B</color>

    <color name="salmon_300">#F37476</color>
    <color name="salmon_400">#FF5252</color>
    <color name="salmon_700">#E42930</color>

    <color name="lime_green_200">#A9F2A5</color>
    <color name="lime_green_300">#7FEC7E</color>
    <color name="lime_green_500">#13E03C</color>

    <color name="dark_blue_200">#85D2ED</color>
    <color name="dark_blue_300">#5AC0E6</color>
    <color name="dark_blue_400">#3FB2E2</color>
    <color name="dark_blue_500">#2BA6DE</color>

    <color name="blue_200">#61D2FF</color>
    <color name="blue_300">#00C0FD</color>
    <color name="blue_400">#00B2FC</color>

    <color name="amber_300">#FFD54F</color>
    <color name="amber_400">#FFCA28</color>
    <color name="amber_600">#FFB300</color>
    <color name="amber_700">#FFA000</color>
    <color name="amber_800">#FF8F00</color>

    <!-- For business admin account expired background color -->
    <color name="old_pink_800">#B00E5E</color>
    <color name="old_pink_900">#8A0955</color>

    <color name="purple_200">#CE91D3</color>
    <color name="purple_300">#B965C1</color>

    <!-- For action mode under dark mode only, same as getColorForElevation() with 4dp elevation -->
    <color name="action_mode_background">#282828</color>

    <!-- For fast scroller -->
    <color name="scroll_bubble">#90727272</color>

    <color name="scroll_handle">@color/white</color>

    <color name="scroll_bubble_text_color">@color/grey_alpha_050</color>
    <!-- ======================== Color pair: light_dark ================== -->

    <color name="black_white">@color/black</color>

    <!-- The list item divider; Stroke color (Grid item border color);
         The underline color of TextInputLayout when unfocused -->
    <color name="grey_012_white_012">@color/grey_alpha_012</color>
    <!-- Simulate the background color when a dialog show -->
    <color name="grey_012_transparent">@color/grey_alpha_012</color>
    <!-- The "eye" icon -->
    <color name="grey_012_white_038">@color/grey_alpha_012</color>

    <!-- The record voice clip bubble -->
    <color name="grey_800_white">@color/grey_800</color>

    <!--  Same as colorOnSecondary  -->
    <color name="white_087_dark_grey">@color/white_alpha_087</color>

    <!-- Same as colorError -->
    <color name="red_900_red_400">@color/red_900</color>

    <!-- Notification badge -->
    <color name="white_dark_grey">@color/white</color>

    <!-- Turn on camera uploads button text, action mode bar color -->
    <color name="teal_300_dark_grey">@color/teal_300</color>

    <!-- icon tint for FAB above images or scrim -->
    <color name="teal_300_black">@color/teal_300</color>
    <!-- background tint for FAB above images or scrim -->
    <color name="white_teal_200">@color/white</color>

    <!-- Homepage scrim -->
    <color name="grey_600_085_dark_grey_070">@color/grey_600_alpha_085</color>

    <!-- Primary red -->
    <color name="red_600_red_300">@color/red_600</color>

    <!-- Tint color for login page MEGA LOGO -->
    <color name="red_600_white_087">@color/red_600</color>

    <color name="red_600_red_400">@color/red_600</color>

    <color name="red_500_red_300">@color/red_500</color>

    <color name="red_900_080_red_400_080">@color/red_900_alpha_080</color>

    <!-- Solid color. e.g. Grid item background -->
    <color name="white_white_005">?android:attr/colorBackground</color>

    <!-- chat room message loading image tint  -->
    <color name="grey_005_white_008">@color/grey_alpha_005</color>

    <!-- chat reaction add/own emoji background fill -->
    <color name="grey_003_white_018">@color/grey_alpha_003</color>

    <!-- collapsed input text chat background-->
    <color name="grey_003_white_015">@color/grey_alpha_003</color>

    <!-- expanded input text chat background-->
    <color name="white_white_015">@color/white</color>

    <!-- chat reaction add/own emoji background border -->
    <color name="grey_012_white_015">@color/grey_alpha_012</color>

    <!-- chat reaction contact emoji background fill -->
    <color name="teal_300_006_teal_400_050">@color/teal_400_alpha_006</color>

    <!-- chat reaction contact emoji background border -->
    <color name="teal_300_teal_600">@color/teal_300</color>

    <!-- chat unread message background -->
    <color name="grey_020_grey_700">@color/grey_020</color>

    <!-- chat room voice clip SeekBar progressBackgroundTint -->
    <color name="white_018_white_038">@color/white_alpha_018</color>

    <!-- Drawer item disabled text color, same to textColorHint  -->
    <color name="grey_038_white_038">@color/grey_alpha_038</color>

    <!-- AudioPlayer playlist position and duration  -->
    <color name="grey_038_white_alpha_038">@color/grey_alpha_038</color>

    <!-- Bottom navigation menu disabled tint color  -->
    <color name="grey_016_white_016">@color/grey_alpha_016</color>

    <!-- Record voice clip audio level indicator -->
    <color name="white_045_grey_045">@color/white_alpha_045</color>

    <!-- Chat observer layout background -->
    <color name="grey_050_white_050">@color/grey_alpha_050</color>

    <!-- Chat sending location overlay -->
    <color name="white_050_grey_050">@color/white_alpha_050</color>

    <!-- Same to textColorPrimary -->
    <color name="grey_087_white_087">@color/grey_alpha_087</color>

    <!-- AudioPlayer artist name -->
    <color name="grey_060_white_060">@color/grey_alpha_060</color>

    <color name="grey_070_white_070">@color/grey_alpha_070</color>

    <!-- Recording voice clip feedback component background -->
    <color name="grey_087_white_085">@color/grey_alpha_087</color>

    <!-- call in progress text color -->
    <color name="white_087_grey_087">@color/white_alpha_087</color>

    <!-- Turn on notification title text color -->
    <color name="white_grey_087">@color/white</color>

    <!-- Turn on notification subtitle text color -->
    <color name="grey_087_grey_070">@color/grey_alpha_087</color>

    <!-- Turn on notification bullet text color -->
    <color name="grey_900_grey_700">@color/grey_900</color>

    <!-- Same to textColorSecondary -->
    <color name="grey_054_white_054">@color/grey_alpha_054</color>

    <!-- Same as textColorSecondary on light and textColorPrimary on dark. -->
    <color name="grey_054_white_087">@color/grey_alpha_054</color>

    <color name="white_black">@color/white</color>

    <!-- Date picker background color -->
    <color name="white_grey_800">@color/white</color>

    <!-- Meeting bottom floating panel background -->
    <color name="white_grey_900">@color/white</color>

    <!-- Emoji keyboard background -->
    <color name="grey_010_grey_800">@color/grey_010</color>

    <!-- Giphy loading placeholder -->
    <color name="grey_050_grey_800">@color/grey_050</color>

    <!-- Chat message unselected icon tint -->
    <color name="grey_600_white_087">@color/grey_600</color>

    <!-- Chat message forward icon tint -->
    <color name="grey_200_grey_500">@color/grey_200</color>

    <!-- Chat management message name, e.g. Tom created a chat link, "Tom" is the name -->
    <color name="grey_900_grey_100">@color/grey_900</color>

    <!-- Chat management message text, e.g. Tom created a chat link, "created a chat link" is the text -->
    <color name="grey_500_grey_400">@color/grey_500</color>

    <!-- Business account management container-->
    <color name="grey_020_white_012">@color/grey_020</color>

    <!-- Background color of Achievements screen and bottom navigation bar -->
    <color name="grey_020_dark_grey">@color/grey_020</color>

    <!-- SMSVerificationActivity background and status bar -->
    <color name="blue_400_blue_200">@color/dark_blue_400</color>

    <!-- ============ Color pair by its main origin (Not the standard colors in Mega palette) ============== -->
    <!-- password strength -->
    <!-- Weak -->
    <color name="yellow_600_yellow_300">@color/yellow_600</color>
    <!-- Medium -->
    <color name="green_500_green_400">@color/green_500</color>
    <!-- Good -->
    <color name="lime_green_500_200">@color/lime_green_500</color>
    <!-- Strong -->
    <color name="dark_blue_500_200">@color/dark_blue_500</color>

    <!-- Colors for empty content hint text. Must be non-alpha colors, for
      <font color=""> doesn't support alpha -->
    <color name="grey_300_grey_600">@color/grey_300</color>
    <color name="grey_100_grey_600">@color/grey_100</color>

    <!-- app drawer related related colors -->
    <color name="grey_010_white_087">@color/grey_010</color>
    <color name="teal_300_grey_087">@color/teal_300</color>

    <!-- transfer over quota progress -->
    <color name="amber_700_amber_300">@color/amber_700</color>

    <color name="homepage_background">#EEF2F1</color>

    <color name="new_multiselect_color">#1A0ABFA5</color>

    <color name="lite_account">#FFA500</color>

    <!-- Transfer completed icon tint -->
    <color name="green_500_300">@color/green_500</color>

    <!-- chat status color -->
    <!-- Offline -->
    <color name="grey_700_grey_300">@color/grey_700</color>

    <color name="grey_200_grey_600">@color/grey_200</color>

    <color name="grey_700_grey_600">@color/grey_700</color>

    <!-- homepage upload FAB tint -->
    <color name="grey_900_grey_050">@color/grey_900</color>

    <!-- Available offline disabled text color -->
    <color name="grey_700_026_grey_300_026">@color/grey_700_alpha_026</color>

    <!-- Busy -->
    <color name="salmon_700_salmon_300">@color/salmon_700</color>
    <!-- Away -->
    <color name="orange_400_orange_300">@color/orange_400</color>
    <!-- Online -->
    <color name="lime_green_500_300">@color/lime_green_500</color>

    <color name="grey_700_white">@color/grey_700</color>


    <!-- Chat contact text message text color -->
    <color name="grey_087_white">@color/grey_alpha_087</color>

    <!-- Chat contact file info color -->
    <color name="grey_054_white">@color/grey_alpha_054</color>

    <!-- Chat contact reaction emoji count text color -->
    <color name="teal_300_white">@color/teal_300</color>

    <!-- Chat reaction add icon tint color -->
    <color name="grey_026_white_038">@color/grey_alpha_026</color>

    <!-- chat own text message background -->
    <color name="teal_500_teal_400_090">@color/teal_500</color>
    <!-- chat own text message background, sending -->
    <color name="teal_500_040_teal_400_036">@color/teal_500_alpha_040</color>

    <!-- chat contact text message background -->
    <color name="grey_100_060_white_023">@color/grey_100_alpha_060</color>

    <!--Info Achievements title background -->
    <color name="white_transparent">@color/white</color>

    <!-- Same to colorSecondary -->
    <color name="teal_300_teal_200">@color/teal_300</color>

    <!-- Error text highlight color (selection background) -->
    <color name="teal_100_teal_050">@color/teal_100</color>

    <!-- Turn on notification screen background -->
    <color name="teal_500_teal_400">@color/teal_500</color>

    <!-- "Contact" title in Notifications Screen -->
    <color name="jade_600_jade_300">@color/jade_600</color>

    <!--    Mask color for current plan-->
    <!--    Mask color for current plan-->DE
    <color name="white_054_dark_grey_054">@color/white_alpha_054</color>

    <color name="white_050_dark_grey_050">@color/white_alpha_050</color>

    <!--  Upgrade account mask color  -->
    <color name="grey_020_white_020">@color/grey_alpha_020</color>

    <!-- Two factor authentication credentials background -->
    <color name="grey_020_grey_800">@color/grey_020</color>

    <!-- For disabled borderless button-->
    <color name="teal_300_038_teal_200_038">@color/teal_300_alpha_038</color>

    <!-- local camera background-->
    <color name="black_87_opacity">@color/teal_300_alpha_038</color>

    <!-- Label red -->
    <color name="salmon_400_salmon_300">@color/salmon_400</color>
    <!-- Label green -->
    <color name="green_400_green_300">@color/green_400</color>
    <!-- Label blue -->
    <color name="blue_300_blue_200">@color/blue_300</color>
    <!-- Label purple -->
    <color name="purple_300_purple_200">@color/purple_300</color>
    <!-- Storage progress bar warning -->
    <color name="amber_600_amber_300">@color/amber_600</color>
    <!-- Same as progress bar trackColor -->
    <color name="grey_012_white_023">@color/grey_alpha_012</color>
    <!-- For drawing QR code -->
    <color name="dark_grey_white">@color/dark_grey</color>

    <!-- Contact voice clip progress bar indicator color-->
    <color name="white_018_026">@color/white_alpha_018</color>

    <!-- Error text highlight color (selection background), import to MEGA screen-->
    <color name="teal_100_teal_500">@color/teal_100</color>

    <!-- QR code page background color -->
    <color name="white_grey_700">@color/white</color>

    <!--  Background of text editor name layout  -->
    <color name="white_090_grey_080">@color/white_alpha_090</color>

    <!--  Background of panel when expand-->
    <color name="grey_070_dark_grey_066">@color/grey_alpha_070</color>
    <!--  Background of share link and invite button-->
    <color name="grey_020_grey_040">@color/grey_020</color>
    <!--  title color of share link and invite button-->
    <color name="grey_600_white">@color/grey_600</color>
    <!--  background of bottom menu button when expand-->
    <color name="grey_060_white_054">@color/grey_600</color>
    <!--  background of bottom menu button when collapse-->
    <color name="grey_032_white_054">@color/grey_alpha_032</color>

    <!--  SnackBar background  -->
    <color name="grey_alpha_087_white">@color/grey_alpha_087</color>

    <!--  SnackBar text  -->
    <color name="white_alpha_087_grey_alpha_087">@color/white_alpha_087</color>

    <!--  SnackBar Button text  -->
    <color name="teal_200_teal_300">@color/teal_200</color>

    <!--  ExoPlayer Time Bar Unplayed  -->
    <color name="grey_alpha_012_white_alpha_023">@color/grey_alpha_012</color>

    <color name="grey_054_white_060">@color/grey_alpha_054</color>
    <color name="grey_012_white_020">@color/grey_alpha_012</color>

    <color name="black_grey_alpha_012">@color/black</color>
    <color name="grey_alpha_012_black">@color/grey_alpha_012</color>

    <color name="white_teal_100">@color/white</color>

    <!--   my account -->
    <color name="grey_020_black">@color/grey_020</color>
    <color name="grey_050_grey_700">@color/grey_050</color>
    <color name="grey_050_grey_900">@color/grey_050</color>
    <color name="white_087_white">@color/white_alpha_087</color>
    <color name="orange_600_orange_300">@color/orange_600</color>
    <color name="red_300_red_200">@color/red_300</color>
    <color name="blue_400_blue_300">@color/blue_400</color>
    <color name="grey_020_grey_087">@color/grey_020</color>
    <color name="grey_100_060_grey_100">@color/grey_100_alpha_060</color>
    <color name="grey_038_grey_400">@color/grey_alpha_038</color>
    <color name="grey_010_white_009">@color/grey_010</color>
    <color name="amber_800_amber_700">@color/amber_800</color>
    <color name="red_400_red_300">@color/red_400</color>

    <color name="yellow_100_yellow_700_alpha_015">@color/yellow_100</color>
    <color name="grey_alpha_087_yellow_700">@color/grey_alpha_087</color>

</resources><|MERGE_RESOLUTION|>--- conflicted
+++ resolved
@@ -54,11 +54,8 @@
     <color name="grey_300_alpha_026">#429E9E9E</color>
     <color name="grey_600_alpha_085">#D96C6C6C</color>
     <color name="grey_700_alpha_026">#424F4F4F</color>
-<<<<<<< HEAD
     <color name="grey_800_alpha_070">#B32E2E2E</color>
-=======
     <color name="grey_700_alpha_065">#A64F4F4F</color>
->>>>>>> e7146288
 
     <color name="grey_alpha_003">#07000000</color>
     <color name="grey_alpha_005">#0D000000</color>
