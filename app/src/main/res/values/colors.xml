--- conflicted
+++ resolved
@@ -224,9 +224,7 @@
     
     <color name="background_own_reaction_added">#0F00BFA5</color>
 
-<<<<<<< HEAD
     <color name="error_color">#C70000</color>
-=======
+
     <color name="black_bottom_sheets_icon_tint">#8F000000</color>
->>>>>>> bb849fd3
 </resources>