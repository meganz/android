<?xml version="1.0" encoding="utf-8"?>
<resources>
	<color name="pressed_mega">#CCcc0000</color>
    <color name="text_tab_alpha">#99ffffff</color>
    <color name="text_secondary">#7a7a7a</color>
    <color name="separator_grey">#10000000</color>
    <color name="background_secondary">#eeeeee</color>
    <color name="background_create_account">#f4f4f4</color>
    <color name="mega">#d90007</color>
    <color name="mega_transparency">#CCdb0605</color>
    <color name="text_login">#FF000000</color>
    <color name="transparency_white">#80FFFFFF</color>
    <color name="used_space_warning">#ffb800</color>
    <color name="used_space_exceed">#d52400</color>
    <color name="transfer_progress">#cccccc</color>
    <color name="navigation_drawer_mail">#858585</color>
    <color name="navigation_drawer_text">#d2d2d2</color>
    <color name="navigation_drawer_background_odd">#292929</color>
    <color name="navigation_drawer_background">#222222</color>
    <color name="color_navigation_drawer_selected">#1AFFFFFF</color> 
    <color name="file_list_first_row">#000000</color>
    <color name="file_list_second_row">#848484</color>
    <color name="file_list_selected_row">#1A000000</color>
    <color name="new_file_list_selected_row">#0A000000</color>
    <color name="new_multiselect_color">#1A0ABFA5</color>
    <color name="border_file_properties">#cccccc</color>
    <color name="file_properties_text_available">#666666</color>
    <color name="grey_info_menu">#999999</color>
    <color name="grid_item_border">#d4d4d4</color>
    <color name="grid_item_separator">#e5e5e5</color>
    <color name="contact_properties_content_detailed">#9a9a9a</color>
    <color name="contact_properties_info_menu">#404040</color>
    <color name="contact_list_second_row">#848484</color>
    <color name="photo_sync_month_text">#787878</color>
    <color name="switch_selector_layout">#555555</color>
    <color name="color_default_avatar_phone">#777777</color>
 	<color name="content_text_folder">#80333333</color>
 	<color name="content_text_background">#f4f4f4</color>
 	<color name="adapters_background">#333333</color>
 	<color name="file_properties_bottom">#292929</color>

    <color name="new_background_fragment">#F7F7F7</color>

 	<color name="lollipop_primary_color">#d90007</color>
 	<color name="lollipop_dark_primary_color">#b4070c</color>
 	<color name="lollipop_dark_primary_color_file_properties">#2284b1</color>
    
 <!--    <color name="dark_grey_cloud_drive">#6d6f70</color>--> 
    
    <color name="green_free_account">#31B404</color>

    <color name="divider_upgrade_account">#1F000000</color>

    <color name="transparent_white">#CCFFFFFF</color>
    <color name="white">#FFFFFF</color>
    <color name="black">#000000</color>
    <color name="orange">#FFFFBB33</color>
    <color name="blue">#FF33B5E5</color>
    <color name="upgrade_orange">#ffa500</color>
    <color name="upgrade_grey">#8d8d8d</color>
    <color name="filter_icon">#8d8d94</color>
    <color name="upgrade_white">#b9ffffff</color>
    <color name="delete_account">#ff333a</color>

    <color name="name_my_account">#de000000</color>
    <color name="mail_my_account">#8a000000</color>
    <color name="forgot_pass_text">#91000000</color>
        
    <color name="tab_pressed">#ee0008</color>

    <color name="transparent_black">#80000000</color>
    <color name="transparent_mega">#80db0605</color>
    
    <color name="delimiterColor">#e6e6e6</color>
    
    <color name="accentColor">#00BFA5</color>
    <color name="accentColorTransparent">#5900BFA5</color>
    <color name="accentColorLight">#9900BFA5</color>
    <color name="textGrey">#6d6f70</color> 

    <color name="filePropertiesToolBar">#2284b1</color>

	<color name="tour_bar_grey">#dddddd</color>
	<color name="tour_bar_red">#cc0000</color>

    <color name="small_letter_upgrade_account">#8a333333</color>

    <color name="chat_background">#08000000</color>
    <color name="message_background">#0f000000</color>

    <color name="chat_sliding_panel_separator">#dcdcdcdc</color>
    <color name="gradient_avatar_chat">#44000000</color>

    <color name="status_connected">#13e03c</color>
    <color name="status_busy">#eb4444</color>

    <color name="participants_layout">#f2f2f2</color>
    <color name="status_invisible_layout">#bfbfbf</color>

    <color name="sliding_panel_separator">#dcdcdcdc</color>

    <color name="login_warning">#FFFF333A</color>
    <color name="login_title">#FFD90007</color>

    <color name="copyright_title">#FFF0373A</color>
    <color name="copyright_text">#FF333333</color>

    <color name="transparent_transparent_black">#35000000</color>
    <color name="status_bar_login">#33000000</color>
    <color name="less_transparent_white">#80FFFFFF</color>

    <color name="grey_my_account_background">#FFF9F9F9</color>
    <color name="grey_my_account_separator">#80FFFFFF</color>

    <color name="grey_achievements_background">#E6FFFFFF</color>
    <color name="grey_achievements_title">#FF777777</color>

    <color name="grey_achievements_invite_friends">#FF666666</color>
    <color name="grey_achievements_invite_friends_sub">#FF999999</color>

    <color name="blue_unlocked_rewards">#FF2BA6DE</color>
    <color name="green_unlocked_rewards">#FF31B500</color>

    <color name="grey_text_chip">#FF535353</color>
    <color name="grey_background_chip">#FFE0E0E0</color>
    <color name="invite_button_deactivated">#424F4F4F</color>

    <color name="very_transparent_black">#40000000</color>
    <color name="very_very_transparent_black">#10000000</color>
    <color name="scroll_bubble">#90727272</color>
    <color name="scroll_handle">#90d90007</color>
    <color name="camera_uploads_list_view">#FFF5F5F5</color>
    <color name="transparent_black2">#99000000</color>

    <color name="keyboard_chat_separator">#1F000000</color>
    <color name="background_chat">#FFFFFFFF</color>
    <color name="disable_fab_chat_call">#CC444444</color>

    <color name="pass_weak">#FFFFD300</color>
    <color name="pass_good">#FF13E03C</color>

    <color name="color_background_versions">#FFF2F2F2</color>
<<<<<<< HEAD

    <color name="black_p50">#9f000000</color>
=======
    <color name="color_background_jump_to_least">#80000000</color>

    <color name="color_background_new_messages">#FFF7F7F7</color>
    <color name="color_text_new_messages">#B3000000</color>

>>>>>>> e7819a2f
</resources><|MERGE_RESOLUTION|>--- conflicted
+++ resolved
@@ -140,14 +140,12 @@
     <color name="pass_good">#FF13E03C</color>
 
     <color name="color_background_versions">#FFF2F2F2</color>
-<<<<<<< HEAD
 
     <color name="black_p50">#9f000000</color>
-=======
+
     <color name="color_background_jump_to_least">#80000000</color>
 
     <color name="color_background_new_messages">#FFF7F7F7</color>
     <color name="color_text_new_messages">#B3000000</color>
 
->>>>>>> e7819a2f
 </resources>