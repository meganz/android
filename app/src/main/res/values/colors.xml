<?xml version="1.0" encoding="utf-8"?>
<resources>
	<color name="pressed_mega">#CCcc0000</color>
    <color name="text_tab_alpha">#99ffffff</color>
    <color name="text_secondary">#7a7a7a</color>
    <color name="separator_grey">#10000000</color>
    <color name="background_secondary">#eeeeee</color>
    <color name="background_create_account">#eeebeb</color>
    <color name="mega">#d90007</color>
    <color name="mega_transparency">#CCdb0605</color>
    <color name="text_login">#333333</color>
    <color name="transparency_white">#80FFFFFF</color>
    <color name="used_space_warning">#ffb800</color>
    <color name="used_space_exceed">#d52400</color>
    <color name="transfer_progress">#cccccc</color>
    <color name="navigation_drawer_mail">#858585</color>
    <color name="navigation_drawer_text">#d2d2d2</color>
    <color name="navigation_drawer_background_odd">#292929</color>
    <color name="navigation_drawer_background">#222222</color>
    <color name="color_navigation_drawer_selected">#1AFFFFFF</color> 
    <color name="file_list_first_row">#000000</color>
    <color name="file_list_second_row">#848484</color>
    <color name="file_list_selected_row">#1A000000</color>
    <color name="border_file_properties">#cccccc</color>
    <color name="file_properties_text_available">#666666</color>
    <color name="grey_info_menu">#999999</color>
    <color name="grid_item_border">#d4d4d4</color>
    <color name="grid_item_separator">#e5e5e5</color>
    <color name="contact_properties_content_detailed">#9a9a9a</color>
    <color name="contact_properties_info_menu">#404040</color>
    <color name="contact_list_second_row">#848484</color>
    <color name="photo_sync_month_text">#787878</color>
    <color name="switch_selector_layout">#555555</color>
    <color name="color_default_avatar_phone">#777777</color>
 	<color name="content_text_folder">#80333333</color>
 	<color name="content_text_background">#f4f4f4</color>
 	<color name="adapters_background">#333333</color>
 	<color name="file_properties_bottom">#292929</color>

    <color name="new_background_fragment">#F7F7F7</color>

 	<color name="lollipop_primary_color">#d90007</color>
 	<color name="lollipop_dark_primary_color">#b4070c</color>
 	<color name="lollipop_dark_primary_color_file_properties">#2284b1</color>
    
 <!--    <color name="dark_grey_cloud_drive">#6d6f70</color>--> 
    
    <color name="green_free_account">#31B404</color>

    <color name="divider_upgrade_account">#1F000000</color>

    <color name="transparent_white">#CCFFFFFF</color>
    <color name="white">#FFFFFF</color>
    <color name="black">#000000</color>
    <color name="orange">#FFFFBB33</color>
    <color name="blue">#FF33B5E5</color>
    <color name="upgrade_orange">#ffa500</color>
    <color name="upgrade_grey">#8d8d8d</color>
    <color name="upgrade_white">#b9ffffff</color>
    <color name="delete_account">#ff333a</color>

    <color name="name_my_account">#de000000</color>
    <color name="mail_my_account">#8a000000</color>
    <color name="forgot_pass_text">#91000000</color>
        
    <color name="tab_pressed">#ee0008</color>
    
    <color name="transparent_black">#80000000</color>
    <color name="transparent_mega">#80db0605</color>
    
    <color name="delimiterColor">#e6e6e6</color>
    
    <color name="accentColor">#00BFA5</color>
    <color name="accentColorTransparent">#5900BFA5</color>
    <color name="textGrey">#6d6f70</color> 

    <color name="filePropertiesToolBar">#2284b1</color>

	<color name="tour_bar_grey">#dddddd</color>
	<color name="tour_bar_red">#cc0000</color>

    <color name="small_letter_upgrade_account">#8a333333</color>

<<<<<<< HEAD
    <color name="chat_background">#08000000</color>
    <color name="message_background">#0f000000</color>

    <color name="chat_sliding_panel_separator">#dcdcdcdc</color>
    <color name="gradient_avatar_chat">#44000000</color>

    <color name="status_connected">#13e03c</color>

    <color name="participants_layout">#f2f2f2</color>
=======
    <color name="preference_category_title">#f2f2f2</color>
>>>>>>> ab07a91a
</resources><|MERGE_RESOLUTION|>--- conflicted
+++ resolved
@@ -81,7 +81,6 @@
 
     <color name="small_letter_upgrade_account">#8a333333</color>
 
-<<<<<<< HEAD
     <color name="chat_background">#08000000</color>
     <color name="message_background">#0f000000</color>
 
@@ -91,7 +90,5 @@
     <color name="status_connected">#13e03c</color>
 
     <color name="participants_layout">#f2f2f2</color>
-=======
     <color name="preference_category_title">#f2f2f2</color>
->>>>>>> ab07a91a
 </resources>