--- conflicted
+++ resolved
@@ -149,23 +149,16 @@
         <item name="android:textColor">@color/white_black</item>
     </style>
 
-<<<<<<< HEAD
     <!-- Medium, normal, 20sp, white - black -->
-=======
-    <!-- Medium, normal, 20sp, 0px, textColorPrimary -->
->>>>>>> 9ad7ea5d
     <style name="TextAppearance.Mega.Subtitle1.Medium.Variant6">
         <item name="android:textSize">20sp</item>
     </style>
 
-<<<<<<< HEAD
-=======
     <style name="TextAppearance.Mega.Subtitle1.Medium.Variant7">
         <item name="android:textSize">20sp</item>
         <item name="android:textColor">@color/grey_087_white</item>
     </style>
 
->>>>>>> 9ad7ea5d
     <!-- Bold, 18sp, 0px, textColorPrimary -->
     <style name="TextAppearance.Mega.Subtitle1.Bold">
         <item name="android:textSize">18sp</item>
@@ -419,18 +412,6 @@
         <item name="android:textColor">@color/grey_054_white</item>
     </style>
 
-<<<<<<< HEAD
-    <style name="TextAppearance.Mega.Caption.Variant3">
-        <item name="android:textColor">@color/grey_054_white_060</item>
-    </style>
-
-    <style name="TextAppearance.Mega.Caption.Variant4">
-        <item name="android:textColor">@color/white_087_white</item>
-    </style>
-
-    <style name="TextAppearance.Mega.Caption.Variant3.14">
-        <item name="android:textSize">14sp</item>
-=======
     <!-- Regular, 12sp, 0px, AudioPlayer main player position and duration -->
     <style name="TextAppearance.Mega.Caption.Variant3">
         <item name="android:textColor">@color/grey_038_white_038</item>
@@ -439,7 +420,18 @@
     <!-- Regular, 12sp, 0px, AudioPlayer playlist position and duration -->
     <style name="TextAppearance.Mega.Caption.Variant4">
         <item name="android:textColor">@color/grey_038_white</item>
->>>>>>> 9ad7ea5d
+    </style>
+
+    <style name="TextAppearance.Mega.Caption.Grey54White60">
+        <item name="android:textColor">@color/grey_054_white_060</item>
+    </style>
+
+    <style name="TextAppearance.Mega.Caption.White87White">
+        <item name="android:textColor">@color/white_087_white</item>
+    </style>
+
+    <style name="TextAppearance.Mega.Caption.Grey54White60.14">
+        <item name="android:textSize">14sp</item>
     </style>
 
     <!-- Regular, 12sp, 0.25px -->
