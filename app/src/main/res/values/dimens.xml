<?xml version="1.0" encoding="utf-8"?>
<resources>
    <dimen name="standard_margin">10dp</dimen>
    <dimen name="standard_margin_double">20dp</dimen>
    <dimen name="standard_margin_half">5dp</dimen>
    <dimen name="thumb_size">60dp</dimen>
    <dimen name="tab_host_default_height">48dp</dimen>

    <dimen name="activity_horizontal_margin">16dp</dimen>
    <dimen name="activity_vertical_margin">16dp</dimen>

    <dimen name="fab_button_diameter">56dp</dimen>
    <dimen name="fab_button_small_diameter">40dp</dimen>
    <dimen name="fab_button_margin_bottom">16dp</dimen>
    <dimen name="fab_button_margin_right">16dp</dimen>
    <dimen name="elevation_low">6dp</dimen>
    <dimen name="elevation_high">12dp</dimen>

    <dimen name="elevation_upgrade_low">2dp</dimen>
    <dimen name="elevation_upgrade_high">8dp</dimen>

    <dimen name="status_bar_height">24dp</dimen>
    <dimen name="left_margin_back_arrow">16dp</dimen>
    <dimen name="text_margin">16dp</dimen>


    <dimen name="width_image_pending_message_one_digit">20dp</dimen>
    <dimen name="width_image_pending_message_two_digits">28dp</dimen>
    <dimen name="width_image_pending_message_three_digits">36dp</dimen>
    <dimen name="width_image_pending_message_four_digits">44dp</dimen>

    <dimen name="elevation_fab_chat">6dp</dimen>
    <dimen name="translationZ_fab_chat">12dp</dimen>
    <dimen name="marginTop_fab_chat">0dp</dimen>

    <dimen name="emoji_grid_view_column_width">35dp</dimen>
    <dimen name="emoji_grid_view_spacing">6dp</dimen>

    <!-- Floating Search View -->
    <dimen name="search_bar_left_icon_left_margin">4dp</dimen>
    <dimen name="search_bar_search_input_left_margin">20dp</dimen>
    <dimen name="search_view_corner_radius">3dp</dimen>
    <dimen name="search_bar_text_size">16sp</dimen>
    <dimen name="square_button_icon_size">24dp</dimen>
    <dimen name="square_button_size">48dp</dimen>
    <dimen name="square_button_padding">12dp</dimen>

    <!-- Homepage Categories -->
    <dimen name="text_photo_span">8dp</dimen>
    <dimen name="category_padding">16dp</dimen>

    <!-- Homepage Fab -->
    <dimen name="fab_size_normal">56dp</dimen>
    <dimen name="fab_size_small">48dp</dimen>
    <dimen name="label_padding">6dp</dimen>
    <dimen name="label_margin_end">16dp</dimen>
    <dimen name="fab_margin_span">16dp</dimen>
    <dimen name="fab_margin_vertical">24dp</dimen>

    <dimen name="icon_selected_size">23dp</dimen>
    <dimen name="icon_selected_margin">7dp</dimen>

    <dimen name="grid_node_item_width">172dp</dimen>
    <dimen name="grid_node_list_padding_bottom">65dp</dimen>
    <dimen name="grid_node_default_thumbnail_size">88dp</dimen>

    <dimen name="photo_item_width">86dp</dimen>
    <dimen name="photo_grid_margin">1dp</dimen>
    <dimen name="photo_selected_icon_width">16dp</dimen>
    <dimen name="photo_selected_icon_margin">4dp</dimen>
    <dimen name="photo_selected_icon_round_corner_radius">2dp</dimen>
    <dimen name="photo_item_padding">2dp</dimen>
    <dimen name="photo_selected_border_width">0.5dp</dimen>

    <dimen name="homepage_node_grid_round_corner_radius">5dp</dimen>

    <dimen name="empty_data_font_size">14sp</dimen>

    <dimen name="cu_fragment_ic_selected_size_large">23dp</dimen>
    <dimen name="cu_fragment_ic_selected_margin_large">8dp</dimen>
    <dimen name="cu_fragment_ic_selected_size_small">16dp</dimen>
    <dimen name="cu_fragment_ic_selected_margin_small">4dp</dimen>
    <dimen name="cu_fragment_selected_padding">1dp</dimen>
    <dimen name="cu_fragment_selected_round_corner_radius">5dp</dimen>
    <dimen name="cu_fragment_image_margin_small">1dp</dimen>
    <dimen name="cu_fragment_image_margin_large">2dp</dimen>

    <dimen name="av_player_file_name_margin_top_portrait">16dp</dimen>
    <dimen name="av_player_file_name_margin_bottom_portrait">14dp</dimen>
    <dimen name="av_player_file_name_margin_bottom_landscape">5dp</dimen>
    <dimen name="av_player_control_buttons_margin_top_portrait">14dp</dimen>
    <dimen name="av_player_control_buttons_margin_bottom_portrait">20dp</dimen>
    <dimen name="av_player_control_buttons_margin_bottom_landscape">5dp</dimen>

    <dimen name="audio_player_track_name_margin_bottom_small">10dp</dimen>
    <dimen name="audio_player_track_name_margin_bottom_large">28dp</dimen>
    <dimen name="audio_player_main_controller_height">248dp</dimen>
    <dimen name="audio_player_playlist_controller_height">106dp</dimen>
    <dimen name="audio_player_mini_controller_height">64dp</dimen>

    <dimen name="playlist_non_default_thumbnail_size">40dp</dimen>
    <dimen name="playlist_non_default_thumbnail_margin_start">16dp</dimen>
    <dimen name="playlist_default_thumbnail_size">48dp</dimen>
    <dimen name="playlist_default_thumbnail_margin_start">12dp</dimen>

    <dimen name="bottom_navigation_view_height">56dp</dimen>

    <dimen name="cu_view_type_button_height">36dp</dimen>
    <dimen name="cu_view_type_button_vertical_margin">8dp</dimen>

    <!-- Dark mode refactor start -->

    <dimen name="btn_padding_vertical">10dp</dimen>
    <dimen name="btn_padding_horizontal">16dp</dimen>

    <dimen name="linear_progress_size">4dp</dimen>

    <dimen name="toolbar_elevation">4dp</dimen>
    <dimen name="drawer_item_height">48dp</dimen>

    <dimen name="bottom_sheet_drawable_padding">32dp</dimen>
    <dimen name="divider_width">72dp</dimen>

    <!-- My account page button padding -->
    <dimen name="btn_21_padding_horizontal">21dp</dimen>

    <dimen name="btn_transparent_padding_vertical">8dp</dimen>

<<<<<<< HEAD
    <dimen name="image_contact_size">40dp</dimen>
    <dimen name="image_contact_text_size">20sp</dimen>
    <dimen name="image_group_size">26dp</dimen>
    <dimen name="image_group_text_size">15sp</dimen>
    <dimen name="image_group_border_size">1dp</dimen>
=======
    <dimen name="card_margin_portrait">8dp</dimen>
    <dimen name="card_margin_landscape">3dp</dimen>
    <dimen name="cu_margin_bottom">50dp</dimen>
>>>>>>> c87e7ce7
</resources><|MERGE_RESOLUTION|>--- conflicted
+++ resolved
@@ -126,15 +126,13 @@
 
     <dimen name="btn_transparent_padding_vertical">8dp</dimen>
 
-<<<<<<< HEAD
+    <dimen name="card_margin_portrait">8dp</dimen>
+    <dimen name="card_margin_landscape">3dp</dimen>
+    <dimen name="cu_margin_bottom">50dp</dimen>
+
     <dimen name="image_contact_size">40dp</dimen>
     <dimen name="image_contact_text_size">20sp</dimen>
     <dimen name="image_group_size">26dp</dimen>
     <dimen name="image_group_text_size">15sp</dimen>
     <dimen name="image_group_border_size">1dp</dimen>
-=======
-    <dimen name="card_margin_portrait">8dp</dimen>
-    <dimen name="card_margin_landscape">3dp</dimen>
-    <dimen name="cu_margin_bottom">50dp</dimen>
->>>>>>> c87e7ce7
 </resources>