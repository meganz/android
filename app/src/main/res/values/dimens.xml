<?xml version="1.0" encoding="utf-8"?>
<resources>
    <dimen name="standard_margin">10dp</dimen>
    <dimen name="standard_margin_double">20dp</dimen>
    <dimen name="standard_margin_half">5dp</dimen>
    <dimen name="thumb_size">60dp</dimen>
    <dimen name="tab_host_default_height">48dp</dimen>

    <dimen name="activity_horizontal_margin">16dp</dimen>
    <dimen name="activity_vertical_margin">16dp</dimen>

    <dimen name="fab_button_diameter">56dp</dimen>
    <dimen name="fab_button_small_diameter">40dp</dimen>
    <dimen name="fab_button_margin_bottom">16dp</dimen>
    <dimen name="fab_button_margin_right">16dp</dimen>
    <dimen name="elevation_low">6dp</dimen>
    <dimen name="elevation_high">12dp</dimen>

    <dimen name="elevation_upgrade_low">2dp</dimen>
    <dimen name="elevation_upgrade_high">8dp</dimen>

    <dimen name="status_bar_height">24dp</dimen>
    <dimen name="left_margin_back_arrow">16dp</dimen>
    <dimen name="text_margin">16dp</dimen>


    <dimen name="width_image_pending_message_one_digit">20dp</dimen>
    <dimen name="width_image_pending_message_two_digits">28dp</dimen>
    <dimen name="width_image_pending_message_three_digits">36dp</dimen>
    <dimen name="width_image_pending_message_four_digits">44dp</dimen>

    <dimen name="elevation_fab_chat">6dp</dimen>
    <dimen name="translationZ_fab_chat">12dp</dimen>
    <dimen name="marginTop_fab_chat">0dp</dimen>

    <dimen name="emoji_grid_view_column_width">35dp</dimen>
    <dimen name="emoji_grid_view_spacing">6dp</dimen>

    <!-- Floating Search View -->
    <dimen name="search_bar_left_icon_left_margin">4dp</dimen>
    <dimen name="search_bar_search_input_left_margin">20dp</dimen>
    <dimen name="search_view_corner_radius">3dp</dimen>
    <dimen name="search_bar_text_size">16sp</dimen>
    <dimen name="square_button_icon_size">24dp</dimen>
    <dimen name="square_button_size">48dp</dimen>
    <dimen name="square_button_padding">12dp</dimen>

    <!-- Homepage Categories -->
    <dimen name="text_photo_span">8dp</dimen>
    <dimen name="category_padding">16dp</dimen>

    <!-- Homepage Fab -->
    <dimen name="fab_size_normal">56dp</dimen>
    <dimen name="fab_size_small">48dp</dimen>
    <dimen name="label_padding">6dp</dimen>
    <dimen name="label_margin_end">16dp</dimen>
    <dimen name="fab_margin_span">16dp</dimen>
    <dimen name="fab_margin_vertical">24dp</dimen>

    <dimen name="icon_selected_size">23dp</dimen>
    <dimen name="icon_selected_margin">7dp</dimen>

    <dimen name="grid_node_item_width">172dp</dimen>
    <dimen name="grid_node_list_padding_bottom">65dp</dimen>
    <dimen name="grid_node_default_thumbnail_size">88dp</dimen>

    <dimen name="photo_item_width">86dp</dimen>
    <dimen name="photo_grid_margin">1dp</dimen>
    <dimen name="photo_selected_icon_width">16dp</dimen>
    <dimen name="photo_selected_icon_margin">4dp</dimen>
    <dimen name="photo_selected_icon_round_corner_radius">2dp</dimen>
    <dimen name="photo_item_padding">2dp</dimen>
    <dimen name="photo_selected_border_width">0.5dp</dimen>

    <dimen name="homepage_node_grid_round_corner_radius">5dp</dimen>

    <dimen name="empty_data_font_size">14sp</dimen>

    <dimen name="cu_fragment_ic_selected_size_large">23dp</dimen>
    <dimen name="cu_fragment_ic_selected_margin_large">8dp</dimen>
    <dimen name="cu_fragment_ic_selected_size_small">16dp</dimen>
    <dimen name="cu_fragment_ic_selected_margin_small">4dp</dimen>
    <dimen name="cu_fragment_selected_padding">1dp</dimen>
    <dimen name="cu_fragment_selected_round_corner_radius">5dp</dimen>
    <dimen name="cu_fragment_image_margin_small">1dp</dimen>
    <dimen name="cu_fragment_image_margin_large">2dp</dimen>

    <dimen name="av_player_file_name_margin_top_portrait">16dp</dimen>
    <dimen name="av_player_file_name_margin_bottom_portrait">14dp</dimen>
    <dimen name="av_player_file_name_margin_bottom_landscape">5dp</dimen>
    <dimen name="av_player_control_buttons_margin_top_portrait">14dp</dimen>
    <dimen name="av_player_control_buttons_margin_bottom_portrait">20dp</dimen>
    <dimen name="av_player_control_buttons_margin_bottom_landscape">5dp</dimen>

<<<<<<< HEAD
    <dimen name="audio_player_track_name_margin_bottom_small">10dp</dimen>
    <dimen name="audio_player_track_name_margin_bottom_large">28dp</dimen>
    <dimen name="audio_player_main_controller_height">212dp</dimen>
    <dimen name="audio_player_playlist_controller_height">106dp</dimen>
    <dimen name="audio_player_mini_controller_height">64dp</dimen>

    <dimen name="playlist_non_default_thumbnail_size">36dp</dimen>
    <dimen name="playlist_non_default_thumbnail_margin_start">18dp</dimen>
    <dimen name="playlist_default_thumbnail_size">48dp</dimen>
    <dimen name="playlist_default_thumbnail_margin_start">12dp</dimen>

    <dimen name="bottom_navigation_view_height">56dp</dimen>
=======
    <!-- Dark mode refactor start -->

    <dimen name="btn_padding_vertical">10dp</dimen>
    <dimen name="btn_padding_horizontal">16dp</dimen>

    <dimen name="linear_progress_size">4dp</dimen>

    <dimen name="toolbar_elevation">4dp</dimen>
    <dimen name="drawer_item_height">48dp</dimen>

    <dimen name="bottom_sheet_drawable_padding">32dp</dimen>
    <dimen name="divider_width">72dp</dimen>

    <!-- My account page button padding -->
    <dimen name="btn_padding_horizontal_my_account">21dp</dimen>
>>>>>>> 6895f4f0
</resources><|MERGE_RESOLUTION|>--- conflicted
+++ resolved
@@ -92,7 +92,6 @@
     <dimen name="av_player_control_buttons_margin_bottom_portrait">20dp</dimen>
     <dimen name="av_player_control_buttons_margin_bottom_landscape">5dp</dimen>
 
-<<<<<<< HEAD
     <dimen name="audio_player_track_name_margin_bottom_small">10dp</dimen>
     <dimen name="audio_player_track_name_margin_bottom_large">28dp</dimen>
     <dimen name="audio_player_main_controller_height">212dp</dimen>
@@ -105,7 +104,7 @@
     <dimen name="playlist_default_thumbnail_margin_start">12dp</dimen>
 
     <dimen name="bottom_navigation_view_height">56dp</dimen>
-=======
+
     <!-- Dark mode refactor start -->
 
     <dimen name="btn_padding_vertical">10dp</dimen>
@@ -121,5 +120,4 @@
 
     <!-- My account page button padding -->
     <dimen name="btn_padding_horizontal_my_account">21dp</dimen>
->>>>>>> 6895f4f0
 </resources>