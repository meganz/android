--- conflicted
+++ resolved
@@ -2432,16 +2432,6 @@
     <string name="error_meta_message_invalid" context="Content of a invalid meta message">تحتوي الرسالة على بيانات وصفية غير صالحة.</string>
 
     <string name="title_activity_maps" context="Title of the activity that sends a location">إرسال موقع</string>
-<<<<<<< HEAD
-    <string name="current_location_label" context="Label layout on maps activity that permits send current location">Send your current location</string>
-    <string name="current_location_landscape_label" context="Label layout on maps activity that permits send current location. Placeholder is the current location">Send your current location: [A]%1$s[/A]</string>
-    <string name="nearby_places_label" context="Label layout on maps activity indicating nearby places">Nearby places</string>
-    <string name="explanation_send_location" context="Message shown in a dialog explaining the consequences of accesing the location">سيتم فتح هذا الموقع باستخدام طرف ثالث مزود خرائط من خارج منصة ميغا MEGA المشفرة من طرف إلى طرف.</string>
-    <string name="title_marker_maps" context="Title of the location marker set by the user">إرسال هذا الموقع</string>
-    <string name="no_places_found" context="Label shown when after a maps search and no places were found">No places were found</string>
-    <string name="gps_disabled" context="Title of the dialog shown when the location is disabled">The GPS is disabled</string>
-    <string name="open_location_settings" context="Text of the dialog shown when the location is disabled for open location settings">Would you like to open the location settings?</string>
-=======
     <string name="current_location_label" context="Label layout on maps activity that permits send current location">إرسال موقعك الحالي</string>
     <string name="current_location_landscape_label" context="Label layout on maps activity that permits send current location. Placeholder is the current location">إرسال موقعك الحالي: [A]%1$s[/A]</string>
     <string name="nearby_places_label" context="Label layout on maps activity indicating nearby places">الاماكن المجاورة</string>
@@ -2450,7 +2440,6 @@
     <string name="no_places_found" context="Label shown when after a maps search and no places were found">لم يتم العثور على أية أماكن</string>
     <string name="gps_disabled" context="Title of the dialog shown when the location is disabled">تم تعطيل نظام تحديد المواقع GPS.</string>
     <string name="open_location_settings" context="Text of the dialog shown when the location is disabled for open location settings">هل ترغب في فتح إعدادات الموقع؟</string>
->>>>>>> 185a7e67
 
     <string name="second_row_info_item_shared_file_chat" context="Info shown in the subtitle of each row of the shared files to chat: sender name . date">%1$s . %2$s</string>
 
@@ -2460,11 +2449,7 @@
     </plurals>
 
     <string name="title_geolocation_message" context="Title of a chat message that contains geolocation info">موقع مثبت</string>
-<<<<<<< HEAD
-    <string name="attachment_upload_panel_from_device" context="Text of the button to indicate an attachment upload from file system">From File System</string>
-=======
     <string name="attachment_upload_panel_from_device" context="Text of the button to indicate an attachment upload from file system">من نظام الملفات</string>
->>>>>>> 185a7e67
 
     <plurals name="num_files_not_send">
         <item context="Alert shown when a num of files have not been sent because of any error occurs, Singular of file. 1 file" quantity="one">لم يتم إرسال %d ملف إلى %d المحادثات</item>
