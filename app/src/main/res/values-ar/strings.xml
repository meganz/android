--- conflicted
+++ resolved
@@ -2362,7 +2362,6 @@
 
     <string name="type_of_my_account" context="Subtitle of the Upgrade account section">حسابك الحالي هو [A]%s[/A]</string>
     <string name="footnote_achievements" context="Footnote to clarify the storage space is subject to the achievement program">خاضع لمشاركاتك في برنامج إنجازاتنا.</string>
-    <string name="select_payment_method" context="after choosing one PRO plan, the user have to choose the payment method: credit card, fortumo, etc">اختر طريقة الدفع</string>
 
     <string name="billing_period_title" context="title of billing period">فترة الفاتورة</string>
     <string name="billed_one_off_month" context="Option of one-off (month) billing. Placeholder: purchase price.">[A]لمرة واحدة (لشهر)[/A] %s</string>
@@ -2730,12 +2729,6 @@
     <string name="camera_uploads_business_alert" context="Message shown when users with a business account (no administrators of a business account) try to enable the Camera Uploads, to advise them that the administrator do have the ability to view their data.">بينما لا يمكن لميغا MEGA الوصول إلى بياناتك، فإن مسؤول حساب الأعمال الخاص بك لديه القدرة على التحكم في ترفيعات الكاميرا وعرضها في حساب المستخدم الخاص بك</string>
     <string name="general_something_went_wrong_error" context="General label to alert user that somehting went wrong">حدث خطأ ما</string>
     <string name="expired_user_business_text_2" context="A dialog message which is shown to sub-users of expired business accounts.">تواصل مع مشرف حساب الأعمال الخاص بك لحل هذه المشكلة وتفعيل حسابك.</string>
-<<<<<<< HEAD
-=======
-    <string name="business_account_clarification" context="The meaning of the double asterisk in the storage and transfer quota characteristics of the business accounts.">** ستزيد تلقائيًا، بدون أي رسوم إضافية ، لأغراض تجارية صريحة.</string>
-    <string name="storage_space_amount" context="Label to indicate amount of space. Placeholder %s is to include the amount of storage (including units). Please, keep [A] and [/A] is to format the string giving it a style, for instance bold style. Keep the ** at the end.">[A]%s[/A] مساحة تخزين[A]**[/A]</string>
-    <string name="unlimited_transfer_quota" context="Label to indicate an unlimited transfer quota. Please, keep [A] and [/A] is to format the string giving it a style, for instance bold style.">حجم تراسل متاح [A]غير محدود[/A]</string>
->>>>>>> e5701cb5
 
     <string name="logout_warning_offline" context="Warning message to alert user about logout in My Account section if has offline files.">عند تسجيل الخروج، سيتم حذف الملفات من قسم غير متصل إلى الانترنت من جهازك.</string>
     <string name="logout_warning_transfers" context="Warning message to alert user about logout in My Account section if has transfers in progress.">عند تسجيل الخروج، سيتم إلغاء عمليات النقل الجارية.</string>
