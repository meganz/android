--- conflicted
+++ resolved
@@ -2,11 +2,7 @@
 <PreferenceScreen xmlns:android="http://schemas.android.com/apk/res/android"
     android:background="@color/white">
     
-<<<<<<< HEAD
-     <mega.privacy.android.app.components.MEGAPreferenceCategory 
-=======
      <PreferenceCategory
->>>>>>> ab07a91a
         android:key="settings_pin_lock"
         android:title="@string/settings_pin_lock">
  <!--        android:textColor="@color/pressed_mega">  -->
@@ -19,12 +15,8 @@
 		<Preference
 	        android:key="settings_pin_lock_code"
 	        android:title="@string/settings_reset_lock_code"/>
-<<<<<<< HEAD
-    </mega.privacy.android.app.components.MEGAPreferenceCategory>
-=======
     </PreferenceCategory>
->>>>>>> ab07a91a
-    
+
     <PreferenceCategory 
         android:key="settings_camera_upload"
         android:title="@string/section_photo_sync"
