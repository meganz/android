--- conflicted
+++ resolved
@@ -517,11 +517,7 @@
     <string name="upload_to_other" context="upload to. Then choose a file which is not an Image, an Audio or a Video">Other File</string>
     -->
     <string name="upload_to_filesystem" context="upload to. Then choose to browse the file system to choose a file">파일 시스템에서 선택</string>
-<<<<<<< HEAD
     <string name="upload_to_filesystem_from" context="upload to. Then choose to browse the file system to choose a file">다음에서 고르기</string>
-=======
-    <string name="upload_to_filesystem_from" context="upload to. Then choose to browse the file system to choose a file">Pick from</string>
->>>>>>> e84668bc
     <!--
     <string name="upload_select_file_type" context="title of the dialog for choosing if a user wants to upload an image, an audio, a video or a file from the system">Select file type</string>
     -->
@@ -656,13 +652,8 @@
 	<string name="settings_auto_play_label" context="description of switch 'Open file when download is completed'">다운로드 완료 후 파일 열기</string>
 
 
-<<<<<<< HEAD
 
 	<string name="settings_advanced_features_cancel_account" context="Settings preference title for canceling the account">계정 취소</string>
-=======
-	<string name="settings_auto_play_label" context="description of switch 'Open file when download is completed'">Open file when downloaded</string>
-    <string name="settings_advanced_features_cancel_account" context="Settings preference title for canceling the account">계정 취소</string>
->>>>>>> e84668bc
 
     <string name="settings_advanced_features_size" context="Size of files in offline or cache folders">현재 %s 사용중</string>
     <string name="settings_advanced_features_calculating" context="Calculating Size of files in offline or cache folders">계산중</string>
@@ -861,11 +852,7 @@
     <string name="backup_action" context="Sentence to inform the user the available actions in the screen to backup the master key">복구 키를 클립보드에 복사하거나 텍스트 파일로 저장하세요</string>
 
     <string name="save_action" context="Action of the button to save the master key as a text file">저장</string>
-<<<<<<< HEAD
-    <string name="copy_MK_confirmation" context="Alert message when the master key has been successfully copied to the ClipBoard">The Recovery Key has been successfully copied</string>
-=======
     <string name="copy_MK_confirmation" context="Alert message when the master key has been successfully copied to the ClipBoard">복구 키가 성공적으로 클립보드에 복사되었습니다</string>
->>>>>>> e84668bc
 
     <string name="change_pass" context="Button to change the password">변경</string>
 
@@ -1380,13 +1367,8 @@
     </plurals>
 
 	<plurals name="folder_upload_service_notification" context="Text of the notification shown when the folder upload service is running">
-<<<<<<< HEAD
 		<item context="Text of the notification shown when the folder upload service is running - singular e.g. Uploading 1 of 1 folder" quantity="one">%2$d개의 폴더 중 %1$d번째 업로드중</item>
 		<item context="Text of the notification shown when the folder upload service is running - plural e.g. Uploading 1 of 2 folders" quantity="other">%2$d개의 폴더 중 %1$d번째 업로드중</item>
-=======
-		<item context="Text of the notification shown when the folder upload service is running - singular e.g. Uploading 1 of 1 folder" quantity="one">Uploading %1$d of %2$d folder</item>
-		<item context="Text of the notification shown when the folder upload service is running - plural e.g. Uploading 1 of 2 folders" quantity="other">Uploading %1$d of %2$d folders</item>
->>>>>>> e84668bc
 	</plurals>
 
     <plurals name="upload_service_final_notification" context="Text of the notification shown when the upload service has finished">
@@ -1395,13 +1377,8 @@
     </plurals>
 
 	<plurals name="folder_upload_service_final_notification" context="Text of the notification shown when the folder upload service has finished">
-<<<<<<< HEAD
 		<item context="Text of the notification shown when the folder upload service has finished - singular e.g. Uploaded 1 folder" quantity="one">폴더 %1$d개 업로드 완료</item>
 		<item context="Text of the notification shown when the folder upload service has finished - plural  e.g. Uploaded 2 folders" quantity="other">폴더 %1$d개 업로드 완료</item>
-=======
-		<item context="Text of the notification shown when the folder upload service has finished - singular e.g. Uploaded 1 folder" quantity="one">Uploaded %1$d folder</item>
-		<item context="Text of the notification shown when the folder upload service has finished - plural  e.g. Uploaded 2 folders" quantity="other">Uploaded %1$d folders</item>
->>>>>>> e84668bc
 	</plurals>
 
     <string name="general_total_size" context="label for the total file size of multiple files and/or folders (no need to put the colon punctuation in the translation)" formatted="false">전체 크기: %1$s</string>
@@ -2143,12 +2120,7 @@
 
     <string name="notification_chat_undefined_title" context="Title of the notification when there is unknown activity on the Chat">대화 활동</string>
     <string name="notification_chat_undefined_content" context="Content of the notification when there is unknown activity on the Chat">새 메시지가 있을 수 있습니다</string>
-<<<<<<< HEAD
 	<string name="retrieving_message_title" context="When app is retrieving push message">메시지 수신중</string>
-=======
-	<string name="retrieving_message_title" context="When app is retrieving push message">Retrieving message</string>
-
->>>>>>> e84668bc
     <string name="settings_rb_scheduler_enable_title" context="Title of Rubbish bin scheduler option in settings to enable or disable the functionality">휴지통 비우기 일정</string>
     <string name="settings_rb_scheduler_enable_subtitle" context="Subtitle of Rubbish bin scheduler option in settings to enable or disable the functionality in free accounts">휴지통이 자동으로 비워집니다.</string>
 
@@ -2329,17 +2301,10 @@
     <string name="allow_acces_media_title" cotext="Title of the screen asking permissions for files">사진, 미디어 그리고 파일에 대한 접근 허용</string>
     <string name="allow_acces_media_subtitle" context="Subtitle of the screen asking permissions for files">사진, 미디어와 파일을 공유하려면 MEGA는 당신의 허가가 필요합니다.</string>
     <string name="allow_acces_camera_title" cotext="Title of the screen asking permissions for camera">카메라 활성화</string>
-<<<<<<< HEAD
-    <string name="allow_acces_camera_subtitle" context="Subtitle of the screen asking permissions for camera">To scan documents, take pictures and make video calls allow access to your camera.</string>
-    <string name="allow_acces_calls_title" cotext="Title of the screen asking permissions for microphone and write in log calls">통화 활성화</string>
-    <string name="allow_acces_calls_subtitle" context="Subtitle of the screen asking permissions for microphone and write in log calls">To make encrypted calls allow access to your microphone and call log.</string>
-    <string name="allow_acces_calls_subtitle_microphone" context="Subtitle of the screen asking permissions for microphone">To make encrypted calls allow access to your microphone.</string>
-=======
     <string name="allow_acces_camera_subtitle" context="Subtitle of the screen asking permissions for camera">문서 스캔, 사진 촬영 그리고 영상 통화를 하려면 당신의 카메라에 대한 접근을 허용하세요.</string>
     <string name="allow_acces_calls_title" cotext="Title of the screen asking permissions for microphone and write in log calls">통화 활성화</string>
     <string name="allow_acces_calls_subtitle" context="Subtitle of the screen asking permissions for microphone and write in log calls">To make encrypted calls allow access to your microphone and call log.</string>
     <string name="allow_acces_calls_subtitle_microphone" context="Subtitle of the screen asking permissions for microphone">암호화된 통화를 하려면 당신의 마이크에 접근을 허용하세요.</string>
->>>>>>> e84668bc
     <string name="general_enable_access" context="General enable access">접근 허용</string>
     <string name="title_chat_shared_files_info" context="Title of the option on chat info screen to list all the files sent to the chat">공유된 파일</string>
 
@@ -2451,15 +2416,9 @@
 
     <string name="message_joined_public_chat_autoinvitation" formatted="false" context="chat message when a participant invites himself to a public chat using a chat link. Please keep the placeholder because is to show the participant's name in runtime.">[A]%1$s[/A]님이[B] 단체 대화에 참여하였습니다.[/B]</string>
 
-<<<<<<< HEAD
-    <string name="context_remove_chat_link_warning_text" context="Warning that appears prior to remove a chat link on the group info screen.">This conversation will no longer be accessible through the Chat Link you are about to delete.</string>
-    <string name="context_create_chat_link_warning_text" context="Description text of the dialog to generate a public chat link">Encrypted Key Rotation does not allow you to get a Chat Link without creating a new group chat.</string>
-    <string name="context_create_chat_link_question_text" context="Question of the dialog to generate a public chat link">Do you want to create a new group chat and get a Chat Link?</string>
-=======
     <string name="context_remove_chat_link_warning_text" context="Warning that appears prior to remove a chat link on the group info screen.">대화 링크가 삭제되면 이 대화에 대화 링크를 통하여 참여할 수 없게 됩니다.</string>
     <string name="context_create_chat_link_warning_text" context="Description text of the dialog to generate a public chat link">암호화 키 순환은 새 단체 대화를 만드는 것 없이 대화 링크를 만드는 것을 허용하지 않습니다.</string>
     <string name="context_create_chat_link_question_text" context="Question of the dialog to generate a public chat link">새 단체 대화를 만들고 대화 링크를 생성할까요?</string>
->>>>>>> e84668bc
 
     <string name="context_make_private_chat_warning_text" context="Text of the dialog to change a public chat to private (enable encrypted key rotation)">키 순환은 약간 더 안전합니다만, 대화 링크를 생성할 수 없고 새로운 참여자는 과거 메시지를 볼 수 없습니다.</string>
 
@@ -2486,7 +2445,6 @@
     <string name="new_chat_link_label" context="Label that indicates the creation of a chat link">새 대화 링크</string>
     <string name="enter_group_name" context="Title of the dialog shown when the user it is creating a chat link and the chat has not title">그룹 이름을 입력하세요</string>
     <string name="alert_enter_group_name" context="Alert shown when the user it is creating a chat link and the chat has not title">대화 링크를 생성하려면 그룹 이름을 지어야합니다.</string>
-<<<<<<< HEAD
     <string name="invite_contacts_to_start_chat" context="Text shown when an account doesn't have any contact added and it's trying to start a new chat conversation">지인을 초대하고 MEGA의 암호화된 대화로 안전하게 대화를 시작하세요.</string>
 
     <string name="no_chat_link_available" context="In some cases, a user may try to get the link for a chat room, but if such is not set by an operator - it would say 'not link available' and not auto create it.">사용 가능한 대화 링크 없음</string>
@@ -2506,27 +2464,6 @@
 
 	<plurals name="file_pending_download">
 		<item context="When a multiple download is started, some of the files could have already been downloaded before. This message shows the number of files that are pending in singular. placeholder: number of files" quantity="one">%d개의 파일 대기중.</item>
-=======
-    <string name="invite_contacts_to_start_chat" context="Text shown when an account doesn't have any contact added and it's trying to start a new chat conversation">Invite contacts and start chatting securely with MEGA’s encrypted chat.</string>
-
-    <string name="no_chat_link_available" context="In some cases, a user may try to get the link for a chat room, but if such is not set by an operator - it would say 'not link available' and not auto create it.">사용 가능한 대화 링크 없음</string>
-    <string name="chat_link_deleted" context="Alert shown when it has been deleted successfully a chat link">Chat link deleted successfully.</string>
-
-    <string name="contact_request_status_accepted" context="The status of pending contact request (ACCEPTED), placeholder is contact request creation time">%1$s (ACCEPTED)</string>
-    <string name="contact_request_status_deleted" context="The status of pending contact request (DELETED), placeholder is contact request creation time">%1$s (DELETED)</string>
-    <string name="contact_request_status_denied" context="The status of pending contact request (DENIED), placeholder is contact request creation time">%1$s (DENIED)</string>
-    <string name="contact_request_status_ignored" context="The status of pending contact request (IGNORED), placeholder is contact request creation time">%1$s (IGNORED)</string>
-    <string name="contact_request_status_reminded" context="The status of pending contact request (REMINDED), placeholder is contact request creation time">%1$s (REMINDED)</string>
-    <string name="contact_request_status_pending" context="The status of pending contact request (PENDING), placeholder is contact request creation time">%1$s (PENDING)</string>
-
-	<plurals name="file_already_downloaded">
-		<item context="When a multiple download is started, some of the files could have already been downloaded before. This message shows the number of files that has already been downloaded in singular. placeholder: number of files" quantity="one">%d file already downloaded.&#160;</item>
-		<item context="When a multiple download is started, some of the files could have already been downloaded before. This message shows the number of files that has already been downloaded in plural. placeholder: number of files" quantity="other">%d files already downloaded.&#160;</item>
-	</plurals>
-
-	<plurals name="file_pending_download">
-		<item context="When a multiple download is started, some of the files could have already been downloaded before. This message shows the number of files that are pending in singular. placeholder: number of files" quantity="one">%d file pending.</item>
->>>>>>> e84668bc
 		<item context="When a multiple download is started, some of the files could have already been downloaded before. This message shows the number of files that are pending in plural. placeholder: number of files" quantity="other">파일 %d개 보류중.</item>
 	</plurals>
 </resources>