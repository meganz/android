<?xml version="1.0" encoding="utf-8"?>
<resources>
    <!-- Full description text of the app in the Google Play page of the app (character limit 4000) -->
    <string name="full_description_text">MEGA는 휴대 기기를 위한 전용 앱과 더불어, 표준 웹 브라우저를 통해 이용자 제어 암호화 클라우드 저장소와 대화를 제공합니다. 다른 클라우드 저장소 제공자들과 달리, 당신의 데이터는 우리가 아닌 당신의 클라이언트 기기에서만 암호화되고 복호화됩니다.\n\n당신의 스마트폰 또는 태블릿에서 파일을 업로드하고 언제, 어디서나, 어느 기기에서든 당신의 파일을 검색, 저장, 다운로드, 스트림, 보기, 공유, 이름 변경 또는 삭제할 수 있습니다. 당신의 지인들과 폴더를 공유하고 그들이 수정하는 것을 실시간으로 보세요. 암호화 과정은 우리가 당신의 암호에 접근하거나 재설정할 수 없다는 것을 의미하므로 반드시 기억하지 않으면 (복구 키를 백업하지 않았다면) 저장한 파일들에 대한 접근을 잃게 됩니다.\n\n종단간 이용자 암호화 MEGA 영상 대화는 완전한 개인 정보 보호를 가능하게 하며, 2016년부터 웹 브라우저에서 사용할 수 있었습니다. 이것은 MEGA 모바일 앱으로 확장되어 여러 기기에서 대화 기록에 접근할 수 있습니다. 이용자들은 MEGA 클라우드 드라이브에서 대화로 파일을 쉽게 추가할 수 있습니다.\n\nMEGA는 보너스 도전 과제와 함께 모든 가입한 이용자에게 넉넉한 20GB의 무료 저장소를 제공하며, 더 높은 한도를 가진 유료 요금제를 제공합니다:\n\n\nPro Lite 구독: 매달 4.99 € 또는 매년 49.99 €로 매달 400GB의 저장 공간과 1TB의 전송 할당량을 받을 수 있습니다.\nPro I 구독: 매달 9.99 € 또는 매년 99.99 €로 매달 2TB의 저장 공간과 2TB의 전송 할당량을 받을 수 있습니다.\nPro II 구독: 매달 19.99 € 또는 매년 199.99 €로 매달 8TB의 저장 공간과 8TB의 전송 할당량을 받을 수 있습니다.\nPro III 구독: 매달 29.99 € 또는 매년 299.99 €로 매달 16TB의 저장 공간과 16TB의 전송 할당량을 받을 수 있습니다.\n\n구독은 처음 선택했던 기간과 같은 가격으로 자동으로 갱신됩니다. 구독을 관리하려면 휴대 기기에서 Play 스토어 아이콘을 탭한 후, Google ID로 로그인합니다(만약 아직 하지 않았다면). 그 다음 MEGA 앱을 탭하세요. 그 곳에서 구독을 관리할 수 있을 것입니다.\n\n앱 권한:\n외부 저장소 쓰기 -&gt; MEGA에서 당신의 기기로 파일을 다운로드하고 당신의 기기에서 MEGA로 파일을 업로드 합니다\n카메라 -&gt; 사진을 찍고 MEGA로 사진을 업로드합니다\n연락처 읽기 -&gt; 당신의 기기에서 연락처를 MEGA 연락처로 쉽게 추가합니다\n오디오 녹음과 비디오 출력 캡처 (마이크와 카메라) -&gt; MEGA가 종단간 암호화 음성/영상 통화를 제공하는데에 필요합니다\n\n\nMEGA 시스템에 대한 이용자의 신뢰를 향상시키기 위해, 모든 클라이언트 사이드 코드는 공개되며, 관심 있는 보안 연구자들은 암호화 과정을 평가할 수 있습니다. 우리의 모바일 앱의 코드는 다음에 있습니다: https://github.com/meganz/android \n\n자세한 정보는, 우리의 웹사이트를 확인하세요:\nhttps://mega.nz/terms \n\n\n데스크톱 - https://mega.nz/</string>
    <!-- Short description text of the app in the Google Play page of the app (character limit 80) -->
    <string name="short_description_text">MEGA는 안전한 상시 개인 정보 보호를 갖춘 클라우드 저장소입니다.</string>
    <!-- PRO Lite account -->
    <string name="prolite_account">Pro Lite</string>
    <!-- Name of the MEGA PDF Viewer. Keep uppercase. -->
    <string name="pdf_app_name">MEGA PDF 뷰어</string>
    <!-- Showing progress of elements. Example: 2 of 10. -->
    <string name="general_x_of_x">개째 진행중. 전체:</string>
    <!-- Answer for confirmation dialog. -->
    <string name="general_yes">예</string>
    <!-- Answer for confirmation dialog. -->
    <string name="general_no">아니오</string>
    <!-- dialog option cancel in alert dialog -->
    <string name="general_cancel">취소</string>
    <!-- When moving a file to a location in MEGA. This is the text of the button after selection the destination -->
    <string name="general_move_to">이동</string>
    <!-- When copying a file to a location in MEGA. This is the text of the button after selection the destination -->
    <string name="general_copy_to">복사</string>
    <!-- Selecting a specific location in MEGA. This is the text of the button -->
    <string name="general_select">선택</string>
    <!-- Selecting a specific location in MEGA. This is the text of the button -->
    <string name="general_select_to_upload">파일 선택</string>
    <!-- Selecting a specific location in MEGA. This is the text of the button -->
    <string name="general_select_to_download">폴더 선택</string>
    <!-- This is the final button when creating a folder in the dialog where the user inserts the folder name -->
    <string name="general_create">생성</string>
    <!-- Item menu option upon right click on one or multiple files. -->
    <string name="general_download">다운로드</string>
    <!-- button -->
    <string name="general_add">추가</string>
    <!-- Item menu option upon right click on one or multiple files. -->
    <string name="general_move">이동</string>
    <!-- Menu option to delete one or multiple selected items. -->
    <string name="general_remove">제거</string>
    <!-- button -->
    <string name="general_share">공유</string>
    <!-- Item menu option upon right click on one or multiple files. -->
    <string name="general_leave">떠나기</string>
    <!-- button -->
    <string name="general_decryp">복호화</string>
    <!-- button -->
    <string name="general_export">내보내기</string>
    <!-- Answer for confirmation dialog. -->
    <string name="general_ok">OK</string>
    <!-- Skip a step of a configuration process. -->
    <string name="general_skip">건너뛰기</string>
    <!-- Label for a button to stop some process. For example stop the Camera Uploads -->
    <string name="general_stop">정지</string>
    <!-- option shown when a message could not be sent -->
    <string name="general_retry">재시도</string>
    <!-- Button to open the default web browser -->
    <string name="general_open_browser">브라우저 열기</string>
    <!-- The title of progress dialog when loading web content -->
    <string name="general_loading">불러오는 중</string>
    <!-- state while importing the file -->
    <string name="general_importing">들여오는 중</string>
    <!-- state while importing the file -->
    <string name="general_forwarding">전달중</string>
    <!-- Menu option to choose to add file or folders to Cloud Drive -->
    <string name="general_import">들여오기</string>
    <!-- label of storage in upgrade/choose account page, it is being used with a variable, e.g. for LITE user it will show ‘200GB Storage’. -->
    <string name="general_storage">저장소</string>
    <!-- Text listed before the amount of bandwidth a user gets with a certain package. For example: “8TB Bandwidth”. Can also be translated as data transfer. -->
    <string name="general_bandwidth">전송 할당량</string>
    <!-- Text placed inside the button the user clicks when upgrading to PRO. Meaning: subscribe to this plan -->
    <string name="general_subscribe">구독</string>
    <!-- It will be followed by the error message -->
    <string name="general_error_word">오류</string>
    <!-- when clicking into a menu whose functionality is not yet implemented -->
    <string name="general_not_yet_implemented">아직 구현되지 않음</string>
    <!-- when any file or folder is selected -->
    <string name="error_no_selection">선택된 파일 또는 폴더 없음</string>
    <!-- when trying to download a file that is already downloaded in the device -->
    <string name="general_already_downloaded">이미 다운로드됨</string>
    <!-- when trying to upload a file that is already uploaded in the folder -->
    <string name="general_already_uploaded">이미 업로드됨</string>
    <!-- Label of the option menu. When clicking this button, the app shows the info of the file -->
    <string name="general_file_info">파일 정보</string>
    <!-- Label of the option menu. When clicking this button, the app shows the info of the folder -->
    <string name="general_folder_info">폴더 정보</string>
    <!-- Hint how to cancel the download -->
    <string name="general_show_info">정보 보기</string>
    <!-- Error getting the root node -->
    <string name="error_general_nodes">오류. 다시 시도하세요.</string>
    <!-- File name (without extension) of file exported with the recovery key -->
    <string name="general_rk">MEGA-복구키</string>
    <!-- Local folder error in Sync Service. There are two syncs for images and videos. This error appears when the secondary media local folder doesn’t exist -->
    <string name="secondary_media_service_error_local_folder">보조 미디어 폴더가 존재하지 않습니다, 새 폴더를 선택하세요</string>
    <!-- when no external card exists -->
    <string name="no_external_SD_card_detected">외부 저장 공간이 감지되지 않았습니다</string>
    <!-- On clicking menu item upload in a incoming shared folder read only -->
    <string name="no_permissions_upload">이 폴더는 읽기 전용입니다. 당신은 업로드할 권한이 없습니다</string>
    <!-- confirmation message before removing the previously downloaded MasterKey file -->
    <string name="remove_key_confirmation">이전에 내보낸 복구 키 파일을 삭제하려고 합니다</string>
    <!-- confirmation message before sending an invitation to a contact -->
    <string name="confirmation_add_contact">%s님께 초대장을 보낼까요?</string>
    <!-- Button where the user can sign off or logout -->
    <string name="action_logout">로그아웃</string>
    <!-- Item menu option upon right click on one or multiple files. -->
    <string name="action_add">업로드</string>
    <!-- Menu item -->
    <string name="action_create_folder">새 폴더 생성</string>
    <!-- Option which allows create a new text file -->
    <string name="action_create_txt">새 텍스트 파일 생성</string>
    <!-- Menu option to open a link. Also title of the dialog to open a link. -->
    <string name="action_open_link">링크 열기</string>
    <!-- Menu item -->
    <string name="action_settings">설정</string>
    <!-- Search button -->
    <string name="action_search">검색</string>
    <!-- Select country page title -->
    <string name="action_search_country">국가를 선택하세요</string>
    <!-- Alternative text or description text for the “Play” button -->
    <string name="action_play">재생</string>
    <!-- Search button -->
    <string name="action_pause">일시정지</string>
    <!-- Menu item -->
    <string name="action_refresh">새로 고침</string>
    <!-- Menu item -->
    <string name="action_sort_by">정렬 기준</string>
    <!-- Menu item -->
    <string name="action_help">도움말</string>
    <!-- Change from a free account to paying MEGA -->
    <string name="action_upgrade_account">계정 업그레이드</string>
    <!-- Message while proceeding to upgrade the account -->
    <string name="upgrading_account_message">계정 업그레이드 중</string>
    <!-- Menu item to select all the elements of a list -->
    <string name="action_select_all">모두 선택</string>
    <!-- Menu item to unselect all the elements of a list -->
    <string name="action_unselect_all">선택 해제</string>
    <!-- Menu item to change from list view to grid view -->
    <string name="action_grid">썸네일 보기</string>
    <!-- Menu item to change from grid view to list view -->
    <string name="action_list">목록 보기</string>
    <!-- Title of the preference Recovery key on Settings section -->
    <string name="action_export_master_key">복구 키 백업</string>
    <!-- Menu item to let the user cancel subscriptions -->
    <string name="action_cancel_subscriptions">구독 취소</string>
    <!-- success message when the subscription has been canceled correctly -->
    <string name="cancel_subscription_ok">구독이 취소되었습니다</string>
    <!-- error message when the subscription has not been canceled successfully -->
    <string name="cancel_subscription_error">당신의 구독을 취소할 수 없었습니다. 도움을 받으려면 support&#64;mega.nz로 연락주세요</string>
    <!-- Menu item to kill all opened sessions -->
    <string name="action_kill_all_sessions">다른 세션 닫기</string>
    <!-- Message after kill all opened sessions -->
    <string name="success_kill_all_sessions">남은 세션이 닫혔습니다</string>
    <!-- Message after kill all opened sessions -->
    <string name="error_kill_all_sessions">열린 세션을 닫는 중 오류 발생</string>
    <!-- General label for files -->
    <plurals name="general_num_files">
        <item quantity="other">파일</item>
    </plurals>
    <!-- Indicates how many contacts a folder is shared with. Plural. e.g. Shared with 7 contacts -->
    <plurals name="general_num_shared_with">
        <item quantity="other">%1$d명의 지인과 공유됨</item>
    </plurals>
    <!-- Alert text before download. Please do not modify the %s placeholder as it will be replaced by the size to be donwloaded -->
    <string name="alert_larger_file">%s가 다운로드 됩니다.</string>
    <!-- Alert text before download -->
    <string name="alert_no_app">%s 파일을 열 앱이 없습니다. 다운로드를 진행 하시겠습니까?</string>
    <!-- Dialog option that permits user do not show it again -->
    <string name="checkbox_not_show_again">다시 보여주지 마세요</string>
    <!-- Press back while login to cancel current login process. -->
    <string name="confirm_cancel_login">현재 로그인 과정을 취소 하시겠습니까?</string>
    <!-- Login button -->
    <string name="login_text">로그인</string>
    <!-- email label -->
    <string name="email_text">이메일</string>
    <!-- password label -->
    <string name="password_text">암호</string>
    <!-- Hint of the confirmation dialog to get link with password -->
    <string name="confirm_password_text">암호 확인</string>
    <!-- in the password edittext the user can see the password or asterisks. ABC shows the letters of the password -->
    <string name="abc">ABC</string>
    <!-- This question applies to users that do not have an account on MEGA yet -->
    <string name="new_to_mega">MEGA가 처음이신가요?</string>
    <!-- button that allows the user to create an account -->
    <string name="create_account">계정 생성</string>
    <!-- when the user tries to log in MEGA without typing the email -->
    <string name="error_enter_email">이메일 주소를 입력하세요</string>
    <!-- Title of the alert dialog when the user tries to recover the pass of a non existing account -->
    <string name="error_invalid_email">잘못된 이메일 주소</string>
    <!-- when the user tries to log in MEGA without typing the password -->
    <string name="error_enter_password">암호를 입력하세요</string>
    <!-- when the user tries to log in to MEGA without a network connection -->
    <string name="error_server_connection_problem">네트워크 연결 없음</string>
    <!-- when the user tries to log in to MEGA without a valid session -->
    <string name="error_server_expired_session">다른 위치에서 이 기기를 로그아웃 하였습니다.</string>
    <!-- the first step when logging in is calculate the private and public encryption keys -->
    <string name="login_generating_key">암호화 키 생성 중</string>
    <!-- Message displayed while the app is connecting to a MEGA server -->
    <string name="login_connecting_to_server">서버에 연결 중</string>
    <!-- Status text when updating the file manager -->
    <string name="download_updating_filelist">파일 목록 업데이트 중</string>
    <!-- title of the screen after creating an account when the user has to confirm the password to confirm the account -->
    <string name="login_confirm_account">계정 확인</string>
    <!-- when the user clicks on the link sent by MEGA after creating the account, this message is shown -->
    <string name="login_querying_signup_link">인증 링크 확인 중</string>
    <!-- Attempting to activate a MEGA account for a user. -->
    <string name="login_confirming_account">계정 활성화 중</string>
    <!-- After login, updating the file list, the file list should be processed before showing it to the user -->
    <string name="login_preparing_filelist">파일 목록 준비 중</string>
    <!-- when the user tries to share something to MEGA without being logged -->
    <string name="login_before_share">MEGA로 공유하려면 로그인하세요</string>
    <!-- This toast message is shown on the login page when an email confirm link is no longer valid. -->
    <string name="reg_link_expired">확인 링크가 더 이상 유효하지 않습니다. 계정이 이미 활성화되었거나 가입을 취소했을 수 있습니다.</string>
    <!--  -->
    <string name="tour_space_title">MEGA 공간</string>
    <!--  -->
    <string name="tour_speed_title">MEGA 속도</string>
    <!--  -->
    <string name="tour_privacy_title">MEGA 프라이버시</string>
    <!--  -->
    <string name="tour_access_title">MEGA 접근</string>
    <!-- Full description text of the app in the Google Play page of the app (character limit 4000) -->
    <string name="tour_space_text">지금 가입하고 20GB의 무료 공간을 받으세요</string>
    <!--  -->
    <string name="tour_speed_text">업로드는 매우 빠릅니다. 모두와 빠르게 파일을 공유하세요</string>
    <!--  -->
    <string name="tour_privacy_text">MEGA의 종단간 암호화로 모든 파일을 안전하게 보관하세요</string>
    <!--  -->
    <string name="tour_access_text">언제, 어디서든 완전히 암호화된 접근</string>
    <!-- button that allows the user to create an account -->
    <string name="create_account_text">계정 생성</string>
    <!-- category in sort by action -->
    <string name="name_text">이름</string>
    <!-- First Name of the user -->
    <string name="first_name_text">이름</string>
    <!-- Last name of the user -->
    <string name="lastname_text">성</string>
    <!-- text placed on the checkbox of acceptation of the Terms of Service -->
    <string name="tos">MEGA의 [A]이용 약관[/A]에 동의합니다</string>
    <!-- Text placed on the checkbox to make sure user agree that understand the danger of losing password -->
    <string name="top">[B]내가 암호를 잊으면, 내 데이터를 잃는다[/B]는 것을 이해하였습니다. [A]MEGA의 종단간 암호화[/A]에 대하여 더 알아보기</string>
    <!-- Does the user already have a MEGA account -->
    <string name="already_account">이미 계정이 있으신가요?</string>
    <!-- warning dialog -->
    <string name="create_account_no_terms">이용 약관에 동의하여야 합니다.</string>
    <!-- warning dialog, for user do not tick checkbox of understanding the danger of losing password -->
    <string name="create_account_no_top">암호를 잊는 것에 대한 위험성을 이해하였다는 데에 동의해야 합니다</string>
    <!-- Warning message when the first name is a required field to submit a form. For example during the create account process. -->
    <string name="error_enter_username">이름을 입력하세요</string>
    <!-- Warning dialog -->
    <string name="error_enter_userlastname">성을 입력하세요.</string>
    <!-- when creating the account -->
    <string name="error_short_password">암호가 너무 짧습니다</string>
    <!-- when creating the account -->
    <string name="error_passwords_dont_match">암호가 일치하지 않습니다</string>
    <!-- when creating the account -->
    <string name="error_email_registered">이 이메일 주소는 이미 MEGA에 가입되어 있습니다.</string>
    <!--  -->
    <string name="create_account_creating_account">서버에 연결 중: 계정 생성 중</string>
    <!--  -->
    <string name="cancel_transfer_confirmation">이 전송을 취소할까요?</string>
    <!--  -->
    <string name="cancel_all_transfer_confirmation">모든 전송을 취소할까요?</string>
    <!-- Label for any ‘Cancel all’ button to cancel transfers - (String as short as possible). -->
    <string name="cancel_all_action">모두 취소</string>
    <!-- Warning to confirm remove selected transfers. Plural more than 1 transfer -->
    <plurals name="cancel_selected_transfers">
        <item quantity="other">선택된 전송이 취소됩니다.</item>
    </plurals>
    <!-- The name of every users root drive in the cloud of MEGA. -->
    <string name="section_cloud_drive">클라우드 드라이브</string>
    <!-- Label to reference a recents section -->
    <string name="section_recents">최근</string>
    <!-- title of the screen where the secondary media images are uploaded, and name of the folder where the secondary media images are uploaded -->
    <string name="section_secondary_media_uploads">미디어 업로드</string>
    <!-- Section name for the “Messages” section.Preferably one word. There is little space for this word. -->
    <string name="section_inbox">수신함</string>
    <!-- title of the screen that shows the files saved for offline in the device -->
    <string name="section_saved_for_offline">오프라인으로 저장됨</string>
    <!-- the options of what to upload in an array. Needed for the settings, the options of what to upload. -->
    <string name="section_saved_for_offline_new">오프라인</string>
    <!-- Label showing the location of a node which is not in root navigation level. The first placeholder is the name of the parent folder. The second placeholder is the name of the section in which the file is. e.g. PR reviews and tickets (Cloud Drive) -->
    <string name="location_label">%1$s (%2$s)</string>
    <!-- title of the screen that shows all the shared items -->
    <string name="title_shared_items">공유된 항목</string>
    <!-- title of the screen that shows all the shared items -->
    <string name="section_shared_items">공유된 폴더</string>
    <!-- The title of the trash bin in the tree of the file manager. -->
    <string name="section_rubbish_bin">휴지통</string>
    <!-- Section name for the “Contacts” section.Preferably one word. There is little space for this word. -->
    <string name="section_contacts">연락처</string>
    <!-- Item of the navigation title for the contacts section when there is any pending incoming request -->
    <string name="section_contacts_with_notification">연락처 [A](%1$d)[/A]</string>
    <!-- Empty state when the user has not sent any contact request to other users -->
    <string name="sent_requests_empty">[A]발송된 요청[/A] [B]없음[/B]</string>
    <!-- Empty state when the user has not received any contact request from other users -->
    <string name="received_requests_empty">[A]수신된 요청[/A] [B]없음[/B]</string>
    <!-- Title for the file transfer screen (with the up & download) -->
    <string name="section_transfers">전송</string>
    <!-- Section name for the “My Account” section.Preferably one or two words. There is little space for this. -->
    <string name="section_account">내 계정</string>
    <!-- title of the screen where the camera images are uploaded, and name of the folder where camera images are uploaded -->
    <string name="section_photo_sync">카메라 업로드</string>
    <!-- Capital letters. Incoming shared folders. The title of a tab -->
    <string name="tab_incoming_shares">들어옴</string>
    <!-- Capital letters. Outgoing shared folders. The title of a tab -->
    <string name="tab_outgoing_shares">나감</string>
    <!-- Capital letters. Files with link. The title of a tab -->
    <string name="tab_links_shares">링크</string>
    <!-- Label for any ‘Incoming shares’ button, link, text, title, etc. - (String as short as possible). -->
    <string name="title_incoming_shares_explorer">들어오는 공유</string>
    <!-- Title of the share with file explorer -->
    <string name="title_incoming_shares_with_explorer">다음과의 들어오는 공유</string>
    <!-- message when there are no files in the Cloud drive -->
    <string name="file_browser_empty_cloud_drive">클라우드 드라이브에 파일 없음</string>
    <!-- Text that indicates that a folder is currently empty -->
    <string name="file_browser_empty_folder">빈 폴더</string>
    <!-- Title of the fragment Choose Account -->
    <string name="choose_account_fragment">계정 선택</string>
    <!-- The file are available “offline” (without a network Wi-Fi mobile data connection) -->
    <string name="file_properties_available_offline">오프라인 사용 가능</string>
    <!-- category in sort by action -->
    <string name="file_properties_info_size_file">크기</string>
    <!-- When the file/folder was last modified -->
    <string name="file_properties_info_last_modified">마지막으로 수정한 날짜</string>
    <!-- Label to display the date and time when a file/folder has been added (uploaded) to MEGA. -->
    <string name="file_properties_info_added">추가됨</string>
    <!-- the label when a folder can be accesed by public users -->
    <string name="file_properties_shared_folder_public_link">공개 링크</string>
    <!-- Item menu option upon clicking on a file folder. Refers to the permissions of a file folder in the file manager. -->
    <string name="file_properties_shared_folder_permissions">권한</string>
    <!-- Title of the dialog to choose permissions when sharing. -->
    <string name="dialog_select_permissions">공유 권한</string>
    <!-- menu item -->
    <string name="file_properties_shared_folder_change_permissions">권한 변경</string>
    <!-- when listing all the contacts that shares a folder -->
    <string name="file_properties_shared_folder_select_contact">공유된 사람</string>
    <!-- send a file to a MEGA user -->
    <string name="file_properties_send_file_select_contact">보내기</string>
    <!-- shows the owner of an incoming shared folder -->
    <string name="file_properties_owner">소유자</string>
    <!-- positive button on dialog to invite a contact -->
    <string name="contact_invite">초대</string>
    <!-- option to reinvite a contact -->
    <string name="contact_reinvite">재초대</string>
    <!-- The text of the notification button that is displayed when there is a call in progress, another call is received and ignored. -->
    <string name="contact_ignore">무시</string>
    <!-- option to decline a contact invitation -->
    <string name="contact_decline">거절</string>
    <!-- option to accept a contact invitation -->
    <string name="contact_accept">수락</string>
    <!-- Label for the option of the sliding panel to show the contact info -->
    <string name="contact_properties_activity">연락처 정보</string>
    <!-- Adding new relationships (contacts) using the actions. -->
    <string name="contacts_list_empty_text">아래의 버튼을 이용하여 새 연락처를 추가하세요</string>
    <!-- Add new contacts before sharing. -->
    <string name="contacts_explorer_list_empty_text">공유할 새 연락처를 추가하세요</string>
    <!-- Error message -->
    <string name="error_not_enough_free_space">장치에 여유 공간이 없습니다</string>
    <!-- This is button text on the Get Link dialog. This lets the user get a public file/folder link without the decryption key e.g. https://mega.nz/#!Qo12lSpT. -->
    <string name="option_link_without_key">키 없는 링크</string>
    <!-- Alert Dialog to get link -->
    <string name="option_decryption_key">복호화 키</string>
    <!-- Alert shown when some content is sharing with chats and they are processing -->
    <string name="download_preparing_files">파일 준비중</string>
    <!-- Message when many downloads start. Plural more than 1 file. Placeholder is for include the number of downloads in runtime. -->
    <plurals name="download_began">
        <item quantity="other">다운로드 %1$d개 시작</item>
    </plurals>
    <!-- Message when many downloads finish. Plural more than 1 file. Placeholder is for include the number of downloads in runtime. -->
    <plurals name="download_finish">
        <item quantity="other">다운로드 %1$d개 완료</item>
    </plurals>
    <!-- Message when many uploads start. Plural more than 1 file. Placeholder is for include the number of uploads in runtime. -->
    <plurals name="upload_began">
        <item quantity="other">업로드 %1$d개 시작</item>
    </plurals>
    <!-- Message when many downloads finish. Plural more than 1 file. Placeholder is for include the number of uploads in runtime. -->
    <plurals name="upload_finish">
        <item quantity="other">업로드 %1$d개 완료</item>
    </plurals>
    <!-- Warning shown when it tries to download some empty folders. Plural -->
    <plurals name="empty_folders">
        <item quantity="other">폴더들이 비어 있습니다.</item>
    </plurals>
    <!-- Hint how to cancel the download -->
    <string name="download_touch_to_cancel">취소하려면 터치하세요</string>
    <!-- Hint how to cancel the download -->
    <string name="download_touch_to_show">전송 보기</string>
    <!-- Warning message -->
    <string name="error_file_size_greater_than_4gb">대부분의 장치는 4GB를 초과하는 파일을 다운로드할 수 없습니다. 다운로드가 실패할 수 있습니다</string>
    <!-- message when trying to open a downloaded file but there isn’t any app that open that file. Example: a user downloads a pdf but doesn’t have any app to read a pdf -->
    <string name="intent_not_available">장치에 이 파일을 실행할 앱이 없습니다</string>
    <!-- Message when trying to open a location message but there isn’t any app that open that location. -->
    <string name="intent_not_available_location">이 위치를 열 수 있는 앱이 기기에 없습니다</string>
    <!-- Message displayed when user tries to open a file with a 3rd party app using the option "Open with" but there isn't any app installed in the device which can open that file type, e.g. user tries to open a ".txt" but doesn’t have any installed 3rd party app which supports ".txt" files. -->
    <string name="intent_not_available_file">이 파일 유형을 지원하는 앱을 설치하지 않은 것 같습니다</string>
    <!-- to share an image using Facebook, Whatsapp, etc -->
    <string name="context_share_image">다음을 사용하여 이미지 공유</string>
    <!-- create a link of a file and send it using an app from the device -->
    <string name="context_get_link">링크 공유</string>
    <!-- Delete a link label -->
    <string name="context_delete_link">링크 삭제</string>
    <!-- Item menu option upon right click on one or multiple files. -->
    <string name="context_get_link_menu">링크 얻기</string>
    <!-- Item menu option upon right click on one or multiple files. -->
    <string name="context_leave_menu">떠나기</string>
    <!-- Title alert before leaving a share. -->
    <string name="alert_leave_share">공유 떠나기</string>
    <!-- Item menu option upon right click on one or multiple files. -->
    <string name="context_clean_shares_menu">공유 제거</string>
    <!-- Item menu option upon right click on one or multiple files. -->
    <string name="context_remove_link_menu">링크 제거</string>
    <!-- Warning that appears prior to remove a link of a file. Singular. -->
    <string name="context_remove_link_warning_text">이 링크는 더 이상 공개되지 않습니다.</string>
    <!-- Warning that appears prior to remove links of files. Plural. -->
    <plurals name="remove_links_warning_text">
        <item quantity="other">이 링크들은 더 이상 공개되지 않습니다.</item>
    </plurals>
    <!-- Item menu option upon right click on one or multiple files. -->
    <string name="context_rename">이름 바꾸기</string>
    <!-- Title of a dialog to rename a node. The place holder is to set the current name of the node. -->
    <string name="rename_dialog_title">%1$s 이름 바꾸기</string>
    <!-- Menu option to open a link. Also title of the dialog to open a link. -->
    <string name="context_open_link_title">링크 열기</string>
    <!-- Item menu option upon right click on one or multiple files. -->
    <string name="context_open_link">열기</string>
    <!-- while renaming a file or folder -->
    <string name="context_renaming">이름을 바꾸는 중</string>
    <!-- while file provider is downloading a file -->
    <string name="context_preparing_provider">파일 준비 중</string>
    <!-- Item menu option upon right click on one or multiple files. -->
    <string name="context_download">다운로드</string>
    <!-- Item menu option upon right click on one or multiple files. -->
    <string name="context_move">이동</string>
    <!-- while moving a file or folder -->
    <string name="context_moving">이동 중</string>
    <!-- Item menu option upon right click on one or multiple files. -->
    <string name="context_copy">복사</string>
    <!-- Item menu option upon right click on one or multiple files. -->
    <string name="context_upload">업로드</string>
    <!-- while copying a file or folder -->
    <string name="context_copying">복사 중</string>
    <!-- menu item -->
    <string name="context_move_to_trash">휴지통으로 이동</string>
    <!-- menu item -->
    <string name="context_delete_from_mega">MEGA에서 제거</string>
    <!-- Input field description in the create folder dialog. -->
    <string name="context_new_folder_name">폴더 이름</string>
    <!-- when adding a new contact. in the dialog -->
    <string name="context_new_contact_name">연락처 이메일</string>
    <!-- status dialog when performing the action -->
    <string name="context_creating_folder">폴더 생성 중</string>
    <!-- Menu item -->
    <string name="context_download_to">저장</string>
    <!-- Menu option title -->
    <string name="context_clear_rubbish">휴지통 비우기</string>
    <!-- Ask for confirmation before removing all the elements of the rubbish bin -->
    <string name="clear_rubbish_confirmation">휴지통에서 모든 항목을 완전히 제거하려고 합니다.</string>
    <!-- send cancel subscriptions dialog -->
    <string name="context_send">보내기</string>
    <!-- send the file to inbox -->
    <string name="context_send_file_inbox">연락처에게 보내기</string>
    <!-- Menu option to delete one or multiple selected items. -->
    <string name="context_remove">제거</string>
    <!-- Menu option to delete selected items of the offline state -->
    <string name="context_delete_offline">오프라인에서 제거</string>
    <!-- menu item -->
    <string name="context_share_folder">폴더 공유</string>
    <!-- menu item -->
    <string name="context_send_file">대화에 파일 보내기</string>
    <!-- menu item -->
    <string name="context_send_contact">대화에 연락처 공유하기</string>
    <!-- open a shared folder -->
    <string name="context_view_shared_folders">공유된 폴더 보기</string>
    <!-- Item menu option upon clicking on one or multiple files. -->
    <string name="context_sharing_folder">공유 중</string>
    <!-- Menu option to manage a shared folder. -->
    <string name="manage_share">공유 관리</string>
    <!-- menu item -->
    <string name="context_delete">삭제</string>
    <!-- success message when removing a contact request -->
    <string name="context_contact_invitation_deleted">요청이 삭제되었습니다</string>
    <!-- success message when reinvite a contact -->
    <string name="context_contact_invitation_resent">요청이 재발송되었습니다</string>
    <!-- success message when sending a contact request -->
    <string name="context_contact_request_sent">%s님께 요청이 성공적으로 전송되었습니다. 보낸 요청 탭에서 보세요.</string>
    <!-- success message when removing a contact -->
    <string name="context_contact_removed">연락처가 제거되었습니다</string>
    <!-- error message -->
    <string name="context_contact_not_removed">오류. 연락처가 제거되지 않았습니다</string>
    <!-- success message when chaning the permissionss -->
    <string name="context_permissions_changed">권한이 변경되었습니다</string>
    <!-- error message -->
    <string name="context_permissions_not_changed">오류. 권한이 변경되지 않았습니다</string>
    <!-- message when trying to create a folder that already exists -->
    <string name="context_folder_already_exists">폴더가 이미 존재합니다</string>
    <!-- message when trying to create a invite a contact already that is already added -->
    <string name="context_contact_already_exists">%s님은 이미 연락처에 있습니다</string>
    <!-- message when trying to send a file without full access -->
    <string name="context_send_no_permission">이 파일을 전송할 권한이 없습니다</string>
    <!-- success message when creating a folder -->
    <string name="context_folder_created">폴더가 생성되었습니다</string>
    <!-- error message when creating a folder -->
    <string name="context_folder_no_created">오류. 폴더가 생성되지 않았습니다</string>
    <!-- success message when renaming a node -->
    <string name="context_correctly_renamed">이름이 성공적으로 바뀌었습니다</string>
    <!-- error message -->
    <string name="context_no_renamed">오류. 이름이 바뀌지 않았습니다</string>
    <!-- success message when copying a node -->
    <string name="context_correctly_copied">성공적으로 복사되었습니다</string>
    <!-- success message when sending a node to Inbox -->
    <string name="context_correctly_sent_node">수신함으로 보냈습니다</string>
    <!-- error message when sending a node to Inbox -->
    <string name="context_no_sent_node">오류. 수신함으로 보내지 못 했습니다</string>
    <!-- error message -->
    <string name="context_no_copied">오류. 복사되지 않았습니다</string>
    <!-- message that appears when a user tries to move/copy/upload a file but doesn’t choose a destination folder -->
    <string name="context_no_destination_folder">대상 폴더를 선택하세요</string>
    <!-- success message when moving a node -->
    <string name="context_correctly_moved">성공적으로 이동되었습니다</string>
    <!-- success message when moving a node -->
    <string name="number_correctly_moved">%d개의 항목이 성공적으로 이동되었습니다.</string>
    <!-- success message when moving a node -->
    <string name="number_incorrectly_moved">%d개의 항목이 성공적으로 이동되지 않았습니다</string>
    <!-- success message when moving a node -->
    <string name="context_correctly_moved_to_rubbish">휴지통으로 성공적으로 이동되었습니다</string>
    <!-- error message -->
    <string name="context_no_moved">오류. 이동되지 않았습니다</string>
    <!-- success message when sharing a folder -->
    <string name="context_correctly_shared">성공적으로 공유되었습니다</string>
    <!-- error message when sharing a folder -->
    <string name="context_no_shared_number">오류. %d개의 공유가 완료되지 않았습니다</string>
    <!-- success message when sharing a folder -->
    <string name="context_correctly_shared_removed">공유를 성공적으로 제거하였습니다</string>
    <!-- error message when sharing a folder -->
    <string name="context_no_shared_number_removed">오류. 공유를 제거하는 %d개의 과정이 완료되지 않았습니다</string>
    <!-- error message -->
    <string name="context_no_shared">오류. 공유되지 않았습니다</string>
    <!-- error message -->
    <string name="context_no_removed_shared">오류. 공유가 제거되지 않았습니다</string>
    <!-- success message when removing a sharing -->
    <string name="context_remove_sharing">폴더 공유 제거됨</string>
    <!-- error message -->
    <string name="context_no_link">링크 얻기 실패</string>
    <!-- success message when removing a node from MEGA -->
    <string name="context_correctly_removed">MEGA에서 올바르게 삭제되었습니다</string>
    <!-- error message -->
    <string name="context_no_removed">오류. MEGA에서 삭제되지 않았습니다</string>
    <!-- success message when moving a node -->
    <string name="number_correctly_removed">%d개의 항목이 MEGA에서 제거되었습니다</string>
    <!-- error message when moving a node -->
    <string name="number_no_removed">%d개의 항목이 제거되지 않았습니다</string>
    <!-- Success message when left shared folders -->
    <string name="number_correctly_leaved">%d개의 폴더에서 성공적으로 떠났습니다.</string>
    <!-- Message shown when a share has been left -->
    <string name="share_left">공유 떠남</string>
    <!-- error message when moving a node -->
    <string name="number_no_leaved">%d개의 폴더에서 성공적으로 떠나지 못했습니다</string>
    <!-- success message when sending multiple files -->
    <string name="number_correctly_sent">%d개의 연락처에 파일이 성공적으로 전송되었습니다</string>
    <!-- error message when sending multiple files -->
    <string name="number_no_sent">%d개의 연락처에게 파일이 전송되지 않았습니다</string>
    <!-- success message when sending multiple files -->
    <string name="number_correctly_sent_multifile">%d개의 파일이 잘 전송되었습니다</string>
    <!-- error message when sending multiple files -->
    <string name="number_no_sent_multifile">%d개의 파일을 전송하지 못 했습니다</string>
    <!-- success message when sending multiple files -->
    <string name="number_correctly_copied">%d개의 항목이 잘 복사되었습니다</string>
    <!-- error message when sending multiple files -->
    <string name="number_no_copied">%d개의 항목이 복사되지 않았습니다</string>
    <!-- success message when removing several contacts -->
    <string name="number_contact_removed">%d개의 연락처가 잘 제거되었습니다</string>
    <!-- error message when removing several contacts -->
    <string name="number_contact_not_removed">%d개의 연락처가 제거되지 않았습니다</string>
    <!-- success message when sharing a file with multiple contacts -->
    <string name="number_contact_file_shared_correctly">%d개의 연락처와 폴더를 공유하였습니다</string>
    <!-- error message when sharing a file with multiple contacts -->
    <string name="number_contact_file_not_shared_">%d개의 연락처와 파일을 공유할 수 없습니다.</string>
    <!-- success message when sharing multiple files -->
    <string name="number_correctly_shared">%d개의 폴더가 잘 공유되었습니다</string>
    <!-- error message when sharing multiple files -->
    <string name="number_no_shared">%d개의 폴더가 공유되지 않았습니다</string>
    <!-- success message when sending a file to a contact -->
    <string name="context_correctly_copied_contact">올바르게 전송되었습니다:</string>
    <!-- success message when removing all the contacts of a shared folder -->
    <string name="context_correctly_removed_sharing_contacts">폴더가 더 이상 공유되지 않음</string>
    <!-- error message when removing all the contacts of a shared folder -->
    <string name="context_no_removed_sharing_contacts">오류가 발생하였습니다. 이 폴더는 아직 다른 연락처와 공유 중입니다</string>
    <!-- option available for just one file -->
    <string name="context_select_one_file">파일 하나만 선택하세요</string>
    <!-- success message when emptying the RB -->
    <string name="rubbish_bin_emptied">휴지통이 성공적으로 비워졌습니다</string>
    <!-- error message when emptying the RB -->
    <string name="rubbish_bin_no_emptied">오류가 발생하였습니다. 휴지통이 비워지지 않았습니다</string>
    <!-- dialog cancel subscriptions -->
    <string name="dialog_cancel_subscriptions">MEGA 구독을 취소하려고 합니다. 당신의 생각을 바꾸게 하기 위해 우리가 뭘 해야할지 알려주세요.</string>
    <!-- hint cancel subscriptions dialog -->
    <string name="hint_cancel_subscriptions">의견을 여기에 입력하세요</string>
    <!-- send cancel subscriptions dialog -->
    <string name="send_cancel_subscriptions">보내기</string>
    <!-- confirmation cancel subscriptions dialog -->
    <string name="confirmation_cancel_subscriptions">피드백을 보내주셔서 고맙습니다. MEGA 구독을 정말 취소하시겠습니까?</string>
    <!-- provide a reason to cancel subscriptions dialog -->
    <string name="reason_cancel_subscriptions">당신의 구독권이 취소되지 않았습니다. 취소 사유를 입력해주세요.</string>
    <!-- welcome message after user brought subscription. placeholder 1: subscription type (Lite/Pro1 etc), placeholder 2: renewal interval (monthly/yearly) -->
    <string name="message_user_purchased_subscription">%1$s에 %2$s 구독해주셔서 고맙습니다!</string>
    <!-- Pop up message shows when user purchased a lower level of subscription -->
    <string name="message_user_purchased_subscription_down_grade">새 구독은 현재 구독이 만료된 후 시작되며, 새 가격도 그 때 결제됩니다.</string>
    <!-- Pop up message shows when user purchased a subscription with a payment method that can not be processed in real time, e.g. voucher -->
    <string name="message_user_payment_pending">당신의 구독은 Google에 의해 결제가 처리된 이후 시작됩니다.</string>
    <!--  -->
    <string name="subscription_type_monthly">월간</string>
    <!--  -->
    <string name="subscription_type_yearly">연간</string>
    <!-- success message after removing the public link of a folder -->
    <string name="context_node_private">이 폴더는 이제 개인용입니다</string>
    <!-- success message after removing a share of a folder. a contact has no access to the folder now -->
    <string name="context_share_correctly_removed">공유가 올바르게 삭제되었습니다</string>
    <!-- Menu option to create a new folder in the file manager. -->
    <string name="menu_new_folder">새 폴더</string>
    <!-- Menu option to add a contact to your contact list. -->
    <string name="menu_add_contact">연락처 추가</string>
    <!-- Menu option to add a contact to your contact list. -->
    <string name="menu_add_contact_and_share">연락처를 추가하고 공유</string>
    <!-- Title of the alert to introduce the decryption key -->
    <string name="alert_decryption_key">복호화 키</string>
    <!-- Message of the alert to introduce the decryption key -->
    <string name="message_decryption_key">링크의 복호화 키를 입력하세요</string>
    <!-- error message shown on the decryption key dialog if the key typed in was wrong -->
    <string name="invalid_decryption_key">잘못된 복호화 키</string>
    <!-- upload to. Then choose an Image file -->
    <string name="upload_to_image">이미지</string>
    <!-- upload to. Then choose an Audio file -->
    <string name="upload_to_audio">오디오</string>
    <!-- Title of the button in the contact info screen to start a video call -->
    <string name="upload_to_video">동영상</string>
    <!-- upload to. Then choose to browse the file system to choose a file -->
    <string name="upload_to_filesystem">파일 시스템에서 선택</string>
    <!-- upload to. Then choose to browse the file system to choose a file -->
    <string name="upload_to_filesystem_from">다음에서 고르기</string>
    <!-- Label for the current uploaded size of a file. For example, 3 files, 50KB uploaded -->
    <string name="upload_uploaded">업로드됨</string>
    <!-- Status text at the beginning of an upload, Status text at the beginning of an upload for 2 or more files -->
    <plurals name="upload_prepare">
        <item quantity="other">파일 처리중</item>
    </plurals>
    <!-- error message when downloading a file -->
    <string name="error_temporary_unavaible">리소스가 일시적으로 사용 불가능합니다, 나중에 다시 시도하세요</string>
    <!-- Error message when the selected file cannot be opened -->
    <string name="upload_can_not_open">선택한 파일을 열 수 없습니다</string>
    <!-- when a zip file is downloaded and clicked, the app unzips the file. This is the status text while unzipping the file -->
    <string name="unzipping_process">파일 압축 해제중</string>
    <!-- error message while browsing the local filesystem -->
    <string name="error_io_problem">파일 시스템 문제</string>
    <!-- error message while browsing the local filesystem -->
    <string name="general_error">로컬 파일을 탐색하던 중 오류 발생</string>
    <!-- title of the image gallery -->
    <string name="full_screen_image_viewer_label">이미지 뷰어</string>
    <!-- Headline for the amount of storage space is used -->
    <string name="my_account_used_space">사용한 저장 공간</string>
    <!-- menu item -->
    <string name="my_account_change_password">암호 변경</string>
    <!-- Dialog text overquota error -->
    <string name="overquota_alert_text">저장 공간 한도를 초과하였습니다. 계정을 업그레이드 하시겠습니까?</string>
    <!-- when did the last session happen -->
    <string name="my_account_last_session">최근 세션</string>
    <!-- header for the social connections, showing the number of contacts the user has -->
    <string name="my_account_connections">연결</string>
    <!-- message displayed while the app is changing the password -->
    <string name="my_account_changing_password">암호 변경중</string>
    <!-- when changing the password, the first edittext is to enter the current password -->
    <string name="my_account_change_password_oldPassword">현재 암호</string>
    <!-- when changing the password -->
    <string name="my_account_change_password_newPassword1">새 암호</string>
    <!-- when changing the password -->
    <string name="my_account_change_password_newPassword2">새 암호 확인</string>
    <!-- when changing the password or creating the account, the password is required twice and check that both times are the same -->
    <string name="my_account_change_password_dont_match">암호가 일치하지 않습니다</string>
    <!-- title of the selection of the pro account wanted -->
    <string name="upgrade_select_pricing">요금제 선택</string>
    <!-- the user has to decide the way of payment -->
    <string name="select_membership_1">월간 또는 연간 재구독</string>
    <!-- choose the payment method option when no method is available -->
    <string name="no_available_payment_method">이 요금제에 설정된 결제 수단이 없습니다. 하나를 선택하세요.</string>
    <!-- button to decide monthly payment. The asterisk is needed -->
    <string name="upgrade_per_month">월간*</string>
    <!-- button to decide annually payment. The asterisk is needed -->
    <string name="upgrade_per_year">연간*</string>
    <!-- the user can get the link and it’s copied to the clipboard -->
    <string name="file_properties_get_link">링크가 클립보드로 복사되었습니다</string>
    <!-- before sharing an image, the preview has to be downloaded -->
    <string name="full_image_viewer_not_preview">미리 보기가 다운로드 되지 않았습니다. 기다려주세요.</string>
    <!-- due to device is low on memory, cannot load an image preview temporarily -->
    <string name="not_load_preview_low_memory">미리 보기를 표시할 여유 메모리가 부족합니다. 나중에 다시 시도하세요.</string>
    <!-- alert when clicking a newsignup link being logged -->
    <string name="log_out_warning">계정을 만들기 전에 로그아웃 하세요</string>
    <!-- message shown in the screen when there are not any active transfer -->
    <string name="transfers_empty">활성중인 전송 없음</string>
    <!-- menu item -->
    <string name="menu_pause_transfers">전송 일시정지</string>
    <!-- menu item -->
    <string name="menu_cancel_all_transfers">모든 전송 취소</string>
    <!-- Option of the sliding panel to capture a new picture to upload to Cloud Drive or to set as user avatar -->
    <string name="menu_take_picture">캡처</string>
    <!-- Dialog title, to explain why MEGA needs the ’display over other apps’ permission (Android 10) -->
    <string name="ask_for_display_over_title">수신중인 MEGA 통화의 알림 허용</string>
    <!-- Dialog message, to explain why MEGA needs the ’display over other apps’ permission (Android 10) -->
    <string name="ask_for_display_over_msg">통화를 위해 MEGA에 다른 앱 위에 표시 권한을 허용해주세요.</string>
    <!-- Prompt text shows when the user doesn’t want to make MEGA grant the ’display over other apps’ permission for now (Android 10) -->
    <string name="ask_for_display_over_explain">기기 설정에서 수동으로 권한을 허용할 수 있습니다.</string>
    <!-- the options of how to upload, but in an array. needed for the settings, how to upload the camera images. only when Wi-Fi connected -->
    <string name="cam_sync_wifi">와이파이 전용</string>
    <!-- the options of how to upload, but in an array. needed for the settings, how to upload the camera images. when Wi-Fi connected and using data plan -->
    <string name="cam_sync_data">와이파이 또는 모바일 데이터</string>
    <!-- The upload of the user’s photos orvideos from their specified album is in progress. -->
    <string name="cam_sync_syncing">카메라 업로드 진행중</string>
    <!-- confirmation question for cancelling the camera uploads -->
    <string name="cam_sync_cancel_sync">카메라 업로드를 정지하시겠습니까?</string>
    <!-- title of the notification when camera upload is enabled -->
    <string name="settings_camera_notif_title">미디어 폴더의 파일을 업로드할 수 없습니다</string>
    <!-- title of the notification when camera upload is checking files -->
    <string name="settings_camera_notif_checking_title">업로드할 파일 확인중</string>
    <!-- title of the notification when camera upload is initializing -->
    <string name="settings_camera_notif_initializing_title">카메라 업로드 초기화 중</string>
    <!-- title of the notification when camera upload’s primary local folder is unavailable. -->
    <string name="camera_notif_primary_local_unavailable">카메라 업로드가 해제되었습니다. 로컬 폴더를 이용할 수 없습니다.</string>
    <!-- title of the notification when camera upload’s secondary local folder is unavailable. -->
    <string name="camera_notif_secondary_local_unavailable">미디어 업로드가 해제되었습니다. 로컬 폴더를 이용할 수 없습니다.</string>
    <!-- notification camera uploads complete -->
    <string name="settings_camera_notif_complete">카메라 업로드 완료</string>
    <!-- settings of the Appearance section -->
    <string name="settings_appearance">외관</string>
    <!-- settings of the Features section -->
    <string name="settings_features">기능</string>
    <!-- label of storage in upgrade/choose account page, it is being used with a variable, e.g. for LITE user it will show ‘200GB Storage’. -->
    <string name="settings_storage">저장소</string>
    <!-- Settings of the Passcode -->
    <string name="settings_passcode_lock">암호 잠금</string>
    <!-- Setting to allow the user to select the preferred passcode type -->
    <string name="settings_passcode_option">암호 옵션</string>
    <!-- Helper text to explain why we have this `Require me to plug in` setting, placeholder - 100 to 1000 in MB -->
    <string name="settings_camera_upload_charging_helper_label">동영상 압축은 꽤 많은 전력을 소모합니다. 만약 압축할 동영상이 %s보다 크다면 기기를 충전할 수 있도록 연결하세요.</string>
    <!-- Helper text to explain the things to note if enable the feature of including GPS info -->
    <string name="settings_camera_upload_include_gps_helper_label">활성화하면, 위치 정보가 사진에 포함됩니다. 공유할 때 주의하세요.</string>
    <!-- Settings category title for cache and offline files -->
    <string name="settings_advanced_features">고급</string>
    <!-- Settings preference title for cache -->
    <string name="settings_advanced_features_cache">캐시 지우기</string>
    <!-- Settings preference title for offline files -->
    <string name="settings_advanced_features_offline">오프라인 파일 삭제</string>
    <!-- description of switch ‘Open file when download is completed’ -->
    <string name="settings_auto_play_label">다운로드 완료 후 파일 열기</string>
    <!-- Settings preference title for delete account -->
    <string name="settings_delete_account">계정 삭제</string>
    <!-- Size of files in offline or cache folders -->
    <string name="settings_advanced_features_size">현재 %s 사용중</string>
    <!-- Calculating Size of files in offline or cache folders -->
    <string name="settings_advanced_features_calculating">계산 중</string>
    <!-- title of the setting to set the default download location -->
    <string name="settings_storage_download_location">기본 다운로드 위치</string>
    <!-- Whether to always ask the user each time. -->
    <string name="settings_storage_ask_me_always">항상 다운로드 위치 묻기</string>
    <!-- Whether to enable the storage in advanced devices -->
    <string name="settings_storage_advanced_devices">고급 장치 표시 (외부 SD)</string>
    <!-- Label of button on account page that ask user to add their phone number -->
    <string name="add_phone_number_label">전화번호 추가</string>
    <!-- enter verification code page title -->
    <string name="verify_account_title">계정을 인증하세요</string>
    <!-- Text to explain to user why to verify phone number (account suspended use case) -->
    <string name="verify_account_helper_locked">당신의 계정은 잠재적 남용을 방지하기 위해 일시적으로 잠겼습니다. 계정을 해제하려면 전화번호를 인증하세요.</string>
    <!-- Hint text of the country edittext for billing purposes -->
    <string name="general_country_label">국가</string>
    <!-- Hint text of the region edittext for choosing dial code. -->
    <string name="sms_region_label">국가</string>
    <!-- place holder for enter mobile number field -->
    <string name="verify_account_phone_number_placeholder">당신의 전화번호</string>
    <!-- Button label - go to previous page -->
    <string name="general_back_button">뒤로</string>
    <!-- button label - quite sms verification use case -->
    <string name="verify_account_not_now_button">나중에</string>
    <!-- Button label - confirm some action -->
    <string name="general_confirm_button">확인</string>
    <!-- On “add phone number” page, an error message will be shown if user click next button without select country code. -->
    <string name="verify_account_invalid_country_code">국가 코드를 선택하세요</string>
    <!-- On “Add phone number” page, a toast error message will be shown if the country code cannot be fetched from back end. -->
    <string name="verify_account_not_loading_country_code">국가 코드를 얻어올 수 없었습니다.</string>
    <!-- error message if user click next button without enter a valid phone number -->
    <string name="verify_account_invalid_phone_number">유효한 전화번호를 입력하세요.</string>
    <!-- Label tell user to enter received txt to below input boxes -->
    <string name="verify_account_enter_txt_label">다음으로 전송된 코드를 입력하세요</string>
    <!-- enter verification code page title -->
    <string name="verify_account_enter_code_title">계정을 인증하세요</string>
    <!-- error message that will show to user when user entered invalid verification code -->
    <string name="verify_account_incorrect_code">잘못된 코드. 다시 시도하거나 재발송하세요.</string>
    <!-- text message to remind user to resend verification code -->
    <string name="verify_account_resend_label">코드를 받지 못했나요?</string>
    <!-- Button to resend the create account email to a new email address in case the previous email address was misspelled -->
    <string name="general_resend_button">재발송</string>
    <!-- error message that will show to user when host detected that the mobile number has been registered already -->
    <string name="verify_account_error_phone_number_register">이 번호는 이미 MEGA 계정에 연결되어 있습니다.</string>
    <!-- error message that will show to user when user reached the sms verification daily limit -->
    <string name="verify_account_error_reach_limit">일일 한도에 도달하였습니다</string>
    <!-- error message that will show to user when user reached the sms verification daily limit -->
    <string name="verify_account_error_wrong_code">인증 코드가 일치하지 않습니다.</string>
    <!-- error message that will show to user when code has been verified -->
    <string name="verify_account_error_code_verified">코드가 인증되었습니다</string>
    <!-- error message that will show to user when user entered invalid verification code -->
    <string name="verify_account_error_invalid_code">잘못된 코드. 다시 시도하거나 재발송하세요.</string>
    <!-- verify phone number successfully -->
    <string name="verify_account_successfully">전화번호가 성공적으로 인증되었습니다</string>
    <!-- If the user has an internal storage and an external SD card, it has to be set on the settings screen, external storage option -->
    <string-array name="settings_storage_download_location_array">
        <item>내부 저장소</item>
        <item>외부 저장소</item>
    </string-array>
    <!-- If the user has an internal storage and an external SD card, it has to be set on the settings screen, internal storage option -->
    <string name="internal_storage_label">내부 저장소</string>
    <!-- If the user has an internal storage and an external SD card, it has to be set on the settings screen, external storage option -->
    <string name="external_storage_label">외부 저장소</string>
    <!-- choose the way the new user’s email is inserted, import from phone option -->
    <string-array name="add_contact_array">
        <item>이용자의 이메일을 쓰세요</item>
        <item>장치에서 들여오기</item>
    </string-array>
    <!-- settings option -->
    <string name="settings_camera_upload_on">카메라 업로드 활성화</string>
    <!-- settings option -->
    <string name="settings_camera_upload_turn_on">카메라 업로드 켜기</string>
    <!-- settings option -->
    <string name="settings_camera_upload_off">카메라 업로드 비활성화</string>
    <!-- settings option. How to upload the camera images: via Wi-Fi only or via Wi-Fi and data plan -->
    <string name="settings_camera_upload_how_to_upload">업로드 방법</string>
    <!-- The Secondary Media uploads allows to create a second Camera Folder synchronization. Enabling it would imply to choose a new local folder and then, a new destination folder in MEGA. This is the text that appears in the settings option to enable the second synchronization. -->
    <string name="settings_secondary_upload_on">보조 미디어 업로드 활성화</string>
    <!-- The Secondary Media uploads allows to create a second Camera Folder synchronization. Disabling it would imply that the current second sync won’t be running anymore. This is the text that appears in the settings option to disable the second synchronization. -->
    <string name="settings_secondary_upload_off">보조 미디어 업로드 비활성화</string>
    <!-- Title of shared folder explorer to choose a folder to perform an action -->
    <string name="settings_empty_folder">폴더 선택</string>
    <!-- the options of how to upload, but in an array. needed for the settings, how to upload the camera images. only when Wi-Fi connected -->
    <string-array name="settings_camera_upload_how_to_entries">
        <item>와이파이 또는 모바일 데이터</item>
        <item>와이파이 전용</item>
    </string-array>
    <!-- What kind of files are going to be uploaded: images, videos or both -->
    <string name="settings_camera_upload_what_to_upload">파일 올리기</string>
    <!-- what kind of file are going to be uploaded. Needed for the settings summary -->
    <string-array name="settings_camera_upload_file_upload_entries">
        <item>사진만</item>
        <item>동영상만</item>
        <item>사진과 동영상</item>
    </string-array>
    <!-- Option to choose that the camera sync will only be enable when the device is charging -->
    <string name="settings_camera_upload_charging">충전중일 때만</string>
    <!-- Title of ‘Include location tags’ setting option. Once enabled, Camera Uploads will include the location info from pictures those are being uploaded -->
    <string name="settings_camera_upload_include_gps">위치 태그 포함</string>
    <!-- Option to choose that the video compression will only be enable when the device is charging -->
    <string name="settings_camera_upload_require_plug_in">내 기기의 충전을 요구하세요</string>
    <!-- Option to choose that the camera sync will maintain the local file names when uploading -->
    <string name="settings_keep_file_names">장치의 파일명 유지하기</string>
    <!-- The location of where the user photos or videos are stored in the device. -->
    <string name="settings_local_camera_upload_folder">로컬 카메라 폴더</string>
    <!-- The location of where the user photos or videos are stored in MEGA. -->
    <string name="settings_mega_camera_upload_folder">MEGA 카메라 업로드 폴더</string>
    <!-- The location of where the user photos or videos of the secondary sync are stored in the device. -->
    <string name="settings_local_secondary_folder">로컬 보조 폴더</string>
    <!-- The location of where the user photos or videos of the secondary sync are stored in MEGA. -->
    <string name="settings_mega_secondary_folder">MEGA 보조 폴더</string>
    <!-- what kind of file are going to be uploaded. Needed for the settings summary -->
    <string name="settings_camera_upload_only_photos">사진만</string>
    <!-- what kind of file are going to be uploaded. Needed for the settings summary -->
    <string name="settings_camera_upload_only_videos">동영상만</string>
    <!-- what kind of file are going to be uploaded. Needed for the settings summary -->
    <string name="settings_camera_upload_photos_and_videos">사진과 동영상</string>
    <!-- status text when no custom photo sync folder has been set -->
    <string name="settings_pin_lock_code_not_set">설정되지 않음</string>
    <!-- Settings of the Passcode -->
    <string name="settings_passcode_lock_switch">암호 잠금</string>
    <!-- Settings option to change Passcode. -->
    <string name="settings_change_passcode">패스코드 변경</string>
    <!-- Settings option screen to change Passcode. -->
    <string name="title_change_passcode">암호 잠금 변경</string>
    <!-- Settings option to set the timer to ask for passcode. -->
    <string name="settings_require_passcode">암호 필요</string>
    <!-- Option available to choose in some context to make an action immediately. -->
    <string name="action_immediately">즉시</string>
    <!-- Button after the Passcode code input field -->
    <string name="pin_lock_enter">입력</string>
    <!-- Error message when not typing the Passcode code correctly. Plural. The placeholder indicates the number of failed attempts. E.g. 7 failed passcode attempts -->
    <plurals name="passcode_lock_alert_attempts">
        <item quantity="other">암호 %1$d회 틀림</item>
    </plurals>
    <!-- Error message when not typing the Passcode code correctly -->
    <string name="pin_lock_alert">당신은 로그아웃 되고 오프라인 파일은 10번의 실패 후에 삭제됩니다</string>
    <!-- error message when not typing the Passcode code correctly -->
    <string name="pin_lock_incorrect">잘못된 코드</string>
    <!-- Error message when not typing the Passcode correctly and have several attempts left. The placeholder is to display the number of attempts left in runtime. -->
    <plurals name="pin_lock_incorrect_alert">
        <item quantity="other">암호를 틀렸습니다, 다시 시도하세요. %2d번 남았습니다.</item>
    </plurals>
    <!-- Error message when not typing the Passcode correctly (two times) -->
    <string name="pin_lock_not_match">암호가 일치하지 않습니다. 다시 시도하십시오.</string>
    <!-- Title of the screen to unlock screen with Passcode -->
    <string name="unlock_pin_title">암호 입력</string>
    <!-- Title of the screen to unlock screen with Passcode in second round -->
    <string name="unlock_pin_title_2">암호 재입력</string>
    <!-- Title of the screen to unlock screen with Passcode -->
    <string name="reset_pin_title">새로운 암호 입력</string>
    <!-- Title of the screen to unlock screen with Passcode in second round -->
    <string name="reset_pin_title_2">새로운 암호 재입력</string>
    <!-- Text of the screen after 10 attemps with a wrong Passcode -->
    <string name="incorrect_pin_activity">%1d초 후 모든 로컬 데이터가 삭제되고 로그아웃 됩니다</string>
    <!-- Caption of a title, in the context of “About MEGA” or “About us” -->
    <string name="settings_about">대하여</string>
    <!-- Preference screen item action button -->
    <string name="settings_about_privacy_policy">개인정보 보호정책</string>
    <!--  -->
    <string name="settings_about_terms_of_service">이용 약관</string>
    <!-- App means “Application” -->
    <string name="settings_about_app_version">앱 버전</string>
    <!-- Title of the label where the SDK version is shown -->
    <string name="settings_about_sdk_version">MEGA SDK 버전</string>
    <!-- Title of the label where the MEGAchat SDK version is shown -->
    <string name="settings_about_karere_version">MEGAchat SDK 버전</string>
    <!-- Link to the public code of the app -->
    <string name="settings_about_code_link_title">소스 코드 보기</string>
    <!--  -->
    <string name="january">1월</string>
    <!--  -->
    <string name="february">2월</string>
    <!--  -->
    <string name="march">3월</string>
    <!--  -->
    <string name="april">4월</string>
    <!--  -->
    <string name="may">5월</string>
    <!--  -->
    <string name="june">6월</string>
    <!--  -->
    <string name="july">7월</string>
    <!--  -->
    <string name="august">8월</string>
    <!--  -->
    <string name="september">9월</string>
    <!--  -->
    <string name="october">10월</string>
    <!--  -->
    <string name="november">11월</string>
    <!--  -->
    <string name="december">12월</string>
    <!-- title of the screen that shows the ZIP files -->
    <string name="zip_browser_activity">ZIP 브라우저</string>
    <!-- title of the My Account screen -->
    <string name="my_account_title">계정 유형</string>
    <!-- Label to indicate the date when the current subscription renews -->
    <string name="renews_on">갱신일&#160;</string>
    <!-- title of the Expiration Date -->
    <string name="expires_on">만료일&#160;</string>
    <!--  -->
    <string name="free_account">무료</string>
    <!-- info message shown to the user when the Camera Uploads folder has been created -->
    <string name="camera_uploads_created">카메라 업로드 폴더가 생성되었습니다</string>
    <!-- category in sort by action -->
    <string name="sortby_name">이름</string>
    <!-- sort files alphabetically ascending -->
    <string name="sortby_name_ascending">오름차순</string>
    <!-- sort files alphabetically descending -->
    <string name="sortby_name_descending">내림차순</string>
    <!-- category in sort by action -->
    <string name="sortby_date">날짜</string>
    <!-- category in sort by action -->
    <string name="sortby_creation_date">생성일</string>
    <!-- category in sort by action -->
    <string name="sortby_modification_date">수정일</string>
    <!-- category in sort by action -->
    <string name="sortby_link_creation_date">링크 생성일</string>
    <!-- sort files by date newest first -->
    <string name="sortby_date_newest">최신</string>
    <!-- sort files by date oldest first -->
    <string name="sortby_date_oldest">오래된 순</string>
    <!-- category in sort by action -->
    <string name="sortby_size">크기</string>
    <!-- sort files by size largest first -->
    <string name="sortby_size_largest_first">최대</string>
    <!-- sort files by size smallest first -->
    <string name="sortby_size_smallest_first">작은 순</string>
    <!-- Title of sort by media type options -->
    <string name="sortby_type">미디어 유형</string>
    <!-- sort option, sort media files by photos first -->
    <string name="sortby_type_photo_first">사진</string>
    <!-- sort option, sort media files by videos first -->
    <string name="sortby_type_video_first">동영상</string>
    <!-- Title to choose the type of Passcode -->
    <string name="pin_lock_type">암호 유형</string>
    <!-- Passcode with 4 digits -->
    <string name="four_pin_lock">네 자리</string>
    <!-- Passcode with 6 digits -->
    <string name="six_pin_lock">여섯 자리</string>
    <!-- Passcode alphanumeric -->
    <string name="AN_pin_lock">영숫자</string>
    <!-- Confirmation message when enabling logs in the app -->
    <string name="settings_enable_logs">로그가 활성화 되었습니다.</string>
    <!-- Confirmation message when disabling logs in the app -->
    <string name="settings_disable_logs">로그가 비활성화 되었습니다.</string>
    <!-- Snackbar error message triggered by host error when user is trying to setup MEGA Camera Uploads folder in settings page -->
    <string name="error_unable_to_setup_cloud_folder">MEGA 카메라 업로드 폴더를 설정할 수 없습니다</string>
    <!-- Message displayed when the user denies the required permissions during the logs activation -->
    <string name="logs_not_enabled_permissions">당신이 필요한 권한을 거부했기 때문에 기록을 활성화할 수 없습니다</string>
    <!-- Option in the sliding panel to open the folder which contains the file selected after performing a search -->
    <string name="search_open_location">위치 열기</string>
    <!-- message when a temporary error on logging in is due to SDK is waiting for the server to complete a request due to an API lock -->
    <string name="servers_busy">과정이 예상보다 오래 걸립니다. 기다려주세요.</string>
    <!-- Label in My Account section to show user account type -->
    <string name="my_account_free">무료 계정</string>
    <!-- Type of account info added to the feedback email sent to support -->
    <string name="my_account_prolite">Pro Lite 계정</string>
    <!-- Label in My Account section to show user account type -->
    <string name="my_account_pro1">Pro I 계정</string>
    <!-- Label in My Account section to show user account type -->
    <string name="my_account_pro2">Pro II 계정</string>
    <!-- Label in My Account section to show user account type -->
    <string name="my_account_pro3">Pro III 계정</string>
    <!-- Type of account info added to the feedback email sent to support -->
    <string name="my_account_prolite_feedback_email">Pro Lite 계정</string>
    <!--  -->
    <string name="backup_title">복구 키를 백업하세요</string>
    <!-- Subtitle of the screen to backup the master key -->
    <string name="backup_subtitle">당신의 암호는 복구 키로 잠금 해제됩니다</string>
    <!-- First paragraph of the screen to backup the master key -->
    <string name="backup_first_paragraph">당신의 데이터는 우리가 암호화하여 저장한 당신의 암호로 만든, 마스터 암호화 키로 시작하는 복호화 작업의 연속을 통해서만 읽을 수 있습니다. 이것은 당신이 암호를 잊으면, 마스터 키가 복호화될 수 없으며, 당신의 데이터를 복호화할 수 없다는 것을 의미합니다.</string>
    <!-- Summary of the preference Recovery key on Settings section -->
    <string name="backup_second_paragraph">복구 키를 내보내고 안전한 장소에 보관하는 것은 데이터 손실 없이 새 암호를 설정할 수 있도록 해줍니다.</string>
    <!-- Third paragraph of the screen to backup the master key -->
    <string name="backup_third_paragraph">외부 공격자가 당신의 키만으로 계정에 접근할 수는 없습니다. 암호 재설정은 당신의 이메일에 대한 접근과 키 모두를 요구합니다.</string>
    <!-- Sentence to inform the user the available actions in the screen to backup the master key -->
    <string name="backup_action">복구 키를 클립보드에 복사하거나 텍스트 파일로 저장하세요</string>
    <!-- Action of a button to save something -->
    <string name="save_action">저장</string>
    <!-- Alert message when the master key has been successfully copied to the ClipBoard -->
    <string name="copy_MK_confirmation">복구 키가 성공적으로 복사되었습니다</string>
    <!-- Button to change the password -->
    <string name="change_pass">변경</string>
    <!-- Positive button to perform a general action -->
    <string name="general_positive_button">예</string>
    <!-- Negative button to perform a general action -->
    <string name="general_negative_button">아니오</string>
    <!-- Option of the overflow menu to show the screen info to reset the password -->
    <string name="forgot_pass_menu">암호를 잊었나요?</string>
    <!-- Button in the Login screen to reset the password -->
    <string name="forgot_pass">암호를 잊으셨나요?</string>
    <!-- First paragraph of the screen when the password has been forgotten -->
    <string name="forgot_pass_first_paragraph">복구 키의 백업을 가지고 있다면, 예를 눌러서 암호를 재설정할 수 있습니다. 데이터가 손실되지 않습니다.</string>
    <!-- Second paragraph of the screen when the password has been forgotten -->
    <string name="forgot_pass_second_paragraph">이 컴퓨터의 다른 브라우저 또는 다른 컴퓨터에 활성화된 MEGA 세션이 있다면 복구 키를 내보낼 수 있습니다. 만약 없다면, 당신은 더 이상 기존 계정을 복호화할 수 없습니다, 그러나 아니오를 선택하여 같은 이메일 주소에 새 계정을 시작할 수 있습니다.</string>
    <!-- Sentence to ask to the user if he has the master key in the screen when the password has been forgotten -->
    <string name="forgot_pass_action">복구 키의 백업을 가지고 계신가요?</string>
    <!-- Title of the alert message to ask for the link to reset the pass with the MK -->
    <string name="title_alert_reset_with_MK">좋습니다!</string>
    <!-- Hint of the text where the user can write his e-mail -->
    <string name="edit_text_insert_mail">여기에 이메일 입력</string>
    <!-- Text of the alert message to ask for the link to reset the pass with the MK -->
    <string name="text_alert_reset_with_MK">아래에 이메일 주소를 입력하세요. 복구 키를 입력하고 암호를 재설정할 수 있는 복구 링크를 받게 됩니다.</string>
    <!-- Hint of the text when the user can write his master key -->
    <string name="edit_text_insert_mk">당신의 복구 키를 여기에 입력하세요</string>
    <!-- Hint of the text where the user can write his password -->
    <string name="edit_text_insert_pass">여기에 암호 입력</string>
    <!-- Text shown in the last alert dialog to confirm delete user account -->
    <string name="delete_account_text_last_step">계정을 삭제하는 마지막 단계입니다. 클라우드에 저장된 모든 데이터를 잃게 됩니다. 아래에 암호를 입력하세요.</string>
    <!-- Title of the alert dialog to inform the user that have to check the email -->
    <string name="email_verification_title">이메일 인증</string>
    <!-- Text of the alert dialog to inform the user that have to check the email -->
    <string name="email_verification_text">진행하려면 이메일을 확인하세요.</string>
    <!-- Text to inform the user when an error occurs -->
    <string name="general_text_error">오류가 발생했습니다, 다시 시도하세요.</string>
    <!-- Alert to inform the user that have to be logged in to perform the action -->
    <string name="alert_not_logged_in">이 행동을 하려면 로그인 해야합니다.</string>
    <!-- Error message when a user attempts to change their email without an active login session. -->
    <string name="change_email_not_logged_in">이메일 변경을 완료하려면 로그인하여야 합니다. 현재 이메일 주소로 다시 로그인한 후, 확인 링크를 다시 탭하세요.</string>
    <!-- Text displayed to inform that the email was successfully changed. Please keep the placeholder, it will be replaced with the new email address. -->
    <string name="email_changed">축하합니다, 이 MEGA 계정에 대한 새 이메일 주소는 다음과 같습니다: %1$s</string>
    <!-- Error when the user leaves empty the password field -->
    <string name="invalid_string">불일치</string>
    <!-- Text of the toast when the user enters invalid text which is neither a valid phone number nor a valid email -->
    <string name="invalid_input">잘못된 입력</string>
    <!-- Title of the alert dialog when the user tries to recover the pass of a non existing account -->
    <string name="invalid_email_title">잘못된 이메일 주소</string>
    <!-- Title of the alert dialog when the user tries to recover the pass of a non existing account -->
    <string name="invalid_email_text">이메일 주소를 확인하고 다시 시도하세요.</string>
    <!-- Title of the dialog to write the Recovery Key after opening the recovery link -->
    <string name="title_dialog_insert_MK">암호 재설정</string>
    <!-- Text of the dialog to write the Recovery Key after opening the recovery link -->
    <string name="text_dialog_insert_MK">복구 키를 아래에 입력하세요</string>
    <!-- Text of the alert when the pass has been correctly changed -->
    <string name="pass_changed_alert">암호가 변경되었습니다.</string>
    <!-- Title of the dialog to park an account -->
    <string name="park_account_dialog_title">계정 보류</string>
    <!-- Button to park an account -->
    <string name="park_account_button">보류</string>
    <!-- Title of the screen to park an account -->
    <string name="park_account_title">이런!</string>
    <!-- First paragraph of the screen to park an account -->
    <string name="park_account_first_paragraph">우리의 종단간 암호화 패러다임으로 인해, 당신의 암호나 복구 키 없이 당신의 데이터에 접근할 수 없습니다.</string>
    <!-- Second paragraph of the screen to park an account -->
    <string name="park_account_second_paragraph">당신은 기존 계정을 보류하고 같은 이메일 주소로 새 계정을 만들 수 있습니다. 당신의 데이터는 최소 60일간 보관됩니다. 만약 보류된 계정의 암호가 생각났다면, support&#64;mega.nz로 연락주세요.</string>
    <!-- Text of the dialog message to ask for the link to park the account -->
    <string name="dialog_park_account">아래에 이메일 주소를 입력하세요. 계정을 보류할 수 있는 복구 링크를 받게 됩니다.</string>
    <!-- Text shown in the last alert dialog to park an account -->
    <string name="park_account_text_last_step">이것은 당신의 계정을 보류하는 마지막 단계입니다, 당신의 새 암호를 입력하세요. 당신의 데이터는 최소 60일간 저장됩니다. 만약 보류된 계정의 암호가 생각났다면, support&#64;mega.nz로 연락주세요.</string>
    <!-- Title of the screen to write the new password after opening the recovery link -->
    <string name="title_enter_new_password">새 암호를 입력하세요</string>
    <!-- Message when the user tries to open a recovery pass link and it has expired -->
    <string name="recovery_link_expired">이 복구 링크는 만료된 것으로 보입니다. 다시 시도하세요.</string>
    <!-- Text of the alert after opening the recovery link to reset pass being logged. -->
    <string name="text_reset_pass_logged_in">복구 키는 암호를 재설정하는데에 사용됩니다. 새 암호를 입력하세요.</string>
    <!-- Text of the alert dialog to inform the user that have to check the email after clicking the option forgot pass -->
    <string name="email_verification_text_change_pass">암호를 재설정할 수 있는 복구 링크를 받게 됩니다.</string>
    <!-- Button to upgrade the account to PRO account in My Account Section -->
    <string name="my_account_upgrade_pro">업그레이드</string>
    <!-- Button to upgrade the account to PRO account in the panel that appears randomly -->
    <string name="my_account_upgrade_pro_panel">지금 업그레이드</string>
    <!-- Message to promote PRO accounts -->
    <string name="get_pro_account">클라우드를 키우세요.[A]Pro 계정으로 증가된 저장소와 전송 할당량을 받으세요.</string>
    <!-- success message when the MasterKey file has been downloaded -->
    <string name="toast_master_key">MEGA 계정 복구 키는 다음에 저장되었습니다: %1s.[A]오프라인용으로 저장됨 섹션에서 복구 키 파일을 찾을 수 있습니다.[A]참고: 로그아웃 하면 복구 키가 담긴 파일이 삭제되니, MEGA 계정 밖의 안전한 곳에 보관하세요.</string>
    <!-- Error shown when the user tries to change his mail to one that is already used -->
    <string name="mail_already_used">이 이메일 주소는 이미 사용 중입니다. 다른 이메일 주소를 사용하세요.</string>
    <!-- Error shown when the user tries to change his mail while the user has already requested a confirmation link for that email address -->
    <string name="mail_changed_confirm_requested">그 이메일 주소에 대한 확인 링크를 이미 요청하였습니다.</string>
    <!-- Error shown when the user tries to change his mail while the email is the same as the old -->
    <string name="mail_same_as_old">이것은 현재 당신의 이메일 주소입니다.</string>
    <!-- Text shown in the last alert dialog to change the email associated to an account -->
    <string name="change_mail_text_last_step">이메일을 변경하는 마지막 단계입니다. 아래에 암호를 입력하세요.</string>
    <!-- Title of the alert dialog to change the email associated to an account -->
    <string name="change_mail_title_last_step">이메일 변경</string>
    <!-- Iitle of the warning when the user is running out of space -->
    <string name="title_new_warning_out_space">저장 공간이 부족합니다.</string>
    <!-- Text of the warning when the user is running out of space -->
    <string name="new_warning_out_space">Pro로 업그레이드하고 MEGA 계정의 모든 혜택을 누리세요.</string>
    <!-- Iitle of sliding panel to choose the option to edit the profile picture -->
    <string name="title_options_avatar_panel">프로필 사진 편집</string>
    <!-- Option of the sliding panel to capture a new picture to upload to Cloud Drive or to set as user avatar -->
    <string name="take_photo_avatar_panel">캡처</string>
    <!-- Option of the sliding panel to change the avatar by choosing an existing picture -->
    <string name="choose_photo_avatar_panel">사진 선택</string>
    <!-- Option of the sliding panel to delete the existing avatar -->
    <string name="delete_avatar_panel">사진 삭제</string>
    <!-- Alert when the user introduces his MK to reset pass incorrectly -->
    <string name="incorrect_MK">입력한 키가 이 계정에 맞지 않습니다. 올바른 복구 키를 사용하였는지 확인하고 다시 시도하세요.</string>
    <!-- Title of the alert when the user introduces his MK to reset pass incorrectly -->
    <string name="incorrect_MK_title">잘못된 복구 키</string>
    <!-- Alert Dialog to get link -->
    <string name="option_full_link">키가 있는 링크</string>
    <!-- Message shown meanwhile the app is waiting for a request -->
    <string name="recovering_info">정보 받는 중&#8230;</string>
    <!-- Text of the alert dialog to inform the user that have to check the email to validate his new email -->
    <string name="email_verification_text_change_mail">새 이메일 주소를 검증해야합니다. 진행하려면 이메일을 확인하세요,</string>
    <!-- Confirmation before deleting the avatar of the user’s profile -->
    <string name="confirmation_delete_avatar">프로필 사진을 삭제할까요?</string>
    <!-- Title of the Dialog to edit the profile attributes of the user’s account -->
    <string name="title_edit_profile_info">수정</string>
    <!-- Alert Dialog to get link -->
    <string name="title_set_expiry_date">만료일 설정</string>
    <!-- Title of the dialog to get link with password -->
    <string name="title_set_password_protection">암호 보호 설정</string>
    <!-- Subtitle of the dialog to get link -->
    <string name="subtitle_set_expiry_date">(Pro 전용)</string>
    <!-- Alert Dialog to get link with password -->
    <string name="set_password_protection_dialog">암호 설정</string>
    <!-- Hint of the dialog to get link with password -->
    <string name="hint_set_password_protection_dialog">암호 입력</string>
    <!-- Hint of the confirmation dialog to get link with password -->
    <string name="hint_confirm_password_protection_dialog">암호 확인</string>
    <!-- Status text at the beginning of getting a link -->
    <string name="link_request_status">처리중&#8230;</string>
    <!-- Option of the sliding panel to edit the link of a node -->
    <string name="edit_link_option">링크 관리</string>
    <!-- Error alert dialog shown when changing the password the user provides an incorrect password -->
    <string name="old_password_provided_incorrect">입력하신 현재 암호가 맞지 않습니다.</string>
    <!-- success message when reinviting multiple contacts -->
    <string name="number_correctly_reinvite_contact_request">%d개의 재초대 요청이 발송됨</string>
    <!-- success message when reinviting multiple contacts -->
    <string name="number_correctly_delete_contact_request">%d개의 요청이 삭제됨</string>
    <!-- error message when reinviting multiple contacts -->
    <string name="number_no_delete_contact_request">%1$d개의 요청은 성공적으로 삭제되었지만 %2$d개의 요청은 삭제되지 않았습니다.</string>
    <!-- confirmation message before removing a contact request. -->
    <string name="confirmation_delete_contact_request">%s님께 보낸 초대 요청을 삭제할까요?</string>
    <!-- confirmation message before removing mutiple contact request -->
    <string name="confirmation_remove_multiple_contact_request">%d개의 초대 요청을 삭제할까요?</string>
    <!-- success message when replying to multiple received request -->
    <string name="number_correctly_invitation_reply_sent">%d개의 요청 응답이 발송되었습니다.</string>
    <!-- error message when replying to multiple received request -->
    <string name="number_incorrectly_invitation_reply_sent">%1$d개의 요청 응답이 성공적으로 발송되었지만 %2$d개는 발송되지 않았습니다.</string>
    <!-- Referring to a invitation request in the Contacts section. Plural. e.g. 5 requests -->
    <plurals name="general_num_request">
        <item quantity="other">%1$d개의 요청</item>
    </plurals>
    <!-- Confirmation before removing the outgoing shares of a folder -->
    <plurals name="confirmation_remove_outgoing_shares">
        <item quantity="other">폴더가 %1$d개의 연락처와 공유되어 있습니다. 모든 공유를 제거할까요?</item>
    </plurals>
    <!-- Error message when the credentials to login are incorrect. -->
    <string name="error_incorrect_email_or_password">잘못된 이메일 또는 암호. 다시 시도하세요.</string>
    <!-- Error message when trying to login and the account is suspended. -->
    <string name="error_account_suspended">당신의 계정은 이용 약관 위반으로 인해 정지되어 있습니다. support&#64;mega.co.nz로 연락주세요.</string>
    <!-- Error message when to many attempts to login. -->
    <string name="too_many_attempts_login">로그인 시도 실패가 너무 많습니다, 1시간 동안 기다려주세요.</string>
    <!-- Error message when trying to login to an account not validated. -->
    <string name="account_not_validated_login">이 계정은 아직 확인되지 않았습니다. 이메일을 확인하세요.</string>
    <!-- Error message shown when opening a folder link which doesn’t exist -->
    <string name="general_error_folder_not_found">폴더 링크가 사용불가입니다</string>
    <!-- Error message shown when opening a folder link which has been removed due to ToS/AUP violation -->
    <string name="folder_link_unavaible_ToS_violation">이 파일은 이용 약관/용인 가능한 이용 정책 위반으로 삭제되었습니다.</string>
    <!-- Error message shown when opening a file link which doesn’t exist -->
    <string name="general_error_file_not_found">파일 링크가 사용불가능합니다</string>
    <!-- Error message shown when opening a file link which has been removed due to ToS/AUP violation -->
    <string name="file_link_unavaible_ToS_violation">파일 링크가 이용 약관 위반으로 인해 삭제되었습니다.</string>
    <!-- Error message shown when opening a folder link or file link which has been corrupt or deformed -->
    <string name="link_broken">이 URL은 손상되었거나 변형되었습니다. 접근하려는 링크가 존재하지 않습니다.</string>
    <!-- Title of the screen after creating the account. That screen asks the user to confirm the account by checking the email -->
    <string name="confirm_email_text">이메일 인증 대기중</string>
    <!-- Text below the title that explains the user should check the email and click the link to confirm the account -->
    <string name="confirm_email_explanation">계정을 확인하려면 이메일을 확인하고 링크를 탭하세요.</string>
    <!-- Plural of items which contains a folder. 2 items -->
    <plurals name="general_num_items">
        <item quantity="other">%1$d개의 항목</item>
    </plurals>
    <!-- Error message shown when opening a file or folder link which account has been removed due to ToS/AUP violation -->
    <string name="file_link_unavaible_delete_account">관련된 이용자 계정이 여러 번의 이용 약관 위반으로 제거되었습니다.</string>
    <!-- Error message shown after login into a folder link with an invalid decryption key -->
    <string name="general_error_invalid_decryption_key">입력한 폴더 링크의 복호화 키가 잘못 되었습니다.</string>
    <!-- Title of the label in the my account section. It shows the credentials of the current user so it can be used to be verified by other contacts -->
    <string name="my_account_my_credentials">내 자격 증명</string>
    <!-- Word to indicate the limited bandwidth of the free accounts -->
    <string name="limited_bandwith">제한됨</string>
    <!-- Item of the navigation title for the chat section -->
    <string name="section_chat">대화</string>
    <!-- Item of the navigation title for the chat section when there is any unread message -->
    <string name="section_chat_with_notification">대화 [A](%1$d)[/A]</string>
    <!-- Confirmation button of the dialog to archive a chat -->
    <string name="tab_archive_chat">보관함</string>
    <!-- Message shown when the user has no recent chats -->
    <string name="recent_chat_empty_invite">친구를 대화에 초대하고 우리의 안전한 암호화된 플랫폼을 즐기세요</string>
    <!-- Initial of the word hour to show the duration of a video or audio call -->
    <string name="initial_hour">시간</string>
    <!-- Initial of the word minute to show the duration of a video or audio call -->
    <string name="initial_minute">분</string>
    <!-- Initial of the word second to show the duration of a video or audio call -->
    <string name="initial_second">초</string>
    <!-- Title shown when multiselection is enable in chat tabs -->
    <string name="selected_items">%d개 선택됨</string>
    <!-- Message to confirm if the user wants to delete a contact from a shared folder -->
    <string name="remove_contact_shared_folder">연락처 %s님이 공유된 폴더에서 제거됩니다.</string>
    <!-- Message to confirm if the user wants to delete a multiple contacts from a shared folder -->
    <string name="remove_multiple_contacts_shared_folder">%d개의 연락처가 공유된 폴더에서 제거됩니다.</string>
    <!-- success message when removing a contact from a shared folder -->
    <string name="number_correctly_removed_from_shared">%d개의 연락처가 공유된 폴더에서 올바르게 제거되었습니다.</string>
    <!-- success message when removing a contact from a shared folder -->
    <string name="number_incorrectly_removed_from_shared">%d개의 연락처가 제거되지 않았습니다</string>
    <!-- success message when changing permissions of contacts for a shared folder, place holder: number of contacts effected -->
    <string name="number_permission_correctly_changed_from_shared">%d개의 연락처에 대한 권한 업데이트 성공</string>
    <!-- success message when changing permissions of contacts for a shared folder, place holder: number of contacts effected -->
    <string name="number_permission_incorrectly_changed_from_shared">%d개의 연락처에 대한 권한 업데이트 실패</string>
    <!-- Message shown while the contact list from the device is being read and then shown to the user -->
    <string name="contacts_list_empty_text_loading">전화에서 연락처를 불러오는 중&#8230;</string>
    <!-- Warning message when reinviting multiple contacts -->
    <string name="number_existing_invite_contact_request">%d개의 요청이 이미 발송되었습니다.</string>
    <!-- success message when reinviting multiple contacts -->
    <string name="number_correctly_invite_contact_request">%d개의 초대 요청이 성공적으로 발송되었습니다.</string>
    <!-- error message when reinviting multiple contacts -->
    <string name="number_no_invite_contact_request">%1$d개의 초대 요청이 성공적으로 발송되었지만 %2$d개는 발송되지 않았습니다.</string>
    <!-- Word next to own user’s message in chat screen -->
    <string name="chat_me_text_bracket">%1s (나)</string>
    <!-- Hint shown in the field to write a message in the chat screen -->
    <string name="type_message_hint">메시지를 입력하세요</string>
    <!-- button -->
    <string name="general_mute">조용히</string>
    <!-- button -->
    <string name="general_unmute">음소거 해제</string>
    <!-- Title of the dialogue to mute the general chat notifications. -->
    <string name="title_dialog_mute_chat_notifications">방해 금지</string>
    <!-- Subtitle of the dialogue to mute the general chat notifications. -->
    <string name="subtitle_dialog_mute_chat_notifications">대화 알림 끄기</string>
    <!-- Title of the dialogue to mute the notifications of a specific chat. -->
    <string name="title_dialog_mute_chatroom_notifications">알림 끄기</string>
    <!-- Label for the setting option that indicates the general notifications are enabled. -->
    <string name="mute_chat_notification_option_on">켬</string>
    <!-- Label for the dialog box option to mute a chat. This option will indicate that notifications for that chat are enabled. -->
    <string name="mute_chatroom_notification_option_off">끔</string>
    <!-- Label for the dialog box option to mute a chat. This option will indicate that chat notifications will be disabled until tomorrow at 8 a.m. -->
    <string name="mute_chatroom_notification_option_until_tomorrow_morning">내일 아침까지</string>
    <!-- Label for the dialog box option to mute a chat. This option will indicate that chat notifications will be disabled until today at 8 a.m. -->
    <string name="mute_chatroom_notification_option_until_this_morning">오늘 아침까지</string>
    <!-- Label for the dialog box option to mute a chat. This option will indicate that chat notifications will be disabled until turn it off again. -->
    <string name="mute_chatroom_notification_option_forever">내가 다시 켤 때까지</string>
    <!-- Message when a chat has been silenced, for a specific time, successfully. For example: Chat notifications will be muted for 1 hour -->
    <string name="success_muting_a_chat_for_specific_time">%s 동안 대화 알림을 끕니다</string>
    <!-- Message to indicate the chat has been muted, until a specific time (24 hours format). Plural, used for any format different to 01:XX, e.g. 14:15 -->
    <plurals name="success_muting_chat_until_specific_time">
        <item quantity="other">%1$s까지 대화 알림을 끕니다</item>
    </plurals>
    <!-- Message to indicate the chat has been muted, until a specific day and time (24 hours format). Plural, used for any format different to 01:XX, e.g. Chat notifications will be muted until tomorrow at 08:00 -->
    <plurals name="success_muting_chat_until_specific_date_and_time">
        <item quantity="other">%2$s %1$s까지 대화 알림을 끕니다</item>
    </plurals>
    <!-- Message when select the option Do not disturb but the notifications are already muted -->
    <string name="notifications_are_already_muted">대화 알림이 꺼져있습니다</string>
    <!-- Message when a chat has been unmuted successfully. -->
    <string name="success_unmuting_a_chat">대화 알림 활성화됨</string>
    <!-- String to indicate the time in 24h format until which a specific chat is muted. Plural, used for any format different to 1:XX, e.g. 14:15 -->
    <plurals name="chat_notifications_muted_until_specific_time">
        <item quantity="other">%1$s까지 알림 끔</item>
    </plurals>
    <!-- Title of the section to enable notifications in the Contact Properties screen -->
    <string name="title_properties_chat_contact_notifications">알림</string>
    <!-- Title of the section to choose the sound of incoming messages in the Contact Properties screen -->
    <string name="title_properties_chat_contact_message_sound">메시지 소리</string>
    <!-- Title of the section to clear the chat content in the Contact Properties screen -->
    <string name="title_properties_chat_clear_chat">대화 지우기</string>
    <!-- Title of the section to share the contact in the Contact Properties screen -->
    <string name="title_properties_chat_share_contact">연락처 공유</string>
    <!-- Title of the screen to select the ringtone of the calls -->
    <string name="call_ringtone_title">전화 벨소리</string>
    <!-- Title of the screen to select the sound of the notifications -->
    <string name="notification_sound_title">알림음</string>
    <!-- Button to clear the chat history -->
    <string name="general_clear">비우기</string>
    <!-- Message show when the history of a chat has been successfully deleted -->
    <string name="clear_history_success">대화 기록이 삭제되었습니다</string>
    <!-- Message show when the history of a chat hasn’t been successfully deleted -->
    <string name="clear_history_error">오류가 발생하였습니다. 대화 기록이 삭제되지 않았습니다.</string>
    <!-- Menu item to add participants to a chat -->
    <string name="add_participants_menu_item">참가자 추가</string>
    <!-- Menu item to remove a participants from a chat -->
    <string name="remove_participant_menu_item">참가자 제거</string>
    <!-- Message about MEGA when there are no message in the chat screen -->
    <string name="mega_info_empty_screen">당신의 대화를 필수적인 안전 보증을 제공하는 종단간 (이용자 제어) 암호화로 보호하세요:</string>
    <!-- Message about MEGA when there are no message in the chat screen -->
    <string name="mega_authenticity_empty_screen">시스템이 명시된 발송자로부터 데이터를 수신하였으며, 그 내용이 전송중 조작되지 않았음을 보증합니다.</string>
    <!-- Message about MEGA when there are no message in the chat screen -->
    <string name="mega_confidentiality_empty_screen">작성자와 의도된 수신자만 내용을 복호화하고 읽을 수 있습니다.</string>
    <!-- Message about MEGA when there are no message in the chat screen -->
    <string name="title_mega_info_empty_screen">MEGA</string>
    <!-- Message about MEGA when there are no message in the chat screen -->
    <string name="title_mega_authenticity_empty_screen">진정성</string>
    <!-- Message about MEGA when there are no message in the chat screen -->
    <string name="title_mega_confidentiality_empty_screen">비밀 보장</string>
    <!-- Error message shown when opening a cancel link with an account that not corresponds to the link -->
    <string name="error_not_logged_with_correct_account">이 링크는 이 계정과 연결되어 있지 않습니다. 올바른 계정으로 로그인 하세요.</string>
    <!-- Message when the user tries to open a cancel link and it has expired -->
    <string name="cancel_link_expired">이 취소 링크가 만료되었습니다, 다시 시도하세요.</string>
    <!-- Text shown after searching and no results found -->
    <string name="no_results_found">결과가 없습니다</string>
    <!-- the options of what to upload in an array. Needed for the settings, the options of what to upload. -->
    <string name="offline_status">오프라인</string>
    <!-- the options of what to upload in an array. Needed for the settings, the options of what to upload. -->
    <string name="online_status">온라인</string>
    <!-- the options of what to upload in an array. Needed for the settings, the options of what to upload. -->
    <string name="away_status">자리 비움</string>
    <!-- the options of what to upload in an array. Needed for the settings, the options of what to upload. -->
    <string name="busy_status">바쁨</string>
    <!-- Info label about the status of the user -->
    <string name="invalid_status">연결 없음</string>
    <!-- Text shown when a message has been deleted in the chat -->
    <string name="text_deleted_message">이 메시지는 삭제되었습니다</string>
    <!-- Text shown when a message has been deleted in the chat -->
    <string name="text_deleted_message_by">[B]%1$s[/B]님에 의해 [A]이 메시지가 삭제되었습니다[/A]</string>
    <!-- Confirmation before deleting messages -->
    <string name="confirmation_delete_several_messages">메시지를 삭제할까요?</string>
    <!-- Confirmation before deleting one message -->
    <string name="confirmation_delete_one_message">메시지를 삭제할까요?</string>
    <!-- Label for the sliding panel of a group chat -->
    <string name="group_chat_label">단체 대화</string>
    <!-- Label for the option of the sliding panel to show the info of a chat group -->
    <string name="group_chat_info_label">그룹 정보</string>
    <!-- Label for the option of the sliding panel to start a one to one chat -->
    <string name="group_chat_start_conversation_label">대화 시작</string>
    <!-- Label for the option of the sliding panel to edit the profile -->
    <string name="group_chat_edit_profile_label">프로필 수정</string>
    <!-- Title of the section to leave a group content in the Contact Properties screen -->
    <string name="title_properties_chat_leave_chat">단체 떠나기</string>
    <!-- Label for participants of a group chat -->
    <string name="participants_chat_label">참여자</string>
    <!-- Text of the confirm dialog shown when it wants to remove a contact from a chat -->
    <string name="confirmation_remove_chat_contact">%s님을 이 대화에서 제거할까요?</string>
    <!-- Label to explain the read only participant permission in the options panel of the group info screen -->
    <string name="observer_permission_label_participants_panel">읽기 전용</string>
    <!-- Label to show the participant permission in the options panel of the group info screen -->
    <string name="standard_permission_label_participants_panel">기본</string>
    <!-- Label to show the participant permission in the options panel of the group info screen -->
    <string name="administrator_permission_label_participants_panel">중재자</string>
    <!-- Text appended to a edited message. -->
    <string name="edited_message_text">수정됨</string>
    <!-- Option in menu to change title of a chat group. -->
    <string name="change_title_option">제목 변경</string>
    <!-- confirmation message before leaving a group chat -->
    <string name="confirmation_leave_group_chat">떠나면 더 이상 메시지를 읽거나 전송할 수 없습니다.</string>
    <!-- title confirmation message before leaving a group chat -->
    <string name="title_confirmation_leave_group_chat">단체 대화를 떠날까요?</string>
    <!-- Message show when a participant hasn’t been successfully invited to a group chat -->
    <string name="add_participant_error_already_exists">참가자가 이미 이 그룹 대화에 존재합니다.</string>
    <!-- success message when inviting multiple contacts to a group chat -->
    <string name="number_correctly_add_participant">%d명의 참여자가 올바르게 초대되었습니다</string>
    <!-- error message when inviting multiple contacts to a group chat -->
    <string name="number_no_add_participant_request">참여자 %1$d명은 성공적으로 초대되었지만 %2$d명은 초대되지 않았습니다.</string>
    <!-- chat message when the permissions for a user has been changed -->
    <string name="message_permissions_changed">[A]%1$s[/A]님이 [E]%3$s[/E]님에[D] 의해 [/D] [C]%2$s[/C](으)로 [B]변경되었습니다[/B]</string>
    <!-- chat message when a participant was added to a group chat -->
    <string name="message_add_participant">[A]%1$s[/A]님이 [C]%2$s[/C][B]님의 초대에 의해 그룹 대화에 참가하였습니다[/B]</string>
    <!-- chat message when a participant was removed from a group chat -->
    <string name="message_remove_participant">[A]%1$s[/A]님이 [C]%2$s[/C]님에 의해[B] 그룹 대화에서 제거되었습니다[/B]</string>
    <!-- Message shown when a participant change the title of a group chat. -->
    <string name="change_title_messages">[A]%1$s님이[/A][B] 그룹 대화 이름을 [/B][C]“%2$s”[/C](으)로 변경하였습니다.</string>
    <!-- chat message when a participant left a group chat -->
    <string name="message_participant_left_group_chat">[A]%1$s님이[/A][B] 단체 대화를 떠났습니다[/B]</string>
    <!-- chat message alert when the message have to been manually -->
    <string name="manual_retry_alert">메시지가 발송되지 않았습니다. 옵션을 보려면 탭하세요</string>
    <!-- Chat alert of an attachment message when the upload is in progress but the queue of transfers is paused. -->
    <string name="manual_resume_alert">전송 일시중단됨. 재개하려면 탭하세요.</string>
    <!-- message shown when the status of the user coudn’t be changed -->
    <string name="changing_status_error">오류. 당신의 상태가 변경되지 않았습니다</string>
    <!-- message shown when a user couldn’t leave chat -->
    <string name="leave_chat_error">대화를 떠나는 중 오류가 발생했습니다</string>
    <!-- message shown when a chat has not been created -->
    <string name="create_chat_error">대화를 만드는 중 오류가 발생했습니다</string>
    <!-- settings of the chat to choose the status -->
    <string name="settings_chat_vibration">진동</string>
    <!-- Button text shown on SMS verification page, if the user wants to logout current suspended account and login with another account, user can press this button to logout -->
    <string name="sms_logout">다른 계정으로 MEGA를 이용하려면 [A]로그아웃[/A]하세요</string>
    <!-- On SMS verification page, if the user presses the logout button, a dialog with this text will show to ask for user’s confirmation. -->
    <string name="confirm_logout_from_sms_verification">현재 계정에서 로그아웃 하시겠습니까?</string>
    <!-- Text shown when a message has been deleted in the chat -->
    <string name="non_format_text_deleted_message_by">이 메시지는 %1$s님에 의해 삭제되었습니다.</string>
    <!-- Text shown when the chat history has been successfully deleted. -->
    <string name="history_cleared_message">대화 기록이 삭제되었습니다</string>
    <!-- Text shown when the chat history was cleared by someone -->
    <string name="non_format_history_cleared_by">%1$s님에 의해 기록이 삭제되었습니다</string>
    <!-- chat message when the permissions for a user has been changed -->
    <string name="non_format_message_permissions_changed">%1$s님이 %3$s님에 의해 %2$s(으)로 변경되었습니다</string>
    <!-- chat message when a participant was added to a group chat -->
    <string name="non_format_message_add_participant">%1$s님이 %2$s님의 초대에 의해 이 그룹 대화에 추가되었습니다</string>
    <!-- chat message when a participant was removed from a group chat -->
    <string name="non_format_message_remove_participant">%1$s님이 %2$s님에 의해 단체 대화에 제거되었습니다</string>
    <!-- Message shown when a participant change the title of a group chat. -->
    <string name="non_format_change_title_messages">%1$s님이 단체 대화 이름을 ”%2$s”로 변경하였습니다</string>
    <!-- chat message when a participant left a group chat -->
    <string name="non_format_message_participant_left_group_chat">%1$s님이 단체 대화를 떠났습니다</string>
    <!-- success alert when the user copy some messages to the clipboard -->
    <string name="messages_copied_clipboard">클립보드에 복사됨</string>
    <!-- Title of the error dialog when opening a chat -->
    <string name="chat_error_open_title">대화 오류!</string>
    <!-- Message of the error dialog when opening a chat -->
    <string name="chat_error_open_message">대화가 올바르게 열리지 않았습니다</string>
    <!-- Menu option to add a contact to your contact list. -->
    <string name="menu_choose_contact">연락처 선택</string>
    <!-- Title of the contact list -->
    <plurals name="general_selection_num_contacts">
        <item quantity="other">%1$d개의 연락처</item>
    </plurals>
    <!-- Message shown when the folder sharing process fails -->
    <string name="error_sharing_folder">폴더 공유 오류. 다시 시도하세요.</string>
    <!-- confirmation message before removing a contact, Plural -->
    <plurals name="confirmation_remove_contact">
        <item quantity="other">선택한 연락처와 관련된 모든 데이터가 영구적으로 손실됩니다.</item>
    </plurals>
    <!-- title of confirmation alert before removing a contact, Plural -->
    <plurals name="title_confirmation_remove_contact">
        <item quantity="other">연락체를 삭제할까요?</item>
    </plurals>
    <!-- option shown when a message could not be sent -->
    <string name="message_option_retry">재시도</string>
    <!-- title of the menu for a non sent message -->
    <string name="title_message_not_sent_options">메시지가 보내지지 않음</string>
    <!-- title of the menu for an uploading message with attachment -->
    <string name="title_message_uploading_options">첨부물 업로드중</string>
    <!-- message shown when a chat has no messages -->
    <string name="no_conversation_history">대화 기록 없음</string>
    <!-- title of confirmation alert before removing a contact, Plural -->
    <plurals name="user_typing">
        <item quantity="other">%1$s님이 [A]입력중&#8230;[/A]</item>
    </plurals>
    <!-- text that appear when there are more than 2 people writing at that time in a chat. For example User1, user2 and more are typing… -->
    <string name="more_users_typing">%1$s님 외 다수가 [A]입력중&#8230;[/A]</string>
    <!-- More button in contact info page -->
    <string name="label_more">더 보기</string>
    <!-- Text button -->
    <string name="label_close">닫기</string>
    <!-- Title of the general tab in My Account Section -->
    <string name="tab_my_account_general">일반</string>
    <!-- label of storage in upgrade/choose account page, it is being used with a variable, e.g. for LITE user it will show ‘200GB Storage’. -->
    <string name="tab_my_account_storage">저장소</string>
    <!-- label of storage in upgrade/choose account page, it is being used with a variable, e.g. for LITE user it will show ‘200GB Storage’. -->
    <string name="label_storage_upgrade_account">저장소</string>
    <!-- Title of the section about the transfer quota in the storage tab in My Account Section -->
    <string name="label_transfer_quota_upgrade_account">전송 할당량</string>
    <!-- Title of the section about the transfer quota in the storage tab in My Account Section -->
    <string name="label_transfer_quota_achievements">전송 할당량</string>
    <!-- Title of the section about the plan in the storage tab in My Account Section -->
    <string name="account_plan">요금제</string>
    <!-- Title of the section about the storage space in the storage tab in My Account Section -->
    <string name="storage_space">저장소 공간</string>
    <!-- Title of the section about the transfer quota in the storage tab in My Account Section -->
    <string name="transfer_quota">전송 할당량</string>
    <!-- Label in section the storage tab in My Account Section -->
    <string name="available_space">이용가능</string>
    <!-- Label in section the storage tab in My Account Section when no info info is received -->
    <string name="not_available">이용 불가</string>
    <!-- Label in section the storage tab when the account is Free -->
    <string name="no_bylling_cycle">결제 주기 없음</string>
    <!-- String to show the transfer quota and the used space in My Account section -->
    <string name="my_account_of_string">[A]%2$s 중[/A] %1$s</string>
    <!-- Confirmation message before removing something from the Offline section. -->
    <string name="confirmation_delete_from_save_for_offline">오프라인에서 제거할까요?</string>
    <!-- Label for the option of action menu to change the chat status -->
    <string name="set_status_option_label">상태 설정</string>
    <!-- Label for the option of setting to change the colour theme -->
    <string name="set_color_theme_label">색상 테마</string>
    <!-- Answer for confirmation dialog. -->
    <string name="general_dismiss">해제</string>
    <!-- Label for any ‘Not available’ button, link, text, title, etc. - (String as short as possible). -->
    <string name="general_not_available">불가능</string>
    <!-- Accepted request invitacion alert -->
    <string name="context_invitacion_reply_accepted">초대 수락됨</string>
    <!-- Declined request invitacion alert -->
    <string name="context_invitacion_reply_declined">초대 거절됨</string>
    <!-- Ignored request invitacion alert -->
    <string name="context_invitacion_reply_ignored">초대 무시됨</string>
    <!-- Content of a normal message that cannot be recognized -->
    <string name="error_message_unrecognizable">메시지 식별 불가</string>
    <!-- Title of the settings section to configure the autoaway of chat presence -->
    <string name="settings_autoaway_title">자동 부재중</string>
    <!-- Subtitle of the settings section to configure the autoaway of chat presence -->
    <string name="settings_autoaway_subtitle">다음 시간 이후 자리 비움으로 변경</string>
    <!-- Value in the settings section of the autoaway chat presence -->
    <string name="settings_autoaway_value">%1d분</string>
    <!-- Title of the settings section to configure the status persistence of chat presence -->
    <string name="settings_persistence_title">상태 지속</string>
    <!-- Subtitle of the settings section to configure the status persistence of chat presence -->
    <string name="settings_persistence_subtitle">연결된 장치가 없을 때 내 상태를 선택한 상태로 유지</string>
    <!-- Title of the dialog to set the value of the auto away preference -->
    <string name="title_dialog_set_autoaway_value">시간 제한 설정</string>
    <!-- Button to set a value -->
    <string name="button_set">설정</string>
    <!-- Button to set a value -->
    <string name="hint_minutes">분</string>
    <!-- the options of what to upload in an array. Needed for the settings, the options of what to upload. -->
    <string-array name="settings_status_entries">
        <item>온라인</item>
        <item>자리 비움</item>
        <item>바쁨</item>
        <item>오프라인</item>
    </string-array>
    <!-- Text that indicates that a the offline section is currently empty -->
    <string name="offline_empty_folder">오프라인용으로 저장된 파일 없음</string>
    <!-- Positive confirmation to enable logs -->
    <string name="general_enable">활성화</string>
    <!-- Positive confirmation to allow MEGA to read contacts book. -->
    <string name="general_allow">허가</string>
    <!-- Dialog to confirm the action of enabling logs -->
    <string name="enable_log_text_dialog">기록은 당신의 계정과 관련된 정보를 포함할 수 있습니다</string>
    <!-- Dialog to confirm the reconnect action -->
    <string name="confirmation_to_reconnect">네트워크 연결이 복구되었습니다. MEGA에 연결할까요?</string>
    <!-- Message shown meanwhile the app is waiting for a the chat status -->
    <string name="loading_status">상태 불러오는 중&#8230;</string>
    <!-- Error when a message cannot be edited -->
    <string name="error_editing_message">이 메시지는 수정할 수 없습니다</string>
    <!-- Label to show the number of transfers in progress, Plural -->
    <plurals name="text_number_transfers">
        <item quantity="other">파일 %2$d개 중 %1$d개</item>
    </plurals>
    <!-- Progress text shown when user stop upload/download and the app is waiting for async response -->
    <string name="label_process_finishing">과정을 완료하는 중&#8230;</string>
    <!-- positive button on dialog to view a contact -->
    <string name="option_to_transfer_manager">보기</string>
    <!-- Label of the modal bottom sheet to pause all transfers -->
    <string name="option_to_pause_transfers">모든 전송 일시정지</string>
    <!-- Label of the modal bottom sheet to resume all transfers -->
    <string name="option_to_resume_transfers">모든 전송 재개</string>
    <!-- Label of the modal bottom sheet to clear completed transfers -->
    <string name="option_to_clear_transfers">모든 전송 삭제</string>
    <!-- Label indicating action to retry failed or cancelled transfers -->
    <string name="option_to_retry_transfers">모든 전송 재시도</string>
    <!-- Dialog to confirm the action of pausing one transfer -->
    <string name="menu_pause_individual_transfer">전송을 일시정지 할까요?</string>
    <!-- Dialog to confirm the action of restarting one transfer -->
    <string name="menu_resume_individual_transfer">전송을 재개 할까요?</string>
    <!-- Button to confirm the action of restarting one transfer -->
    <string name="button_resume_individual_transfer">재개</string>
    <!-- Dialog to confirm before removing completed transfers -->
    <string name="confirmation_to_clear_completed_transfers">모든 전송을 지울까요?</string>
    <!-- Title of the tab section for transfers in progress -->
    <string name="title_tab_in_progress_transfers">진행중</string>
    <!-- Title of the tab section for completed transfers -->
    <string name="title_tab_completed_transfers">완료</string>
    <!-- Text shown in playlist subtitle item when a file is reproducing but it is paused -->
    <string name="transfer_paused">일시정지됨</string>
    <!-- Possible state of a transfer -->
    <string name="transfer_queued">대기열</string>
    <!-- Possible state of a transfer. When the transfer is finishing -->
    <string name="transfer_completing">완료중</string>
    <!-- Possible state of a transfer. When the transfer is retrying -->
    <string name="transfer_retrying">재시도중</string>
    <!-- Possible state of a transfer. When the transfer was cancelled -->
    <string name="transfer_cancelled">취소됨</string>
    <!-- Possible state of a transfer -->
    <string name="transfer_unknown">알 수 없음</string>
    <!-- Title of the panel where the progress of the transfers is shown -->
    <string name="paused_transfers_title">일시정지된 전송</string>
    <!-- message shown in the screen when there are not any active transfer -->
    <string name="completed_transfers_empty">완료된 전송 없음</string>
    <!-- Text of the notification shown when the upload service is running, Plural -->
    <plurals name="upload_service_notification">
        <item quantity="other">파일 %2$d개 중 %1$d번째 파일 업로드중</item>
    </plurals>
    <!-- Text of the notification shown when the upload service is running, Plural -->
    <plurals name="upload_service_paused_notification">
        <item quantity="other">파일 %2$d개 중 %1$d번째 업로드중 (일시정지됨)</item>
    </plurals>
    <!-- Text of the notification shown when the folder upload service is running, Text of the notification shown when the folder upload service is running - plural e.g. Uploading 1 of 2 folders -->
    <plurals name="folder_upload_service_notification">
        <item quantity="other">%2$d개의 폴더 중 %1$d번째 업로드중</item>
    </plurals>
    <!-- Text of the notification shown when the folder upload service is running, Text of the notification shown when the folder upload service is running - plural e.g. Uploading 1 of 2 folders -->
    <plurals name="folder_upload_service_paused_notification">
        <item quantity="other">폴더 %2$d개 중 %1$d번째 업로드중 (일시정지됨)</item>
    </plurals>
    <!-- Text of the notification shown when the upload service has finished, Plural -->
    <plurals name="upload_service_final_notification">
        <item quantity="other">파일 %1$d개 업로드됨</item>
    </plurals>
    <!-- Text of the notification shown when the upload service has finished, Plural -->
    <plurals name="upload_service_notification_already_uploaded">
        <item quantity="other">%1$d개의 파일이 이미 업로드 되었습니다</item>
    </plurals>
    <!-- Text of the notification shown when the folder upload service has finished, Text of the notification shown when the folder upload service has finished - plural  e.g. Uploaded 2 folders -->
    <plurals name="folder_upload_service_final_notification">
        <item quantity="other">폴더 %1$d개 업로드됨</item>
    </plurals>
    <!-- label for the total file size of multiple files and/or folders (no need to put the colon punctuation in the translation) -->
    <string name="general_total_size">전체 크기: %1$s</string>
    <!-- Text of the notification shown when the upload service has finished with any transfer error, Plural -->
    <plurals name="upload_service_failed">
        <item quantity="other">파일 %1$d개가 업로드 되지 않음</item>
    </plurals>
    <!-- Text of the notification shown when the upload service has finished with any copied file instead uploaded, Plural -->
    <plurals name="copied_service_upload">
        <item quantity="other">%1$d개의 파일 복사됨</item>
    </plurals>
    <!-- Text of the notification shown when the download service do not download because the file is already on the device, Plural -->
    <plurals name="already_downloaded_service">
        <item quantity="other">%1$d개의 파일이 이전에 다운로드됨</item>
    </plurals>
    <!-- Text of the notification shown when the download service has finished, Plural -->
    <plurals name="download_service_final_notification">
        <item quantity="other">파일 %1$d개 다운로드됨</item>
    </plurals>
    <!-- Text of the notification shown when the download service has finished with any error, Plural -->
    <plurals name="download_service_final_notification_with_details">
        <item quantity="other">파일 %2$d개 중 %1$d개 다운로드됨</item>
    </plurals>
    <!-- Text of the notification shown when the download service has finished with any transfer error, Plural -->
    <plurals name="download_service_failed">
        <item quantity="other">파일 %1$d개가 다운로드 되지 않음</item>
    </plurals>
    <!-- Text of the notification shown when the download service is running, Plural -->
    <plurals name="download_service_notification">
        <item quantity="other">파일 %2$d개 중 %1$d번째 파일 다운로드중</item>
    </plurals>
    <!-- Text of the notification shown when the download service is paused, Plural -->
    <plurals name="download_service_paused_notification">
        <item quantity="other">파일 %2$d개 중 %1$d번째 다운로드중 (일시정지됨)</item>
    </plurals>
    <!-- Title of the alert when the transfer quota is exceeded. -->
    <string name="title_depleted_transfer_overquota">전송 할당량 부족</string>
    <!-- Text of the alert when the transfer quota is depleted. The placeholder indicates the time left for the transfer quota to be reset. For instance: 30m 45s -->
    <string name="current_text_depleted_transfer_overquota">당신의 대기중인 다운로드가 현재 당신의 IP에 대한 전송 할당량을 초과하여 중단되었습니다. 계속하려면 계정을 업그레이드하거나 %s 동안 기다리세요.</string>
    <!-- Text of the alert when the transfer quota is depleted. The placeholder indicates the time left for the transfer quota to be reset. For instance: 30m 45s -->
    <string name="text_depleted_transfer_overquota">이 IP 주소의 전송 할당량이 초과되었습니다. 다운로드를 계속하려면 계정을 업그레이드하거나 %s 동안 기다리세요.</string>
    <!-- Button to show plans in the alert when the transfer quota is depleted -->
    <string name="plans_depleted_transfer_overquota">요금제 보기</string>
    <!-- Button option of the alert when the transfer quota is depleted -->
    <string name="continue_without_account_transfer_overquota">계정 없이 계속하기</string>
    <!-- this is used for example when downloading 1 file or 2 files, Plural of file. 2 files -->
    <plurals name="new_general_num_files">
        <item quantity="other">파일 %1$d개</item>
    </plurals>
    <!-- Menu option -->
    <string name="general_view">파일 보기</string>
    <!-- Menu option to choose to add file or folders to Cloud Drive -->
    <string name="add_to_cloud">들여오기</string>
    <!-- Menu option to choose to add file to Cloud Drive in the chat -->
    <string name="add_to_cloud_node_chat">클라우드 드라이브에 추가</string>
    <!-- Menu option -->
    <string name="general_view_contacts">연락처 보기</string>
    <!-- Message displayed when a file has been successfully imported to Cloud Drive -->
    <string name="import_success_message">클라우드 드라이브에 성공적으로 추가되었습니다</string>
    <!-- Menu option -->
    <string name="import_success_error">오류. 클라우드 드라이브에 추가되지 않았습니다</string>
    <!-- Label in login screen to inform about the chat initialization proccess -->
    <string name="chat_connecting">연결중&#8230;</string>
    <!-- message when trying to invite a contact with a pending request -->
    <string name="context_contact_already_invited">%s님이 이미 초대되었습니다. 보류중인 요청을 참조하세요.</string>
    <!-- Hint text explaining that you can change the email and resend the create account link to the new email address -->
    <string name="confirm_email_misspelled">만약 이메일 주소를 잘못 입력하였다면, 수정하고 [A]재발송[A]을 탭하세요.</string>
    <!-- Button to resend the create account email to a new email address in case the previous email address was misspelled -->
    <string name="confirm_email_misspelled_resend">재발송</string>
    <!-- Text shown after the confirmation email has been sent to the new email address -->
    <string name="confirm_email_misspelled_email_sent">이메일 발송됨</string>
    <!-- text_copyright_alert_title -->
    <string name="copyright_alert_title">모든 이용자에게 저작권 경고</string>
    <!-- text_copyright_alert_first_paragraph -->
    <string name="copyright_alert_first_paragraph">MEGA는 다른 사람들의 저작권을 존중하고 MEGA 클라우드 서비스의 이용자들이 저작권법을 준수할 것을 요구합니다.</string>
    <!-- text_copyright_alert_second_paragraph -->
    <string name="copyright_alert_second_paragraph">당신은 MEGA 클라우드를 저작권을 침해할 목적으로 절대 사용할 수 없습니다. 다른 사람이나 개체의 저작권 또는 정당한 권리를 침해할 수 있는 파일, 데이터 또는 컨텐츠를 업로드, 다운로드, 저장, 공유, 게시, 스트림, 배포, 이메일, 링크 전송, 전송 또는 이용 가능하게 만들면 안됩니다.</string>
    <!-- text of the Agree button -->
    <string name="copyright_alert_agree_button">동의</string>
    <!-- text of the Disagree button -->
    <string name="copyright_alert_disagree_button">동의하지 않음</string>
    <!-- Hint how to cancel the download -->
    <string name="download_show_info">정보 보기</string>
    <!-- Error message when removing public links of nodes. Plural. -->
    <plurals name="context_link_removal_error">
        <item quantity="other">일부 링크의 제거를 실패하였습니다. 나중에 다시 시도하세요.</item>
    </plurals>
    <!-- Error message when creating public links of nodes. Plural. -->
    <plurals name="context_link_export_error">
        <item quantity="other">일부 링크 생성 실패. 다시 시도하세요.</item>
    </plurals>
    <!-- Message when some public links were removed successfully. Plural. -->
    <plurals name="context_link_removal_success">
        <item quantity="other">링크를 성공적으로 제거하였습니다.</item>
    </plurals>
    <!-- error message -->
    <string name="context_link_action_error">링크 행동 실패. 나중에 다시 시도하세요.</string>
    <!-- title of the dialog shown when sending or sharing a folder -->
    <string name="title_write_user_email">이용자의 이메일을 쓰세요</string>
    <!-- title of the screen to see the details of several node attachments -->
    <string name="activity_title_files_attached">파일 첨부됨</string>
    <!-- title of the screen to see the details of several contact attachments -->
    <string name="activity_title_contacts_attached">연락처 첨부됨</string>
    <!--  -->
    <string name="alert_user_is_not_contact">이 이용자는 연락처에 없습니다</string>
    <!--  -->
    <string name="camera_uploads_cellular_connection">셀룰러 연결 사용</string>
    <!--  -->
    <string name="camera_uploads_upload_videos">동영상 업로드</string>
    <!-- Message when an user avatar has been changed successfully -->
    <string name="success_changing_user_avatar">프로필 사진이 업데이트되었습니다</string>
    <!-- Message when an error ocurred when changing an user avatar -->
    <string name="error_changing_user_avatar_image_not_available">오류. 선택한 이미지가 존재하지 않습니다.</string>
    <!-- Message when an error ocurred when changing an user avatar -->
    <string name="error_changing_user_avatar">프로필 사진 변경 중 오류</string>
    <!-- Message when an user avatar has been deleted successfully -->
    <string name="success_deleting_user_avatar">프로필 사진 삭제됨</string>
    <!-- Message when an error ocurred when deleting an user avatar -->
    <string name="error_deleting_user_avatar">프로필 사진 삭제 중 오류</string>
    <!-- Message when an error ocurred when changing an user attribute -->
    <string name="error_changing_user_attributes">이름 변경 중 오류가 발생하였습니다</string>
    <!-- Message when an user attribute has been changed successfully -->
    <string name="success_changing_user_attributes">당신의 이름이 올바르게 수정되었습니다</string>
    <!-- Message show when a participant has been successfully invited to a group chat -->
    <string name="add_participant_success">참가자 추가됨</string>
    <!-- Message show when a participant hasn’t been successfully invited to a group chat -->
    <string name="add_participant_error">오류. 참가자가 추가되지 않음</string>
    <!-- Message show when a participant has been successfully removed from a group chat -->
    <string name="remove_participant_success">참가자 제거됨</string>
    <!-- Message show when a participant hasn’t been successfully removed from a group chat -->
    <string name="remove_participant_error">오류. 참여자가 제거되지 않았습니다</string>
    <!--  -->
    <string name="no_files_selected_warning">파일이 선택되지 않음</string>
    <!--  -->
    <string name="attachment_upload_panel_from_cloud">클라우드 드라이브에서</string>
    <!--  -->
    <string name="attachment_upload_panel_contact">연락처</string>
    <!--  -->
    <string name="attachment_upload_panel_photo">장치에서</string>
    <!-- Button and title of dialog shown when the user wants to delete permanently their account. -->
    <string name="delete_account">계정 삭제</string>
    <!-- Text shown in the alert dialog to confirm the deletion of an account -->
    <string name="delete_account_text">계정을 삭제하면 계정 데이터, MEGA 연락처 또는 대화에 더 이상 접근할 수 없게 됩니다.\n이 행동은 되돌릴 수 없습니다.</string>
    <!-- menu item -->
    <string name="delete_button">삭제</string>
    <!--  -->
    <string name="file_properties_info_info_file">정보</string>
    <!-- Refers to the size of a file. -->
    <string name="file_properties_info_size">총 크기</string>
    <!-- header of a status field for what content a user has shared to you -->
    <string name="file_properties_info_content">포함된 항목</string>
    <!--  -->
    <string name="file_properties_shared_folder_public_link_name">링크</string>
    <!-- Refers to access rights for a file folder. -->
    <string name="file_properties_shared_folder_full_access">완전 접근</string>
    <!-- Label to explain the read only participant permission in the options panel of the group info screen -->
    <string name="file_properties_shared_folder_read_only">읽기 전용</string>
    <!-- Refers to access rights for a file folder. (with the & needed. Don’t use the symbol itself. Use &) -->
    <string name="file_properties_shared_folder_read_write">읽기와 쓰기</string>
    <!-- State of an attachment message when the upload is in progress but the queue of transfers is paused. -->
    <string name="attachment_uploading_state_paused">전송 일시정지됨!</string>
    <!-- label to indicate the state of an upload in chat -->
    <string name="attachment_uploading_state_uploading">업로드 중&#8230;</string>
    <!--  -->
    <string name="attachment_uploading_state_compressing">압축중&#8230;</string>
    <!--  -->
    <string name="attachment_uploading_state_error">오류. 전송되지 않음.</string>
    <!-- When a multiple download is started, some of the files could have already been downloaded before. This message shows the number of files that has already been downloaded and the number of files pending -->
    <string name="already_downloaded_multiple">파일 %d개는 이미 다운로드 하였습니다.</string>
    <!-- When a multiple download is started, some of the files could have already been downloaded before. This message shows the number of files that are pending in plural. placeholder: number of files -->
    <string name="pending_multiple">파일 %d개 대기중.</string>
    <!--  -->
    <string name="contact_is_me">옵션이 존재하지 않습니다, 자신을 선택하였습니다</string>
    <!-- Confirmation before deleting one attachment -->
    <string name="confirmation_delete_one_attachment">첨부물을 제거할까요?</string>
    <!-- Menu option -->
    <string name="general_view_with_revoke">파일 보기 (%1$d개 삭제됨)</string>
    <!-- Success message when the attachment has been sent to a chat -->
    <string name="success_attaching_node_from_cloud">%1$s에게 파일 보냄</string>
    <!-- Success message when the attachment has been sent to a many chats -->
    <string name="success_attaching_node_from_cloud_chats">%1$d개의 대화에 파일 보냄</string>
    <!-- Error message when the attachment cannot be sent -->
    <string name="error_attaching_node_from_cloud">오류. 파일이 전송되지 않았습니다</string>
    <!-- Error message when the attachment cannot be sent to any of the selected chats -->
    <string name="error_attaching_node_from_cloud_chats">오류. 파일이 선택한 대화에 전송되지 않았습니다.</string>
    <!-- Error message when the attachment cannot be revoked -->
    <string name="error_revoking_node">오류. 첨부물이 제거되지 않았습니다</string>
    <!-- settings option -->
    <string name="settings_set_up_automatic_uploads">자동 업로드 설정</string>
    <!-- Message sound option when no sound has been selected for chat notifications -->
    <string name="settings_chat_silent_sound_not">조용히</string>
    <!-- messages string in chat notification -->
    <string name="messages_chat_notification">메시지</string>
    <!-- part of the string in incoming shared folder notification -->
    <string name="incoming_folder_notification">폴더가 공유됨, 공유자:</string>
    <!-- title of incoming shared folder notification -->
    <string name="title_incoming_folder_notification">새 공유 폴더</string>
    <!-- title of the notification for a new incoming contact request -->
    <string name="title_contact_request_notification">새 연락처 요청</string>
    <!-- Title of the section to clear the chat content in the Manage chat history screen -->
    <string name="title_properties_chat_clear">대화 기록 삭제</string>
    <!-- Title of the section to remove contact in the Contact Properties screen -->
    <string name="title_properties_remove_contact">연락처 삭제</string>
    <!-- Title of the section to enable notifications in the Contact Properties screen -->
    <string name="title_properties_chat_notifications_contact">대화 알림</string>
    <!-- Text shown when the chat history was cleared by someone -->
    <string name="history_cleared_by">[A]%1$s님이[/A][B] 대화 기록을 지웠습니다[/B]</string>
    <!-- Notification title to show the number of unread chats, unread messages -->
    <string name="number_messages_chat_notification">%1$d개의 읽지 않은 대화</string>
    <!-- Item menu option upon clicking on one or multiple files. -->
    <string name="context_permissions_changing_folder">권한 변경중</string>
    <!-- Item menu option upon clicking on one or multiple files. -->
    <string name="context_removing_contact_folder">공유된 폴더에서 연락처 제거중</string>
    <!-- confirmation message before removing a file -->
    <string name="confirmation_move_to_rubbish">휴지통으로 옮길까요?</string>
    <!-- confirmation message before removing CU folder -->
    <string name="confirmation_move_cu_folder_to_rubbish">이 폴더를 휴지통에 버리시겠습니까? 이로 인해 카메라 업로드가 해제됩니다.</string>
    <!-- Confirmation message before removing MU folder -->
    <string name="confirmation_move_mu_folder_to_rubbish">이 폴더를 휴지통으로 이동하시겠습니까? 보조 미디어 업로드가 해제됩니다.</string>
    <!-- confirmation message before removing a file -->
    <string name="confirmation_move_to_rubbish_plural">휴지통으로 옮길까요?</string>
    <!-- confirmation message before removing a file -->
    <string name="confirmation_delete_from_mega">MEGA에서 삭제할까요?</string>
    <!-- label to indicate the state of an upload in chat -->
    <string name="attachment_uploading_state">업로드 중&#8230;</string>
    <!-- Title of the section to enable notifications in the Contact Properties screen -->
    <string name="title_properties_contact_notifications_for_chat">대화 알림</string>
    <!-- title of the section for achievements -->
    <string name="achievements_title">도전 과제</string>
    <!-- subtitle of the section for achievements -->
    <string name="achievements_subtitle">친구를 초대하고 보상을 받으세요</string>
    <!-- title of the introduction for the achievements screen -->
    <string name="figures_achievements_text_referrals">성공한 초대마다 %1$s의 저장소. 365일간 이용 가능.</string>
    <!-- sentence to detail the figures of storage and transfer quota related to each achievement -->
    <string name="figures_achievements_text">%1$s의 용량. 365일간 이용 가능</string>
    <!-- title of the section for unlocked rewards -->
    <string name="unlocked_rewards_title">해제된 보상</string>
    <!-- title of the section for unlocked storage quota -->
    <string name="unlocked_storage_title">저장소 할당량</string>
    <!-- title of the section for referral bonuses in achivements section (maximum 24 chars) -->
    <string name="title_referral_bonuses">초대 보너스</string>
    <!-- Title of the section for install a mobile app in achivements section (maximum 31 chars) -->
    <string name="title_install_app">MEGA 모바일 앱 설치</string>
    <!-- Title of the section for add phone number in achivements section (maximum 30 chars) -->
    <string name="title_add_phone">전화 번호 추가</string>
    <!-- title of the section for install megasync in achivements section (maximum 24 chars) -->
    <string name="title_regitration">가입 보너스</string>
    <!-- title of the section for install a mobile app bonuses in achivements section (maximum 24 chars) -->
    <string name="title_install_desktop">MEGA 데스크톱 앱 받기</string>
    <!-- title of the section for base quota in achivements section -->
    <string name="title_base_quota">계정 기본 할당량</string>
    <!-- Text that indicates that no pictures have been uploaded to the Camera Uploads section -->
    <string name="camera_uploads_empty">카메라 업로드에 파일 없음</string>
    <!-- indicates the number of days left related to a achievement -->
    <string name="general_num_days_left">%1$d일 남음</string>
    <!-- State to indicate something has expired (achivements of business status account for instance) -->
    <string name="expired_label">만료됨</string>
    <!-- title of the advanced setting to choose the use of https -->
    <string name="setting_title_use_https_only">HTTP 사용 안함</string>
    <!-- subtitle of the advanced setting to choose the use of https -->
    <string name="setting_subtitle_use_https_only">이 옵션은 전송이 시작되지 않을때만 활성화하세요. 일반적은 환경에서는 모든 전송이 이미 암호화되었기 때문에 HTTP면 충분합니다.</string>
    <!-- title of screen to invite friends and get an achievement -->
    <string name="title_achievement_invite_friends">작동 원리</string>
    <!-- first paragraph of screen to invite friends and get an achievement -->
    <string name="first_paragraph_achievement_invite_friends">친구를 초대하여 MEGA 무료 계정을 만들고 MEGA 모바일 앱을 설치하게 하세요. 성공적인 가입과 앱 설치마다 당신은 무료 저장소를 보너스로 받게 됩니다.</string>
    <!-- second paragraph of screen to invite friends and get an achievement -->
    <string name="second_paragraph_achievement_invite_friends">무료 저장소 보너스는 새 초대에만 적용되며 MEGA 모바일 앱 또는 MEGA 데스크톱 앱이 설치되어야 합니다.</string>
    <!-- explanation of screen to invite friends and get an achievement -->
    <string name="card_title_invite_friends">휴대 전화 연락처 목록에서 선택하거나 여러 이메일 주소를 입력하세요.</string>
    <!-- title of the dialog to confirm the contact request -->
    <string name="title_confirmation_invite_friends">MEGA에 친구 초대</string>
    <!-- Text shown when the user sends a contact invitation -->
    <string name="subtitle_confirmation_invite_friends">초대를 발송하였습니다</string>
    <!-- paragraph of the dialog to confirm the contact request -->
    <string name="paragraph_confirmation_invite_friends">당신의 친구들이 가입하고 MEGA 앱을 설치하도록 독려하세요. 친구들이 당신이 입력한 같은 이메일 주소를 사용하면, 당신은 전송 할당량 보상을 받게 됩니다.</string>
    <!-- Error shown when the user writes a email with an incorrect format -->
    <string name="invalid_email_to_invite">이메일이 변형되었습니다</string>
    <!-- info paragraph about the achievement install megasync -->
    <string name="paragraph_info_achievement_install_desktop">MEGA 데스크톱 앱을 설치하면 %1$s의 무료 저장 공간을 받게 되며, 365일간 이용 가능합니다. MEGA 데스크톱 앱은 Windows, macOS 그리고 대부분의 Linux 배포판에서 이용 가능합니다.</string>
    <!-- info paragraph about the achievement install mobile app -->
    <string name="paragraph_info_achievement_install_mobile_app">MEGA 모바일 앱을 설치하면 365일간 이용 가능한 %1$s의 무료 저장 공간을 받게 됩니다. iOS와 Android에서 모바일 앱을 이용할 수 있습니다.</string>
    <!-- info paragraph about the achievement ‘add phone number’. Placeholder 1: bonus storage space e.g. 20GB. Placeholder 2: bonus transfer quota e.g. 50GB -->
    <string name="paragraph_info_achievement_add_phone">휴대 전화 번호를 인증하면 %1$s의 무료 저장 공간을 받게 되며, 365일간 이용 가능합니다.</string>
    <!-- info paragraph about the completed achievement install megasync -->
    <string name="result_paragraph_info_achievement_install_desktop">MEGA 데스크톱 앱을 설치하여 %1$s의 저장 공간을 받았습니다.</string>
    <!-- info paragraph about the completed achievement install mobile app -->
    <string name="result_paragraph_info_achievement_install_mobile_app">MEGA 모바일 앱을 설치하여 저장소 공간 %1$s를 받았습니다.</string>
    <!-- info paragraph about the completed achievement of ‘add phone number’. Placeholder 1: bonus storage space e.g. 20GB. Placeholder 2: bonus transfer quota e.g. 50GB -->
    <string name="result_paragraph_info_achievement_add_phone">휴대 전화 번호를 인증하여 %1$s의 저장 공간을 받았습니다.</string>
    <!-- info paragraph about the completed achievement registration -->
    <string name="result_paragraph_info_achievement_registration">당신은 무료 가입 보너스로 %1$s의 저장 공간을 받았습니다.</string>
    <!-- info paragraph about the completed achievement registration -->
    <string name="expiration_date_for_achievements">%1$d일 후 보너스 만료</string>
    <!-- menu items -->
    <plurals name="context_share_folders">
        <item quantity="other">폴더 공유</item>
    </plurals>
    <!-- confirmation message before leaving some incoming shared folders -->
    <plurals name="confirmation_leave_share_folder">
        <item quantity="other">이 폴더들을 떠나면, 다시는 볼 수 없습니다.</item>
    </plurals>
    <!-- Info of a contact if there is no folders shared with him -->
    <string name="no_folders_shared">공유된 폴더 없음</string>
    <!-- Menu item -->
    <string name="settings_help">도움말</string>
    <!-- Settings preference title for help centre -->
    <string name="settings_help_centre">도움 센터</string>
    <!-- Settings preference title for send feedback -->
    <string name="settings_help_preference">피드백 보내기</string>
    <!-- mail subject -->
    <string name="setting_feedback_subject">Android 피드백</string>
    <!-- mail body -->
    <string name="setting_feedback_body">여기에 의견을 적으세요:</string>
    <!-- mail body -->
    <string name="settings_feedback_body_device_model">기기 모델</string>
    <!-- mail body -->
    <string name="settings_feedback_body_android_version">안드로이드 버전</string>
    <!-- Title of the dialog to create a new text file by inserting the name -->
    <string name="dialog_title_new_text_file">새 텍스트 파일</string>
    <!-- Title of the dialog to create a new file by inserting the name -->
    <string name="dialog_title_new_file">새 파일</string>
    <!-- Input field description in the create file dialog. -->
    <string name="context_new_file_name">파일 이름</string>
    <!-- Title of the dialog to create a new link by inserting the name, e.g. when try to share a web link to your Cloud Drive or incoming shares. -->
    <string name="dialog_title_new_link">링크 이름</string>
    <!-- Input field description in the create link dialog, e.g. when try to share a web link to your Cloud Drive or incoming shares. -->
    <string name="context_new_link_name">링크 URL</string>
    <!-- Title of the field subject when a new file is created to upload -->
    <string name="new_file_subject_when_uploading">제목</string>
    <!-- Title of the field content when a new file is created to upload -->
    <string name="new_file_content_when_uploading">내용</string>
    <!-- Title of the field email when a new contact is created to upload -->
    <string name="new_file_email_when_uploading">이메일</string>
    <!-- Item of a menu to forward a message chat to another chatroom -->
    <string name="forward_menu_item">전달</string>
    <!-- name of the button to attach file from MEGA to another app -->
    <string name="general_attach">첨부</string>
    <!-- when add or share a file with a new contact, it can type by name or mail -->
    <string name="type_contact">연락처의 이름 또는 이메일</string>
    <!-- when add or share a file with a new contact, message displayed to warn that the maximum number has been reached -->
    <string name="max_add_contact">더 이상의 연락처가 추가될 수 없습니다.</string>
    <!-- when changing the password , the old password and new password are equals -->
    <string name="old_and_new_passwords_equals">새 암호는 기존 암호와 동일할 수 없습니다.</string>
    <!-- Menu item -->
    <string name="action_search_by_date">날짜로 찾기</string>
    <!-- title of a button to apply search by date -->
    <string name="general_apply">적용</string>
    <!-- title of a button to apply search by month -->
    <string name="general_search_month">지난 달</string>
    <!-- title of a button to apply search by year -->
    <string name="general_search_year">지난 해</string>
    <!-- title of a Search by date tag -->
    <string name="label_set_day">날짜 설정</string>
    <!-- the user can’t choose this date -->
    <string name="snackbar_search_by_date">요구된 날짜가 유효하지 않습니다.</string>
    <!-- Error shown when the user left a name empty -->
    <string name="empty_name">잘못된 이름</string>
    <!-- Error shown when the user left names empty and names typed with not allowed characters -->
    <string name="general_incorrect_names">진행하기 전에 파일 이름을 고치세요</string>
    <!-- Error text for invalid characters -->
    <string name="invalid_characters">잘못된 글자</string>
    <!-- Error shown when the user writes a character not allowed -->
    <string name="invalid_characters_defined">다음의 글자는 허용되지 않습니다: ” * / : &lt; &gt; ? \ |</string>
    <!-- Warning show to the user after try to import files to MEGA with empty names. Plural. When more than one file name have this error. -->
    <plurals name="empty_names">
        <item quantity="other">파일 이름은 비워둘 수 없습니다.</item>
    </plurals>
    <!-- Label shown when audio file is playing -->
    <string name="audio_play">오디오 파일</string>
    <!-- when open PDF Viewer, the pdf that it try to open is damaged or does not exist -->
    <string name="corrupt_pdf_dialog_text">오류. PDF 파일이 손상되었거나 존재하지 않습니다.</string>
    <!-- Label to include info of the user email in the feedback form -->
    <string name="user_account_feedback">이용자 계정</string>
    <!-- Label shown in MEGA pdf-viewer when it open a PDF save in smartphone storage -->
    <string name="save_to_mega">내 클라우드 \n드라이브에 저장</string>
    <!-- Error message when creating a chat one to one with a contact that already has a chat -->
    <string name="chat_already_exists">대화가 이미 존재합니다</string>
    <!-- before sharing a file, has to be downloaded -->
    <string name="not_download">파일이 아직 다운로드되지 않았습니다</string>
    <!-- Error shown when a user is starting a chat or adding new participants in a group chat and writes a contact mail that has not added -->
    <string name="not_permited_add_email_to_invite">MEGA 연락처만 추가할 수 있습니다.</string>
    <!-- Info label about the connectivity state of the chat -->
    <string name="invalid_connection_state">대화에 다시 연결중</string>
    <!-- Message show when a call cannot be established -->
    <string name="call_error">오류가 발생하여 통화를 연결할 수 없습니다.</string>
    <!-- Title of dialog to evaluate the app -->
    <string name="title_evaluate_the_app_panel">MEGA 모바일 앱이 좋은가요?</string>
    <!-- Label to show rate the app -->
    <string name="rate_the_app_panel">예, 앱을 평가하기</string>
    <!-- Label to show send feedback -->
    <string name="send_feedback_panel">아니오, 피드백 보내기</string>
    <!-- title of the section advanced options on the get link screen -->
    <string name="link_advanced_options">고급 설정</string>
    <!-- Message to show when users deny to permit the permissions to read and write on external storage on setting default download location -->
    <string name="download_requires_permission">MEGA가 외부 저장소에 파일을 다운로드 하기 위해 외부 저장소에 읽고 쓸 수 있는 권한이 필요합니다.</string>
    <!-- Default download location is on old sd card, but currently the user installed a new SD card, need user to reset download location. -->
    <string name="old_sdcard_unavailable">이전 SD 카드를 이용할 수 없습니다. 새 다운로드 위치를 설정하세요.</string>
    <!-- Dialog title to ask download to internal storage or external storage. -->
    <string name="title_select_download_location">다운로드 위치 선택</string>
    <!-- Title of the section to invite contacts if the user has denied the contacts permmissions -->
    <string name="no_contacts_permissions">연락처 권한이 승인되지 않았습니다</string>
    <!-- Option of the sliding panel to go to QR code section -->
    <string name="choose_qr_option_panel">내 QR 코드</string>
    <!-- Title of the screen that shows the options to the QR code -->
    <string name="section_qr_code">QR 코드</string>
    <!-- Option in menu of section  My QR code to reset the QR code -->
    <string name="action_reset_qr">QR 코드 초기화</string>
    <!-- Option in menu of section  My QR code to delete the QR code -->
    <string name="action_delete_qr">QR 코드 삭제</string>
    <!-- Option shown in QR code bottom sheet dialog to save QR code in Cloud Drive -->
    <string name="save_cloud_drive">클라우드 드라이브로</string>
    <!-- Option shown in QR code bottom sheet dialog to save QR code in File System -->
    <string name="save_file_system">파일 시스템으로</string>
    <!-- Title of QR code section -->
    <string name="section_my_code">내 코드</string>
    <!-- Title of QR code scan section -->
    <string name="section_scan_code">코드 스캔</string>
    <!-- Title of QR code settings that permits or not contacts that scan my QR code will be automatically added to my contact list -->
    <string name="settings_qrcode_autoaccept">자동 수락</string>
    <!-- Subtitle of QR code settings auto-accept -->
    <string name="setting_subtitle_qrcode_autoccept">당신의 QR 코드를 스캔한 MEGA 이용자는 자동으로 연락처 목록에 추가됩니다.</string>
    <!-- Subtitle of QR code settings that reset the code -->
    <string name="setting_subtitle_qrcode_reset">이전 QR 코드는 더 이상 유효하지 않게 됩니다</string>
    <!-- Text shown when it has been copied the QR code link -->
    <string name="qrcode_link_copied">링크가 클립보드에 복사되었습니다</string>
    <!-- Text shown when it has been reseted the QR code successfully -->
    <string name="qrcode_reset_successfully">QR 코드가 성공적으로 초기화되었습니다</string>
    <!-- Text shown when it has been deleted the QR code successfully -->
    <string name="qrcode_delete_successfully">QR 코드가 성공적으로 삭제되었습니다</string>
    <!-- Text shown when it has not been reseted the QR code successfully -->
    <string name="qrcode_reset_not_successfully">오류로 인해 QR 코드가 초기화되지 않았습니다. 다시 시도하세요.</string>
    <!-- Text shown when it has not been delete the QR code successfully -->
    <string name="qrcode_delete_not_successfully">오류로 인해 QR 코드가 삭제되지 않았습니다. 다시 시도하세요.</string>
    <!-- Title of dialog shown when a contact request has been sent with QR code -->
    <string name="invite_sent">초대를 발송하였습니다</string>
    <!-- Text of dialog shown when a contact request has been sent. -->
    <string name="invite_sent_text">이용자가 초대되었으며 수락되면 당신의 연락처 목록에 나타날 것입니다.</string>
    <!-- Text of dialog shown when multiple contacts request has been sent -->
    <string name="invite_sent_text_multi">이용자들이 초대되었으며 수락되면 당신의 연락처 목록에 나타날 것입니다.</string>
    <!-- Text shown when it tries to share the QR and occurs an error to process the action -->
    <string name="error_share_qr">QR 파일을 공유하던 중 오류가 발생하였습니다. 파일이 존재하지 않을 수도 있습니다. 다시 시도하세요.</string>
    <!-- Text shown when it tries to upload to Cloud Drive the QR and occurs an error to process the action -->
    <string name="error_upload_qr">QR 파일을 업로드하던 중 오류가 발생하였습니다. 파일이 존재하지 않을 수도 있습니다. 다시 시도하세요.</string>
    <!-- Text shown when it tries to download to File System the QR and occurs an error to process the action -->
    <string name="error_download_qr">QR 파일을 다운로드하던 중 오류가 발생하였습니다. 파일이 존재하지 않을 수도 있습니다. 다시 시도하세요.</string>
    <!-- Text shown when it tries to download to File System the QR and the action has success -->
    <string name="success_download_qr">QR 코드가 성공적으로 %s에 다운로드되었습니다.</string>
    <!-- Title of dialog shown when a contact request has not been sent with QR code -->
    <string name="invite_not_sent">초대가 발송되지 않았습니다</string>
    <!-- Text of dialog shown when a contact request has not been sent with QR code -->
    <string name="invite_not_sent_text">QR 코드 또는 연락처 링크가 잘못 되었습니다. 올바른 코드를 스캔하거나 올바른 링크를 여세요.</string>
    <!-- Text of dialog shown when a contact request has not been sent with QR code because of is already a contact -->
    <string name="invite_not_sent_text_already_contact">초대가 발송되지 않았습니다. %s님은 이미 연락처 목록에 존재합니다.</string>
    <!-- Text of dialog shown when a contact request has not been sent with QR code because of some error -->
    <string name="invite_not_sent_text_error">오류가 발생하여 초대장이 발송되지 않았습니다.</string>
    <!-- Text of alert dialog informing that the qr is generating -->
    <string name="generatin_qr">QR 코드 생성중...</string>
    <!-- Title of QR code scan menu item -->
    <string name="menu_item_scan_code">QR 코드 스캔</string>
    <!-- get the contact link and copy it -->
    <string name="button_copy_link">링크 복사</string>
    <!-- Create QR code -->
    <string name="button_create_qr">QR 코드 생성</string>
    <!-- Text shown when it has been created the QR code successfully -->
    <string name="qrcode_create_successfully">QR 코드가 성공적으로 생성되었습니다</string>
    <!-- Text shown in QR code scan fragment to help and guide the user in the action -->
    <string name="qrcode_scan_help">스캔할 QR 코드를 기기의 카메라와 정렬하세요</string>
    <!-- positive button on dialog to view a contact -->
    <string name="contact_view">보기</string>
    <!-- Item menu option to reproduce audio or video in external reproductors -->
    <string name="external_play">다음으로 열기</string>
    <!-- to share a file using Facebook, Whatsapp, etc -->
    <string name="context_share">앱을 사용하여 공유</string>
    <!-- Message shown if the user choose enable button and he is not logged in -->
    <string name="error_enable_chat_before_login">대화를 활성화하기 전에 로그인 하세요</string>
    <!-- title of a tag to search for a specific period within the search by date option in Camera upload -->
    <string name="label_set_period">기간 설정</string>
    <!-- Text of the empty screen when there are not chat conversations -->
    <string name="context_empty_chat_recent">[A]대화[/A]에 [B]친구들을 초대하여[/B] [B]보안과 프라이버시를 갖춘 우리의 암호화된 플랫폼을 즐기세요[/B]</string>
    <!-- Text of the empty screen when there are not elements in the Rubbish Bin -->
    <string name="context_empty_rubbish_bin">[A]휴지통[/A] [B]비우기[/B]</string>
    <!-- Text of the empty screen when there are not elements in  Inbox -->
    <string name="context_empty_inbox">[A]수신함[/A][B]에 파일 없음[/B]</string>
    <!-- Text of the empty screen when there are not elements in Cloud Drive -->
    <string name="context_empty_cloud_drive">[A]클라우드 드라이브[/A][B]에 파일 없음[/B]</string>
    <!-- Text of the empty screen when there are not elements in Saved for Offline -->
    <string name="context_empty_offline">[A]오프라인용으로 저장[/A][B]에 파일 없음[/B]</string>
    <!-- Text of the empty screen when there are not contacts. No dot at the end because is for an empty state. The format placeholders are to showing it in different colors. -->
    <string name="context_empty_contacts">[A]연락처[/A] [B]없음[/B]</string>
    <!-- Message shown when the user has no chats -->
    <string name="recent_chat_empty">[B]대화[/B] [A]없음[/A]</string>
    <!-- Message shown when the chat is section is loading the conversations -->
    <string name="recent_chat_loading_conversations">[B]대화[/B] [A]불러오는 중&#8230;[/A]</string>
    <!-- Text of the empty screen when there are not elements in Incoming -->
    <string name="context_empty_incoming">[A]들어오는 공유 폴더[/A] [B]없음[/B]</string>
    <!-- Text of the empty screen when there are not elements in Outgoing -->
    <string name="context_empty_outgoing">[A]나가는 공유 폴더[/A] [B]없음[/B]</string>
    <!-- Text of the empty screen when there are not elements in Links. Please, keep the place holders to format the string -->
    <string name="context_empty_links">[B][/B][A]공개 링크[/A][B] 없음[/B]</string>
    <!-- Title of the sent requests tab. Capital letters -->
    <string name="tab_sent_requests">보낸 요청</string>
    <!-- Title of the received requests tab. Capital letters -->
    <string name="tab_received_requests">받은 요청</string>
    <!-- Title dialog overquota error -->
    <string name="overquota_alert_title">할당량 초과</string>
    <!-- error message shown when an account confirmation link or reset password link is invalid for unknown reasons -->
    <string name="invalid_link">잘못된 링크, 새 유효한 링크를 요청하세요</string>
    <!-- error message shown on the link password dialog if the password typed in was wrong -->
    <string name="invalid_link_password">잘못된 링크 암호</string>
    <!-- Error message shown when user tries to open a not valid MEGA link -->
    <string name="open_link_not_valid_link">열려고 하는 링크는 유효한 MEGA 링크가 아닙니다.</string>
    <!-- Message shown when a link is being processing -->
    <string name="processing_link">링크 처리중&#8230;</string>
    <!-- Message shown when it is creating an acount and it is been introduced a very weak or weak password -->
    <string name="passwd_weak">당신의 암호는 쉽게 추측됩니다. 암호를 더 길게 만드세요. 대문자와 소문자를 조합하세요. 특수 문자를 삽입하세요. 이름이나 사전적 단어를 사용하지 마세요.</string>
    <!-- Message shown when it is creating an acount and it is been introduced a medium password -->
    <string name="passwd_medium">당신의 암호는 진행하기에 충분히 좋습니다, 하지만 암호를 더 강력하게 만드는 것을 추천합니다.</string>
    <!-- Message shown when it is creating an acount and it is been introduced a good password -->
    <string name="passwd_good">이 암호는 대부분의 보통 무한 대입 공격을 버틸 것입니다. 확실히 기억해두세요.</string>
    <!-- Message shown when it is creating an acount and it is been introduced a strong password -->
    <string name="passwd_strong">이 암호는 대부분의 정교한 무한 대입 공격을 버틸 것입니다. 확실히 기억해두세요.</string>
    <!-- Password very weak -->
    <string name="pass_very_weak">매우 약함</string>
    <!-- Password weak -->
    <string name="pass_weak">약함</string>
    <!-- Password medium -->
    <string name="pass_medium">보통</string>
    <!-- Password good -->
    <string name="pass_good">좋음</string>
    <!-- Password strong -->
    <string name="pass_strong">강함</string>
    <!-- Text displayed in several parts when there is a call in progress (notification, recent chats list, etc). -->
    <string name="title_notification_call_in_progress">진행중인 통화</string>
    <!-- Subtitle of the notification shown on the action bar when there is a call in progress -->
    <string name="action_notification_call_in_progress">통화로 돌아가려면 탭하세요</string>
    <!-- Button in the notification shown on the action bar when there is a call in progress -->
    <string name="button_notification_call_in_progress">통화로 돌아옴</string>
    <!-- When it lists contacts of MEGA, the title of list’s header -->
    <string name="contacts_mega">MEGA에서</string>
    <!-- When it lists contacts of phone, the title of list’s header -->
    <string name="contacts_phone">휴대 전화 연락처</string>
    <!-- Message error shown when trying to log in on an account has been suspended due to multiple breaches of Terms of Service -->
    <string name="account_suspended_multiple_breaches_ToS">당신의 계정은 MEGA 이용 약관을 다수 위반하여 정지되었습니다. 이메일 수신함을 확인하세요.</string>
    <!-- Message error shown when trying to log in on an account has been suspended due to breach of Terms of Service -->
    <string name="account_suspended_breache_ToS">당신의 계정은 MEGA 이용 약관 제15조를 포함한 위반 행위로 인하여 제거되었습니다.</string>
    <!-- In a chat conversation when you try to send device’s images but images are still loading -->
    <string name="file_storage_loading">파일 불러오는 중</string>
    <!-- In a chat conversation when you try to send device’s images but there aren’t available images -->
    <string name="file_storage_empty_folder">파일 없음</string>
    <!-- Size in bytes. The placeholder is for the size value, please adjust the position based on linguistics -->
    <string name="label_file_size_byte">%s B</string>
    <!-- Size in kilobytes. The placeholder is for the size value, please adjust the position based on linguistics -->
    <string name="label_file_size_kilo_byte">%s KB</string>
    <!-- Size in megabytes. The placeholder is for the size value, please adjust the position based on linguistics -->
    <string name="label_file_size_mega_byte">%s MB</string>
    <!-- Size in gigabytes. The placeholder is for the size value, please adjust the position based on linguistics -->
    <string name="label_file_size_giga_byte">%s GB</string>
    <!-- Size in terabytes. The placeholder is for the size value, please adjust the position based on linguistics -->
    <string name="label_file_size_tera_byte">%s TB</string>
    <!-- Speed in bytes. The placeholder is for the speed value, please adjust the position based on linguistics -->
    <string name="label_file_speed_byte">%s B/s</string>
    <!-- Speed in kilobytes. The placeholder is for the speed value, please adjust the position based on linguistics -->
    <string name="label_file_speed_kilo_byte">%s KB/s</string>
    <!-- Speed in megabytes. The placeholder is for the speed value, please adjust the position based on linguistics -->
    <string name="label_file_speed_mega_byte">%sMB/s</string>
    <!-- Speed in gigabytes. The placeholder is for the speed value, please adjust the position based on linguistics -->
    <string name="label_file_speed_giga_byte">%s GB/s</string>
    <!-- Speed in terabytes. The placeholder is for the speed value, please adjust the position based on linguistics -->
    <string name="label_file_speed_tera_byte">%s TB/s</string>
    <!-- Size in megabytes. -->
    <string name="label_mega_byte">MB</string>
    <!-- Number of versions of a file shown on the screen info of the file, version items -->
    <plurals name="number_of_versions">
        <item quantity="other">%1$d개의 버전</item>
    </plurals>
    <!-- Title of the section Versions for files -->
    <string name="title_section_versions">버전</string>
    <!-- Header of the item to show the current version of a file in a list -->
    <string name="header_current_section_item">현재 버전</string>
    <!--  -->
    <plurals name="header_previous_section_item">
        <item quantity="other">이전 버전</item>
    </plurals>
    <!-- option menu to revert a file version -->
    <string name="general_revert">되돌리기</string>
    <!-- option menu to clear all the previous versions -->
    <string name="menu_item_clear_versions">이전 버전 제거</string>
    <!-- Title of the dialog to confirm that a version os going to be deleted, version items -->
    <plurals name="title_dialog_delete_version">
        <item quantity="other">버전을 삭제할까요?</item>
    </plurals>
    <!-- Content of the dialog to confirm that a version is going to be deleted -->
    <string name="content_dialog_delete_version">이 버전은 영구적으로 삭제됩니다.</string>
    <!-- Content of the dialog to confirm that several versions are going to be deleted -->
    <string name="content_dialog_delete_multiple_version">이 %d개의 버전은 영구적으로 삭제됩니다.</string>
    <!-- Title of the notification shown when a file is uploading to a chat -->
    <string name="chat_upload_title_notification">대화 업로드중</string>
    <!-- Label for the option on setting to set up the quality of multimedia files uploaded to the chat -->
    <string name="settings_chat_upload_quality">동영상 품질</string>
    <!-- Label for the option on setting to set up the quality of video files to be uploaded -->
    <string name="settings_video_upload_quality">동영상 품질</string>
    <!-- Text shown when the user refuses to permit the storage permission when enable camera upload -->
    <string name="on_refuse_storage_permission">카메라 업로드는 당신의 기기의 사진과 다른 미디어에 대한 접근을 필요로 합니다. 설정 페이지에 가서 권한을 부여해주세요.</string>
    <!-- the options for the option on setting to set up the quality of multimedia files uploaded to the chat, the options of medium quality multimedia file to  upload. -->
    <string-array name="settings_chat_upload_quality_entries">
        <item>원본 품질</item>
        <item>중간 품질</item>
    </string-array>
    <!-- Title of the notification for a missed call -->
    <string name="missed_call_notification_title">부재중 전화</string>
    <!-- Refers to a location of file -->
    <string name="file_properties_info_location">위치</string>
    <!-- Title of the label to show the size of the current files inside a folder -->
    <string name="file_properties_folder_current_versions">현재 버전</string>
    <!-- Title of the label to show the size of the versioned files inside a folder -->
    <string name="file_properties_folder_previous_versions">이전 버전</string>
    <!-- Number of versioned files inside a folder shown on the screen info of the folder, version items -->
    <plurals name="number_of_versions_inside_folder">
        <item quantity="other">%1$d개의 버전 파일</item>
    </plurals>
    <!-- Confirmation message after forwarding one or several messages, version items -->
    <string name="messages_forwarded_success">전달된 메시지</string>
    <!-- Error message after forwarding one or several messages to several chats -->
    <string name="messages_forwarded_error">오류. 올바르게 전달되지 않음</string>
    <!-- Error message if any of the forwarded messages fails, message items -->
    <plurals name="messages_forwarded_partial_error">
        <item quantity="other">오류. %1$d개의 메시지가 전달되지 않음</item>
    </plurals>
    <!-- Error non existing resource after forwarding one or several messages to several chats, message items -->
    <plurals name="messages_forwarded_error_not_available">
        <item quantity="other">오류. 리소스가 더 이상 이용할 수 없음</item>
    </plurals>
    <!-- The title of fragment Turn on Notifications -->
    <string name="turn_on_notifications_title">알림 켜기</string>
    <!-- The subtitle of fragment Turn on Notifications -->
    <string name="turn_on_notifications_subtitle">이 방법으로, 새 메시지를 Android 휴대 전화에서\n바로 볼 수 있습니다.</string>
    <!-- First step to turn on notifications -->
    <string name="turn_on_notifications_first_step">Android 기기 [A]설정[/A]을 엽니다</string>
    <!-- Second step to turn on notifications -->
    <string name="turn_on_notifications_second_step">[A]앱 &amp; 알림[/A] 열기</string>
    <!-- Third step to turn on notifications -->
    <string name="turn_on_notifications_third_step">[A]MEGA[/A]를 선택합니다</string>
    <!-- Fourth step to turn on notifications -->
    <string name="turn_on_notifications_fourth_step">[A]앱 알림[/A]을 엽니다</string>
    <!-- Fifth step to turn on notifications -->
    <string name="turn_on_notifications_fifth_step">켜기로 전환하고 설정하세요</string>
    <!-- Alert message after sending to chat one or several messages to several chats, version items -->
    <plurals name="files_send_to_chat_success">
        <item quantity="other">전송한 파일</item>
    </plurals>
    <!-- Error message after sending to chat one or several messages to several chats -->
    <string name="files_send_to_chat_error">오류. 올바르게 전송되지 않음</string>
    <!-- menu option to send a file to a chat -->
    <string name="context_send_file_to_chat">대화</string>
    <!-- Title of the dialog ‘Do you remember your password?’ -->
    <string name="remember_pwd_dialog_title">암호가 기억났나요?</string>
    <!-- Text of the dialog ‘Recovery Key exported’ when the user wants logout -->
    <string name="remember_pwd_dialog_text_logout">당신은 로그아웃하려고 합니다. 암호를 기억하는지 확실히 하려면 암호를 시험하세요.\n암호를 잊으면, MEGA 데이터에 대한 접근을 잃게 됩니다.</string>
    <!-- Text of the dialog ‘Do you remember your password?’ -->
    <string name="remember_pwd_dialog_text">당신이 암호를 기억하는지 확실하게 하기 위해 암호를 시험해보세요. 만약 암호를 잊으면, 당신의 MEGA 데이터에 대한 접근을 잃게 됩니다.</string>
    <!-- Dialog option that permits user do not show it again -->
    <string name="general_do_not_show">다시 보여주지 마세요</string>
    <!-- Button of the dialog ‘Do you remember your password?’ that permits user test his password -->
    <string name="remember_pwd_dialog_button_test">암호 시험</string>
    <!-- Title of the activity that permits user test his password -->
    <string name="test_pwd_title">암호를 시험하세요</string>
    <!-- Message shown to the user when is testing her password and it is correct -->
    <string name="test_pwd_accepted">암호 확인됨</string>
    <!-- Message shown to the user when is testing her password and it is wrong -->
    <string name="test_pwd_wrong">잘못된 암호입니다.\n최대한 빨리 복구 키를 백업하세요!</string>
    <!-- Text of the dialog ‘Recovery Key exported’ when the user wants logout -->
    <string name="recovery_key_exported_dialog_text_logout">당신은 로그아웃하려고 합니다. 암호를 기억하는지 확실히 하려면 암호를 시험하세요.\n암호를 잊으면, MEGA 데이터에 대한 접근을 잃게 됩니다.</string>
    <!-- Option that permits user copy to clipboard -->
    <string name="option_copy_to_clipboard">클립보드로 복사됨</string>
    <!-- Option that permits user export his recovery key -->
    <string name="option_export_recovery_key">복구 키 내보내기</string>
    <!-- Option that permits user logout -->
    <string name="proceed_to_logout">로그아웃 진행</string>
    <!-- Title of the preference Recovery key on Settings section -->
    <string name="recovery_key_bottom_sheet">복구 키</string>
    <!-- Option that permits user save on File System -->
    <string name="option_save_on_filesystem">파일 시스템에 저장</string>
    <!-- Message shown when something has been copied to clipboard -->
    <string name="message_copied_to_clipboard">클립보드로 복사되었습니다</string>
    <!-- text of the label to show that you have messages unread in the chat conversation -->
    <string name="message_jump_latest">최근으로 이동</string>
    <!-- text of the label to show that you have new messages in the chat conversation -->
    <string name="message_new_messages">새 메시지</string>
    <!-- Title of the notification shown on the action bar when there is a incoming call -->
    <string name="notification_subtitle_incoming">전화 수신중</string>
    <!-- Text for the notification action to launch the incoming call page -->
    <string name="notification_incoming_action">통화 화면 열기</string>
    <!-- Text asking to go to system setting to enable allow display over other apps (needed for calls in Android 10) -->
    <string name="notification_enable_display">MEGA 백그라운드 팝업이 해제되어 있습니다.\n설정을 변경하려면 탭하세요.</string>
    <!-- Subtitle to show the number of unread messages on a chat, unread messages -->
    <plurals name="number_unread_messages">
        <item quantity="other">%1$s개의 읽지 않은 메시지</item>
    </plurals>
    <!-- Notification title to show the number of unread chats, unread messages -->
    <plurals name="plural_number_messages_chat_notification">
        <item quantity="other">%1$d개의 읽지 않은 대화</item>
    </plurals>
    <!-- Message shown when a chat is opened and the messages are being recovered -->
    <string name="chat_loading_messages">[B]메시지[/B] [A]불러오는 중&#8230;[/A]</string>
    <!-- Error message shown when opening a file link which doesn’t exist -->
    <string name="general_error_internal_node_not_found">파일 또는 폴더가 발견되지 않았습니다. 당신의 브라우저에서 다른 계정으로 로그인 하였나요? 현재 앱에서 로그인한 계정의 파일 또는 폴더에만 접근할 수 있습니다.</string>
    <!-- menu option to loop video or audio file -->
    <string name="context_loop_video">반복</string>
    <!-- Title of the category Security options on Settings section -->
    <string name="settings_security_options_title">보안</string>
    <!-- Title of the preference Recovery key on Settings section -->
    <string name="settings_recovery_key_title">복구 키 백업</string>
    <!-- Summary of the preference Recovery key on Settings section -->
    <string name="settings_recovery_key_summary">복구 키를 내보내고 안전한 장소에 보관하는 것은 데이터 손실 없이 새 암호를 설정할 수 있도록 해줍니다.</string>
    <!-- message when a temporary error on logging in is due to connectivity issues -->
    <string name="login_connectivity_issues">MEGA에 접속할 수 없습니다. 연결을 확인하거나 나중에 다시 시도하세요.</string>
    <!-- message when a temporary error on logging in is due to servers busy -->
    <string name="login_servers_busy">서버가 너무 바쁩니다. 잠시만 기다리세요.</string>
    <!-- message when a temporary error on logging in is due to SDK is waiting for the server to complete a request due to an API lock -->
    <string name="login_API_lock">과정이 예상보다 오래 걸립니다. 기다려주세요.</string>
    <!-- message when a temporary error on logging in is due to SDK is waiting for the server to complete a request due to a rate limit -->
    <string name="login_API_rate">요청이 너무 많습니다. 기다려주세요.</string>
    <!-- Message when previous login is being cancelled -->
    <string name="login_in_progress">로그인 과정 취소중. 잠시만 기다리세요&#8230;</string>
    <!-- when open audio video player, the file that it try to open is not supported -->
    <string name="unsupported_file_type">지원하지 않는 파일 유형.</string>
    <!-- when open audio video player, the file that it try to open is damaged or does not exist -->
    <string name="corrupt_video_dialog_text">오류. 파일이 손상되었거나 존재하지 않습니다.</string>
    <!-- Title of the screen Playlist -->
    <string name="section_playlist">재생 목록</string>
    <!-- Text shown in playlist subtitle item when a file is reproducing -->
    <string name="playlist_state_playing">현재 재생중&#8230;</string>
    <!-- Text shown in playlist subtitle item when a file is reproducing but it is paused -->
    <string name="playlist_state_paused">일시정지됨</string>
    <!-- Menu option to print the recovery key from Offline section -->
    <string name="context_option_print">인쇄</string>
    <!-- Message when the recovery key has been successfully saved on the filesystem -->
    <string name="save_MK_confirmation">복구 키가 성공적으로 저장되었습니다</string>
    <!-- label to indicate that a share is still pending on outgoing shares of a node -->
    <string name="pending_outshare_indicator">(대기중)</string>
    <!-- Title of the dialog to disable the rich links previews on chat -->
    <string name="option_enable_chat_rich_preview">고급 URL 미리 보기</string>
    <!-- Button to allow the rich links previews on chat -->
    <string name="button_always_rich_links">항상 허용</string>
    <!-- Button do not allow now the rich links previews on chat -->
    <string name="button_not_now_rich_links">나중에</string>
    <!-- Button do not allow the rich links previews on chat -->
    <string name="button_never_rich_links">절대 안함</string>
    <!-- Title of the dialog to enable the rich links previews on chat -->
    <string name="title_enable_rich_links">고급 URL 미리 보기 활성화</string>
    <!-- Text of the dialog to enable the rich links previews on chat -->
    <string name="text_enable_rich_links">MEGAchat 경험을 향상하세요. URL 컨텐츠가 종단간 암호화 없이 수신됩니다.</string>
    <!-- Subtitle of a MEGA rich link without the decryption key -->
    <string name="subtitle_mega_rich_link_no_key">복호화 키를 입력하려면 탭하세요</string>
    <!-- when the user tries to creates a MEGA account or tries to change his password and the password strength is very weak -->
    <string name="error_password">더 강력한 암호를 입력하세요</string>
    <!-- title of the notification for an acceptance of a contact request -->
    <string name="title_acceptance_contact_request_notification">새 연락처</string>
    <!-- Notification title to show the number of incoming contact request, contact requests -->
    <plurals name="plural_number_contact_request_notification">
        <item quantity="other">%1$d개의 대기중인 연락처 요청</item>
    </plurals>
    <!-- title of the notification for a new incoming contact request -->
    <string name="title_new_contact_request_notification">새 연락처 요청</string>
    <!-- Hint shown in the field to write a message in the chat screen (chat with customized title) -->
    <string name="type_message_hint_with_title">“%s”에게 메시지 쓰는 중&#8230;</string>
    <!-- Empty state message shown in the screen when there are not any active transfer -->
    <string name="transfers_empty_new">[B]활성화된 [A]전송[/A] 없음[/B]</string>
    <!-- Empty state message shown in the screen when there are not any active transfer -->
    <string name="completed_transfers_empty_new">[B]완료된 [A]전송[/A] 없음[/B]</string>
    <!-- Empty state text that indicates that a folder is currently empty -->
    <string name="file_browser_empty_folder_new">[B]빈[/B] [A]폴더[/A]</string>
    <!-- Hint shown in the field to write a message in the chat screen (chat with customized title) -->
    <string name="type_message_hint_with_customized_title">“%s”에게 메시지 쓰는 중&#8230;</string>
    <!-- Hint shown in the field to write a message in the chat screen (chat with default title) -->
    <string name="type_message_hint_with_default_title">%s에게 메시지 쓰는 중&#8230;</string>
    <!-- Title of setting Two-Factor Authentication -->
    <string name="settings_2fa">2단계 인증</string>
    <!-- Subtitle of setting Two-Factor Authentication when the preference is disabled -->
    <string name="setting_subtitle_2fa">2단계 인증은 당신의 계정을 위한 보안의 두번째 층입니다.</string>
    <!-- Title of the screen Two-Factor Authentication -->
    <string name="title_2fa">왜 2단계 인증이 필요한가요?</string>
    <!--  -->
    <string name="two_factor_authentication_explain">2단계 인증은 당신의 계정을 위한 보안의 두번째 층입니다. 당신만이 접근할 수 있는 6자리 코드가 없으면, 당신의 암호를 알고 있을지라도 접근할 수 없습니다.</string>
    <!-- Button that permits user begin with the process of enable Two-Factor Authentication -->
    <string name="button_setup_2fa">설정 시작</string>
    <!-- Text that explain how to do with Two-Factor Authentication QR -->
    <string name="explain_qr_seed_2fa_1">당신의 인증기 앱에 시드를 스캔하거나 복사하세요.</string>
    <!-- Text that explain how to do with Two-Factor Authentication seed -->
    <string name="explain_qr_seed_2fa_2">기기를 잃어버렸을 경우를 대비하여 이 시드를 안전한 곳에 백업하세요.</string>
    <!-- Text that explain how to confirm Two-Factor Authentication -->
    <string name="explain_confirm_2fa">인증기 앱에서 생성된 6자리 코드를 입력하세요.</string>
    <!-- Text button -->
    <string name="general_verify">인증</string>
    <!-- Text button -->
    <string name="general_next">다음</string>
    <!-- Text button -->
    <string name="general_previous">이전</string>
    <!-- Text of the alert dialog to inform the user when an error occurs when try to enable seed or QR of Two-Factor Authentication -->
    <string name="qr_seed_text_error">시드 또는 QR 코드를 생성하던 중 오류가 발생하였습니다, 다시 시도하세요.</string>
    <!-- Title of the screen shown when the user enabled correctly Two-Factor Authentication -->
    <string name="title_2fa_enabled">2단계 인증 활성화됨</string>
    <!-- Description of the screen shown when the user enabled correctly Two-Factor Authentication -->
    <string name="description_2fa_enabled">다음번 로그인 때 당신의 인증기 앱에서 생성된 6자리 코드를 요구합니다.</string>
    <!-- Recommendation displayed after enable Two-Factor Authentication -->
    <string name="recommendation_2fa_enabled">앱에 대한 접근을 잃거나, 2단계 인증을 비활성화하고 싶을 때를 대비하여, <b>복구 키</b>를 안전한 곳에 저장하세요.</string>
    <!-- Error shown when a user tries to enable Two-Factor Authentication and introduce an invalid code -->
    <string name="pin_error_2fa">잘못된 코드</string>
    <!-- Title of screen Lost authenticator decive -->
    <string name="lost_your_authenticator_device">인증기 장치를 잃어버렸나요?</string>
    <!-- Title of screen Login verification with Two-Factor Authentication -->
    <string name="login_verification">로그인 인증</string>
    <!-- Subtitle of screen verify Two-Factor Authentication for changing password -->
    <string name="verify_2fa_subtitle_change_password">암호 변경</string>
    <!-- Subtitle of screen verify Two-Factor Authentication for changing email -->
    <string name="verify_2fa_subtitle_change_email">이메일 변경</string>
    <!-- Subtitle of screen verify Two-Factor Authentication for cancelling account -->
    <string name="verify_2fa_subtitle_delete_account">계정 삭제</string>
    <!-- Subtitle of screen verify Two-Factor Authentication for disabling Two-Factor Authentication -->
    <string name="verify_2fa_subtitle_diable_2fa">해제</string>
    <!-- Title of screen Lost authenticator decive -->
    <string name="title_lost_authenticator_device">인증기 장치를 잃어버렸나요?</string>
    <!-- When the user tries to disable Two-Factor Authentication and some error ocurr in the process -->
    <string name="error_disable_2fa">2단계 인증을 해제하던 중 오류가 발생했습니다. 다시 시도하세요.</string>
    <!-- When the user tries to enable Two-Factor Authentication and some error ocurr in the process -->
    <string name="error_enable_2fa">2단계 인증을 활성화하던 중 오류가 발생하였습니다. 다시 시도하세요.</string>
    <!-- Title of the dialog shown when a new account is created to suggest user enable Two-Factor Authentication -->
    <string name="title_enable_2fa">2단계 인증 활성화</string>
    <!-- Label shown when it disables the Two-Factor Authentication -->
    <string name="label_2fa_disabled">2단계 인증 비활성화됨</string>
    <!-- Text of the button which action is to show the authentication apps -->
    <string name="open_app_button">다음으로 열기</string>
    <!-- message when trying to open a link that contains the seed to enable Two-Factor Authentication but there isn’t any app that open it -->
    <string name="intent_not_available_2fa">당신의 기기에 2단계 인증을 활성화할 수 있는 앱이 없습니다</string>
    <!-- Text button -->
    <string name="general_close">닫기</string>
    <!-- Label shown when Two-Factor Authentication has been enabled to alert user that has to back up his Recovery Key before finish the process -->
    <string name="backup_rk_2fa_end">완료하려면 복구 키를 내보내세요</string>
    <!-- Title of dialog shown when it tries to open an authentication app and there is no installed -->
    <string name="no_authentication_apps_title">2단계 인증 앱</string>
    <!-- Message shown to ask user if wants to open Google Play to install some authenticator app -->
    <string name="open_play_store_2fa">인증기 앱을 설치할 수 있도록 Google Play를 여시겠습니까?</string>
    <!-- Label Play Store -->
    <string name="play_store_label">Play 스토어</string>
    <!-- Text shown in an alert explaining how to continue to enable Two-Factor Authentication -->
    <string name="text_2fa_help">MEGA에서 2단계 인증을 활성화하려면 인증기 앱이 필요합니다. 당신의 휴대 전화 또는 태블릿용 Google 인증기, Duo Mobile, Authy 또는 Microsoft 인증기 앱을 다운로드하고 설치할 수 있습니다.</string>
    <!-- success message when importing multiple files from -->
    <string name="number_correctly_imported_from_chat">%d개의 파일이 성공적으로 공유됨</string>
    <!-- error message when importing multiple files from chat -->
    <string name="number_no_imported_from_chat">%d개의 파일이 공유되지 않음</string>
    <!-- button’s text to open a full screen image -->
    <string name="preview_content">컨텐츠 미리 보기</string>
    <!-- message shown when the user clicks on media file chat message, there is no network connection and the file is not been downloaded -->
    <string name="no_network_connection_on_play_file">네트워크 연결이 없습니다. 파일을 다운로드하고 스트림할 수 없습니다.</string>
    <!-- message shown when the user open a file, the file is not been opened due to unknown reason -->
    <string name="error_fail_to_open_file_general">파일을 열 수 없습니다.</string>
    <!-- message shown when the user open a file, there is no network connection and the file is not been downloaded -->
    <string name="error_fail_to_open_file_no_network">네트워크 연결이 없습니다. 파일을 열려면 다시 연결하세요.</string>
    <!-- message when trying to save for offline a file that already exists -->
    <string name="file_already_exists">파일이 이미 오프라인용으로 저장되어 있습니다</string>
    <!-- Error message if forwarding a message failed, many messages -->
    <plurals name="error_forwarding_messages">
        <item quantity="other">메시지가 전달되지 않음</item>
    </plurals>
    <!-- Title of the dialog to disable the rich links previews on chat -->
    <string name="title_confirmation_disable_rich_links">고급 URL 미리보기</string>
    <!-- Text of the dialog to disable the rich links previews on chat -->
    <string name="text_confirmation_disable_rich_links">고급 URL 미리 보기를 해제하려고 합니다. 설정에서 다시 활성화할 수 있습니다. 진행하시겠습니까?</string>
    <!-- Message shown when a call ends. -->
    <string name="call_missed_messages">[A]부재중 전화[/A]</string>
    <!-- Message shown when a call ends. -->
    <string name="call_rejected_messages">[A]통화가 거절됨[/A]</string>
    <!-- Message shown when a call ends. -->
    <string name="call_cancelled_messages">[A]통화가 취소됨[/A]</string>
    <!-- Message shown when a call ends. -->
    <string name="call_failed_messages">[A]통화 실패[/A]</string>
    <!-- Message shown when a call ends. -->
    <string name="call_not_answered_messages">[A]통화에 응답하지 않음[/A]</string>
    <!-- Indicates that can type a contact email -->
    <string name="contact_email">연락처 이메일</string>
    <!-- When it tries to add a contact in a list an is already added -->
    <string name="contact_not_added">당신은 이미 이 연락처를 추가했습니다</string>
    <!-- Content of a normal message that cannot be recognized -->
    <string name="error_message_invalid_format">잘못된 메시지 형식</string>
    <!-- Content of a normal message that cannot be recognized -->
    <string name="error_message_invalid_signature">잘못된 메시지 서명</string>
    <!-- When the user tries to reproduce a file through streaming and ocurred an error creating it -->
    <string name="error_streaming">스트림 생성 중 오류가 발생하였습니다</string>
    <!-- Menu option to restore an item from the Rubbish bin -->
    <string name="context_restore">복구</string>
    <!-- success message when a node was restore from Rubbish bin -->
    <string name="context_correctly_node_restored">%s(으)로 되돌렸음</string>
    <!-- error message when a node was restore from Rubbish bin -->
    <string name="context_no_restored">오류가 발생하였습니다. 항목이 복원되지 않았습니다.</string>
    <!-- menu item from contact section to send a message to a contact -->
    <string name="context_send_message">메시지 보내기</string>
    <!-- Message shown when a contact is successfully sent to several chats, more contacts -->
    <plurals name="plural_contact_sent_to_chats">
        <item quantity="other">연락처들이 성공적으로 대화에 전송됨</item>
    </plurals>
    <!-- Error message on opening a MEGAdrop folder link -->
    <string name="error_MEGAdrop_not_supported">MEGAdrop 폴더는 아직 지원되지 않습니다</string>
    <!-- Pre overquota error dialog when trying to copy or import a file -->
    <string name="pre_overquota_alert_text">현재 당신의 저장소 한도로는 이 행동을 완료할 수 없습니다. 계정을 업그레이드 하시겠습니까?</string>
    <!-- Title of the section Archived chats -->
    <string name="archived_chats_title_section">보관된 대화</string>
    <!-- Text of the option to show the arhived chat, it shows the number of archived chats -->
    <string name="archived_chats_show_option">저장된 대화 (%d)</string>
    <!-- Title of the option on the chat list to archive a chat -->
    <string name="archive_chat_option">대화 보관</string>
    <!-- Title of the option on the chat list to unarchive a chat -->
    <string name="unarchive_chat_option">대화 보관 해제</string>
    <!-- Confirmation button of the dialog to archive a chat -->
    <string name="general_archive">보관함</string>
    <!-- Confirmation button of the dialog to unarchive a chat -->
    <string name="general_unarchive">삭제</string>
    <!-- Message shown when a chat is successfully archived, it shows the name of the chat -->
    <string name="success_archive_chat">%s 대화가 저장되었습니다</string>
    <!-- Error message shown when a chat has not be archived, it shows the name of the chat -->
    <string name="error_archive_chat">오류. %s 대화가 저장되지 않았습니다.</string>
    <!-- Message shown when a chat is successfully unarchived, it shows the name of the chat -->
    <string name="success_unarchive_chat">%s 대화가 보관 해제되었습니다.</string>
    <!-- Error message shown when a chat has not be unarchived, it shows the name of the chat -->
    <string name="error_unarchive_chat">오류. %s 대화를 보관 해제할 수 없습니다.</string>
    <!-- Message shown when the user has no archived chats -->
    <string name="archived_chats_empty">[B]보관된 대화[/B] [A]없음[/A]</string>
    <!-- Subtitle of chat screen when the chat is inactive -->
    <string name="inactive_chat">활성화되지 않은 대화</string>
    <!-- Subtitle of chat screen when the chat is archived -->
    <string name="archived_chat">보관된 대화</string>
    <!-- Title of the layout to join a group call from the chat screen -->
    <string name="join_call_layout">통화에 참여하려면 탭하세요</string>
    <!-- Label shown when the user wants to add contacts into his MEGA account -->
    <string name="invite_contacts">연락처 초대</string>
    <!-- Label shown when the user wants to share something with other contacts -->
    <string name="share_with">다른 사람과 공유</string>
    <!-- Message shown while the contact list from the device and from MEGA is being read and then shown to the user -->
    <string name="contacts_list_empty_text_loading_share">연락처 불러오는중&#8230;</string>
    <!-- Title of the screen New Group -->
    <string name="title_new_group">새 그룹</string>
    <!-- Subtitle of the screen New Group -->
    <string name="subtitle_new_group">그룹 이름을 입력하세요</string>
    <!-- Hint of edittext shown when it is creating a new group to guide user to type the name of the group -->
    <string name="hint_type_group">그룹 이름 입력</string>
    <!-- Text of the confirm dialog shown when it wants to remove a contact from a chat -->
    <string name="confirmation_delete_contact">%s님을 이 대화에서 제거할까요?</string>
    <!-- Settings preference title to show file versions info of the account -->
    <string name="settings_file_management_file_versions_title">파일 버전</string>
    <!-- Settings preference subtitle to show file versions info of the account -->
    <string name="settings_file_management_file_versions_subtitle">총 %2$s 중 %1$d개의 파일 버전을 사용중</string>
    <!-- Title of the section File management on Settings section -->
    <string name="settings_file_management_category">파일 관리</string>
    <!-- Option in Settings to delete all the versions of the account -->
    <string name="settings_file_management_delete_versions">모든 오래된 파일 버전 기록을 삭제</string>
    <!-- subtitle of the option in Settings to delete all the versions of the account -->
    <string name="settings_file_management_subtitle_delete_versions">소유하고 계신 모든 현재 버전의 파일들은 남습니다. 오직 오래된 구 버전의 파일 기록만이 제거됩니다.</string>
    <!-- Text of the dialog to delete all the file versions of the account -->
    <string name="text_confirmation_dialog_delete_versions">당신은 모든 파일의 버전 기록을 삭제하려고 합니다. 연락처로부터 공유받은 파일 버전은 그들에 의해 삭제되어야 합니다.\n\n현재 파일은 삭제되지 않는다는 점을 참고하세요.</string>
    <!-- success message when deleting all the versions of the account -->
    <string name="success_delete_versions">파일 버전이 성공적으로 삭제됨</string>
    <!-- error message when deleting all the versions of the account -->
    <string name="error_delete_versions">당신의 파일의 모든 이전 버전을 삭제하던 중 오류가 발생했습니다, 나중에 다시 시도하세요.</string>
    <!-- Title of the option to enable or disable file versioning on Settings section -->
    <string name="settings_enable_file_versioning_title">파일 버전 관리</string>
    <!-- Subtitle of the option to enable or disable file versioning on Settings section -->
    <string name="settings_enable_file_versioning_subtitle">계정 전체에 대한 파일 버전 관리를 활성화하거나 비활성화합니다.\n파일 버전 관리를 해제하는 것이 지인이 공유된 폴더에 새로운 버전을 만드는 것을 막을 수 없습니다.</string>
    <!-- section title to select a chat to send a file -->
    <string name="choose_chat">대화 선택</string>
    <!-- Hint shown to guide user on activity add contacts -->
    <string name="type_mail">탭하고, 이름 또는 이메일을 입력하세요</string>
    <!-- Text of the confirm dialog shown when it wants to add a contact from a QR scaned -->
    <string name="confirmation_invite_contact">%s을/를 연락처에 추가할까요?</string>
    <!-- Text of the confirm dialog shown when it wants to add a contact from a QR scaned and is already added before -->
    <string name="confirmation_not_invite_contact">연락처 %s은(는) 이미 추가되어 있습니다.</string>
    <!-- Text of the confirm dialog shown when it wants to add a contact from a QR scaned and is already added before -->
    <string name="confirmation_invite_contact_already_added">연락처 %s은(는) 이미 추가되어 있습니다.</string>
    <!-- Text of the confirm dialog shown when it wants to add a contact from a QR scaned -->
    <string name="confirmation_share_contact">%s와(과) 공유할까요?</string>
    <!-- Text button for init a group chat -->
    <string name="new_group_chat_label">새 단체 대화</string>
    <!-- Label shown when the user wants to add contacts into a chat conversation -->
    <string name="send_contacts">연락처 보내기</string>
    <!-- Title of the alert when the account have been logged out from another client -->
    <string name="title_alert_logged_out">로그아웃됨</string>
    <!-- Text shown to indicate user that his account has already been confirmed -->
    <string name="account_confirmed">당신의 계정은 활성화되었습니다. 로그인 하세요.</string>
    <!-- Text shown to indicate user that his account should be confirmed typing his password -->
    <string name="confirm_account">계정을 확인하려면 암호를 입력하세요</string>
    <!-- Error shown if a user tries to add their own email address as a contact -->
    <string name="error_own_email_as_contact">당신의 이메일을 추가할 필요는 없습니다</string>
    <!-- Error shown when a user tries to enable Two-Factor Authentication and introduce an invalid code -->
    <string name="invalid_code">잘못된 코드</string>
    <!-- Text of the dialog shown when the storage of a FREE account is almost full -->
    <string name="text_almost_full_warning">클라우드 드라이브가 거의 찼습니다. Pro로 업그레이드하고 최대 %1$s TB의 저장소와 %2$s TB의 전송 할당량을 받으세요.</string>
    <!-- Text of the dialog shown when the storage of a PRO I or II account is almost full -->
    <string name="text_almost_full_warning_pro_account">클라우드 드라이브가 거의 찼습니다. 지금 업그레이드 하고 %1$sTB의 저장소와 %2$sTB의 전송 할당량을 받으세요.</string>
    <!-- Text of the dialog shown when the storage of a PRO III account is almost full -->
    <string name="text_almost_full_warning_pro3_account">클라우드 드라이브가 거의 찼습니다. 더 많은 저장소가 필요하시면 MEGA 고객 지원에 연락하여 맞춤 요금제를 받으세요.</string>
    <!-- Text of the dialog shown when the storage of a FREE account is full -->
    <string name="text_storage_full_warning">클라우드 드라이브가 가득 찼습니다. Pro로 업그레이드하고 최대 %1$s TB의 저장소와 %2$s TB의 전송 할당량을 받으세요.</string>
    <!-- Text of the dialog shown when the storage of a PRO I or II account is full -->
    <string name="text_storage_full_warning_pro_account">클라우드 드라이브가 가득 찼습니다. 지금 업그레이드하고 최대 %1$s TB의 저장소와 %2$s TB의 전송 할당량을 받으세요.</string>
    <!-- Text of the dialog shown when the storage of a PRO III account is full -->
    <string name="text_storage_full_warning_pro3_account">클라우드 드라이브가 가득 찼습니다. 더 많은 저장소가 필요하다면 맞춤 요금제를 위해 MEGA 고객 지원에 연락하세요.</string>
    <!-- Button of the dialog shown when the storage is almost full to see the available PRO plans -->
    <string name="button_plans_almost_full_warning">요금제 보기</string>
    <!-- Button of the dialog shown when the storage is almost full to custom a plan -->
    <string name="button_custom_almost_full_warning">커스텀 요금제</string>
    <!-- Button of the dialog shown when the storage is almost full to get bonus -->
    <string name="button_bonus_almost_full_warning">보너스 얻기</string>
    <!-- Mail title to upgrade to a custom plan -->
    <string name="title_mail_upgrade_plan">커스텀 요금제로 업그레이드</string>
    <!-- Mail subject to upgrade to a custom plan -->
    <string name="subject_mail_upgrade_plan">어떻게 커스텀 요금제로 업그레이드할 수 있는지 물어보세요:</string>
    <!-- Used in chat list screen to indicate in a chat list item that the message was sent by me, followed by the message -->
    <string name="word_me">나:</string>
    <!-- Title of the button in the contact info screen to start an audio call -->
    <string name="call_button">전화</string>
    <!-- Title of the button in the contact info screen to send a message -->
    <string name="message_button">메시지</string>
    <!-- Title of the button in the contact info screen to start a video call -->
    <string name="video_button">동영상</string>
    <!-- Title of file explorer to send a link -->
    <string name="title_file_explorer_send_link">다음으로 링크 보내기&#8230;</string>
    <!-- Title of chat explorer to send a link or file to a chat -->
    <string name="title_chat_explorer">보내기&#8230;</string>
    <!-- Title of cloud explorer to upload a link or file -->
    <string name="title_cloud_explorer">업로드&#8230;</string>
    <!-- More button in contact info page -->
    <string name="contact_info_button_more">더 보기</string>
    <!-- Section title to select a file to perform an action, more files -->
    <plurals name="plural_select_file">
        <item quantity="other">파일 선택</item>
    </plurals>
    <!-- Title of confirmation dialog of sending invitation to a contact -->
    <string name="title_confirm_send_invitation">%1$s님을 초대할까요?</string>
    <!-- Title of shared folder explorer to choose a folder to perform an action -->
    <string name="title_share_folder_explorer">폴더 선택</string>
    <!-- Popup message shown if an user try to login while there is still living transfer -->
    <string name="login_warning_abort_transfers">모든 전송이 취소됩니다, 로그인 하시겠습니까?</string>
    <!-- Popup message shown if an user try to login while there is still living transfer -->
    <string name="logout_warning_abort_transfers">모든 전송이 취소됩니다, 로그아웃 하시겠습니까?</string>
    <!-- Label to explain the read only participant permission in the options panel of the group info screen -->
    <string name="subtitle_read_only_permissions">읽기 전용</string>
    <!-- Label shown the total space and the used space in an account -->
    <string name="used_space">[A]%1$s [/A][B]중 %2$s 사용됨[/B]</string>
    <!-- title of the alert dialog when the user is changing the API URL to staging -->
    <string name="staging_api_url_title">테스트 서버로 변경할까요?</string>
    <!-- Text of the alert dialog when the user is changing the API URL to staging -->
    <string name="staging_api_url_text">테스트 서버로 변경하시겠습니까? 당신의 계정이 복구할 수 없는 문제를 겪을 수 있습니다.</string>
    <!-- Title of the confirmation dialog to open the camera app and lose the relay of the local camera on the in progress call -->
    <string name="title_confirmation_open_camera_on_chat">카메라를 열까요?</string>
    <!-- Text of the confirmation dialog to open the camera app and lose the relay of the local camera on the in progress call -->
    <string name="confirmation_open_camera_on_chat">카메라를 열면, 현재 통화에서의 영상 전송이 일시정지됩니다.</string>
    <!-- Title of the notification when there is unknown activity on the Chat -->
    <string name="notification_chat_undefined_title">대화 활동</string>
    <!-- Content of the notification when there is unknown activity on the Chat -->
    <string name="notification_chat_undefined_content">새 메시지가 있을 수 있습니다</string>
    <!-- When app is retrieving push message -->
    <string name="retrieving_message_title">메시지 수신중</string>
    <!-- Title of Rubbish bin scheduler option in settings to enable or disable the functionality -->
    <string name="settings_rb_scheduler_enable_title">휴지통 비우기 일정</string>
    <!-- Subtitle of Rubbish bin scheduler option in settings to enable or disable the functionality in free accounts -->
    <string name="settings_rb_scheduler_enable_subtitle">휴지통이 자동으로 비워집니다.</string>
    <!-- Title of Rubbish bin scheduler option in settings to enable or disable the functionality in PRO accounts -->
    <string name="settings_rb_scheduler_enable_period_PRO">최소 기간은 7일입니다.</string>
    <!-- Title of Rubbish bin scheduler option in settings to enable or disable the functionality in PRO accounts -->
    <string name="settings_rb_scheduler_enable_period_FREE">최소 기간은 7일이며 최대 기간은 30일입니다.</string>
    <!-- Sub title of compression queue notification option in settings indicating the size limits. Please keep the placeholders because are to show the size limits including units in runtime. For example: The minimum size is 100MB and the maximum size is 1000MB. -->
    <string name="settings_compression_queue_subtitle">최소 크기는 %1$s이며 최대 크기는 %2$s입니다.</string>
    <!-- Title of Rubbish bin scheduler option in settings to set up the number of days of the rubbish bin scheduler -->
    <string name="settings_rb_scheduler_select_days_title">다음 날짜보다 오래된 파일 삭제</string>
    <!-- Time in days (plural). The placeholder is for the time value, please adjust the position based on linguistics -->
    <string name="settings_rb_scheduler_select_days_subtitle">%d일</string>
    <!-- Title of popup that userd to set compression queue size (in MB) in settings -->
    <string name="settings_video_compression_queue_size_popup_title">다음보다 크기가 클 때 알림</string>
    <!-- Title of compression queue size option in settings -->
    <string name="settings_video_compression_queue_size_title">압축할 비디오가 다음보다 크면</string>
    <!-- Text of the alert when a FREE user tries to disable the RB scheduler -->
    <string name="settings_rb_scheduler_alert_disabling">휴지통 비우기 스케줄러를 해제하거나 더 긴 보유 기간을 설정하려면, Pro 요금제를 구독하세요.</string>
    <!-- Picker text to choose custom retention time. This option indicates several days -->
    <string name="hint_days">일</string>
    <!-- Title of the option to generate a public chat link -->
    <string name="get_chat_link_option">대화 링크 얻기</string>
    <!-- Title of the option to manage a public chat link -->
    <string name="manage_chat_link_option">대화 링크 관리</string>
    <!-- Title of the option to make a public chat private -->
    <string name="make_chat_private_option">암호화 키 순환 활성화</string>
    <!-- Title of the view to inform that a chat is private -->
    <string name="private_chat">암호화된 키 순환 활성화</string>
    <!-- Text of the dialog to change a public chat to private (enable encryption key rotation) -->
    <string name="make_chat_private_option_text">암호화 키 순환은 약간 더 안전하지만, 대화 링크를 만들 수 없고 새 참여자들이 지난 메시지를 볼 수 없게 됩니다.</string>
    <!-- Text of the option to change a public chat to private (enable encrypted key rotation) -->
    <string name="make_chat_private_not_available_text">암호화 키 순환은 100명 이상의 참여자가 있는 대화에서는 비활성화됩니다.</string>
    <!-- Warning show to the user when tries to make private a public chat and the chat has more than 100 participants -->
    <string name="warning_make_chat_private">참여자 수가 제한을 초과하였기 때문이 이 대화를 비밀 대화로 전환할 수 없습니다.</string>
    <!-- Text shown when a moderator of a chat create a chat link. Please keep the placeholder because is to show the moderator’s name in runtime. -->
    <string name="message_created_chat_link">[A]%1$s[/A]님이[B] 대화 링크를 만들었습니다.[/B]</string>
    <!-- Text shown when a moderator of a chat delete a chat link. Please keep the placeholder because is to show the moderator’s name in runtime. -->
    <string name="message_deleted_chat_link">[A]%1$s[/A]님이[B] 대화 링크를 제거하였습니다.[/B]</string>
    <!-- Title of the option to delete a chat link -->
    <string name="action_delete_link">대화 링크 삭제</string>
    <!-- Title of the alert when a chat link is invalid -->
    <string name="title_alert_chat_link_error">대화 링크</string>
    <!-- Text of the dialog to confirm after closing all other sessions -->
    <string name="confirmation_close_sessions_text">이것은 현재 세션을 제외한 모든 활성 세션을 로그아웃시킵니다.</string>
    <!-- Title of the dialog to confirm after closing all other sessions -->
    <string name="confirmation_close_sessions_title">모든 다른 세션을 닫으시겠습니까?</string>
    <!-- Subtitle chat screen for groups with permissions and not archived, Plural of participant. 2 participants -->
    <string name="number_of_participants">참가자 %d명</string>
    <!-- Label of the button to join a chat by a chat link -->
    <string name="action_join">참여</string>
    <!-- Label for observers of a group chat -->
    <string name="observers_chat_label">참관인</string>
    <!-- Message on the title of the chat screen if there were any error loading the chat link -->
    <string name="error_chat_link">대화 링크를 불러오던 중 오류 발생</string>
    <!-- Message on the title of the chat screen if there were any error loading the chat link without logging -->
    <string name="error_chat_link_init_error">대화 링크를 불러오던 중 대화 초기화 오류 발생</string>
    <!-- Message on the alert to preview a chat link if the user is already a participant -->
    <string name="alert_already_participant_chat_link">이미 이 대화에 참여하고 있습니다.</string>
    <!-- Message on the alert to close a chat preview if the link is invalid -->
    <string name="alert_invalid_preview">이 대화 미리 보기는 더 이상 유효하지 않습니다. 미리 보기를 떠나면, 다시 열 수 없습니다.</string>
    <!-- Text shown when a moderator changes the chat to private. Please keep the placeholder because is to show the moderator’s name in runtime. -->
    <string name="message_set_chat_private">[A]%1$s[/A]님이[B] 암호화 키 순환을 활성화하였습니다.[/B]</string>
    <!-- error message shown when a chat link is invalid -->
    <string name="invalid_chat_link">이 대화는 더 이상 유효하지 않습니다</string>
    <!-- error message shown when a chat link is not well formed -->
    <string name="invalid_chat_link_args">잘못된 대화 링크</string>
    <!-- When it is creating a new group chat, this option permits to establish it private or public -->
    <string name="ekr_label">암호화 키 순환</string>
    <!-- Text of the dialog to change a public chat to private (enable encryption key rotation) -->
    <string name="ekr_explanation">암호화 키 순환은 약간 더 안전하지만, 대화 링크를 만들 수 없고 새 참여자들이 지난 메시지를 볼 수 없게 됩니다.</string>
    <!-- Text of the dialog to change a public chat to private (enable encryption key rotation) -->
    <string name="subtitle_chat_message_enabled_ERK">암호화 키 순환은 약간 더 안전하지만, 대화 링크를 만들 수 없고 새 참여자들이 지난 메시지를 볼 수 없게 됩니다.</string>
    <!-- Menu item -->
    <string name="action_open_chat_link">대화 링크 열기</string>
    <!-- Message shown when a contact request has not been sent because the invitation has been sent before -->
    <string name="invite_not_sent_already_sent">연락처 %s에 대한 초대장이 이전에 발송되었으며, 발송된 요청 탭에서 찾아볼 수 있습니다.</string>
    <!-- Label shown to indicate the QR is saving in Cloud Drive -->
    <string name="save_qr_cloud_drive">%s을/를 클라우드 드라이브에 저장하는 중&#8230;</string>
    <!-- General label for folders -->
    <string name="general_folders">폴더</string>
    <!-- General label for files -->
    <string name="general_files">파일</string>
    <!-- Item menu option upon right click on one or multiple files -->
    <string name="general_save_to_device">장치에 저장</string>
    <!-- Title of cloud explorer to upload a file -->
    <string name="title_upload_explorer">MEGA에 업로드</string>
    <!-- Label choose destination -->
    <string name="choose_destionation">대상 선택</string>
    <!-- Label that indicates show more items -->
    <string name="general_show_more">더 보기</string>
    <!-- Label that indicates show less items -->
    <string name="general_show_less">적게 보기</string>
    <!-- Subtitle of the historic notification for a new contact request -->
    <string name="notification_new_contact_request">[A]%s님이 [/A][B]당신에게 연락처 요청을 보냈습니다.[/B]</string>
    <!-- Subtitle of the historic notification for a new contact -->
    <string name="notification_new_contact">[A]%s님은 [/A][B]이제 연락처에 등록되었습니다.[/B]</string>
    <!-- Subtitle of the historic notification for a new shared folder -->
    <string name="notification_new_shared_folder">[A]%s님으로부터 [/A][B]새로 공유된 폴더.[/B]</string>
    <!-- Subtitle of the historic notification for a reminder new contact request -->
    <string name="notification_reminder_contact_request">[A]알림: [/A][B]%s님이 [/B][C]당신에게 연락처 요청을 보냈습니다.[/C]</string>
    <!-- Title of the historic notification for a contact request cancelled -->
    <string name="title_contact_request_notification_cancelled">연락처 요청 취소됨</string>
    <!-- Subtitle of the historic notification for contact request cancelled -->
    <string name="subtitle_contact_request_notification_cancelled">[A]%s님이 [/A][B]연락처 요청을 취소하였습니다.[/B]</string>
    <!-- Title of the historic notification when an user deletes you as contact -->
    <string name="title_contact_notification_deleted">연락처 삭제됨</string>
    <!-- Subtitle of the historic notification when an user deletes you as contact -->
    <string name="subtitle_contact_notification_deleted">[A]%s님이 [/A][B]당신을 연락처에서 삭제하였습니다.[/B]</string>
    <!-- Title of the historic notification when an user blocks you as contact -->
    <string name="title_contact_notification_blocked">연락처 차단됨</string>
    <!-- Subtitle of the historic notification when an user blocks you as contact -->
    <string name="subtitle_contact_notification_blocked">[A]%s님이 [/A][B]당신을 연락처에서 차단하였습니다.[/B]</string>
    <!-- Item of the navigation title for the notification section when there is any unread -->
    <string name="section_notification_with_unread">알림 [A](%1$d)[/A]</string>
    <!-- Text shown in the notifications section. When a contact has nickname, nickname (email) will be shown -->
    <string name="section_notification_user_with_nickname">[A]%1$s (%2$s)[/A]</string>
    <!-- Title of the historic notification for an account deleted -->
    <string name="title_account_notification_deleted">계정 삭제됨</string>
    <!-- Subtitle of the historic notification for an account deleted -->
    <string name="subtitle_account_notification_deleted">[A]%s [/A][B]계정이[/B] [B]삭제되었습니다.[/B]</string>
    <!-- Subtitle of file takedown historic notification -->
    <string name="subtitle_file_takedown_notification">[A]공개적으로 공유한 파일 [/A][B]%s[/B][C] 이/가 게시중단 되었습니다.[/C]</string>
    <!-- Subtitle of folder takedown historic notification -->
    <string name="subtitle_folder_takedown_notification">[A]당신이 공개적으로 공유한 [/A][B]%s[/B][C] 폴더가 게시중단 되었습니다.[/C]</string>
    <!-- Popup notification text on mouse-over of taken down file. -->
    <string name="message_file_takedown_pop_out_notification">이 파일은 게시중단 통보 대상입니다.</string>
    <!-- Popup notification text on mouse-over taken down folder. -->
    <string name="message_folder_takedown_pop_out_notification">이 폴더는 게시중단 통보 대상입니다.</string>
    <!-- option to dispute taken down file or folder -->
    <string name="dispute_takendown_file">게시중단 이의제기</string>
    <!-- Error shown when download a file that has violated ToS/AUP. -->
    <string name="error_download_takendown_node">이용 약관 위반으로 인하여 접근 불가</string>
    <!-- Alert shown when some files were not downloaded due to ToS/AUP violation, Plural of taken down files. 2 files -->
    <plurals name="alert_taken_down_files">
        <item quantity="other">%d개의 파일이 이용 약관 위반으로 인해 다운로드되지 않았습니다.</item>
    </plurals>
    <!-- Subtitle of a file takedown reinstated historic notification -->
    <string name="subtitle_file_takedown_reinstated_notification">[A]공개적으로 공유한 파일 [/A][B]%s[/B][C] 이/가 복구되었습니다.[/C]</string>
    <!-- Subtitle of a folder takedown reinstated historic notification -->
    <string name="subtitle_folder_takedown_reinstated_notification">[A]공개적으로 공유한 폴더 [/A][B]%s[/B][C] 이/가 복구되었습니다.[/C]</string>
    <!-- Title of the historic notification for outgoing contact requests -->
    <string name="title_outgoing_contact_request">보낸 요청</string>
    <!-- Title of the historic notification for incoming contact requests -->
    <string name="title_incoming_contact_request">받은 요청</string>
    <!-- Subtitle of the historic notification for contact request denied -->
    <string name="subtitle_outgoing_contact_request_denied">[A]%s 님이[/A][B]연락처 요청을 거절했습니다.[/B]</string>
    <!-- Subtitle of the historic notification for contact request accepted -->
    <string name="subtitle_outgoing_contact_request_accepted">[A]%s님이 [/A][B]연락처 요청을 수락하였습니다.[/B]</string>
    <!-- Subtitle of the historic notification for deleted shared folders (one or many) -->
    <string name="notification_deleted_shared_folder">[A]%s님이 [/A][B]공유한 폴더에 대한 접근이[/B][B] 삭제되었습니다.[/B]</string>
    <!-- Subtitle of the historic notification when a contact leaves a shared folder -->
    <string name="notification_left_shared_folder">[A]%s님이[/A][B] 공유된 폴더를 떠났습니다.[/B]</string>
    <!-- Subtitle of the historic notification when a contact leaves a shared folder and the name of the folder is known -->
    <string name="notification_left_shared_folder_with_name">[A]%1$s님이[/A][B] 공유된 [A]%2$s[/A] 폴더를 떠났습니다.[/B]</string>
    <!-- Subtitle of the historic notification for incoming contact request ignored -->
    <string name="subtitle_incoming_contact_request_ignored">[A]%s님이 보낸 [/A][B]연락처 요청을 [/B][B]무시하였습니다[/B]</string>
    <!-- Subtitle of the historic notification for incoming contact request accepted -->
    <string name="subtitle_incoming_contact_request_accepted">[A]%s님이 보낸 [/A][B]연락처 요청을 [/B][B]수락하였습니다[/B]</string>
    <!-- Subtitle of the historic notification for incoming contact request declined -->
    <string name="subtitle_incoming_contact_request_denied">[A]%s님이 보낸 [/A][B]연락처 요청을 [/B][B]거절하였습니다[/B]</string>
    <!-- Subtitle of the Upgrade account section -->
    <string name="type_of_my_account">현재 계정은 [A]%s[/A]입니다</string>
    <!-- Footnote to clarify the storage space is subject to the achievement program -->
    <string name="footnote_achievements">도전 과제 프로그램에 참여할 수 있습니다.</string>
    <!-- Title label for the current payment method during account upgrading -->
    <string name="payment_method">결제 수단</string>
    <!-- title of billing period -->
    <string name="billing_period_title">결제 주기</string>
    <!-- Option of one-off (month) billing. Placeholder: purchase price. -->
    <string name="billed_one_off_month">[A]1회 (월)[/A] %s</string>
    <!-- Option of one-off (year) billing. Placeholder: purchase price. -->
    <string name="billed_one_off_year">[A]1회 (년)[/A] %s</string>
    <!-- Option of monthly billing period. Placeholder: purchase price -->
    <string name="billed_monthly_text">[A]월간[/A] %s/월</string>
    <!-- Option of yearly billing period. Placeholder: purchase price -->
    <string name="billed_yearly_text">[A]연간[/A] %s/년</string>
    <!-- dialog option cancel in alert dialog -->
    <string name="button_cancel">취소</string>
    <!-- dialog option continue in alert dialog -->
    <string name="button_continue">계속</string>
    <!-- one of the payment methods -->
    <string name="payment_method_google_wallet">[A]Google Pay[/A] (구독)</string>
    <!-- one of the payment methods -->
    <string name="payment_method_huawei_wallet">[A]HUAWEI Pay[/A] (구독)</string>
    <!-- Capital letters. Text of the label of a new historic notifications -->
    <string name="new_label_notification_item">신규</string>
    <!-- When user is on PRO 3 plan, we will display an extra label to notify user that they can still contact support to have a customised plan. -->
    <string name="label_custom_plan">현재 구독을 업그레이드하려면, 우리의 고객지원 팀에 [A]개별 요금제[/A]에 대해 문의하세요.</string>
    <!-- Input field description in the create file dialog. -->
    <string name="context_new_file_name_hint">파일명</string>
    <!-- Option in Settings section to enable the last active connection in chat -->
    <string name="option_enable_last_green_chat">최근 접속 시간 보기&#8230;</string>
    <!-- Subtitle of the option in Settings section to enable the last active connection in chat -->
    <string name="subtitle_option_enable_last_green_chat">당신의 연락처가 당신이 최근에 MEGA에서 활동한 시간을 볼 수 있도록 합니다.</string>
    <!-- title of notification when device is out of storage during camera upload -->
    <string name="title_out_of_space">저장 공간 부족</string>
    <!-- message will be shown when there is not enough space to perform camera upload. -->
    <string name="message_out_of_space">동영상 압축을 할 저장소 공간이 충분하지 않습니다.</string>
    <!-- the title of the notification that displays when compression larger than setting -->
    <string name="title_compression_size_over_limit">동영상 압축 크기가 너무 큽니다</string>
    <!-- the content message of the notification that displays when compression larger than setting, placeholder: size in MB -->
    <string name="message_compression_size_over_limit">압축하려는 동영상의 합계가 %s를 초과할 경우, 계속하려면 기기를 충전 상태에 두세요.</string>
    <!-- Message displayed when the user changes the ‘Keep file names as in the device’ setting -->
    <string name="message_keep_device_name">이 설정은 다음번 카메라 업로드 실행시 적용됩니다</string>
    <!-- Notification message when compressing video to show the compressed percentage. Please, keep the placeholder because it is for adding the percentage value at runtime. -->
    <string name="message_compress_video">%s 압축되었음</string>
    <!-- notification title when compressing video -->
    <string name="title_compress_video">동영상 압축중 %1$d/%2$d</string>
    <!-- error message pops up when user selected an invalid folder for camera upload -->
    <string name="error_invalid_folder_selected">잘못된 폴더 선택됨</string>
    <!-- Indicates the content of a folder is 1 folder and 1 file. Middle height point is to separate two fragments of text and it was not to be considered a punctuation mark. -->
    <string name="one_folder_one_file">1개의 폴더 · 1개의 파일</string>
    <!-- Indicates the content of a folder is 1 folder and some files. The placeholder is to set the number of files. e.g. 1 folder · 7 files. Middle height point is to separate two fragments of text and it was not to be considered a punctuation mark. -->
    <string name="one_folder_several_files">1개의 폴더 · %1$d개의 파일</string>
    <!-- on the section notifications indicates the number of files added to a shared folder, Plural of file. 2 files -->
    <plurals name="num_files_with_parameter">
        <item quantity="other">%d개의 파일</item>
    </plurals>
    <!-- on the section notifications indicates the number of folder added to a shared folder, Plural of folder/directory. 2 folders -->
    <plurals name="num_folders_with_parameter">
        <item quantity="other">%d개의 폴더</item>
    </plurals>
    <!-- Indicates the content of a folder is some folders and some files. Plural of files. e.g. 7 folders · 2 files. Middle height point is to separate two fragments of text and it was not to be considered a punctuation mark. -->
    <plurals name="num_folders_num_files">
        <item quantity="other">%1$d개의 폴더 · %2$d개의 파일</item>
    </plurals>
    <!-- Subtitle of the historic notification for new additions inside an existing shared folder. Placeholders are: email who added the folders or files, number of folders added, number of files added -->
    <string name="subtitle_notification_added_folders_and_files">[A]%1$s님이[/A][B] %2$s와/과 %3$s을/를 추가하였습니다[/B]</string>
    <!-- Subtitle of the historic notification for new additions inside an existing shared folder, Plural of file. 2 files -->
    <plurals name="subtitle_notification_added_files">
        <item quantity="other">[A]%1$s님이[/A][B] 파일 %2$d개를 추가하였습니다.[/B]</item>
    </plurals>
    <!-- Subtitle of the historic notification for deletions inside an existing shared folder, Plural of item. 2 items -->
    <plurals name="subtitle_notification_deleted_items">
        <item quantity="other">[A]%1$s님이[/A][B] %2$d개 항목을 삭제하였습니다.[/B]</item>
    </plurals>
    <!-- Subtitle of the historic notification for new additions inside an existing shared folder, Plural of folder. 2 folders -->
    <plurals name="subtitle_notification_added_folders">
        <item quantity="other">[A]%1$s님이[/A][B] 폴더 %2$d개를 추가하였습니다.[/B]</item>
    </plurals>
    <!-- Subtitle chat screen for groups with permissions and not archived, Plural of participant. 2 participants -->
    <plurals name="subtitle_of_group_chat">
        <item quantity="other">참가자 %d명</item>
    </plurals>
    <!--  -->
    <string name="custom_subtitle_of_group_chat">%1$s 그리고 %2$d개 더</string>
    <!-- Error when the user tries to get a public chat link for a chat with the default title -->
    <string name="message_error_set_title_get_link">이 대화의 링크를 생성하기 전, 설명을 입력해야합니다:</string>
    <!-- success alert when the user copy a chat link to the clipboard -->
    <string name="chat_link_copied_clipboard">클립보드에 대화 링크를 복사하였습니다</string>
    <!-- Label to show the price of each plan in the upgrade account section -->
    <string name="type_month">%s / [A]월[/A]* [A]부터[/A]</string>
    <!-- the meaning of the asterisk in monthly* and annually* payment -->
    <string name="upgrade_comment">* 정기 구독은 갱신일 이전에 언제든지 취소할 수 있습니다.</string>
    <!-- Message shown when a call starts. -->
    <string name="call_started_messages">통화 시작</string>
    <!-- Title of the dialog to inform about a SSL error -->
    <string name="ssl_error_dialog_title">SSL 키 오류</string>
    <!-- Text of the dialog to inform about a SSL error -->
    <string name="ssl_error_dialog_text">MEGA가 SSL을 통한 안전한 연결을 수립할 수 없습니다. 추가적인 요구 사항이 있는 공개 Wi-Fi에 접속했을 수 있습니다.</string>
    <!-- Text of the empty screen for the notifications section -->
    <string name="context_empty_notifications">[A]알림[/A][B] 없음[/B]</string>
    <!-- Permissions screen title -->
    <string name="general_setup_mega">MEGA 설정</string>
    <!-- Permissions screen explanation -->
    <string name="setup_mega_explanation">공유를 하려면 MEGA에 미디어와 파일 접근 권한이 필요합니다. 암호화된 메시지를 교환하고 안전한 통화를 하려면 다른 접근 권한이 필요할 수 있습니다.</string>
    <!-- Title of the screen asking permissions for files -->
    <string name="allow_acces_media_title">사진, 미디어 그리고 파일에 대한 접근 허용</string>
    <!-- Subtitle of the screen asking permissions for files -->
    <string name="allow_acces_media_subtitle">공유를 하려면 MEGA에 파일 접근 권한이 필요합니다.</string>
    <!-- Title of the screen asking permissions for camera -->
    <string name="allow_acces_camera_title">카메라 활성화</string>
    <!-- Subtitle of the screen asking permissions for camera -->
    <string name="allow_acces_camera_subtitle">문서 스캔, 사진 촬영 그리고 영상 통화를 하려면 당신의 카메라에 대한 접근을 허용하세요.</string>
    <!-- Title of the screen asking permissions for microphone and write in log calls -->
    <string name="allow_acces_calls_title">통화 활성화</string>
    <!-- Title of the screen asking permissions for contacts -->
    <string name="allow_acces_contact_title">주소록에 대한 접근 허가</string>
    <!-- Subtitle of the screen asking permissions for contacts -->
    <string name="allow_acces_contact_subtitle">MEGA에서 당신의 주소록에 있는 지인들을 쉽게 찾으세요.</string>
    <!-- Explanation under the subtitle of asking permissions for contacts to explain that MEGA will never use the address book data for any other purpose -->
    <string name="allow_access_contact_explanation">MEGA는 당신의 동의 없이 이 데이터를 다른 목적으로 사용하고 당신의 지인들과 상호 작용하지 않을 것입니다.</string>
    <!-- Subtitle of the screen asking permissions for microphone -->
    <string name="allow_acces_calls_subtitle_microphone">암호화된 통화를 하려면 당신의 마이크에 접근을 허용하세요.</string>
    <!-- General enable access -->
    <string name="general_enable_access">접근 허가</string>
    <!-- Title of the option on chat info screen to list all the files sent to the chat -->
    <string name="title_chat_shared_files_info">공유된 파일</string>
    <!-- Error mesage when trying to remove an uploading attachment that has already finished -->
    <string name="error_message_already_sent">첨부물이 이미 발송됨</string>
    <!-- Message shown when a group call ends. -->
    <string name="group_call_ended_message">[A]단체 통화 종료[/A][C]. 통화 시간: [/C]</string>
    <!-- Message to indicate a call has ended and indicate the call duration. -->
    <string name="call_ended_message">[A]통화 종료[/A][C]. 시간: [/C]</string>
    <!-- Message that shows the hours of a call when it ends, more hours -->
    <plurals name="plural_call_ended_messages_hours">
        <item quantity="other">[B]%1$s 시간[/B]</item>
    </plurals>
    <!-- Message that shows the minutes of a call when it ends, more minutes -->
    <plurals name="plural_call_ended_messages_minutes">
        <item quantity="other">[B]%1$s 분[/B]</item>
    </plurals>
    <!-- Message that shows the seconds of a call when it ends, more seconds -->
    <plurals name="plural_call_ended_messages_seconds">
        <item quantity="other">[B]%1$d 초[/B]</item>
    </plurals>
    <!-- Message to indicate a call has ended without indicate the call duration. -->
    <string name="call_ended_no_duration_message">[A]통화 종료[/A]</string>
    <!-- Message to indicate a group call has ended without indicate the call duration. -->
    <string name="group_call_ended_no_duration_message">[A]단체 통화 종료[/A]</string>
    <!-- String that appears when we show the last activity of a contact, when the last activity was today. For example: Last seen today 11:34a.m. -->
    <string name="last_seen_today">[A]최근 접속 시간 [/A]오늘 %1$s</string>
    <!-- String that appears when we show the last activity of a contact, but it’s been a long time ago that we don’t see any activity from that user -->
    <string name="last_seen_long_time_ago">[A]최근 접속 시간 [/A]오래 전</string>
    <!-- String that appears when we show the last activity of a contact, when the last activity was before today. For example: Last seen March 14th,2018 11:34a.m. -->
    <string name="last_seen_general">[A]최근 접속 시간 [/A]%1$s %2$s</string>
    <!-- label today -->
    <string name="label_today">오늘</string>
    <!-- label yesterday -->
    <string name="label_yesterday">어제</string>
    <!-- label tomorrow -->
    <string name="label_tomorrow">내일</string>
    <!-- Text of the empty screen for the chat shared files -->
    <string name="context_empty_shared_files">[A]공유된 파일[/A][B] 없음[/B]</string>
    <!-- Text to indicate that a contact has joined a group call -->
    <string name="contact_joined_the_call">%1$s님이 통화에 참여하셨습니다</string>
    <!-- Text to indicate that a contact has left a group call -->
    <string name="contact_left_the_call">%1$s님이 통화에서 떠났습니다</string>
    <!-- Warning show when a call cannot start because there are too many participants in the group chat -->
    <string name="call_error_too_many_participants_start">최대 참가자 수가 초과하여 통화를 시작할 수 없습니다.</string>
    <!-- Message show when a call cannot be established because there are too many participants in the group call -->
    <string name="call_error_too_many_participants">최대 참가자 수가 초과하여 통화에 참가할 수 없습니다.</string>
    <!-- Message show when a call cannot be established because there are too many participants in the group -->
    <string name="call_error_too_many_participants_join">최대 참가자 수에 도달하여 단체 통화에 참가할 수 없습니다</string>
    <!-- Message show when a user cannot activate the video in a group call because the max number of videos has been reached -->
    <string name="call_error_too_many_video">최대 참가자 수가 초과하여 영상 통화에 참가할 수 없습니다.</string>
    <!-- Message show when a user cannot put the call on hold -->
    <string name="call_error_call_on_hold">통화를 보류할 수 없습니다.</string>
    <!-- Error message shown when a file cannot be opened by other app using the open with option menu -->
    <string name="error_open_file_with">오류가 발생하여 이 앱으로 파일을 열 수 없습니다.</string>
    <!-- Subtitle of the call screen when a incoming call is just starting -->
    <string name="incoming_call_starting">전화 수신중&#8230;</string>
    <!-- Subtitle of the call screen when a outgoing call is just starting -->
    <string name="outgoing_call_starting">통화중&#8230;</string>
    <!-- Content of a invalid meta message -->
    <string name="error_meta_message_invalid">메시지에 잘못된 메타데이터가 포함되어 있습니다</string>
    <!-- Title of the activity that sends a location -->
    <string name="title_activity_maps">위치 전송</string>
    <!-- Label layout on maps activity that permits send current location -->
    <string name="current_location_label">현재 위치 전송</string>
    <!-- Label layout on maps activity that permits send current location. Placeholder is the current location -->
    <string name="current_location_landscape_label">현재 위치 전송: [A]%1$s[/A]</string>
    <!-- Label layout on maps activity indicating nearby places -->
    <string name="nearby_places_label">근처의 장소</string>
    <!-- Message shown in a dialog explaining the consequences of accesing the location -->
    <string name="explanation_send_location">이 위치는 MEGA의 종단간 암호화 플랫폼 밖의 제3자 지도 제공자에서 열릴 것입니다.</string>
    <!-- Title of the location marker set by the user -->
    <string name="title_marker_maps">이 위치 전송</string>
    <!-- Label shown when after a maps search and no places were found -->
    <string name="no_places_found">장소가 발견되지 않았음</string>
    <!-- Title of the dialog shown when the location is disabled -->
    <string name="gps_disabled">GPS가 비활성화됨</string>
    <!-- Text of the dialog shown when the location is disabled for open location settings -->
    <string name="open_location_settings">위치 설정을 여시겠습니까?</string>
    <!-- Info shown in the subtitle of each row of the shared files to chat: sender name . date -->
    <string name="second_row_info_item_shared_file_chat">%1$s . %2$s</string>
    <!-- After the user ticketed ’Don’t ask again’ on permission request dialog and denied, tell the user, he/she can still grant MEGA the permission in system settings. -->
    <string name="on_permanently_denied">기기 설정에서 MEGA 권한을 허용할 수 있습니다</string>
    <!-- Explain why MEGA needs the reading contacts permission when users deny to grant MEGA the permission. -->
    <string name="explanation_for_contacts_permission">MEGA가 당신의 주소록에 접근할 수 있도록 해주면, 당신은 더 쉽게 당신의 지인들을 찾을 수 있습니다. MEGA는 당신의 동의 없이 이 데이터를 다른 목적으로 사용하고 당신의 지인들과 상호 작용하지 않을 것입니다.</string>
    <!-- Confirmation message after forwarding one or several messages, version items -->
    <plurals name="messages_forwarded_success_plural">
        <item quantity="other">전달된 메시지</item>
    </plurals>
    <!-- Title of a chat message that contains geolocation info -->
    <string name="title_geolocation_message">고정된 위치</string>
    <!-- Text of the button to indicate an attachment upload from file system -->
    <string name="attachment_upload_panel_from_device">파일 시스템에서</string>
    <!-- Alert shown when a num of files have not been sent because of any error occurs, Plural of file. 2 files -->
    <plurals name="num_files_not_send">
        <item quantity="other">%d개의 파일이 %d개의 대화에 전송되지 않았습니다</item>
    </plurals>
    <!-- Alert shown when a num of contacts have not been sent because of any error occurs, Plural of file. 2 files -->
    <plurals name="num_contacts_not_send">
        <item quantity="other">%d개의 연락처가 %d개의 대화에 전송되지 않았습니다</item>
    </plurals>
    <!-- Alert shown when a num of messages have not been sent because of any error occurs, Plural of file. 2 files -->
    <plurals name="num_messages_not_send">
        <item quantity="other">%d개의 메시지가 %d개의 대화에 전송되지 않았습니다</item>
    </plurals>
    <!-- How many local contacts have been on MEGA, Plural of local contact. 2 contacts -->
    <plurals name="quantity_of_local_contact">
        <item quantity="other">MEGA에서 %d개의 연락처 찾음</item>
    </plurals>
    <!-- Label displayed on the top of the chat list if none of user’s phone contacts have a MEGA account. In other case here would appear all the user’s phone contacts that have a MEGA account. -->
    <string name="no_local_contacts_on_mega">지금 연락처를 초대할까요?</string>
    <!-- To see whom in your local contacts has been on MEGA -->
    <string name="see_local_contacts_on_mega">MEGA에서 지인들 찾기</string>
    <!-- In APP, text used to ask for access to contacts -->
    <string name="grant_mega_access_contacts">MEGA가 MEGA 상의 당신의 지인들을 찾을 수 있도록 주소록에 대한 접근을 허용해주세요.</string>
    <!-- Getting registered contacts -->
    <string name="get_registered_contacts">MEGA에서 연락처 불러오는 중&#8230;</string>
    <!-- Alert shown when some content have not been sent because of any error occurs -->
    <string name="content_not_send">항목이 %d개의 대화에 전송되지 않았습니다</string>
    <!-- Label shown when a new group chat has been created correctly -->
    <string name="new_group_chat_created">새 단체 대화가 성공적으로 생성되었습니다</string>
    <!-- Alert shown when some content is sharing with chats and they are processing -->
    <string name="preparing_chats">파일 준비중</string>
    <!-- Label indicating some content has been sent as message -->
    <string name="sent_as_message">메시지로 전송</string>
    <!-- Error message when the attachment cannot be sent to any of the selected chats -->
    <string name="error_sent_as_message">오류. 파일이 선택한 대화에 전송되지 않았습니다.</string>
    <!-- Action delete all file versions -->
    <string name="delete_versions">이전 파일 기록 삭제</string>
    <!-- Title of the dialog shown when it wants to delete the version history of a file -->
    <string name="title_delete_version_history">이전 버전을 삭제할까요?</string>
    <!-- Text of the dialog shown when it wants to delete the version history of a file -->
    <string name="text_delete_version_history">현재 파일은 삭제되지 않습니다.</string>
    <!-- Alert shown when the version history was deleted correctly -->
    <string name="version_history_deleted">이전 버전이 삭제되었습니다.</string>
    <!-- Alert shown when the version history was deleted erroneously -->
    <string name="version_history_deleted_erroneously">이전 버전이 삭제되지 않았습니다.</string>
    <!-- Confirmation message after deleted file versions, version items -->
    <plurals name="versions_deleted_succesfully">
        <item quantity="other">%d개의 버전이 성공적으로 삭제되었습니다</item>
    </plurals>
    <!-- Alert shown when several versions are not deleted successfully -->
    <plurals name="versions_not_deleted">
        <item quantity="other">%d개의 버전이 삭제되지 않았습니다</item>
    </plurals>
    <!-- Alert shown when the user tries to realize some action in chat and has not contacts -->
    <string name="no_contacts_invite">MEGA 연락처가 없습니다. 연락처 부문에서 친구들을 초대하세요.</string>
    <!-- Invite button for chat top cell -->
    <string name="invite_more">더 초대하기</string>
    <!-- Title of first tour screen -->
    <string name="title_tour_one">당신이 열쇠를 갖습니다</string>
    <!-- Content of first tour screen -->
    <string name="content_tour_one">보안은 우리의 존재 이유이며, 당신의 파일들은 당신만이 접근 할수 있도록 우리 서버에 마치 잘 관리된 암호화 기계 뒤에 있는 것처럼 매우 안전합니다.</string>
    <!-- Title of second tour screen -->
    <string name="title_tour_two">암호화된 대화</string>
    <!-- Content of second tour screen -->
    <string name="content_tour_two">완전히 암호화된 대화와 음성과 영상 통화, 그룹 대화 그리고 클라우드 드라이브와 통합된 파일 공유</string>
    <!-- Title of third tour screen -->
    <string name="title_tour_three">네트워크 생성</string>
    <!-- Content of third tour screen -->
    <string name="content_tour_three">MEGA를 떠날 필요 없이 연락처를 추가하고, 네트워크를 형성하고, 협업하고, 음성과 영상 통화를 하세요</string>
    <!-- Title of fourth tour screen -->
    <string name="title_tour_four">클라우드 속 당신의 사진</string>
    <!-- Content of fourth tour screen -->
    <string name="content_tour_four">카메라 업로드는 어떠한 모바일 기기에서든 필요한 기능이며 우리는 이 기능이 준비되어 있습니다. 지금 계정을 만드세요.</string>
    <!-- Title of the dialog shown when a pdf required password -->
    <string name="title_pdf_password">암호를 입력하세요</string>
    <!-- Text of the dialog shown when a pdf required password -->
    <string name="text_pdf_password">%s은/는 암호로 보호된 PDF 문서입니다. PDF를 열려면 암호를 입력하세요.</string>
    <!-- Error of the dialog shown wen a pdf required password and the user types a wrong password -->
    <string name="error_pdf_password">잘못된 암호입니다, 다시 시도하세요.</string>
    <!-- Error of the dialog shown wen a pdf required password and the user has been typed three times a wrong password -->
    <string name="error_max_pdf_password">입력한 암호가 올바르지 않습니다.</string>
    <!-- Alert shown when a user tries to open a file from a zip and the file is unknown or has not been possible to unzip correctly -->
    <string name="unknownn_file">파일을 열 수 없었습니다. 알려지지 않은 파일 유형이거나 파일을 성공적으로 압축 해제할 수 없었습니다.</string>
    <!-- Alert shown when exists some call and the user tries to play an audio or video -->
    <string name="not_allow_play_alert">통화가 진행중일 때에는 미디어 파일을 재생할 수 없습니다.</string>
    <!-- Text shown in the list of chats when there is a call in progress but I am not on it -->
    <string name="ongoing_call_messages">진행중인 통화</string>
    <!-- Title of the layout to join a group call from the chat screen. The placeholder indicates the user who initiated the call -->
    <string name="join_call_layout_in_group_call">%s님이 그룹 통화를 시작하였습니다. 참여하려면 탭하세요.</string>
    <!-- Title of the layout to return to a call -->
    <string name="call_in_progress_layout">통화로 돌아가려면 탭하세요</string>
    <!-- message displayed when you try to start a call but it is not possible because you are already on a call -->
    <string name="not_allowed_to_start_call">현재 통화가 진행중입니다</string>
    <!-- chat message when a participant invites himself to a public chat using a chat link. Please keep the placeholder because is to show the participant’s name in runtime. -->
    <string name="message_joined_public_chat_autoinvitation">[A]%1$s[/A]님이[B] 단체 대화에 참여하였습니다.[/B]</string>
    <!-- Warning that appears prior to remove a chat link on the group info screen. -->
    <string name="context_remove_chat_link_warning_text">대화 링크가 삭제되면 그것을 통하여 이 대화에 참여할 수 없게 됩니다.</string>
    <!-- Description text of the dialog to generate a public chat link -->
    <string name="context_create_chat_link_warning_text">암호화 키 순환은 새 단체 대화를 만드는 것 없이 대화 링크를 만드는 것을 허용하지 않습니다.</string>
    <!-- Question of the dialog to generate a public chat link -->
    <string name="context_create_chat_link_question_text">새 단체 대화를 만들고 대화 링크를 생성할까요?</string>
    <!-- Text of the dialog to change a public chat to private (enable encryption key rotation) -->
    <string name="context_make_private_chat_warning_text">암호화 키 순환은 약간 더 안전하지만, 대화 링크를 만들 수 없고 새 참여자들이 지난 메시지를 볼 수 없게 됩니다.</string>
    <!-- Message shown when a user has joined to a public chat successfully -->
    <string name="message_joined_successfully">성공적으로 대화에 참여하였습니다.</string>
    <!-- Label that indicates the steps of a wizard -->
    <string name="wizard_steps_indicator">%2$d 중 %1$d</string>
    <!-- Hint of the Search view -->
    <string name="hint_action_search">검색&#8230;</string>
    <!-- Notification button which is displayed to answer an incoming call if the call screen is not displayed for some reason. -->
    <string name="answer_call_incoming">응답</string>
    <!-- The text of the notification button that is displayed when there is a call in progress, another call is received and ignored. -->
    <string name="ignore_call_incoming">무시</string>
    <!-- Subtitle of the call screen when a user muted the current individual call. The placeholder indicates the user who muted the call -->
    <string name="muted_contact_micro">%s님이 이 통화를 음소거 하였습니다</string>
    <!-- Subtitle of the call screen when I muted the current individual call -->
    <string name="muted_own_micro">음소거됨</string>
    <!-- Subtitle of the call screen when the call is on hold -->
    <string name="call_on_hold">보류중인 통화</string>
    <!-- Subtitle of the call screen when a participant puts the call on hold. The placeholder indicates the user who put the call on hold -->
    <string name="session_on_hold">%s님이 대기중입니다</string>
    <!-- The text of the notification button that is displayed when I receive a individual call and put the current one on hold and answer the other. -->
    <string name="hold_and_answer_call_incoming">보류하고 응답하기</string>
    <!-- The text of the notification button that is displayed when I receive a group call and put the current one on hold and answer the other. -->
    <string name="hold_and_join_call_incoming">보류하고 참여하기</string>
    <!-- The text of the notification button that is displayed when I receive a individual call and hang the current one and answer the other. -->
    <string name="end_and_answer_call_incoming">종료하고 응답하기</string>
    <!-- The text of the notification button that is displayed when I receive a group call and hand the current one and answer the other. -->
    <string name="end_and_join_call_incoming">종료하고 참여하기</string>
    <!-- when trying to download a file that is already downloaded in the device and has to copy in another path -->
    <string name="copy_already_downloaded">파일이 이미 다운로드 되었습니다. 선택한 경로로 복사하였습니다.</string>
    <!-- Title of the dialog shown when you want to join a group call -->
    <string name="title_join_call">통화 참여</string>
    <!-- Text of the dialog shown when you want to join a group call -->
    <string name="text_join_call">이 통화에 참여하려면 현재 통화를 마쳐야합니다</string>
    <!-- Text of the dialog shown when you want to join a group call but you are in another active call -->
    <string name="text_join_another_call">이 통화에 참여하려면 현재 통화를 종료하거나 보류해야합니다.</string>
    <!-- Hint shown in the open chat link alert dialog -->
    <string name="hint_enter_chat_link">대화 링크 입력</string>
    <!-- Hint shown in the open link alert dialog -->
    <string name="hint_paste_link">링크 붙여넣기</string>
    <!-- Error shown when it tries to open an invalid file or folder link -->
    <string name="invalid_file_folder_link">유효하지 않은 파일 또는 폴더 링크</string>
    <!-- Error shown when it tries to open an invalid file or folder link and the text view is empty -->
    <string name="invalid_file_folder_link_empty">유효한 파일 또는 폴더 링크를 입력하세요</string>
    <!-- Error shown when it tries to open an invalid chat link and the text view is empty -->
    <string name="invalid_chat_link_empty">유효한 대화 링크를 입력하세요</string>
    <!-- Error shown when it tries to open a chat link from the Cloud Drive section -->
    <string name="valid_chat_link">대화 링크를 붙여넣었습니다.</string>
    <!-- Error shown when it tries to open a contact link from the Cloud Drive section -->
    <string name="valid_contact_link">연락처 링크를 붙여넣었습니다.</string>
    <!-- Menu item -->
    <string name="action_open_contact_link">연락처 링크 열기</string>
    <!-- Explanation of the dialog shown to share a chat link -->
    <string name="copy_link_explanation">사람들이 이 링크를 이용하여 당신의 그룹에 참여할 수 있습니다.</string>
    <!-- Label that indicates the creation of a chat link -->
    <string name="new_chat_link_label">새 대화 링크</string>
    <!-- Title of the dialog shown when the user it is creating a chat link and the chat has not title -->
    <string name="enter_group_name">그룹 이름을 입력하세요</string>
    <!-- Alert shown when the user it is creating a chat link and the chat has not title -->
    <string name="alert_enter_group_name">대화 링크를 생성하려면 그룹 이름을 지어야합니다.</string>
    <!-- Text shown when an account doesn’t have any contact added and it’s trying to start a new chat conversation -->
    <string name="invite_contacts_to_start_chat">지인을 초대하고 MEGA의 암호화된 대화로 안전하게 대화를 시작하세요.</string>
    <!-- Text of the empty screen when there are not chat conversations -->
    <string name="recent_chat_empty_text">종단간 암호화를 통하여 당신의 연락처와 안전하게 대화를 시작하세요</string>
    <!-- Text sent to recipients to invite to be contact. Placeholder: contact link url. -->
    <string name="invite_contacts_to_start_chat_text_message">안녕하세요! 저와 MEGA에서 안전하게 대화하고 20GB의 무료 저장소를 받으세요. %1$s</string>
    <!-- In some cases, a user may try to get the link for a chat room, but if such is not set by an operator - it would say ‘not link available’ and not auto create it. -->
    <string name="no_chat_link_available">사용 가능한 대화 링크 없음</string>
    <!-- Alert shown when it has been deleted successfully a chat link -->
    <string name="chat_link_deleted">대화 링크를 성공적으로 삭제하였습니다.</string>
    <!-- The status of pending contact request (ACCEPTED), placeholder is contact request creation time -->
    <string name="contact_request_status_accepted">%1$s (승낙함)</string>
    <!-- The status of pending contact request (DELETED), placeholder is contact request creation time -->
    <string name="contact_request_status_deleted">%1$s (삭제함)</string>
    <!-- The status of pending contact request (DENIED), placeholder is contact request creation time -->
    <string name="contact_request_status_denied">%1$s (거절함)</string>
    <!-- The status of pending contact request (IGNORED), placeholder is contact request creation time -->
    <string name="contact_request_status_ignored">%1$s (무시함)</string>
    <!-- The status of pending contact request (REMINDED), placeholder is contact request creation time -->
    <string name="contact_request_status_reminded">%1$s (상기함)</string>
    <!-- The status of pending contact request (PENDING), placeholder is contact request creation time -->
    <string name="contact_request_status_pending">%1$s (대기중)</string>
    <!-- Message shown when it restored successfully a file version -->
    <string name="version_restored">성공적으로 버전을 복구하였습니다.</string>
    <!-- Text to inform that to make a recording you have to keep pressed the record button more than one second -->
    <string name="recording_less_than_second">녹음하려면 누른 상태로 유지하시고, 전송하려면 놓으세요.</string>
    <!-- label shown when slide to cancel a voice messages -->
    <string name="slide_to_cancel">취소하려면 슬라이드하세요</string>
    <!-- Error message when trying to play a voice message that it is not available -->
    <string name="error_message_voice_clip">이 음성 메시지를 사용할 수 없습니다</string>
    <!-- Title of popup when user click ‘Share’ button on invite contact page -->
    <string name="invite_contact_chooser_title">다음을 통해 친구 초대</string>
    <!-- Action button label -->
    <string name="invite_contact_action_button">다음을 통해 친구 초대&#8230;</string>
    <!-- Message displayed when multiple download starts and all files has already been downloaded before. Placeholder: number of files -->
    <plurals name="file_already_downloaded">
        <item quantity="other">%d개의 파일이 이미 다운로드 되었습니다.</item>
    </plurals>
    <!-- When a multiple download is started, some of the files could have already been downloaded before. This message shows the number of files that are pending. Placeholder: number of files -->
    <plurals name="file_pending_download">
        <item quantity="other">파일 %d개 대기 중.</item>
    </plurals>
    <!-- Title of the login screen -->
    <string name="login_to_mega">MEGA에 로그인</string>
    <!-- Title of the create account screen -->
    <string name="create_account_title">MEGA 계정을 만드세요</string>
    <!-- Label to reference a recents section -->
    <string name="recents_label">최근</string>
    <!-- Label to reference a chats section -->
    <string name="chats_label">대화</string>
    <!-- Text of the empty screen when there are not elements in Recents -->
    <string name="context_empty_recents">[A]최근 항목[/A][B]에 파일이 없습니다[/B]</string>
    <!-- Title of a recents bucket -->
    <string name="title_bucket">%1$s 그리고 %2$d개 더</string>
    <!-- Title of a media recents bucket that only contains some images -->
    <string name="title_media_bucket_only_images">이미지 %d개</string>
    <!-- Title of a media recents bucket that only contains some videos -->
    <string name="title_media_bucket_only_videos">동영상 %d개</string>
    <!-- Title of a media recents bucket that contains some images and some videos -->
    <string name="title_media_bucket_images_and_videos">이미지 %1$d개와 동영상 %2$d개</string>
    <!-- Title of a media recents bucket that contains some images and a video -->
    <string name="title_media_bucket_images_and_video">이미지 %d개와 동영상 1개</string>
    <!-- Title of a media recents bucket that contains an image and some videos -->
    <string name="title_media_bucket_image_and_videos">이미지 1개와 동영상 %d개</string>
    <!-- Title of a media recents bucket that contains an image and a video -->
    <string name="title_media_bucket_image_and_video">이미지 1개와 동영상 1개</string>
    <!-- Label that indicates who uploaded a file into a recents bucket -->
    <string name="create_action_bucket">[A]생성인[/A] %s</string>
    <!-- Label that indicates who updated a file into a recents bucket -->
    <string name="update_action_bucket">[A]수정인[/A] %s</string>
    <!-- Used in recents list screen to indicate an action done by me -->
    <string name="bucket_word_me">나</string>
    <!-- Text to explain the benefits of adding phone number to achievement enabled users. Placeholder 1: bonus storage space e.g. 20GB -->
    <string name="sms_add_phone_number_dialog_msg_achievement_user">전화번호를 추가하고 %1$s를 무료로 받으세요. 이것은 당신의 지인들이 MEGA에서 당신을 쉽게 찾도록 해줍니다.</string>
    <!-- Text to explain the benefits of adding phone number to non achievement users -->
    <string name="sms_add_phone_number_dialog_msg_non_achievement_user">MEGA에 전화번호를 추가하세요. 이것은 당신의 지인들이 당신을 MEGA에서 더 쉽게 찾도록 해줍니다.</string>
    <!-- Error message when trying to record a voice message while on a call in progress -->
    <string name="not_allowed_recording_voice_clip">통화가 진행중이면 음성 메시지를 녹음할 수 없습니다.</string>
    <!-- Text shown when it tries to upload a voice message and occurs an error to process the action -->
    <string name="error_upload_voice_clip">음성 메시지 업로드를 시도하던 중 오류 발생.</string>
    <!-- Title of the notification shown on the action bar when there is a incoming call -->
    <string name="title_notification_incoming_call">전화 수신중</string>
    <!-- Title of the notification shown on the action bar when there is a incoming group call -->
    <string name="title_notification_incoming_group_call">수신중인 단체 통화</string>
    <!-- Title of the notification shown on the action bar when there is an individual incoming video call -->
    <string name="title_notification_incoming_individual_video_call">수신중인 영상 통화</string>
    <!-- Title of the notification shown on the action bar when there is an individual incoming audio call -->
    <string name="title_notification_incoming_individual_audio_call">수신중인 음성 통화</string>
    <!-- The title of progress dialog when loading web content -->
    <string name="embed_web_browser_loading_title">불러오는중</string>
    <!-- The message of progress dialog when loading web content -->
    <string name="embed_web_browser_loading_message">잠시만 기다리세요&#8230;</string>
    <!-- Head label to show the business account type -->
    <string name="account_label">계정 유형</string>
    <!-- Label in My Account section to show user account type -->
    <string name="business_label">기업용</string>
    <!-- Business user role -->
    <string name="admin_label">관리자</string>
    <!-- Business user role -->
    <string name="user_label">이용자</string>
    <!-- General label to show the status of something or someone -->
    <string name="status_label">상태</string>
    <!-- State to indicate something is active (business status account for instance) -->
    <string name="active_label">활성</string>
    <!-- Business account status. Payment is overdue, but the account still active in grace period -->
    <string name="payment_required_label">결제 필요</string>
    <!-- Business expired account Overdue payment page header. -->
    <string name="payment_overdue_label">결제 기한 초과</string>
    <!-- Alert shown to an admin user of a business account in My Account section -->
    <string name="business_management_alert">이용자 관리는 데스크톱 웹 브라우저에서만 가능합니다.</string>
    <!-- Title of the usage tab in My Account Section -->
    <string name="tab_my_account_usage">사용량</string>
    <!-- Title of usage storage details section in Storage -->
    <string name="usage_storage_details_label">저장소 사용량 명세서</string>
    <!-- Title of overall usage section in Storage -->
    <string name="overall_usage_label">전체 사용량</string>
    <!-- Title of transfer section in Storage -->
    <string name="transfer_label">전송</string>
    <!-- Error shown when a Business account user (sub-user or admin) tries to remove a contact which is part of the same Business account. Please, keep the placeholder, it will be replaced with the name or email of the account, for example: Jane Appleseed or ja@mega.nz -->
    <string name="error_remove_business_contact">%1$s님의 연락처는 당신의 비즈니스 계정의 일부이기 때문에 삭제할 수 없습니다.</string>
    <!-- When logging in during the grace period, the administrator of the Business account will be notified that their payment is overdue, indicating that they need to access MEGA using a desktop browser for more information -->
    <string name="grace_period_admin_alert">지난 결제에 문제가 있었습니다. 자세한 정보를 보려면 데스크톱 브라우저를 이용하여 MEGA에 접속하세요.</string>
    <!-- A dialog title shown to users when their business account is expired. -->
    <string name="expired_business_title">당신의 비즈니스 계정이 만료되었습니다</string>
    <!-- Details shown when a Business account is expired due a payment issue. The account is opened in a view-only mode. -->
    <string name="expired_admin_business_text">결제를 처리하는 과정에 문제가 있었습니다. 이 문제가 데스크톱 브라우저에서 해결될 때까지 MEGA가 보기 전용으로 제한됩니다.</string>
    <!-- A message which is shown to sub-users of expired business accounts. -->
    <string name="expired_user_business_text">당신의 계정은 현재 [B]정지[/B]되었습니다. 당신의 데이터를 탐색만할 수 있습니다.</string>
    <!-- Message shown when users with a business account (no administrators of a business account) try to enable the Camera Uploads, to advise them that the administrator do have the ability to view their data. -->
    <string name="camera_uploads_business_alert">MEGA는 당신의 데이터에 접근할 수 없습니다. 그러나 당신의 비즈니스 계정 관리자는 당신의 카메라 업로드에 접근할 수 있습니다.</string>
    <!-- General label to alert user that somehting went wrong -->
    <string name="general_something_went_wrong_error">뭔가 잘못 됐습니다</string>
    <!-- A dialog message which is shown to sub-users of expired business accounts. -->
    <string name="expired_user_business_text_2">문제를 해결하고 계정을 활성화하려면 비즈니스 계정 관리자에게 연락하세요.</string>
    <!-- Warning message to alert user about logout in My Account section if has offline files. -->
    <string name="logout_warning_offline">로그아웃할 때, 오프라인 섹션의 파일들이 당신의 기기에서 삭제됩니다.</string>
    <!-- Warning message to alert user about logout in My Account section if has transfers in progress. -->
    <string name="logout_warning_transfers">로그아웃하면, 진행중인 전송은 취소됩니다.</string>
    <!-- Warning message to alert user about logout in My Account section if has offline files and transfers in progress. -->
    <string name="logout_warning_offline_and_transfers">로그아웃하면, 기기의 오프라인 섹션의 파일들이 삭제되고 진행중인 전송이 취소됩니다.</string>
    <!-- Label to indicate that a name has not been possible to obtain for some reason -->
    <string name="unknown_name_label">알 수 없는 이름</string>
    <!-- Error when renaming a chat title and it is too long -->
    <string name="title_long">제목이 너무 깁니다</string>
    <!-- Alert shown to the user when they is trying to create an empty group for attach a file -->
    <string name="error_creating_group_and_attaching_file">하나 이상의 연락처를 선택하세요.</string>
    <!-- Label showing the number of contacts attached in a chat conversation, placeholder is the number of contacts -->
    <string name="contacts_sent">%s개의 연락처 보냄.</string>
    <!-- Name by default of the folder where the files sent to the chat are stored in the cloud -->
    <string name="my_chat_files_folder">내 대화 파일</string>
    <!-- Error shown when it was not possible to create a folder for any reason -->
    <string name="error_creating_folder">오류. %1$s 폴더가 생성되지 않았음</string>
    <!-- Title of an alert screen indicating the user has to verify their email -->
    <string name="verify_email_label">이메일을 확인하세요</string>
    <!-- Text informing user that their account has been suspended -->
    <string name="account_temporarily_suspended">당신의 안전을 위해 계정을 일시적으로 잠갔습니다.</string>
    <!-- Text informing user has to follow the steps of an email to unlock their account -->
    <string name="verify_email_and_follow_steps">계정을 잠금 해제하려면 [A]이메일을 인증[/A]하고 절차를 수행하세요.</string>
    <!-- Question which takes the user to a help screen -->
    <string name="why_am_i_seeing_this">이게 왜 보여지나요?</string>
    <!-- Label of a button which action is resend an email -->
    <string name="resend_email_label">이메일 재발송</string>
    <!-- Error shown when the user tries to resend the email to unblock their account before the time needed to permit send it again -->
    <string name="resend_email_error">이메일이 이미 발송되었습니다. 몇 분 기다린 후 다시 시도하세요.</string>
    <!-- Title of a helping view about locked accounts -->
    <string name="locked_accounts_label">잠긴 계정들</string>
    <!-- Locked accounts description text by an external data breach. This text is 1 of 2 paragraph of a description -->
    <string name="locked_accounts_text_1">MEGA와 다른 서비스들에서 같은 암호를 이용하고 있고, 다른 서비스들 중 한 곳에서 데이터 유출이 발생했을 가능성이 있습니다.</string>
    <!-- Locked accounts description text by bad use of user password. This text is 2 of 2 paragraph of a description -->
    <string name="locked_accounts_text_2">당신의 암호가 유출되어서 MEGA 계정뿐만 아니라 당신의 계정에 접속하려는 나쁜 사람들에게 이용되고 있습니다.</string>
    <!-- Button to add a nickname for a user -->
    <string name="add_nickname">별명 설정</string>
    <!-- Button to update a nickname for a user -->
    <string name="edit_nickname">별명 수정</string>
    <!-- Label showing that a nickname has been added -->
    <string name="snackbar_nickname_added">별명 추가됨</string>
    <!-- Label showing that a nickname has been added -->
    <string name="snackbar_nickname_removed">별명 제거됨</string>
    <!-- Label showing that a nickname has not been added -->
    <string name="error_snackbar_nickname_added">별명을 추가하던 중 오류 발생</string>
    <!-- title of a dialog to edit or remove the nickname -->
    <string name="nickname_title">별명</string>
    <!-- Text related to verified phone number. Used as title or cell description. -->
    <string name="phonenumber_title">전화번호</string>
    <!-- Text shown in a call when it is trying to reconnect after lose the internet connection -->
    <string name="reconnecting_message">다시 연결중</string>
    <!-- Text shown when the Internet connection is retrieved and there is a call is in progress -->
    <string name="connected_message">돌아왔습니다.</string>
    <!-- Text shown in a call when the own internet connection is of low quality -->
    <string name="poor_internet_connection_message">좋지 않은 인터넷 연결</string>
    <!-- Text is displayed while a voice clip is being recorded -->
    <string name="recording_layout">녹음중&#8230;</string>
    <!-- Text shown for the action create new file -->
    <string name="create_new_file_action">새 파일 만들기</string>
    <!-- Error title shown when you are trying to do an action with a file or folder and you don’t have the necessary permissions -->
    <string name="permissions_error_label">권한 오류</string>
    <!-- Confirmation dialog shown to user when they try to revert a node in an incoming ReadWrite share. -->
    <string name="alert_not_enough_permissions_revert">이 파일을 수정할 수 있는 올바른 권한이 없습니다. 새 파일을 만드시겠습니까?</string>
    <!-- Text shown when the creation of a version as a new file was successful -->
    <string name="version_as_new_file_created">기록으로 새 파일을 성공적으로 생성하였습니다.</string>
    <!-- Label indicating a date. Keep the placeholder, is to set the date. -->
    <string name="general_date_label">%1$s에</string>
    <!-- Confirmation before removing the outgoing shares of several folders. Please keep the placeholder is to set the number of folders -->
    <string name="alert_remove_several_shares">이 %1$d개의 폴더에서 공유를 중단하시겠습니까?</string>
    <!-- Download location label -->
    <string name="download_location">다운로드 위치</string>
    <!-- Text asking confirmation for download location -->
    <string name="confirmation_download_location">항상 이 위치에 저장할까요?</string>
    <!-- Action to show any file in its location -->
    <string name="view_in_folder_label">폴더에서 보기</string>
    <!-- Title of a screen to browse files -->
    <string name="browse_files_label">파일 탐색</string>
    <!-- Title of the File Provider activity -->
    <string name="file_provider_title">다음에서 첨부&#8230;</string>
    <!-- Title of an inactive chat which was recently created (today or yesterday). Placeholder is to show the specific creation day. e.g. Chat created today -->
    <string name="inactive_chat_title_2">%s 생성된 대화</string>
    <!-- Title of an inactive chat. Placeholder is to show the creation date and time -->
    <string name="inactive_chat_title">%s에 생성된 대화</string>
    <!-- Title of the chat when multi-selection is activated -->
    <string name="select_message_title">메시지 선택</string>
    <!-- Storage root label -->
    <string name="storage_root_label">저장소 최상위</string>
    <!-- The label that describes that a transfer failed. -->
    <string name="failed_label">실패</string>
    <!-- Text warning of transfer over quota -->
    <string name="warning_transfer_over_quota">전송이 중단되었습니다. 계속하려면 계정을 업그레이드하거나 %s 동안 기다리세요.</string>
    <!-- Label indicating transfer over quota -->
    <string name="label_transfer_over_quota">전송 할당량 초과</string>
    <!-- Label indicating storage over quota -->
    <string name="label_storage_over_quota">저장소 할당량 초과</string>
    <!-- Label indicating the action ‘upgrate account’ to get more transfer quota -->
    <string name="label_get_more_transfer_quota">더 많은 전송 할당량 얻기</string>
    <!-- Warning show to the user when a folder does not exist -->
    <string name="warning_folder_not_exists">폴더가 존재하지 않습니다.</string>
    <!-- Warning show to the user when a node does not exist in cloud -->
    <string name="warning_node_not_exists_in_cloud">클라우드 드라이브에서 파일을 찾을 수 없습니다.</string>
    <!-- Header text of the Over Disk Quota Paywall warning -->
    <string name="over_disk_quota_paywall_header">저장소 가득 참</string>
    <!-- Title of the Over Disk Quota Paywall warning -->
    <string name="over_disk_quota_paywall_title">당신의 데이터가 위기상황입니다!</string>
    <!-- Text of the Over Disk Quota Paywall warning with multiple email notification. Placeholders: 1 user email, 2 and 3 list of email notification dates, 4 number of files, 5 files size (including units) and 6 required PRO plan -->
    <plurals name="over_disk_quota_paywall_text">
        <item quantity="other">우리가 %2$s과 %3$s에 %1$s(으)로 이메일을 발송하여 연락하였지만, 아직도 당신의 MEGA 계정에 %4$s를 차지하는 %5$s개의 파일이 존재하며, 이는 %6$s 요금제를 필요로 합니다.</item>
    </plurals>
    <!-- Text of the Over Disk Quota Paywall warning with no email notification info. Placeholders: 1 user email, 2 number of files, 3 files size (including units) and 4 required PRO plan -->
    <string name="over_disk_quota_paywall_text_no_warning_dates_info">우리가 %1$s(으)로 이메일을 발송하여 연락하였지만, 아직도 당신의 MEGA 계정에 %3$s를 차지하는 %2$s개의 파일이 존재하며, 이는 %4$s 요금제를 필요로 합니다.</string>
    <!-- Text of deletion alert of the Over Disk Quota Paywall warning. Placeholder is for include the time left (including units) in MEGA red color -->
    <string name="over_disk_quota_paywall_deletion_warning">[B]업그레이드까지 [M]%s[/M] 남았습니다[/B]. 이후, 당신의 데이터는 삭제 대상이 됩니다.</string>
    <!-- Text of deletion alert of the Over Disk Quota Paywall warning if no data available -->
    <string name="over_disk_quota_paywall_deletion_warning_no_data">[B]업그레이드해야 합니다[/B]. 당신의 데이터는 현재 삭제 대상입니다</string>
    <!-- Text of deletion alert of the Over Disk Quota Paywall warning if no time left. “save” here means safeguard, protect, and not write to disk. -->
    <string name="over_disk_quota_paywall_deletion_warning_no_time_left">[B]데이터를 지키려면 즉시 조치하세요.[/B]</string>
    <!-- Time in days (plural). The placeholder is for the time value, please adjust the position based on linguistics -->
    <plurals name="label_time_in_days_full">
        <item quantity="other">%d일</item>
    </plurals>
    <!-- Time in hours. The placeholder is for the time value, please adjust the position based on linguistics -->
    <string name="label_time_in_hours">%d시간</string>
    <!-- Time in minutes. The placeholder is for the time value, please adjust the position based on linguistics -->
    <string name="label_time_in_minutes">%d분</string>
    <!-- Time in seconds. The placeholder is for the time value, please adjust the position based on linguistics -->
    <string name="label_time_in_seconds">%d초</string>
    <!-- Title for a section on the fingerprint warning dialog. Below it is a button which will allow the user to verify their contact’s fingerprint credentials. -->
    <string name="label_verify_credentials">자격 증명 인증 중</string>
    <!-- Label to indicate that contact’s credentials are not verified. -->
    <string name="label_not_verified">인증되지 않음</string>
    <!-- Action indicating something was verified. -->
    <string name="label_verified">확인됨</string>
    <!-- ”Verify user” dialog title -->
    <string name="authenticity_credentials_label">진위 증명</string>
    <!-- ”Verify user” dialog description -->
    <string name="authenticity_credentials_explanation">현실에서 가장 확실한 방법은 직접 만나는 것입니다. 만약 증명된 OTR이나 PGP 같은 이미 증명된 다른 방법이 있다면, 그것을 사용해도 좋습니다.</string>
    <!-- Label title above your fingerprint credentials.  A credential in this case is a stored piece of information representing your identity -->
    <string name="label_your_credentials">당신의 자격 증명</string>
    <!-- Button to reset credentials -->
    <string name="action_reset">재설정</string>
    <!-- Warning shown to the user when tries to approve/reset contact credentials and another request of this type is already running. -->
    <string name="already_verifying_credentials">자격 증명 업데이트 중. 나중에 다시 시도하세요.</string>
    <!-- Info message displayed when the user is joining a chat conversation -->
    <string name="joining_label">참여하는 중&#8230;</string>
    <!-- Info message displayed when the user is leaving a chat conversation -->
    <string name="leaving_label">떠나는 중&#8230;</string>
    <!-- Text in the confirmation dialog for removing the associated phone number of current account. -->
    <string name="remove_phone_number">전화번호를 제거할까요?</string>
    <!-- Text show in a snackbar when phone has successfully reset. -->
    <string name="remove_phone_number_success">전화번호가 성공적으로 삭제되었습니다.</string>
    <!-- Text show in a snackbar when reset phone number failed. -->
    <string name="remove_phone_number_fail">전화 번호 제거를 실패하였습니다.</string>
    <!-- Text hint shown in the global search box which sits on the top of the Homepage screen -->
    <string name="search_hint">MEGA에서 검색</string>
    <!-- Alert shown when a user tries to reset an account wich is bloqued. -->
    <string name="error_reset_account_blocked">재설정하려고 시도한 계정이 차단되었습니다.</string>
    <!-- Error message when trying to login and the account is blocked -->
    <string name="error_account_blocked">계정이 막혔습니다. support&#64;mega.nz로 연락하세요</string>
    <!-- Error message appears to sub-users of a business account when they try to login and they are disabled. -->
    <string name="error_business_disabled">당신의 계정은 관리자에 의해 정지되었습니다. 자세한 사항은 비즈니스 계정 관리자에게 연락하세요.</string>
    <!-- An error message which appears to sub-users of a business account when they try to login and they are deleted. -->
    <string name="error_business_removed">당신의 계정이 관리자에 의해 삭제되었습니다. 자세한 사항은 당신의 비즈니스 계정 관리자에게 문의하세요.</string>
    <!-- Option in bottom sheet dialog for modifying the associated phone number of current account. -->
    <string name="option_modify_phone_number">수정</string>
    <!-- Option in bottom sheet dialog for modifying the associated phone number of current account. -->
    <string name="title_modify_phone_number">휴대 전화 번호 수정</string>
    <!-- Option in bottom sheet dialog for removing the associated phone number of current account. -->
    <string name="title_remove_phone_number">휴대 전화 번호 제거</string>
    <!-- Message showing to explain what will happen when the operation of -->
    <string name="modify_phone_number_message">이 행동은 현재 전화 번호를 삭제하고 새 전화번호를 계정과 연결하는 과정을 시작합니다.</string>
    <!-- Message for action to remove the registered phone number. -->
    <string name="remove_phone_number_message">이것은 당신의 계정에 연결된 전화번호를 삭제합니다. 만약 나중에 전화번호를 추가하려면 전화번호를 인증해야합니다.</string>
    <!-- Text of an action button indicating something was successful and it can checks it by pressing it -->
    <string name="action_see">보기</string>
    <!-- “Verify user” dialog description. Please, keep the placeholder, is to set the name of a contact: Joana’s credentials -->
    <string name="label_contact_credentials">%s님의 자격 증명</string>
    <!-- The label under the button of opening all-documents screen. The space is reduced, so please translate this string as short as possible. -->
    <string name="category_documents">문서</string>
    <!-- The label under the button of opening all-documents screen -->
    <string name="section_documents">문서</string>
    <!-- Label of the floating action button of opening the new chat conversation -->
    <string name="fab_label_new_chat">새 대화</string>
    <!-- Text that indicates that there’s no photo to show -->
    <string name="homepage_empty_hint_photos">사진 없음</string>
    <!-- Text that indicates that there’s no document to show -->
    <string name="homepage_empty_hint_documents">문서가 없습니다</string>
    <!-- Text that indicates that there’s no audio to show -->
    <string name="homepage_empty_hint_audio">음성 파일이 없습니다</string>
    <!-- Text that indicates that there’s no video to show -->
    <string name="homepage_empty_hint_video">영상이 없습니다</string>
    <!-- Title of the screen to attach GIFs -->
    <string name="search_giphy_title">GIPHY 검색</string>
    <!-- Label indicating an empty search of GIFs. The format placeholders are to showing it in different colors. -->
    <string name="empty_search_giphy">[A]GIF[/A] 찾지 못함</string>
    <!-- Label indicating there is not available GIFs due to down server -->
    <string name="server_down_giphy">이용 가능한 GIF가 없습니다. 나중에 다시 시도하세요</string>
    <!-- Label indicating the end of Giphy list. The format placeholders are to showing it in different colors. -->
    <string name="end_of_results_giphy">결과의 [A]끝[/A]</string>
    <!-- Title of a dialog to confirm the action of resume all transfers -->
    <string name="warning_resume_transfers">전송을 재개할까요?</string>
    <!-- Option to  resume all transfers -->
    <string name="option_resume_transfers">전송 재개</string>
    <!-- Option to  cancel a transfer -->
    <string name="option_cancel_transfer">전송 취소</string>
    <!-- Message of a dialog to confirm the action of resume all transfers -->
    <string name="warning_message_resume_transfers">업로드를 진행하기 위해 전송을 재개합니다.</string>
    <!-- Indicator of the progress in a download/upload. Please, don’t remove the place holders: the first one is to set the percentage, the second one is to set the size of the file. Example 33% of 33.3 MB -->
    <string name="progress_size_indicator">%2$s의 %1$d%%</string>
    <!-- Message showing when enable the mode for showing the special information in the chat messages. This action is performed from the settings section, clicking 5 times on the App version option -->
    <string name="show_info_chat_msg_enabled">대화 메시지 디버그 정보 활성화</string>
    <!-- Message showing when disable the mode for showing the special information in the chat messages.. This action is performed from the settings section, clicking 5 times on the App version option -->
    <string name="show_info_chat_msg_disabled">대화 메시지 디버그 정보 비활성화</string>
    <!-- Shows the error when the limit of reactions per user is reached and the user tries to add one more. Keep the placeholder because is to show limit number in runtime. -->
    <string name="limit_reaction_per_user">당신은 최대 반응 한도 %d개에 도달하였습니다.</string>
    <!-- Shows the error when the limit of reactions per message is reached and a user tries to add one more. Keep the placeholder because is to show limit number in runtime. -->
    <string name="limit_reaction_per_message">이 메시지는 최대 반응 한도 %d개에 도달하였습니다.</string>
    <!-- System message displayed to all chat participants when one of them enables retention history -->
    <string name="retention_history_changed_by">[A]%1$s[/A][B]님이 메시지 삭제 시간을[/B][A] %2$s[/A][B]로 변경하였습니다.[/B]</string>
    <!-- Title of the section to clear the chat content in the Manage chat history screen -->
    <string name="title_properties_clear_chat_history">대화 기록 삭제</string>
    <!-- System message that is shown to all chat participants upon disabling the Retention history -->
    <string name="retention_history_disabled">[A]%1$s[/A][B]님이 메시지 비우기를 비활성화 하였습니다.[/B]</string>
    <!-- Subtitle of the section to clear the chat content in the Manage chat history screen -->
    <string name="subtitle_properties_chat_clear">이 대화 내의 모든 메시지와 공유된 파일을 삭제합니다. 이 행동은 되돌릴 수 없습니다.</string>
    <!-- Title of the history retention option -->
    <string name="title_properties_history_retention">기록 삭제</string>
    <!-- Subtitle of the history retention option when history retention is disabled -->
    <string name="subtitle_properties_history_retention">특정 시간보다 오래된 메시지는 자동으로 삭제합니다.</string>
    <!-- Label for the dialog box option to configure history retention. This option will indicate that history retention option is disabled -->
    <string name="history_retention_option_disabled">해제됨</string>
    <!-- Label for the dialog box option to configure history retention. This option will indicate that automatically deleted messages older than one day -->
    <string name="history_retention_option_one_day">1일</string>
    <!-- SLabel for the dialog box option to configure history retention. This option will indicate that automatically deleted messages older than one week -->
    <string name="history_retention_option_one_week">1주</string>
    <!-- Label for the dialog box option to configure history retention. This option will indicate that automatically deleted messages older than one month -->
    <string name="history_retention_option_one_month">1개월</string>
    <!-- Label for the dialog box option to configure history retention. This option will indicate that messages older than a custom date will be deleted -->
    <string name="history_retention_option_custom">이용자 지정</string>
    <!-- Title of the Manage chat history screen -->
    <string name="title_properties_manage_chat">대화 기록 관리</string>
    <!-- Subtitle of the dialogue to select a retention time -->
    <string name="subtitle_properties_manage_chat">다음보다 오래된 메시지를 자동 삭제:</string>
    <!-- Text of the confirmation dialog to clear the chat history from Manage chat history section -->
    <string name="confirmation_clear_chat_history">이 대화의 모든 메시지 기록을 삭제하시겠습니까?</string>
    <!-- Text on the label indicating that the oldest messages of a year will be automatically deleted. -->
    <string name="subtitle_properties_manage_chat_label_year">1년</string>
    <!-- Picker text to choose custom retention time. This option indicates several hours -->
    <plurals name="retention_time_picker_hours">
        <item quantity="other">시간</item>
    </plurals>
    <!-- Picker text to choose custom retention time. This option indicates several days -->
    <plurals name="retention_time_picker_days">
        <item quantity="other">일</item>
    </plurals>
    <!-- Picker text to choose custom retention time. This option indicates several weeks -->
    <plurals name="retention_time_picker_weeks">
        <item quantity="other">주</item>
    </plurals>
    <!-- Picker text to choose custom retention time. This option indicates several months -->
    <plurals name="retention_time_picker_months">
        <item quantity="other">개월</item>
    </plurals>
    <!-- Picker text to choose custom retention time. This option indicates a year -->
    <string name="retention_time_picker_year">년</string>
    <!-- Text on the label indicating that That the oldest messages of several hours will be automatically deleted. -->
    <plurals name="subtitle_properties_manage_chat_label_hours">
        <item quantity="other">%1$d시간</item>
    </plurals>
    <!-- Text on the label indicating that That the oldest messages of several weeks will be automatically deleted. -->
    <plurals name="subtitle_properties_manage_chat_label_weeks">
        <item quantity="other">%1$d주</item>
    </plurals>
    <!-- Text on the label indicating that That the oldest messages of several months will be automatically deleted. -->
    <plurals name="subtitle_properties_manage_chat_label_months">
        <item quantity="other">%1$d개월</item>
    </plurals>
    <!-- Title indicating the select mode is enabled and ready to select transfers on Transfers section, In progress tab -->
    <string name="title_select_transfers">전송 선택</string>
    <!-- Error shown to inform the priority change of a transfer failed. Please don’t remove the place holder, it’s to set the name of the transfer. Example: The priority change of the transfer “video.mp4” failed. -->
    <string name="change_of_transfer_priority_failed">전송 ‘%1$s’의 우선 순위 변경을 실패하였습니다.</string>
    <!-- Title option to send separated the link and decryption key -->
    <string name="option_send_decryption_key_separately">복호화 키 따로 보내기</string>
    <!-- Explanation option to send separated the link and decryption key -->
    <string name="explanation_send_decryption_key_separately">링크와 복호화 키를 따로 내보내기</string>
    <!-- Label option indicating if it is pressed, an explanation will be shown with more details -->
    <string name="learn_more_option">더 알아보기</string>
    <!-- Label key referring to a link decryption key -->
    <string name="key_label">키</string>
    <!-- Button which action is share the decryption key of a link -->
    <string name="button_share_key">키 공유</string>
    <!-- Button which action is copy the decryption key of a link -->
    <string name="button_copy_key">키 복사</string>
    <!-- Button which action is copy the password of a link -->
    <string name="button_copy_password">암호 복사</string>
    <!-- Confirmation shown informing a link it’s copied to the clipboard -->
    <string name="link_copied_clipboard">클립보드에 링크를 복사하였습니다.</string>
    <!-- Confirmation shown informing a key link it’s copied to the clipboard -->
    <string name="key_copied_clipboard">클립보드에 키를 복사하였습니다.</string>
    <!-- Confirmation shown informing a password link it’s copied to the clipboard -->
    <string name="password_copied_clipboard">클립보드에 암호를 복사하였습니다.</string>
    <!-- Confirmation shown informing a link it’s copied to the clipboard -->
    <string name="link_sent">링크를 성공적으로 보냈습니다.</string>
    <!-- Confirmation shown informing a key link it’s copied to the clipboard -->
    <string name="link_and_key_sent">링크와 키를 성공적으로 보냈습니다.</string>
    <!-- Confirmation shown informing a key link it’s copied to the clipboard -->
    <string name="link_and_password_sent">링크와 암호를 성공적으로 보냈습니다.</string>
    <!-- Title of a warning recommending upgrade to Pro -->
    <string name="upgrade_pro">Pro로 업그레이드</string>
    <!-- Explanation of a warning recommending upgrade to Pro in relation to link available options -->
    <string name="link_upgrade_pro_explanation">MEGA Pro 이용자는 계정을 더욱 안전하게 만드는 추가적인 링크 보안 기능에 대한 독점적 접근이 가능합니다.</string>
    <!-- Meaning of links decryption key -->
    <string name="decryption_key_explanation">우리의 종단간 암호화 시스템은 이 파일을 위해 자동으로 생성된 고유의 키를 필요로 합니다. 이 키가 있는 링크는 자동으로 생성되지만, 추가적인 보안을 위해 복호화 키를 따로 내보낼 수 있습니다.</string>
    <!-- Reset password label -->
    <string name="reset_password_label">암호 재설정</string>
    <!-- Warning show to the user when has enable to send the decryption key of a link separately and tries to share the link -->
    <string name="share_key_warning">이 링크의 키를 공유할까요?</string>
    <!-- Warning show to the user when has set a password protection of a link and tries to share the link -->
    <string name="share_password_warning">이 링크의 암호를 공유할까요?</string>
    <!-- Button which action is share the password of a link -->
    <string name="button_share_password">암호 공유</string>
    <!-- String to share a link with its decryption key separately. Please keep the place holders, are to set the link and the key. Example: Link: https://mega.nz/file/kC42xRSK#Ud2QsvpIVYmCd1a9QUhk42wXv10jCSyPSWnXEwYX2VE Key: asfAFG3345g -->
    <string name="share_link_with_key">링크: %1$s\n\n키: %2$s</string>
    <!-- String to share a link protected with password with its password.Please keep the place holders, are to set the link and the password. Example: Link: https://mega.nz/file/kC42xRSK#Ud2QsvpIVYmCd1a9QUhk42wXv10jCSyPSWnXEwYX2VE Password: asfAFG3345g -->
    <string name="share_link_with_password">링크: %1$s\n\n암호: %2$s</string>
    <!-- Warning show to the user when the app needs permissions to share files and the user has denied them. -->
    <string name="files_required_permissions_warning">공유를 하려면 MEGA에 파일 접근 권한이 필요합니다.</string>
    <!-- Context menu item. Allows user to add file/folder to favourites -->
    <string name="file_properties_favourite">즐겨찾기</string>
    <!-- Context menu item. Allows user to delete file/folder from favourites -->
    <string name="file_properties_unfavourite">즐겨찾기 삭제</string>
    <!-- Context menu item. Allows to mark file/folder with own color label -->
    <string name="file_properties_label">라벨&#8230;</string>
    <!-- Information text to let’s the user know that they can remove a colour from a folder or file that was already marked. -->
    <string name="action_remove_label">라벨 제거</string>
    <!-- Title text to show label selector. -->
    <string name="title_label">라벨</string>
    <!-- A user can mark a folder or file with red colour. -->
    <string name="label_red">빨강</string>
    <!-- A user can mark a folder or file with orange colour. -->
    <string name="label_orange">주황</string>
    <!-- A user can mark a folder or file with yellow colour. -->
    <string name="label_yellow">노랑</string>
    <!-- A user can mark a folder or file with green colour. -->
    <string name="label_green">초록</string>
    <!-- A user can mark a folder or file with blue colour. -->
    <string name="label_blue">파랑</string>
    <!-- A user can mark a folder or file with purple colour. -->
    <string name="label_purple">보라</string>
    <!-- A user can mark a folder or file with grey colour. -->
    <string name="label_grey">회색</string>
    <!-- Text that indicates the song is now playing -->
    <string name="audio_player_now_playing">재생중</string>
    <!-- Text that indicates the song is now playing, but paused -->
    <string name="audio_player_now_playing_paused">재생중 (일시정지)</string>
    <!-- Title of the song info screen -->
    <string name="audio_track_info">트랙 정보</string>
    <!-- Action to get more information -->
    <string name="action_more_information">자세한 정보</string>
    <!-- Preferences screen item title for Cookie Policy -->
    <string name="settings_about_cookie_policy">쿠키 정책</string>
    <!-- Preferences screen item title for cookie settings -->
    <string name="settings_about_cookie_settings">쿠키 설정</string>
    <!-- Cookie dialog title -->
    <string name="dialog_cookie_alert_title">진행하기 전에</string>
    <!-- Cookie dialog message. Please, keep the placeholders to format the string. -->
    <string name="dialog_cookie_alert_message">우리는 제3자를 포함하여 당신에게 서비스를 제공하고, 우리 서비스에서의 경험을 향상하고 당신이 보는 광고를 개인화하기 위하여 로컬 저장소 그리고 비슷한 기술 (‘쿠키’)를 사용합니다. 첫 방문시 쿠키를 허용하거나 쿠키 설정에서 설정할 수 있습니다. 더 알아보려면 우리의 [A]쿠키 정책[/A]을 읽어보세요.</string>
    <!-- Cookie dialog message showed when there are unsaved settings. -->
    <string name="dialog_cookie_alert_unsaved">쿠키 설정이 저장되지 않았습니다.</string>
    <!-- Snackbar message showed when there settings has been saved successfully. -->
    <string name="dialog_cookie_snackbar_saved">쿠키 설정 변경 사항이 저장되었습니다</string>
    <!-- Cookie dialog third party first subtitle -->
    <string name="dialog_cookie_thirdparty_subtitle1">구글 광고 쿠키</string>
    <!-- Cookie dialog third party second subtitle -->
    <string name="dialog_cookie_thirdparty_subtitle2">분류: 광고 쿠키</string>
    <!-- Cookie dialog third party message. Please, keep the placeholders to format the string. -->
    <string name="dialog_cookie_thirdparty_message">이러한 이유로 Google에 의해 사용됨:\n• 당신의 위치와 당신이 이전에 방문했던 웹사이트와 같은 것들을 기반으로 우리와 다른 서비스와 웹사이트에 Google이 광고를 개인화하여 보여줍니다\n• 특정 광고를 당신이 얼마나 자주 봤는지 모니터합니다;\n• 사기 방지를 제공합니다; 그리고\n• 당신이 언제 특정한 광고를 탭하고 그 광고에 대해 어떤 행동을 취하였는지 식별합니다.\nhttps://policies.google.com/technologies/partner-sites</string>
    <!-- Preference screen item title -->
    <string name="preference_cookies_accept">쿠키 허용</string>
    <!-- Preference screen item title -->
    <string name="preference_cookies_essential_title">필수 쿠키</string>
    <!-- Preference screen item summary -->
    <string name="preference_cookies_essential_summary">중요한 기능과 우리 서비스에 대한 안전한 접근을 제공하기 위해 필수적입니다. 이러한 이유로, 동의가 필요하지 않습니다.</string>
    <!-- Preference screen item title -->
    <string name="preference_cookies_preference_title">선호 쿠키</string>
    <!-- Preference screen item summary -->
    <string name="preference_cookies_preference_summary">당신이 선택한 어떠한 표기나 형식 설정을 기억하도록 허용합니다. 이 쿠키를 허용하지 않으면 당신이 선호하는 화면 배치 등을 저장할 수 없습니다.</string>
    <!-- Preference screen item title -->
    <string name="preference_cookies_performance_title">성능과 분석 쿠키</string>
    <!-- Preference screen item summary -->
    <string name="preference_cookies_performance_summary">당신이 우리의 서비스를 어떻게 이용하는지 이해할 수 있도록 도와주시고 향상할 수 있도록 데이터를 제공해주세요. 이러한 쿠키들을 허용하지 않는 것은 우리가 설계를 개선하는 데에 쓸 수 있는 데이터가 적어진다는 뜻입니다.</string>
    <!-- Preference screen item title -->
    <string name="preference_cookies_advertising_title">광고 쿠키</string>
    <!-- Preference screen item summary -->
    <string name="preference_cookies_advertising_summary">당신의 브라우징 기록을 우리 또는 우리의 승인된 광고 파트너들이 활용하여 당신이 우리 서비스와 다른 웹사이트에서 보는 광고를 개인화 하도록 합니다. 이 쿠키를 허용하지 않는다면 덜 관련있는 광고를 보게 됩니다.</string>
    <!-- Preference screen item title -->
    <string name="preference_cookies_thirdparty_title">제3자 쿠키</string>
    <!-- Preference screen item summary. Please, keep the placeholders to format the string. -->
    <string name="preference_cookies_thirdparty_summary">이것들은 우리가 아닌 다른 이들에 의해 통제되는 쿠키입니다; 우리는 위에 설명한 기능 유형들을 제공하기 위해 이 쿠키를 사용합니다. 이 쿠키를 허용하지 않는다면 각 제3자 쿠키가 어떤 것인가에 따라 서로 다른 영향을 받게 됩니다. 우리가 사용하는 제3자 쿠키가 어떤 것인지 자세히 보려면 “자세한 정보”를 탭하세요.</string>
    <!-- Preference screen item state description -->
    <string name="preference_cookies_always_on">항상 켬</string>
    <!-- Menu option that allows the user to scan document and upload it directly to MEGA. -->
    <string name="menu_scan_document">문서 스캔</string>
    <!-- Message displayed when clicking on a contact attached to the chat that is not my contact -->
    <string name="user_is_not_contact">%s님이 당신의 연락처 목록에 없습니다</string>
    <!-- Option of color theme, light mode. -->
    <string name="theme_light">가벼움</string>
    <!-- Option of color theme, dark mode. -->
    <string name="theme_dark">어두움</string>
    <!-- Option of color theme, follow the system setting. -->
    <string name="theme_system_default">시스템 기본값</string>
    <!-- Option of color theme, follow the system battery saver settings. -->
    <string name="theme_battery_saver">배터리 세이버 설정에 따름</string>
    <!-- Prompt text shows when need to user select SD card root from SAF(Storage Access Framework, a system app). -->
    <string name="ask_for_select_sdcard_root">SD 카드 최상위를 선택하세요.</string>
    <!-- Cloud Drive screen subtitle indicating a destination is required to be selected -->
    <string name="cloud_drive_select_destination">목적지 선택</string>
    <!-- Warning which alerts the user before discard changes -->
    <string name="discard_changes_warning">변경사항을 취소하고 편집기를 닫을까요?</string>
    <!-- Action discard -->
    <string name="discard_close_action">취소하고 닫기</string>
    <!-- Label indicating saving a file is in progress -->
    <string name="saving_file">파일 저장중&#8230;</string>
    <!-- Label indicating a file was created successfully -->
    <string name="file_created">파일 생성됨</string>
    <!-- Warning indicating a file was not created successfully -->
    <string name="file_creation_failed">파일 생성 실패. 다시 시도하세요.</string>
    <!-- Label indicating a file was saved to some folder. e.g.: File saved to Cloud Drive -->
    <string name="file_saved_to">%1$s에 파일이 저장되었습니다</string>
    <!-- Warning indicating a file was not saved to some folder. e.g.: File not saved to Cloud Drive. Try again -->
    <string name="file_saved_to_failed">%1$s에 파일이 저장되지 않았습니다. 다시 시도하세요.</string>
    <!-- Label indicating a file was updated successfully -->
    <string name="file_updated">파일 업데이트됨</string>
    <!-- Warning indicating a file was not updated successfully -->
    <string name="file_update_failed">파일 업데이트 실패. 다시 시도하세요.</string>
    <!-- Warning which alerts the user a file cannot be opened -->
    <string name="error_opening_file">파일이 너무 커서 열거나 미리 볼 수 없습니다.</string>
    <!-- Error shown when the user writes a file name without extension. The placeholder shows the file extension. e. g. File without extension (.jpg)-->
    <string name="file_without_extension">확장자가 없는 파일 (.%1$s)</string>
    <!-- Error shown when the user writes a file name without extension -->
    <string name="file_without_extension_warning">진행하려면 파일 확장자를 입력해야 합니다</string>
    <!-- Title of the warning dialog indicating the renamed name file extension is not the same -->
    <string name="file_extension_change_title">파일 확장자 변경</string>
<<<<<<< HEAD
    <!-- Text of the warning dialog indicating the renamed name file extension is not the same. -->
    <string name="file_extension_change_warning">확장자를 변경하면 파일을 열지 못할 수도 있습니다.</string>
=======
    <!-- Text of the warning dialog indicating the renamed name file extension is not the same. The placeholders show the file extensions. e.g. You may not be able to access this file if you change it from ".jpg" to ".txt" -->
    <string name="file_extension_change_warning">확장자를 “.%1$s”에서 “.%2$s”로 변경하면 이 파일에 접근하지 못할 수 있습니다</string>
    <!-- Text of the warning dialog indicating the renamed name file extension is not the same. The placeholder shows the file extension. e.g. You may not be able to access this file if you change it from empty to ".txt" -->
    <string name="file_extension_change_warning_old_empty">확장자를 공백에서 “.%1$s”로 변경하면 이 파일에 접근하지 못할 수 있습니다</string>
    <!-- Text of the warning dialog indicating the renamed name file extension is not the same. The placeholder shows the file extension. e.g. You may not be able to access this file if you change it from ".jpg" to empty -->
    <string name="file_extension_change_warning_new_empty">확장자를 “.%1$s”에서 공백으로 변경하면 이 파일에 접근하지 못할 수 있습니다</string>
    <!-- Button of the warning dialog indicating the renamed name file extension is not the same to use the new extension -->
    <string name="action_use_empty_new_extension">확장자 삭제</string>
    <!-- Button of the warning dialog indicating the renamed name file extension is not the same to use the new extension. The placeholder shows the file extension. e.g. Use .txt -->
    <string name="action_use_new_extension">.%1$s 사용</string>
    <!-- Button of the warning dialog indicating the renamed name file extension is not the same to keep the old extension -->
    <string name="action_keep_empty_old_extension">공백 유지</string>
    <!-- Button of the warning dialog indicating the renamed name file extension is not the same to keep the old extension. The placeholder shows the file extension. e.g. Keep .jpg -->
    <string name="action_keep_old_extension">.%1$s 유지</string>
    <!-- Banner text when the call is in progress and I'm the only participant. -->
    <string name="banner_alone_on_the_call">현재 혼자 뿐입니다.</string>
    <!-- Item menu option upon right click on meeting. -->
    <string name="context_meeting">회의</string>
    <!-- Menu option that allows the user to start/join meeting. -->
    <string name="start_join_meeting">회의 시작/참가</string>
    <!-- Label that create a meeting -->
    <string name="new_meeting">새 회의</string>
    <!-- Label that join a meeting -->
    <string name="join_meeting">회의 참가</string>
    <!-- Button that create a meeting -->
    <string name="btn_start_meeting">회의 시작</string>
    <!-- Button that join a meeting as guest -->
    <string name="btn_join_meeting_as_guest">손님으로 참가</string>
    <!-- Hint shown to guide user on meeting name -->
    <string name="type_meeting_name">%s님의 회의</string>
    <!-- General label for reject the call. -->
    <string name="general_reject">종료</string>
    <!-- General label for microphone -->
    <string name="general_mic">마이크</string>
    <!-- General label for microphone muted -->
    <string name="general_mic_mute">마이크가 꺼져 있습니다</string>
    <!-- General label for microphone unmuted -->
    <string name="general_mic_unmute">마이크가 켜져 있습니다</string>
    <!-- General label for camera -->
    <string name="general_camera">카메라</string>
    <!-- General label for camera enable -->
    <string name="general_camera_enable">카메라가 켜져 있습니다.</string>
    <!-- General label for camera disable -->
    <string name="general_camera_disable">카메라가 꺼져 있습니다.</string>
    <!-- Label for hold meeting -->
    <string name="meeting_hold">보류</string>
    <!-- General label for speaker -->
    <string name="general_speaker">스피커</string>
    <!-- General label for headphone-->
    <string name="general_headphone">헤드폰</string>
    <!-- General label for headphone on-->
    <string name="general_headphone_on">헤드폰이 활성화 되었습니다</string>
    <!-- General label for speaker on-->
    <string name="general_speaker_on">스피커가 켜져 있습니다</string>
    <!-- General label for speaker off-->
    <string name="general_speaker_off">스피커가 꺼져 있습니다</string>
    <!-- Label for end meeting-->
    <string name="meeting_end">종료</string>
    <!-- Invite contacts as participants of the meeting-->
    <string name="invite_participants">참가자 초대</string>
    <!-- The number of participants in the meeting-->
    <string name="participants_number">참가자 (%d)</string>
    <!-- Pin the participant to speaker view in the meeting-->
    <string name="pin_to_speaker">메인 보기에 표시</string>
    <!-- Make the participant as moderator in the meeting-->
    <string name="make_moderator">중재자 임명</string>
    <!-- The title of dialog for end meeting confirmation-->
    <string name="title_end_meeting">회의를 떠날까요?</string>
    <!-- no moderator when the moderator leave meeting-->
    <string name="no_moderator">중재자 없음</string>
    <!-- assign moderator message when the moderator leave meeting-->
    <string name="assign_moderator_message">떠나기 전에, 회의에 1명 이상의 중재자를 임명하세요.</string>
    <!-- assign moderator option when the moderator leave meeting-->
    <string name="assign_moderator">중재자 임명</string>
    <!-- leave anyway option when the moderator leave meeting-->
    <string name="leave_anyway">어쨌든 떠나기</string>
    <!-- The message alert user to pick new moderator on assign moderator page-->
    <string name="pick_new_moderator_message">1명 이상의 중재자를 임명하세요.</string>
    <!-- The title of dialog for changing meeting name-->
    <string name="change_meeting_name">회의 이름 변경</string>
    <!-- The number of participants in the meeting on meeting info page-->
    <string name="info_participants_number">참가자: %d</string>
    <!-- The name of moderators in the meeting on meeting info page-->
    <string name="info_moderator_name">중재자: %s</string>
    <!-- The literal meeting link text-->
    <string name="meeting_link">회의 링크</string>
    <!-- Subtitle of the meeting screen-->
    <string name="duration_meeting">시간</string>
    <!-- The question in on-boarding screen asking if the user is going to join meeting as guest-->
    <string name="join_meeting_as_guest">손님으로 회의에 참가</string>
    <!-- The title of the paste meeting link dialog for guest-->
    <string name="paste_meeting_link_guest_dialog_title">회의에 초대 되었습니다.</string>
    <!-- Tell the guest to paste the meeting link in the edit box-->
    <string name="paste_meeting_link_guest_instruction">받은 회의 링크를 탭하거나 여기에 붙여넣으세요.</string>
    <!-- Banner text to indicate poor network quality-->
    <string name="slow_connection_meeting">안 좋은 연결 품질</string>
    <!-- the message in the alert dialog for notifying the meeting has ended-->
    <string name="meeting_has_ended">회의가 종료되었습니다</string>
    <!-- error message shown when a meeting link is not well formed-->
    <string name="invalid_meeting_link_args">잘못된 회의 링크</string>
    <!-- Warning show to the user when the app needs permissions to start a meeting.-->
    <string name="meeting_permission_info">MEGA에 접근 권한이 필요합니다</string>
    <!-- Message of a dialog to show user the permissions that needed-->
    <string name="meeting_permission_info_message">회의를 하려면 MEGA에 마이크와 카메라에 접근 권한이 필요합니다.</string>
    <!-- Button to confirm the action of restarting one transfer-->
    <string name="button_permission_info">알겠습니다</string>
    <!-- Warning show to the user when the app needs permissions to get the best meeting experience and the user has denied them.-->
    <string name="meeting_required_permissions_warning">설정에 가서 MEGA에 카메라와 마이크에 대한 접근을 허용해주세요.</string>
    <!-- The button text in the meeting ended alert dialog. Click the button to open the group chat screen of the meeting-->
    <string name="view_meeting_chat">회의 대화 보기</string>
    <!-- the content of tips when the user uses the meeting first time-->
    <string name="tip_invite_more_participants">회의에 더 많은 참가자를 초대합니다. 초대하려면 위로 올리세요.</string>
    <!-- the content of tips when the user enters recent chat page first time-->
    <string name="tip_create_meeting">새 회의를 만들려면 탭 하세요</string>
    <!-- the content of tips when the user enters start conversation page first time-->
    <string name="tip_setup_meeting">우리의 새 암호화 회의 기능으로 MEGA 회의를 빠르게 설정하세요</string>
    <!-- the content of snack bar when the user be the new moderator-->
    <string name="be_new_moderator">당신은 새 중재자입니다.</string>
    <!-- the content of snack bar when copied meeting link-->
    <string name="copied_meeting_link">회의 링크 복사됨</string>
    <!-- Title of the layout to join a meeting from the chat screen. The placeholder indicates the user who initiated the meeting -->
    <string name="join_meeting_layout_in_group_call">%s님이 회의를 시작하였습니다. 참가하려면 탭하세요.</string>
    <!-- Title of fifth tour screen -->
    <string name="title_tour_five">MEGA 회의</string>
    <!-- Content of fourth tour screen -->
    <string name="content_tour_five">종단간 암호화 영상 회의</string>
    <!-- Error shown when it tries to open an invalid meeting link and the text view is empty -->
    <string name="invalid_meeting_link_empty">올바른 회의 링크를 입력하세요</string>
    <!-- Guest leave call-->
    <string name="more_than_meeting">회의 이상의 것</string>
    <!-- the title of join without account on left meeting page-->
    <string name="left_meeting_join_title">당신의 프라이버시가 중요합니다</string>
    <!-- the content of join without account on left meeting page-->
    <string name="left_meeting_join_content">세계에서 가장 큰 안전한 클라우드 저장소와 협업 플랫폼에 가입하세요.</string>
    <!-- the bonus title of join without account on left meeting page-->
    <string name="left_meeting_bonus_title">20GB를 무료로 받으세요</string>
    <!-- the bonus content of join without account on left meeting page-->
    <string name="left_meeting_bonus_content">지금 가입하고 고급 협업 기능을 무료로 즐기세요.</string>
    <!-- Content of ongoing call for MaterialAlertDialog-->
    <string name="ongoing_call_content">다른 통화가 진행 중입니다. 다른 통화를 하기 전에 현재 통화를 종료하세요.</string>
    <!-- The hint text when changing meeting name-->
    <string name="new_meeting_name">새 회의 이름</string>
    <!-- The content of dialog when failed for creating meeting-->
    <string name="meeting_is_failed_content">회의 생성 실패</string>
    <!-- Word next to own user’s name on participant list -->
    <string name="meeting_me_text_bracket">%1s [A](나)[/A]</string>
    <!-- Menu item to change from thumbnail view to main view in meeting-->
    <string name="main_view">메인 보기</string>
>>>>>>> ae3e7d03
    <!-- Warning which alerts the user a file cannot be created because there is already one with the same name-->
    <string name="same_file_name_warning">같은 이름의 파일이 존재합니다</string>
    <!-- Warning which alerts the user an item cannot be created because there is already one with the same name -->
    <string name="same_item_name_warning">같은 이름의 항목이 존재합니다</string>
    <!-- Label of the option menu. When clicking this button, the app shows the info of the related item, e.g. file, folder, contact, chat, etc. -->
    <string name="general_info">정보</string>
    <!-- Item menu option upon right click on one image or video to save it to device gallery -->
    <string name="general_save_to_gallery">갤러리에 저장</string>
    <!-- settings of the Media section -->
    <string name="settings_media">미디어</string>
    <!-- settings title of the Media section -->
    <string name="settings_media_audio_files">오디오 파일</string>
    <!-- Settings hint that indicates the audio will still be played in background if the app is backgrounded -->
    <string name="settings_background_play_hint">백그라운드에서 재생 중</string>
    <!-- Text of the empty screen when there are no elements in Photos -->
    <string name="photos_empty">[A]사진[/A] [B]없음[/B]</string>
    <!-- Text to show as subtitle of Enable camera uploads screen -->
    <string name="enable_cu_subtitle">클라우드 드라이브에 자동으로 사진과 동영상을 백업하세요.</string>
    <!-- Text of a button on Camera Uploads section to show all the content of the section-->
    <string name="all_view_button">모두</string>
    <!-- Text of a button on Camera Uploads section to show the content of the section organized by days-->
    <string name="days_view_button">일</string>
    <!-- Text of a button on Camera Uploads section to show the content of the section organized by months-->
    <string name="months_view_button">월</string>
    <!-- Text of a button on Camera Uploads section to show the content of the section organized by years-->
    <string name="years_view_button">년</string>
    <!-- Text to show as a date on Camera Uploads section. Placeholders: [B][/B] are for formatting text; %1$s is for the month; %2$s is for the year. E.g.: "June 2020". -->
    <string name="cu_month_year_date">%2$s [B]%1$s[/B]</string>
    <!-- Text to show as a date on Camera Uploads section. Placeholders: [B][/B] are for formatting text; %1$s is for the day; %2$s is for the month; %3$s is for the year. E.g.: "30 December 2020". -->
    <string name="cu_day_month_year_date">%3$s [B]%2$s %1$s[/B]</string>
    <!-- Text to show on Camera Uploads section, indicating the upload progress. The placeholder %1$d is for set the number of pending uploads. E.g.: "Upload in progress, 300 files pending". -->
    <plurals name="cu_upload_progress">
        <item quantity="other">업로드 진행 중, 파일 %1$d개 대기 중</item>
    </plurals>
    <!-- Text to show as production api server option -->
    <string name="production_api_server">운영</string>
    <!-- Title to show in a dialog to change api server -->
    <string name="title_change_server">서버 변경</string>
    <!-- Show line numbers action -->
    <string name="action_show_line_numbers">줄 번호 보기</string>
    <!-- Hide line numbers action -->
    <string name="action_hide_line_numbers">줄 번호 숨기기</string>
    <!-- Indicates pagination progress. E.g.: 3/49 -->
    <string name="pagination_progress">%1$s/%2$s</string>
    <!-- An error shown as transfer error when uploading something to an incoming share and the owner’s account is over its storage quota. -->
    <string name="error_share_owner_storage_quota">공유 소유자의 저장소 할당량 초과.</string>
    <!-- A message shown when uploading, copying or moving something to an incoming share and the owner’s account is over its storage quota. -->
    <string name="warning_share_owner_storage_quota">대상 이용자의 저장소 할당량이 초과되어 파일을 전송할 수 없습니다.</string>
    <!-- Content to show in a Snackbar to tip the incompatibility-->
    <string name="version_incompatibility">MEGAchat을 업그레이드하고 있습니다. 모든 참가자들이 MEGA 앱을 최신 버전으로 업데이트할 때까지 버전 호환성 문제로 통화가 연결되지 않을 수 있습니다.</string>
    <!-- Message displayed when multiple download starts and 1 file has already been downloaded before and 1 file is being downloaded -->
    <string name="file_already_downloaded_and_file_pending_download">파일 1개 이미 다운로드 됨. 파일 1개 대기 중.</string>
    <!-- Message displayed when multiple download starts and 1 file has already been downloaded before and multiple files are being downloaded. Placeholder: number of files -->
    <string name="file_already_downloaded_and_files_pending_download">파일 1개 이미 다운로드 됨. 파일 %d개 대기 중.</string>
    <!-- Message displayed when multiple download starts and multiple files have already been downloaded before and 1 file is being downloaded. Placeholder: number of files -->
    <string name="files_already_downloaded_and_file_pending_download">파일 %d개 이미 다운로드 됨. 파일 1개 대기 중.</string>
    <!-- Message displayed when multiple download starts and multiple files have already been downloaded before and multiple files are being downloaded. Placeholders: number of files -->
    <string name="files_already_downloaded_and_files_pending_download">파일 %1$d개 이미 다운로드 됨. 파일 %2$d개 대기 중.</string>
    <!-- Message displayed when 1 node (file or folder) has been successfully moved to the rubbish bin and 1 node has not been moved successfully -->
    <string name="node_correctly_and_node_incorrectly_moved_to_rubbish">항목 1개가 휴지통으로 이동 되었으며 항목 1개가 이동 되지 않았습니다</string>
    <!-- Message displayed when 1 node (file or folder) has been successfully moved to the rubbish bin and multiple nodes have not been moved successfully. Placeholder: number of nodes -->
    <string name="node_correctly_and_nodes_incorrectly_moved_to_rubbish">항목 1개가 휴지통으로 이동 되었으며 항목 %d개가 이동 되지 않았습니다</string>
    <!-- Message displayed when multiple nodes (files and folders) have been successfully moved to the rubbish bin and 1 node has not been moved successfully. Placeholder: number of nodes -->
    <string name="nodes_correctly_and_node_incorrectly_moved_to_rubbish">항목 %d개가 휴지통으로 이동 되었으며 항목 1개가 이동 되지 않았습니다</string>
    <!-- Message displayed when multiple nodes (files and folders) have been successfully moved to the rubbish bin and multiple nodes have not been moved successfully. Placeholders: number of nodes -->
    <string name="nodes_correctly_and_nodes_incorrectly_moved_to_rubbish">항목 %1$d개가 휴지통으로 이동 되었으며 항목 %2$d개가 이동 되지 않았습니다</string>
    <!-- Message displayed when 1 node (file or folder) has been successfully restored from the rubbish bin and 1 node has not been restored successfully -->
    <string name="node_correctly_and_node_incorrectly_restored_from_rubbish">항목 1개가 복원 되었으며 항목 1개가 복원 되지 않았습니다</string>
    <!-- Message displayed when 1 node (file or folder) has been successfully restored from the rubbish bin and multiple nodes have not been restored successfully. Placeholder: number of nodes -->
    <string name="node_correctly_and_nodes_incorrectly_restored_from_rubbish">항목 1개가 복원 되었으며 항목 %d개가 복원 되지 않았습니다</string>
    <!-- Message displayed when multiple nodes (files and folders) have been successfully restored from the rubbish bin and 1 node has not been restored successfully. Placeholder: number of nodes -->
    <string name="nodes_correctly_and_node_incorrectly_restored_from_rubbish">항목 %d개가 복원 되었으며 항목 1개가 복원 되지 않았습니다</string>
    <!-- Message displayed when multiple nodes (files and folders) have been successfully restored from the rubbish bin and multiple nodes have not been restored successfully. Placeholders: number of nodes -->
    <string name="nodes_correctly_and_nodes_incorrectly_restored_from_rubbish">항목 %1$d개가 복원 되었으며 항목 %2$d개가 복원 되지 않았습니다</string>
    <!-- Message displayed when nodes (files and folders) are being moved to the rubbish bin and all nodes have been successfully moved. Placeholder: number of nodes -->
    <plurals name="number_correctly_moved_to_rubbish">
        <item quantity="other">%d개의 항목이 휴지통으로 이동 되었습니다</item>
    </plurals>
    <!-- Message displayed when nodes (files and folders) are being moved to the rubbish bin and all nodes have not been successfully moved. Placeholder: number of nodes -->
    <plurals name="number_incorrectly_moved_to_rubbish">
        <item quantity="other">%d개의 항목이 휴지통으로 이동 되지 않았습니다</item>
    </plurals>
    <!-- Message displayed when nodes (files and folders) are being restored from the rubbish bin and all nodes have been successfully restored. Placeholder: number of nodes -->
    <plurals name="number_correctly_restored_from_rubbish">
        <item quantity="other">%d개의 항목이 복원되었습니다</item>
    </plurals>
    <!-- Message displayed when nodes (files and folders) are being restored from the rubbish bin and all nodes have not been successfully restored. Placeholder: number of nodes -->
    <plurals name="number_incorrectly_restored_from_rubbish">
        <item quantity="other">%d개의 항목이 복원되지 않았습니다</item>
    </plurals>
    <!-- Button of the warning dialog indicating the renamed name file extension is not the same to confirm the change. -->
    <string name="action_change_anyway">어쨌든 변경하기</string>
</resources><|MERGE_RESOLUTION|>--- conflicted
+++ resolved
@@ -3809,24 +3809,100 @@
     <string name="file_without_extension_warning">진행하려면 파일 확장자를 입력해야 합니다</string>
     <!-- Title of the warning dialog indicating the renamed name file extension is not the same -->
     <string name="file_extension_change_title">파일 확장자 변경</string>
-<<<<<<< HEAD
     <!-- Text of the warning dialog indicating the renamed name file extension is not the same. -->
     <string name="file_extension_change_warning">확장자를 변경하면 파일을 열지 못할 수도 있습니다.</string>
-=======
-    <!-- Text of the warning dialog indicating the renamed name file extension is not the same. The placeholders show the file extensions. e.g. You may not be able to access this file if you change it from ".jpg" to ".txt" -->
-    <string name="file_extension_change_warning">확장자를 “.%1$s”에서 “.%2$s”로 변경하면 이 파일에 접근하지 못할 수 있습니다</string>
-    <!-- Text of the warning dialog indicating the renamed name file extension is not the same. The placeholder shows the file extension. e.g. You may not be able to access this file if you change it from empty to ".txt" -->
-    <string name="file_extension_change_warning_old_empty">확장자를 공백에서 “.%1$s”로 변경하면 이 파일에 접근하지 못할 수 있습니다</string>
-    <!-- Text of the warning dialog indicating the renamed name file extension is not the same. The placeholder shows the file extension. e.g. You may not be able to access this file if you change it from ".jpg" to empty -->
-    <string name="file_extension_change_warning_new_empty">확장자를 “.%1$s”에서 공백으로 변경하면 이 파일에 접근하지 못할 수 있습니다</string>
-    <!-- Button of the warning dialog indicating the renamed name file extension is not the same to use the new extension -->
-    <string name="action_use_empty_new_extension">확장자 삭제</string>
-    <!-- Button of the warning dialog indicating the renamed name file extension is not the same to use the new extension. The placeholder shows the file extension. e.g. Use .txt -->
-    <string name="action_use_new_extension">.%1$s 사용</string>
-    <!-- Button of the warning dialog indicating the renamed name file extension is not the same to keep the old extension -->
-    <string name="action_keep_empty_old_extension">공백 유지</string>
-    <!-- Button of the warning dialog indicating the renamed name file extension is not the same to keep the old extension. The placeholder shows the file extension. e.g. Keep .jpg -->
-    <string name="action_keep_old_extension">.%1$s 유지</string>
+    <!-- Warning which alerts the user a file cannot be created because there is already one with the same name-->
+    <string name="same_file_name_warning">같은 이름의 파일이 존재합니다</string>
+    <!-- Warning which alerts the user an item cannot be created because there is already one with the same name -->
+    <string name="same_item_name_warning">같은 이름의 항목이 존재합니다</string>
+    <!-- Label of the option menu. When clicking this button, the app shows the info of the related item, e.g. file, folder, contact, chat, etc. -->
+    <string name="general_info">정보</string>
+    <!-- Item menu option upon right click on one image or video to save it to device gallery -->
+    <string name="general_save_to_gallery">갤러리에 저장</string>
+    <!-- settings of the Media section -->
+    <string name="settings_media">미디어</string>
+    <!-- settings title of the Media section -->
+    <string name="settings_media_audio_files">오디오 파일</string>
+    <!-- Settings hint that indicates the audio will still be played in background if the app is backgrounded -->
+    <string name="settings_background_play_hint">백그라운드에서 재생 중</string>
+    <!-- Text of the empty screen when there are no elements in Photos -->
+    <string name="photos_empty">[A]사진[/A] [B]없음[/B]</string>
+    <!-- Text to show as subtitle of Enable camera uploads screen -->
+    <string name="enable_cu_subtitle">클라우드 드라이브에 자동으로 사진과 동영상을 백업하세요.</string>
+    <!-- Text of a button on Camera Uploads section to show all the content of the section-->
+    <string name="all_view_button">모두</string>
+    <!-- Text of a button on Camera Uploads section to show the content of the section organized by days-->
+    <string name="days_view_button">일</string>
+    <!-- Text of a button on Camera Uploads section to show the content of the section organized by months-->
+    <string name="months_view_button">월</string>
+    <!-- Text of a button on Camera Uploads section to show the content of the section organized by years-->
+    <string name="years_view_button">년</string>
+    <!-- Text to show as a date on Camera Uploads section. Placeholders: [B][/B] are for formatting text; %1$s is for the month; %2$s is for the year. E.g.: "June 2020". -->
+    <string name="cu_month_year_date">%2$s [B]%1$s[/B]</string>
+    <!-- Text to show as a date on Camera Uploads section. Placeholders: [B][/B] are for formatting text; %1$s is for the day; %2$s is for the month; %3$s is for the year. E.g.: "30 December 2020". -->
+    <string name="cu_day_month_year_date">%3$s [B]%2$s %1$s[/B]</string>
+    <!-- Text to show on Camera Uploads section, indicating the upload progress. The placeholder %1$d is for set the number of pending uploads. E.g.: "Upload in progress, 300 files pending". -->
+    <plurals name="cu_upload_progress">
+        <item quantity="other">업로드 진행 중, 파일 %1$d개 대기 중</item>
+    </plurals>
+    <!-- Text to show as production api server option -->
+    <string name="production_api_server">운영</string>
+    <!-- Title to show in a dialog to change api server -->
+    <string name="title_change_server">서버 변경</string>
+    <!-- Show line numbers action -->
+    <string name="action_show_line_numbers">줄 번호 보기</string>
+    <!-- Hide line numbers action -->
+    <string name="action_hide_line_numbers">줄 번호 숨기기</string>
+    <!-- Indicates pagination progress. E.g.: 3/49 -->
+    <string name="pagination_progress">%1$s/%2$s</string>
+    <!-- An error shown as transfer error when uploading something to an incoming share and the owner’s account is over its storage quota. -->
+    <string name="error_share_owner_storage_quota">공유 소유자의 저장소 할당량 초과.</string>
+    <!-- A message shown when uploading, copying or moving something to an incoming share and the owner’s account is over its storage quota. -->
+    <string name="warning_share_owner_storage_quota">대상 이용자의 저장소 할당량이 초과되어 파일을 전송할 수 없습니다.</string>
+    <!-- Content to show in a Snackbar to tip the incompatibility-->
+    <string name="version_incompatibility">MEGAchat을 업그레이드하고 있습니다. 모든 참가자들이 MEGA 앱을 최신 버전으로 업데이트할 때까지 버전 호환성 문제로 통화가 연결되지 않을 수 있습니다.</string>
+    <!-- Message displayed when multiple download starts and 1 file has already been downloaded before and 1 file is being downloaded -->
+    <string name="file_already_downloaded_and_file_pending_download">파일 1개 이미 다운로드 됨. 파일 1개 대기 중.</string>
+    <!-- Message displayed when multiple download starts and 1 file has already been downloaded before and multiple files are being downloaded. Placeholder: number of files -->
+    <string name="file_already_downloaded_and_files_pending_download">파일 1개 이미 다운로드 됨. 파일 %d개 대기 중.</string>
+    <!-- Message displayed when multiple download starts and multiple files have already been downloaded before and 1 file is being downloaded. Placeholder: number of files -->
+    <string name="files_already_downloaded_and_file_pending_download">파일 %d개 이미 다운로드 됨. 파일 1개 대기 중.</string>
+    <!-- Message displayed when multiple download starts and multiple files have already been downloaded before and multiple files are being downloaded. Placeholders: number of files -->
+    <string name="files_already_downloaded_and_files_pending_download">파일 %1$d개 이미 다운로드 됨. 파일 %2$d개 대기 중.</string>
+    <!-- Message displayed when 1 node (file or folder) has been successfully moved to the rubbish bin and 1 node has not been moved successfully -->
+    <string name="node_correctly_and_node_incorrectly_moved_to_rubbish">항목 1개가 휴지통으로 이동 되었으며 항목 1개가 이동 되지 않았습니다</string>
+    <!-- Message displayed when 1 node (file or folder) has been successfully moved to the rubbish bin and multiple nodes have not been moved successfully. Placeholder: number of nodes -->
+    <string name="node_correctly_and_nodes_incorrectly_moved_to_rubbish">항목 1개가 휴지통으로 이동 되었으며 항목 %d개가 이동 되지 않았습니다</string>
+    <!-- Message displayed when multiple nodes (files and folders) have been successfully moved to the rubbish bin and 1 node has not been moved successfully. Placeholder: number of nodes -->
+    <string name="nodes_correctly_and_node_incorrectly_moved_to_rubbish">항목 %d개가 휴지통으로 이동 되었으며 항목 1개가 이동 되지 않았습니다</string>
+    <!-- Message displayed when multiple nodes (files and folders) have been successfully moved to the rubbish bin and multiple nodes have not been moved successfully. Placeholders: number of nodes -->
+    <string name="nodes_correctly_and_nodes_incorrectly_moved_to_rubbish">항목 %1$d개가 휴지통으로 이동 되었으며 항목 %2$d개가 이동 되지 않았습니다</string>
+    <!-- Message displayed when 1 node (file or folder) has been successfully restored from the rubbish bin and 1 node has not been restored successfully -->
+    <string name="node_correctly_and_node_incorrectly_restored_from_rubbish">항목 1개가 복원 되었으며 항목 1개가 복원 되지 않았습니다</string>
+    <!-- Message displayed when 1 node (file or folder) has been successfully restored from the rubbish bin and multiple nodes have not been restored successfully. Placeholder: number of nodes -->
+    <string name="node_correctly_and_nodes_incorrectly_restored_from_rubbish">항목 1개가 복원 되었으며 항목 %d개가 복원 되지 않았습니다</string>
+    <!-- Message displayed when multiple nodes (files and folders) have been successfully restored from the rubbish bin and 1 node has not been restored successfully. Placeholder: number of nodes -->
+    <string name="nodes_correctly_and_node_incorrectly_restored_from_rubbish">항목 %d개가 복원 되었으며 항목 1개가 복원 되지 않았습니다</string>
+    <!-- Message displayed when multiple nodes (files and folders) have been successfully restored from the rubbish bin and multiple nodes have not been restored successfully. Placeholders: number of nodes -->
+    <string name="nodes_correctly_and_nodes_incorrectly_restored_from_rubbish">항목 %1$d개가 복원 되었으며 항목 %2$d개가 복원 되지 않았습니다</string>
+    <!-- Message displayed when nodes (files and folders) are being moved to the rubbish bin and all nodes have been successfully moved. Placeholder: number of nodes -->
+    <plurals name="number_correctly_moved_to_rubbish">
+        <item quantity="other">%d개의 항목이 휴지통으로 이동 되었습니다</item>
+    </plurals>
+    <!-- Message displayed when nodes (files and folders) are being moved to the rubbish bin and all nodes have not been successfully moved. Placeholder: number of nodes -->
+    <plurals name="number_incorrectly_moved_to_rubbish">
+        <item quantity="other">%d개의 항목이 휴지통으로 이동 되지 않았습니다</item>
+    </plurals>
+    <!-- Message displayed when nodes (files and folders) are being restored from the rubbish bin and all nodes have been successfully restored. Placeholder: number of nodes -->
+    <plurals name="number_correctly_restored_from_rubbish">
+        <item quantity="other">%d개의 항목이 복원되었습니다</item>
+    </plurals>
+    <!-- Message displayed when nodes (files and folders) are being restored from the rubbish bin and all nodes have not been successfully restored. Placeholder: number of nodes -->
+    <plurals name="number_incorrectly_restored_from_rubbish">
+        <item quantity="other">%d개의 항목이 복원되지 않았습니다</item>
+    </plurals>
+    <!-- Button of the warning dialog indicating the renamed name file extension is not the same to confirm the change. -->
+    <string name="action_change_anyway">어쨌든 변경하기</string>
     <!-- Banner text when the call is in progress and I'm the only participant. -->
     <string name="banner_alone_on_the_call">현재 혼자 뿐입니다.</string>
     <!-- Item menu option upon right click on meeting. -->
@@ -3961,97 +4037,4 @@
     <string name="meeting_me_text_bracket">%1s [A](나)[/A]</string>
     <!-- Menu item to change from thumbnail view to main view in meeting-->
     <string name="main_view">메인 보기</string>
->>>>>>> ae3e7d03
-    <!-- Warning which alerts the user a file cannot be created because there is already one with the same name-->
-    <string name="same_file_name_warning">같은 이름의 파일이 존재합니다</string>
-    <!-- Warning which alerts the user an item cannot be created because there is already one with the same name -->
-    <string name="same_item_name_warning">같은 이름의 항목이 존재합니다</string>
-    <!-- Label of the option menu. When clicking this button, the app shows the info of the related item, e.g. file, folder, contact, chat, etc. -->
-    <string name="general_info">정보</string>
-    <!-- Item menu option upon right click on one image or video to save it to device gallery -->
-    <string name="general_save_to_gallery">갤러리에 저장</string>
-    <!-- settings of the Media section -->
-    <string name="settings_media">미디어</string>
-    <!-- settings title of the Media section -->
-    <string name="settings_media_audio_files">오디오 파일</string>
-    <!-- Settings hint that indicates the audio will still be played in background if the app is backgrounded -->
-    <string name="settings_background_play_hint">백그라운드에서 재생 중</string>
-    <!-- Text of the empty screen when there are no elements in Photos -->
-    <string name="photos_empty">[A]사진[/A] [B]없음[/B]</string>
-    <!-- Text to show as subtitle of Enable camera uploads screen -->
-    <string name="enable_cu_subtitle">클라우드 드라이브에 자동으로 사진과 동영상을 백업하세요.</string>
-    <!-- Text of a button on Camera Uploads section to show all the content of the section-->
-    <string name="all_view_button">모두</string>
-    <!-- Text of a button on Camera Uploads section to show the content of the section organized by days-->
-    <string name="days_view_button">일</string>
-    <!-- Text of a button on Camera Uploads section to show the content of the section organized by months-->
-    <string name="months_view_button">월</string>
-    <!-- Text of a button on Camera Uploads section to show the content of the section organized by years-->
-    <string name="years_view_button">년</string>
-    <!-- Text to show as a date on Camera Uploads section. Placeholders: [B][/B] are for formatting text; %1$s is for the month; %2$s is for the year. E.g.: "June 2020". -->
-    <string name="cu_month_year_date">%2$s [B]%1$s[/B]</string>
-    <!-- Text to show as a date on Camera Uploads section. Placeholders: [B][/B] are for formatting text; %1$s is for the day; %2$s is for the month; %3$s is for the year. E.g.: "30 December 2020". -->
-    <string name="cu_day_month_year_date">%3$s [B]%2$s %1$s[/B]</string>
-    <!-- Text to show on Camera Uploads section, indicating the upload progress. The placeholder %1$d is for set the number of pending uploads. E.g.: "Upload in progress, 300 files pending". -->
-    <plurals name="cu_upload_progress">
-        <item quantity="other">업로드 진행 중, 파일 %1$d개 대기 중</item>
-    </plurals>
-    <!-- Text to show as production api server option -->
-    <string name="production_api_server">운영</string>
-    <!-- Title to show in a dialog to change api server -->
-    <string name="title_change_server">서버 변경</string>
-    <!-- Show line numbers action -->
-    <string name="action_show_line_numbers">줄 번호 보기</string>
-    <!-- Hide line numbers action -->
-    <string name="action_hide_line_numbers">줄 번호 숨기기</string>
-    <!-- Indicates pagination progress. E.g.: 3/49 -->
-    <string name="pagination_progress">%1$s/%2$s</string>
-    <!-- An error shown as transfer error when uploading something to an incoming share and the owner’s account is over its storage quota. -->
-    <string name="error_share_owner_storage_quota">공유 소유자의 저장소 할당량 초과.</string>
-    <!-- A message shown when uploading, copying or moving something to an incoming share and the owner’s account is over its storage quota. -->
-    <string name="warning_share_owner_storage_quota">대상 이용자의 저장소 할당량이 초과되어 파일을 전송할 수 없습니다.</string>
-    <!-- Content to show in a Snackbar to tip the incompatibility-->
-    <string name="version_incompatibility">MEGAchat을 업그레이드하고 있습니다. 모든 참가자들이 MEGA 앱을 최신 버전으로 업데이트할 때까지 버전 호환성 문제로 통화가 연결되지 않을 수 있습니다.</string>
-    <!-- Message displayed when multiple download starts and 1 file has already been downloaded before and 1 file is being downloaded -->
-    <string name="file_already_downloaded_and_file_pending_download">파일 1개 이미 다운로드 됨. 파일 1개 대기 중.</string>
-    <!-- Message displayed when multiple download starts and 1 file has already been downloaded before and multiple files are being downloaded. Placeholder: number of files -->
-    <string name="file_already_downloaded_and_files_pending_download">파일 1개 이미 다운로드 됨. 파일 %d개 대기 중.</string>
-    <!-- Message displayed when multiple download starts and multiple files have already been downloaded before and 1 file is being downloaded. Placeholder: number of files -->
-    <string name="files_already_downloaded_and_file_pending_download">파일 %d개 이미 다운로드 됨. 파일 1개 대기 중.</string>
-    <!-- Message displayed when multiple download starts and multiple files have already been downloaded before and multiple files are being downloaded. Placeholders: number of files -->
-    <string name="files_already_downloaded_and_files_pending_download">파일 %1$d개 이미 다운로드 됨. 파일 %2$d개 대기 중.</string>
-    <!-- Message displayed when 1 node (file or folder) has been successfully moved to the rubbish bin and 1 node has not been moved successfully -->
-    <string name="node_correctly_and_node_incorrectly_moved_to_rubbish">항목 1개가 휴지통으로 이동 되었으며 항목 1개가 이동 되지 않았습니다</string>
-    <!-- Message displayed when 1 node (file or folder) has been successfully moved to the rubbish bin and multiple nodes have not been moved successfully. Placeholder: number of nodes -->
-    <string name="node_correctly_and_nodes_incorrectly_moved_to_rubbish">항목 1개가 휴지통으로 이동 되었으며 항목 %d개가 이동 되지 않았습니다</string>
-    <!-- Message displayed when multiple nodes (files and folders) have been successfully moved to the rubbish bin and 1 node has not been moved successfully. Placeholder: number of nodes -->
-    <string name="nodes_correctly_and_node_incorrectly_moved_to_rubbish">항목 %d개가 휴지통으로 이동 되었으며 항목 1개가 이동 되지 않았습니다</string>
-    <!-- Message displayed when multiple nodes (files and folders) have been successfully moved to the rubbish bin and multiple nodes have not been moved successfully. Placeholders: number of nodes -->
-    <string name="nodes_correctly_and_nodes_incorrectly_moved_to_rubbish">항목 %1$d개가 휴지통으로 이동 되었으며 항목 %2$d개가 이동 되지 않았습니다</string>
-    <!-- Message displayed when 1 node (file or folder) has been successfully restored from the rubbish bin and 1 node has not been restored successfully -->
-    <string name="node_correctly_and_node_incorrectly_restored_from_rubbish">항목 1개가 복원 되었으며 항목 1개가 복원 되지 않았습니다</string>
-    <!-- Message displayed when 1 node (file or folder) has been successfully restored from the rubbish bin and multiple nodes have not been restored successfully. Placeholder: number of nodes -->
-    <string name="node_correctly_and_nodes_incorrectly_restored_from_rubbish">항목 1개가 복원 되었으며 항목 %d개가 복원 되지 않았습니다</string>
-    <!-- Message displayed when multiple nodes (files and folders) have been successfully restored from the rubbish bin and 1 node has not been restored successfully. Placeholder: number of nodes -->
-    <string name="nodes_correctly_and_node_incorrectly_restored_from_rubbish">항목 %d개가 복원 되었으며 항목 1개가 복원 되지 않았습니다</string>
-    <!-- Message displayed when multiple nodes (files and folders) have been successfully restored from the rubbish bin and multiple nodes have not been restored successfully. Placeholders: number of nodes -->
-    <string name="nodes_correctly_and_nodes_incorrectly_restored_from_rubbish">항목 %1$d개가 복원 되었으며 항목 %2$d개가 복원 되지 않았습니다</string>
-    <!-- Message displayed when nodes (files and folders) are being moved to the rubbish bin and all nodes have been successfully moved. Placeholder: number of nodes -->
-    <plurals name="number_correctly_moved_to_rubbish">
-        <item quantity="other">%d개의 항목이 휴지통으로 이동 되었습니다</item>
-    </plurals>
-    <!-- Message displayed when nodes (files and folders) are being moved to the rubbish bin and all nodes have not been successfully moved. Placeholder: number of nodes -->
-    <plurals name="number_incorrectly_moved_to_rubbish">
-        <item quantity="other">%d개의 항목이 휴지통으로 이동 되지 않았습니다</item>
-    </plurals>
-    <!-- Message displayed when nodes (files and folders) are being restored from the rubbish bin and all nodes have been successfully restored. Placeholder: number of nodes -->
-    <plurals name="number_correctly_restored_from_rubbish">
-        <item quantity="other">%d개의 항목이 복원되었습니다</item>
-    </plurals>
-    <!-- Message displayed when nodes (files and folders) are being restored from the rubbish bin and all nodes have not been successfully restored. Placeholder: number of nodes -->
-    <plurals name="number_incorrectly_restored_from_rubbish">
-        <item quantity="other">%d개의 항목이 복원되지 않았습니다</item>
-    </plurals>
-    <!-- Button of the warning dialog indicating the renamed name file extension is not the same to confirm the change. -->
-    <string name="action_change_anyway">어쨌든 변경하기</string>
 </resources>