--- conflicted
+++ resolved
@@ -1,55 +1,6 @@
 <?xml version="1.0"?>
 <resources>
   <!-- Screen title for cropping current scan (Document scanner) -->
-<<<<<<< HEAD
-  <string name="scan_title_crop" context="Screen title for cropping current scan (Document scanner)">자르기</string>
-  <!-- Screen title for saving current scan (Document scanner) -->
-  <string name="scan_title_save_scan" context="Screen title for saving current scan (Document scanner)">스캔 저장</string>
-  <!-- button -->
-  <string name="scan_action_add" context="button">추가</string>
-  <!-- Action of a button to save something -->
-  <string name="scan_action_save" context="Action of a button to save something">저장</string>
-  <!-- Action text to retake current scan picture (Document scanner) -->
-  <string name="scan_action_retake" context="Action text to retake current scan picture (Document scanner)">다시 찍기</string>
-  <!-- Document scanner file name -->
-  <string name="scan_file_name" context="Document scanner file name">파일 이름</string>
-  <!-- Input field description in the document save screen (Document scanner) -->
-  <string name="scan_file_type" context="Input field description in the document save screen (Document scanner)">파일 유형</string>
-  <!-- Input field description in the document save screen (Document scanner) -->
-  <string name="scan_quality" context="Input field description in the document save screen (Document scanner)">품질</string>
-  <!-- Input field description in the document save screen (Document scanner) -->
-  <string name="scan_destination" context="Input field description in the document save screen (Document scanner)">대상</string>
-  <!-- Document scanner high quality option -->
-  <string name="scan_quality_high" context="Document scanner high quality option">높음</string>
-  <!-- Document scanner medium quality option -->
-  <string name="scan_quality_medium" context="Document scanner medium quality option">중간</string>
-  <!-- Document scanner low quality option -->
-  <string name="scan_quality_low" context="Document scanner low quality option">낮음</string>
-  <!-- Title text shown on document scanner dialog to discard scan -->
-  <string name="scan_dialog_discard_title" context="Title text shown on document scanner dialog to discard scan">스캔을 취소할까요?</string>
-  <!-- Body text shown on document scanner dialog to discard scan -->
-  <string name="scan_dialog_discard_body" context="Body text shown on document scanner dialog to discard scan">현재 스캔을 잃게 됩니다</string>
-  <!-- Title text shown on document scanner dialog to discard scan all scans -->
-  <string name="scan_dialog_discard_all_title" context="Title text shown on document scanner dialog to discard scan all scans">모든 스캔을 취소할까요?</string>
-  <!-- Body text shown on document scanner dialog to discard all scans -->
-  <string name="scan_dialog_discard_all_body" context="Body text shown on document scanner dialog to discard all scans">현재 문서를 잃게 됩니다</string>
-  <!-- Action text shown on document scanner dialog to discard scans -->
-  <string name="scan_dialog_discard_action" context="Action text shown on document scanner dialog to discard scans">취소</string>
-  <!-- Body text shown on document scanner dialog to delete current scan -->
-  <string name="scan_dialog_delete_body" context="Body text shown on document scanner dialog to delete current scan">현재 스캔을 삭제할까요?</string>
-  <!-- Message shown when users deny camera permissions to scan documents -->
-  <string name="scan_requires_permission" context="Message shown when users deny camera permissions to scan documents">문서를 스캔하려면 카메라 권한이 필요합니다</string>
-  <!-- Error text for incorrect name -->
-  <string name="scan_incorrect_name" context="Error text for incorrect name">잘못된 이름</string>
-  <!-- Error text for invalid characters -->
-  <string name="scan_invalid_characters" context="Error text for invalid characters">잘못된 글자</string>
-  <!-- Snackbar text for incorrect name -->
-  <string name="scan_snackbar_incorrect_name" context="Snackbar text for incorrect name">진행하기 전 파일 이름을 수정하세요</string>
-  <!-- Dialog message showing file progress -->
-  <string name="scan_dialog_progress" context="Dialog message showing file progress">%1$s 준비중. 잠시 기다리세요&#x2026;</string>
-  <!-- Error shown when the user writes a character not allowed -->
-  <string name="scan_snackbar_invalid_characters" context="Error shown when the user writes a character not allowed">다음의 글자는 허용되지 않습니다: ” * / : &lt; &gt; ? \ |</string>
-=======
   <string name="scan_title_crop">자르기</string>
   <!-- Screen title for saving current scan (Document scanner) -->
   <string name="scan_title_save_scan">스캔 저장</string>
@@ -97,5 +48,4 @@
   <string name="scan_dialog_progress">%1$s 준비중. 잠시 기다리세요&#x2026;</string>
   <!-- Error shown when the user writes a character not allowed -->
   <string name="scan_snackbar_invalid_characters">다음의 글자는 허용되지 않습니다: ” * / : &lt; &gt; ? \ |</string>
->>>>>>> f6467ab3
 </resources>