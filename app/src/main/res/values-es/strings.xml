--- conflicted
+++ resolved
@@ -3896,24 +3896,105 @@
     <string name="file_without_extension_warning">Para continuar, debes añadir la extensión del archivo</string>
     <!-- Title of the warning dialog indicating the renamed name file extension is not the same -->
     <string name="file_extension_change_title">Cambio de extensión del archivo</string>
-<<<<<<< HEAD
     <!-- Text of the warning dialog indicating the renamed name file extension is not the same. -->
     <string name="file_extension_change_warning">Es posible que no puedas abrir este archivo si cambias su extensión.</string>
-=======
-    <!-- Text of the warning dialog indicating the renamed name file extension is not the same. The placeholders show the file extensions. e.g. You may not be able to access this file if you change it from ".jpg" to ".txt" -->
-    <string name="file_extension_change_warning">Es posible que no puedas acceder a este archivo si lo cambias de “.%1$s” a “.%2$s”</string>
-    <!-- Text of the warning dialog indicating the renamed name file extension is not the same. The placeholder shows the file extension. e.g. You may not be able to access this file if you change it from empty to ".txt" -->
-    <string name="file_extension_change_warning_old_empty">Es posible que no puedas acceder a este archivo si añades “.%1$s”</string>
-    <!-- Text of the warning dialog indicating the renamed name file extension is not the same. The placeholder shows the file extension. e.g. You may not be able to access this file if you change it from ".jpg" to empty -->
-    <string name="file_extension_change_warning_new_empty">Es posible que no puedas acceder a este archivo si remueves “.%1$s”</string>
-    <!-- Button of the warning dialog indicating the renamed name file extension is not the same to use the new extension -->
-    <string name="action_use_empty_new_extension">Remover</string>
-    <!-- Button of the warning dialog indicating the renamed name file extension is not the same to use the new extension. The placeholder shows the file extension. e.g. Use .txt -->
-    <string name="action_use_new_extension">Usar .%1$s</string>
-    <!-- Button of the warning dialog indicating the renamed name file extension is not the same to keep the old extension -->
-    <string name="action_keep_empty_old_extension">Sin extensión</string>
-    <!-- Button of the warning dialog indicating the renamed name file extension is not the same to keep the old extension. The placeholder shows the file extension. e.g. Keep .jpg -->
-    <string name="action_keep_old_extension">Dejar .%1$s</string>
+    <!-- Warning which alerts the user a file cannot be created because there is already one with the same name-->
+    <string name="same_file_name_warning">Ya existe un archivo con el mismo nombre</string>
+    <!-- Warning which alerts the user an item cannot be created because there is already one with the same name -->
+    <string name="same_item_name_warning">Ya existe un elemento con el mismo nombre</string>
+    <!-- Label of the option menu. When clicking this button, the app shows the info of the related item, e.g. file, folder, contact, chat, etc. -->
+    <string name="general_info">Información</string>
+    <!-- Item menu option upon right click on one image or video to save it to device gallery -->
+    <string name="general_save_to_gallery">Guardar en la galería</string>
+    <!-- settings of the Media section -->
+    <string name="settings_media">Medios</string>
+    <!-- settings title of the Media section -->
+    <string name="settings_media_audio_files">Archivos de audio</string>
+    <!-- Settings hint that indicates the audio will still be played in background if the app is backgrounded -->
+    <string name="settings_background_play_hint">Reproducción en segundo plano</string>
+    <!-- Text of the empty screen when there are no elements in Photos -->
+    <string name="photos_empty">[B]No hay[/B] [A]fotos[/A]</string>
+    <!-- Text to show as subtitle of Enable camera uploads screen -->
+    <string name="enable_cu_subtitle">Realiza una copia de seguridad automática de tus fotos y videos en tu Nube.</string>
+    <!-- Text of a button on Camera Uploads section to show all the content of the section-->
+    <string name="all_view_button">Todas</string>
+    <!-- Text of a button on Camera Uploads section to show the content of the section organized by days-->
+    <string name="days_view_button">Días</string>
+    <!-- Text of a button on Camera Uploads section to show the content of the section organized by months-->
+    <string name="months_view_button">Meses</string>
+    <!-- Text of a button on Camera Uploads section to show the content of the section organized by years-->
+    <string name="years_view_button">Años</string>
+    <!-- Text to show as a date on Camera Uploads section. Placeholders: [B][/B] are for formatting text; %1$s is for the month; %2$s is for the year. E.g.: "June 2020". -->
+    <string name="cu_month_year_date">[B]%1$s[/B]%2$s</string>
+    <!-- Text to show as a date on Camera Uploads section. Placeholders: [B][/B] are for formatting text; %1$s is for the day; %2$s is for the month; %3$s is for the year. E.g.: "30 December 2020". -->
+    <string name="cu_day_month_year_date">[B]%1$s de %2$s [/B]de %3$s</string>
+    <!-- Text to show on Camera Uploads section, indicating the upload progress. The placeholder %1$d is for set the number of pending uploads. E.g.: "Upload in progress, 300 files pending". -->
+    <plurals name="cu_upload_progress">
+        <item quantity="one">Subida en curso, 1 archivo pendiente</item>
+        <item quantity="other">Subida en curso, %1$d archivos pendientes</item>
+    </plurals>
+    <!-- Text to show as production api server option -->
+    <string name="production_api_server">Producción</string>
+    <!-- Title to show in a dialog to change api server -->
+    <string name="title_change_server">Cambiar servidor</string>
+    <!-- Show line numbers action -->
+    <string name="action_show_line_numbers">Mostrar números de línea</string>
+    <!-- Hide line numbers action -->
+    <string name="action_hide_line_numbers">Ocultar números de línea</string>
+    <!-- Indicates pagination progress. E.g.: 3/49 -->
+    <string name="pagination_progress">%1$s/%2$s</string>
+    <!-- An error shown as transfer error when uploading something to an incoming share and the owner’s account is over its storage quota. -->
+    <string name="error_share_owner_storage_quota">El propietario de la carpeta compartida ha superado la cuota de almacenamiento disponible.</string>
+    <!-- A message shown when uploading, copying or moving something to an incoming share and the owner’s account is over its storage quota. -->
+    <string name="warning_share_owner_storage_quota">El archivo no se puede enviar porque el destinatario ha superado su límite de almacenamiento.</string>
+    <!-- Content to show in a Snackbar to tip the incompatibility-->
+    <string name="version_incompatibility">Estamos actualizando MEGAchat. Es posible que la llamada no se conecte correctamente por problemas de incompatibilidad de versiones a menos que todos los participantes actualicen la app de MEGA a la última versión.</string>
+    <!-- Message displayed when multiple download starts and 1 file has already been downloaded before and 1 file is being downloaded -->
+    <string name="file_already_downloaded_and_file_pending_download">1 archivo descargado anteriormente. 1 archivo pendiente.</string>
+    <!-- Message displayed when multiple download starts and 1 file has already been downloaded before and multiple files are being downloaded. Placeholder: number of files -->
+    <string name="file_already_downloaded_and_files_pending_download">1 archivo descargado anteriormente. %d archivos pendientes.</string>
+    <!-- Message displayed when multiple download starts and multiple files have already been downloaded before and 1 file is being downloaded. Placeholder: number of files -->
+    <string name="files_already_downloaded_and_file_pending_download">%d archivos descargados anteriormente. 1 archivo pendiente.</string>
+    <!-- Message displayed when multiple download starts and multiple files have already been downloaded before and multiple files are being downloaded. Placeholders: number of files -->
+    <string name="files_already_downloaded_and_files_pending_download">%1$d archivos descargados anteriormente. %2$d archivos pendientes.</string>
+    <!-- Message displayed when 1 node (file or folder) has been successfully moved to the rubbish bin and 1 node has not been moved successfully -->
+    <string name="node_correctly_and_node_incorrectly_moved_to_rubbish">1 elemento se ha movido a la Papelera y otro no se ha podido mover</string>
+    <!-- Message displayed when 1 node (file or folder) has been successfully moved to the rubbish bin and multiple nodes have not been moved successfully. Placeholder: number of nodes -->
+    <string name="node_correctly_and_nodes_incorrectly_moved_to_rubbish">1 elemento se ha movido a la Papelera y otros %d no se han podido mover</string>
+    <!-- Message displayed when multiple nodes (files and folders) have been successfully moved to the rubbish bin and 1 node has not been moved successfully. Placeholder: number of nodes -->
+    <string name="nodes_correctly_and_node_incorrectly_moved_to_rubbish">%d elementos se han movido a la Papelera y uno no se ha podido mover</string>
+    <!-- Message displayed when multiple nodes (files and folders) have been successfully moved to the rubbish bin and multiple nodes have not been moved successfully. Placeholders: number of nodes -->
+    <string name="nodes_correctly_and_nodes_incorrectly_moved_to_rubbish">%1$d elementos se han movido a la Papelera y %2$d no se han podido mover</string>
+    <!-- Message displayed when 1 node (file or folder) has been successfully restored from the rubbish bin and 1 node has not been restored successfully -->
+    <string name="node_correctly_and_node_incorrectly_restored_from_rubbish">Se ha restaurado 1 elemento y otro no se ha podido restaurar</string>
+    <!-- Message displayed when 1 node (file or folder) has been successfully restored from the rubbish bin and multiple nodes have not been restored successfully. Placeholder: number of nodes -->
+    <string name="node_correctly_and_nodes_incorrectly_restored_from_rubbish">Se ha restaurado 1 elemento y %d no se han podido restaurar</string>
+    <!-- Message displayed when multiple nodes (files and folders) have been successfully restored from the rubbish bin and 1 node has not been restored successfully. Placeholder: number of nodes -->
+    <string name="nodes_correctly_and_node_incorrectly_restored_from_rubbish">Se han restaurado %d elementos y otro no se ha podido restaurar</string>
+    <!-- Message displayed when multiple nodes (files and folders) have been successfully restored from the rubbish bin and multiple nodes have not been restored successfully. Placeholders: number of nodes -->
+    <string name="nodes_correctly_and_nodes_incorrectly_restored_from_rubbish">Se han restaurado %1$d elementos y otros %2$d no se han podido restaurar</string>
+    <!-- Message displayed when nodes (files and folders) are being moved to the rubbish bin and all nodes have been successfully moved. Placeholder: number of nodes -->
+    <plurals name="number_correctly_moved_to_rubbish">
+        <item quantity="one">1 elemento enviado a la Papelera correctamente</item>
+        <item quantity="other">%d elementos enviados a la Papelera correctamente</item>
+    </plurals>
+    <!-- Message displayed when nodes (files and folders) are being moved to the rubbish bin and all nodes have not been successfully moved. Placeholder: number of nodes -->
+    <plurals name="number_incorrectly_moved_to_rubbish">
+        <item quantity="one">No se ha podido enviar 1 elemento a la papelera</item>
+        <item quantity="other">No se han podido enviar %d elementos a la Papelera</item>
+    </plurals>
+    <!-- Message displayed when nodes (files and folders) are being restored from the rubbish bin and all nodes have been successfully restored. Placeholder: number of nodes -->
+    <plurals name="number_correctly_restored_from_rubbish">
+        <item quantity="one">Se ha restaurado 1 elemento</item>
+        <item quantity="other">Se han restaurado %d elementos</item>
+    </plurals>
+    <!-- Message displayed when nodes (files and folders) are being restored from the rubbish bin and all nodes have not been successfully restored. Placeholder: number of nodes -->
+    <plurals name="number_incorrectly_restored_from_rubbish">
+        <item quantity="one">No se ha podido restaurar 1 elemento</item>
+        <item quantity="other">No se han podido restaurar %d elementos</item>
+    </plurals>
+    <!-- Button of the warning dialog indicating the renamed name file extension is not the same to confirm the change. -->
+    <string name="action_change_anyway">Cambiar de todos modos</string>
     <!-- Banner text when the call is in progress and I'm the only participant. -->
     <string name="banner_alone_on_the_call">Solo estás tú aquí</string>
     <!-- Item menu option upon right click on meeting. -->
@@ -4048,102 +4129,4 @@
     <string name="meeting_me_text_bracket">%1s[A](yo)[/A]</string>
     <!-- Menu item to change from thumbnail view to main view in meeting-->
     <string name="main_view">Vista principal</string>
->>>>>>> ae3e7d03
-    <!-- Warning which alerts the user a file cannot be created because there is already one with the same name-->
-    <string name="same_file_name_warning">Ya existe un archivo con el mismo nombre</string>
-    <!-- Warning which alerts the user an item cannot be created because there is already one with the same name -->
-    <string name="same_item_name_warning">Ya existe un elemento con el mismo nombre</string>
-    <!-- Label of the option menu. When clicking this button, the app shows the info of the related item, e.g. file, folder, contact, chat, etc. -->
-    <string name="general_info">Información</string>
-    <!-- Item menu option upon right click on one image or video to save it to device gallery -->
-    <string name="general_save_to_gallery">Guardar en la galería</string>
-    <!-- settings of the Media section -->
-    <string name="settings_media">Medios</string>
-    <!-- settings title of the Media section -->
-    <string name="settings_media_audio_files">Archivos de audio</string>
-    <!-- Settings hint that indicates the audio will still be played in background if the app is backgrounded -->
-    <string name="settings_background_play_hint">Reproducción en segundo plano</string>
-    <!-- Text of the empty screen when there are no elements in Photos -->
-    <string name="photos_empty">[B]No hay[/B] [A]fotos[/A]</string>
-    <!-- Text to show as subtitle of Enable camera uploads screen -->
-    <string name="enable_cu_subtitle">Realiza una copia de seguridad automática de tus fotos y videos en tu Nube.</string>
-    <!-- Text of a button on Camera Uploads section to show all the content of the section-->
-    <string name="all_view_button">Todas</string>
-    <!-- Text of a button on Camera Uploads section to show the content of the section organized by days-->
-    <string name="days_view_button">Días</string>
-    <!-- Text of a button on Camera Uploads section to show the content of the section organized by months-->
-    <string name="months_view_button">Meses</string>
-    <!-- Text of a button on Camera Uploads section to show the content of the section organized by years-->
-    <string name="years_view_button">Años</string>
-    <!-- Text to show as a date on Camera Uploads section. Placeholders: [B][/B] are for formatting text; %1$s is for the month; %2$s is for the year. E.g.: "June 2020". -->
-    <string name="cu_month_year_date">[B]%1$s[/B]%2$s</string>
-    <!-- Text to show as a date on Camera Uploads section. Placeholders: [B][/B] are for formatting text; %1$s is for the day; %2$s is for the month; %3$s is for the year. E.g.: "30 December 2020". -->
-    <string name="cu_day_month_year_date">[B]%1$s de %2$s [/B]de %3$s</string>
-    <!-- Text to show on Camera Uploads section, indicating the upload progress. The placeholder %1$d is for set the number of pending uploads. E.g.: "Upload in progress, 300 files pending". -->
-    <plurals name="cu_upload_progress">
-        <item quantity="one">Subida en curso, 1 archivo pendiente</item>
-        <item quantity="other">Subida en curso, %1$d archivos pendientes</item>
-    </plurals>
-    <!-- Text to show as production api server option -->
-    <string name="production_api_server">Producción</string>
-    <!-- Title to show in a dialog to change api server -->
-    <string name="title_change_server">Cambiar servidor</string>
-    <!-- Show line numbers action -->
-    <string name="action_show_line_numbers">Mostrar números de línea</string>
-    <!-- Hide line numbers action -->
-    <string name="action_hide_line_numbers">Ocultar números de línea</string>
-    <!-- Indicates pagination progress. E.g.: 3/49 -->
-    <string name="pagination_progress">%1$s/%2$s</string>
-    <!-- An error shown as transfer error when uploading something to an incoming share and the owner’s account is over its storage quota. -->
-    <string name="error_share_owner_storage_quota">El propietario de la carpeta compartida ha superado la cuota de almacenamiento disponible.</string>
-    <!-- A message shown when uploading, copying or moving something to an incoming share and the owner’s account is over its storage quota. -->
-    <string name="warning_share_owner_storage_quota">El archivo no se puede enviar porque el destinatario ha superado su límite de almacenamiento.</string>
-    <!-- Content to show in a Snackbar to tip the incompatibility-->
-    <string name="version_incompatibility">Estamos actualizando MEGAchat. Es posible que la llamada no se conecte correctamente por problemas de incompatibilidad de versiones a menos que todos los participantes actualicen la app de MEGA a la última versión.</string>
-    <!-- Message displayed when multiple download starts and 1 file has already been downloaded before and 1 file is being downloaded -->
-    <string name="file_already_downloaded_and_file_pending_download">1 archivo descargado anteriormente. 1 archivo pendiente.</string>
-    <!-- Message displayed when multiple download starts and 1 file has already been downloaded before and multiple files are being downloaded. Placeholder: number of files -->
-    <string name="file_already_downloaded_and_files_pending_download">1 archivo descargado anteriormente. %d archivos pendientes.</string>
-    <!-- Message displayed when multiple download starts and multiple files have already been downloaded before and 1 file is being downloaded. Placeholder: number of files -->
-    <string name="files_already_downloaded_and_file_pending_download">%d archivos descargados anteriormente. 1 archivo pendiente.</string>
-    <!-- Message displayed when multiple download starts and multiple files have already been downloaded before and multiple files are being downloaded. Placeholders: number of files -->
-    <string name="files_already_downloaded_and_files_pending_download">%1$d archivos descargados anteriormente. %2$d archivos pendientes.</string>
-    <!-- Message displayed when 1 node (file or folder) has been successfully moved to the rubbish bin and 1 node has not been moved successfully -->
-    <string name="node_correctly_and_node_incorrectly_moved_to_rubbish">1 elemento se ha movido a la Papelera y otro no se ha podido mover</string>
-    <!-- Message displayed when 1 node (file or folder) has been successfully moved to the rubbish bin and multiple nodes have not been moved successfully. Placeholder: number of nodes -->
-    <string name="node_correctly_and_nodes_incorrectly_moved_to_rubbish">1 elemento se ha movido a la Papelera y otros %d no se han podido mover</string>
-    <!-- Message displayed when multiple nodes (files and folders) have been successfully moved to the rubbish bin and 1 node has not been moved successfully. Placeholder: number of nodes -->
-    <string name="nodes_correctly_and_node_incorrectly_moved_to_rubbish">%d elementos se han movido a la Papelera y uno no se ha podido mover</string>
-    <!-- Message displayed when multiple nodes (files and folders) have been successfully moved to the rubbish bin and multiple nodes have not been moved successfully. Placeholders: number of nodes -->
-    <string name="nodes_correctly_and_nodes_incorrectly_moved_to_rubbish">%1$d elementos se han movido a la Papelera y %2$d no se han podido mover</string>
-    <!-- Message displayed when 1 node (file or folder) has been successfully restored from the rubbish bin and 1 node has not been restored successfully -->
-    <string name="node_correctly_and_node_incorrectly_restored_from_rubbish">Se ha restaurado 1 elemento y otro no se ha podido restaurar</string>
-    <!-- Message displayed when 1 node (file or folder) has been successfully restored from the rubbish bin and multiple nodes have not been restored successfully. Placeholder: number of nodes -->
-    <string name="node_correctly_and_nodes_incorrectly_restored_from_rubbish">Se ha restaurado 1 elemento y %d no se han podido restaurar</string>
-    <!-- Message displayed when multiple nodes (files and folders) have been successfully restored from the rubbish bin and 1 node has not been restored successfully. Placeholder: number of nodes -->
-    <string name="nodes_correctly_and_node_incorrectly_restored_from_rubbish">Se han restaurado %d elementos y otro no se ha podido restaurar</string>
-    <!-- Message displayed when multiple nodes (files and folders) have been successfully restored from the rubbish bin and multiple nodes have not been restored successfully. Placeholders: number of nodes -->
-    <string name="nodes_correctly_and_nodes_incorrectly_restored_from_rubbish">Se han restaurado %1$d elementos y otros %2$d no se han podido restaurar</string>
-    <!-- Message displayed when nodes (files and folders) are being moved to the rubbish bin and all nodes have been successfully moved. Placeholder: number of nodes -->
-    <plurals name="number_correctly_moved_to_rubbish">
-        <item quantity="one">1 elemento enviado a la Papelera correctamente</item>
-        <item quantity="other">%d elementos enviados a la Papelera correctamente</item>
-    </plurals>
-    <!-- Message displayed when nodes (files and folders) are being moved to the rubbish bin and all nodes have not been successfully moved. Placeholder: number of nodes -->
-    <plurals name="number_incorrectly_moved_to_rubbish">
-        <item quantity="one">No se ha podido enviar 1 elemento a la papelera</item>
-        <item quantity="other">No se han podido enviar %d elementos a la Papelera</item>
-    </plurals>
-    <!-- Message displayed when nodes (files and folders) are being restored from the rubbish bin and all nodes have been successfully restored. Placeholder: number of nodes -->
-    <plurals name="number_correctly_restored_from_rubbish">
-        <item quantity="one">Se ha restaurado 1 elemento</item>
-        <item quantity="other">Se han restaurado %d elementos</item>
-    </plurals>
-    <!-- Message displayed when nodes (files and folders) are being restored from the rubbish bin and all nodes have not been successfully restored. Placeholder: number of nodes -->
-    <plurals name="number_incorrectly_restored_from_rubbish">
-        <item quantity="one">No se ha podido restaurar 1 elemento</item>
-        <item quantity="other">No se han podido restaurar %d elementos</item>
-    </plurals>
-    <!-- Button of the warning dialog indicating the renamed name file extension is not the same to confirm the change. -->
-    <string name="action_change_anyway">Cambiar de todos modos</string>
 </resources>