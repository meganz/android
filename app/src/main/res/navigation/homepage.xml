--- conflicted
+++ resolved
@@ -16,14 +16,12 @@
             android:id="@+id/action_homepage_to_fullscreen_offline"
             app:destination="@id/fullscreen_offline" />
         <action
-<<<<<<< HEAD
-            android:id="@+id/action_homepage_to_recentBucket"
-            app:destination="@id/recentBucketFragment"/>
-=======
             android:id="@+id/action_homepage_to_offline_file_info"
             app:destination="@id/offline_file_info"
             />
->>>>>>> 5d0ffe5b
+        <action
+            android:id="@+id/action_homepage_to_recentBucket"
+            app:destination="@id/recentBucketFragment"/>
     </fragment>
     <fragment
         android:id="@+id/photosFragment"
