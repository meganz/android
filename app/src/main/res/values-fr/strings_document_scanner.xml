--- conflicted
+++ resolved
@@ -1,55 +1,6 @@
 <?xml version="1.0"?>
 <resources>
   <!-- Screen title for cropping current scan (Document scanner) -->
-<<<<<<< HEAD
-  <string name="scan_title_crop" context="Screen title for cropping current scan (Document scanner)">Rogner</string>
-  <!-- Screen title for saving current scan (Document scanner) -->
-  <string name="scan_title_save_scan" context="Screen title for saving current scan (Document scanner)">Enregistrer la numérisation</string>
-  <!-- button -->
-  <string name="scan_action_add" context="button">Ajouter</string>
-  <!-- Action of a button to save something -->
-  <string name="scan_action_save" context="Action of a button to save something">Enregistrer</string>
-  <!-- Action text to retake current scan picture (Document scanner) -->
-  <string name="scan_action_retake" context="Action text to retake current scan picture (Document scanner)">Renumériser</string>
-  <!-- Document scanner file name -->
-  <string name="scan_file_name" context="Document scanner file name">Nom du fichier</string>
-  <!-- Input field description in the document save screen (Document scanner) -->
-  <string name="scan_file_type" context="Input field description in the document save screen (Document scanner)">Type de fichier</string>
-  <!-- Input field description in the document save screen (Document scanner) -->
-  <string name="scan_quality" context="Input field description in the document save screen (Document scanner)">Qualité</string>
-  <!-- Input field description in the document save screen (Document scanner) -->
-  <string name="scan_destination" context="Input field description in the document save screen (Document scanner)">Destination</string>
-  <!-- Document scanner high quality option -->
-  <string name="scan_quality_high" context="Document scanner high quality option">Haute</string>
-  <!-- Document scanner medium quality option -->
-  <string name="scan_quality_medium" context="Document scanner medium quality option">Moyenne</string>
-  <!-- Document scanner low quality option -->
-  <string name="scan_quality_low" context="Document scanner low quality option">Basse</string>
-  <!-- Title text shown on document scanner dialog to discard scan -->
-  <string name="scan_dialog_discard_title" context="Title text shown on document scanner dialog to discard scan">Abandonner la numérisation ?</string>
-  <!-- Body text shown on document scanner dialog to discard scan -->
-  <string name="scan_dialog_discard_body" context="Body text shown on document scanner dialog to discard scan">La présente numérisation sera perdue</string>
-  <!-- Title text shown on document scanner dialog to discard scan all scans -->
-  <string name="scan_dialog_discard_all_title" context="Title text shown on document scanner dialog to discard scan all scans">Abandonner toutes les numérisations ?</string>
-  <!-- Body text shown on document scanner dialog to discard all scans -->
-  <string name="scan_dialog_discard_all_body" context="Body text shown on document scanner dialog to discard all scans">Le présent document sera perdue</string>
-  <!-- Action text shown on document scanner dialog to discard scans -->
-  <string name="scan_dialog_discard_action" context="Action text shown on document scanner dialog to discard scans">Abandonner</string>
-  <!-- Body text shown on document scanner dialog to delete current scan -->
-  <string name="scan_dialog_delete_body" context="Body text shown on document scanner dialog to delete current scan">Supprimer la présente numérisation ?</string>
-  <!-- Message shown when users deny camera permissions to scan documents -->
-  <string name="scan_requires_permission" context="Message shown when users deny camera permissions to scan documents">L\’autorisation Appareil photo est nécessaire pour numériser des documents</string>
-  <!-- Error text for incorrect name -->
-  <string name="scan_incorrect_name" context="Error text for incorrect name">Le nom est incorrect</string>
-  <!-- Error text for invalid characters -->
-  <string name="scan_invalid_characters" context="Error text for invalid characters">Certains caractères sont invalides</string>
-  <!-- Snackbar text for incorrect name -->
-  <string name="scan_snackbar_incorrect_name" context="Snackbar text for incorrect name">Veuillez corriger le nom de votre fichier avant de poursuivre</string>
-  <!-- Dialog message showing file progress -->
-  <string name="scan_dialog_progress" context="Dialog message showing file progress">Preparing %1$s. Please wait&#8230;</string>
-  <!-- Error shown when the user writes a character not allowed -->
-  <string name="scan_snackbar_invalid_characters" context="Error shown when the user writes a character not allowed">Les caractères suivants ne sont pas autorisés : ” * / : &lt; &gt; ? \ |</string>
-=======
   <string name="scan_title_crop">Rogner</string>
   <!-- Screen title for saving current scan (Document scanner) -->
   <string name="scan_title_save_scan">Enregistrer la numérisation</string>
@@ -97,5 +48,4 @@
   <string name="scan_dialog_progress">Préparation de %1$s. Veuillez patienter&#8230;</string>
   <!-- Error shown when the user writes a character not allowed -->
   <string name="scan_snackbar_invalid_characters">Les caractères suivants ne sont pas autorisés : ” * / : &lt; &gt; ? \ |</string>
->>>>>>> f6467ab3
 </resources>