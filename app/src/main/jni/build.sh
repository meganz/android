#!/bin/bash -i
set -e

##################################################
### SET THE PATH TO YOUR ANDROID NDK DIRECTORY ###
##################################################
NDK_ROOT=${HOME}/android-ndk
##################################################

NDK_BUILD=${NDK_ROOT}/ndk-build
JNI_PATH=`pwd`
CC=`${NDK_ROOT}/ndk-which gcc`
LIBDIR=${JNI_PATH}/../obj/local/armeabi
JAVA_OUTPUT_PATH=${JNI_PATH}/../java
APP_PLATFORM=`grep APP_PLATFORM Application.mk | cut -d '=' -f 2`
LOG_FILE=/dev/null

CRYPTOPP=cryptopp
CRYPTOPP_VERSION=563
CRYPTOPP_SOURCE_FILE=cryptopp${CRYPTOPP_VERSION}.zip
CRYPTOPP_SOURCE_FOLDER=${CRYPTOPP}/${CRYPTOPP}
CRYPTOPP_DOWNLOAD_URL=http://www.cryptopp.com/${CRYPTOPP_SOURCE_FILE}
CRYPTOPP_SHA1="f2fcd1fbf884bed70a69b565970ecd8b33a68cc4"

SQLITE=sqlite
SQLITE_VERSION=3120200
SQLITE_YEAR=2016
SQLITE_BASE_NAME=sqlite-amalgamation-${SQLITE_VERSION}
SQLITE_SOURCE_FILE=${SQLITE_BASE_NAME}.zip
SQLITE_SOURCE_FOLDER=${SQLITE}/${SQLITE}
SQLITE_DOWNLOAD_URL=http://www.sqlite.org/${SQLITE_YEAR}/${SQLITE_SOURCE_FILE}
SQLITE_SHA1="22632bf0cfacedbeddde9f92695f71cab8d8c0a5"

CURL=curl
CURL_VERSION=7.48.0
C_ARES_VERSION=1.11.0
CURL_EXTRA="--disable-smb --disable-ftp --disable-file --disable-ldap --disable-ldaps --disable-rtsp --disable-proxy --disable-dict --disable-telnet --disable-tftp --disable-pop3 --disable-imap --disable-smtp --disable-gopher --disable-sspi"
CURL_SOURCE_FILE=curl-${CURL_VERSION}.tar.gz
CURL_SOURCE_FOLDER=curl-${CURL_VERSION}
CURL_DOWNLOAD_URL=http://curl.haxx.se/download/${CURL_SOURCE_FILE}
CURL_SHA1="eac95625b849408362cf6edb0bc9489da317ba30"

ARES_SOURCE_FILE=c-ares-${C_ARES_VERSION}.tar.gz
ARES_SOURCE_FOLDER=c-ares-${C_ARES_VERSION}
ARES_CONFIGURED=${CURL}/${ARES_SOURCE_FOLDER}/Makefile.inc
ARES_DOWNLOAD_URL=http://c-ares.haxx.se/download/${ARES_SOURCE_FILE}
ARES_SHA1="8c20b2680099ac73861a780c731edd59e010383a"

OPENSSL=openssl
OPENSSL_VERSION=1.0.2h
OPENSSL_SOURCE_FILE=openssl-${OPENSSL_VERSION}.tar.gz
OPENSSL_SOURCE_FOLDER=${OPENSSL}-${OPENSSL_VERSION}
OPENSSL_DOWNLOAD_URL=http://www.openssl.org/source/${OPENSSL_SOURCE_FILE}
OPENSSL_PREFIX=${JNI_PATH}/${OPENSSL}/${OPENSSL_SOURCE_FOLDER}
OPENSSL_SHA1="577585f5f5d299c44dd3c993d3c0ac7a219e4949"

SODIUM=sodium
SODIUM_VERSION=1.0.10
SODIUM_SOURCE_FILE=libsodium-${SODIUM_VERSION}.tar.gz
SODIUM_SOURCE_FOLDER=libsodium-${SODIUM_VERSION}
SODIUM_DOWNLOAD_URL=https://download.libsodium.org/libsodium/releases/old/${SODIUM_SOURCE_FILE}
SODIUM_SHA1="f34f78330cf1a4f69acce5f3fc2ada2d4098c7f4"

LIBUV=libuv
LIBUV_VERSION=1.8.0
LIBUV_SOURCE_FILE=libuv-v${LIBUV_VERSION}.tar.gz
LIBUV_SOURCE_FOLDER=libuv-v${LIBUV_VERSION}
LIBUV_DOWNLOAD_URL=http://dist.libuv.org/dist/v${LIBUV_VERSION}/${LIBUV_SOURCE_FILE}
LIBUV_SHA1="91ea51844ec0fac1c6358a7ad3e8bba128e9d0cc"

<<<<<<< HEAD
LIBEXPAT=libexpat
LIBEXPAT_VERSION=2.1.1
LIBEXPAT_SOURCE_FILE=expat-${LIBEXPAT_VERSION}.tar.bz2
LIBEXPAT_SOURCE_FOLDER=expat-${LIBEXPAT_VERSION}
LIBEXPAT_DOWNLOAD_URL=http://downloads.sourceforge.net/project/expat/expat/2.1.1/expat-${LIBEXPAT_VERSION}.tar.bz2
LIBEXPAT_CONFIGURED=${LIBEXPAT}/${LIBEXPAT}/expat_config.h
LIBEXPAT_SHA1="ff91419882ac52151050dad0ee8190645fbeee08"

LIBWEBSOCKETS=libwebsockets
LIBWEBSOCKETS_VERSION=2.2.2
LIBWEBSOCKETS_SOURCE_FILE=libwebsockets-${LIBWEBSOCKETS_VERSION}.tar.gz
LIBWEBSOCKETS_SOURCE_FOLDER=libwebsockets-${LIBWEBSOCKETS_VERSION}
LIBWEBSOCKETS_DOWNLOAD_URL=https://github.com/warmcat/libwebsockets/archive/v${LIBWEBSOCKETS_VERSION}.tar.gz
LIBWEBSOCKETS_SHA1="09cc816c70468270fc34efb17c8fce9676b16777"

=======
>>>>>>> 67ad4f27
function downloadCheckAndUnpack()
{
    local URL=$1
    local FILENAME=$2
    local SHA1=$3
    local TARGETPATH=$4
    
    if [[ -f ${FILENAME} ]]; then
        echo "* Already downloaded: '${FILENAME}'"
        local CURRENTSHA1=`sha1sum ${FILENAME} | cut -d " " -f 1`
        if [ "${SHA1}" != "${CURRENTSHA1}" ]; then
            echo "* Invalid hash. Redownloading..."
            wget -O ${FILENAME} ${URL} &>> ${LOG_FILE}
        fi
    else
        echo "* Downloading '${FILENAME}' ..."
        wget -O ${FILENAME} ${URL} &>> ${LOG_FILE}
    fi

    local NEWSHA1=`sha1sum ${FILENAME} | cut -d " " -f 1`
    if [ "${SHA1}" != "${NEWSHA1}" ]; then
        echo "* Invalid hash. It is ${NEWSHA1} but it should be ${SHA1}. Aborting..."
        exit 1
    fi

    if [[ "${FILENAME}" =~ \.tar\.[^\.]+$ ]]; then
        echo "* Extracting TAR file..."
        tar --overwrite -xf ${FILENAME} -C ${TARGETPATH} &>> ${LOG_FILE}
    elif [[ "${FILENAME}" =~ \.zip$ ]]; then
        echo "* Extracting ZIP file..."
    	unzip -o ${FILENAME} -d ${TARGETPATH} &>> ${LOG_FILE}
    else
        echo "* Dont know how to extract '${FILENAME}'"
        exit 1
    fi

    echo "* Extraction finished"
}

function createMEGABindings
{
    echo "* Creating MEGA Java bindings"
    mkdir -p ../java/nz/mega/sdk
    swig -c++ -Imega/sdk/include -java -package nz.mega.sdk -outdir ${JAVA_OUTPUT_PATH}/nz/mega/sdk -o bindings/megasdk.cpp -DHAVE_LIBUV -DENABLE_CHAT mega/sdk/bindings/megaapi.i &>> ${LOG_FILE}
}

function createMEGAchatBindings
{
    echo "* Creating MEGAchat Java bindings"
    mkdir -p ../java/nz/mega/sdk
    swig -c++ -Imega/sdk/include -Imegachat/sdk/src/ -java -package nz.mega.sdk -outdir ${JAVA_OUTPUT_PATH}/nz/mega/sdk/ -o bindings/megachat.cpp megachat/megachatapi.i &>> ${LOG_FILE}
    pushd megachat/sdk/src &>> ${LOG_FILE}
    cmake -P genDbSchema.cmake
    popd &>> ${LOG_FILE}
}

if [ ! -d "${NDK_ROOT}" ]; then
    echo "* NDK_ROOT not set. Please edit this file to configure it correctly and try again."    
    exit 1
fi

if (( $# != 1 )); then
    echo "Usage: $0 <all | bindings | clean | clean_mega>";
    exit 0 
fi

if [ "$1" == "bindings" ]; then
    createMEGAchatBindings
    createMEGABindings
    echo "* Bindings ready!"
    echo "* Running ndk-build"
    ${NDK_BUILD} -j8
    echo "* ndk-build finished"
    echo "* Task finished OK"
    exit 0
fi

if [ "$1" == "clean_mega" ]; then
    echo "* Deleting Java bindings"
    make -C mega -f MakefileBindings clean JAVA_BASE_OUTPUT_PATH=${JAVA_OUTPUT_PATH} &>> ${LOG_FILE}
    rm -rf megachat/megachat.cpp megachat/megachat.h
    echo "* Deleting tarballs"
    rm -rf ../obj/local/armeabi
    rm -rf ../obj/local/x86
    echo "* Task finished OK"
    exit 0
fi

if [ "$1" == "clean" ]; then
    echo "* Deleting Java bindings"
    make -C mega -f MakefileBindings clean JAVA_BASE_OUTPUT_PATH=${JAVA_OUTPUT_PATH} &>> ${LOG_FILE}
    rm -rf megachat/megachat.cpp megachat/megachat.h
    
    echo "* Deleting source folders"    
    rm -rf ${CRYPTOPP_SOURCE_FOLDER}
    rm -rf ${SQLITE_SOURCE_FOLDER} ${SQLITE}/${SQLITE_BASE_NAME}
    rm -rf ${CURL}/${CURL_SOURCE_FOLDER}
    rm -rf ${CURL}/${CURL}
    rm -rf ${CURL}/${ARES_SOURCE_FOLDER}
    rm -rf ${CURL}/ares
    rm -rf ${OPENSSL}/${OPENSSL_SOURCE_FOLDER}
    rm -rf ${OPENSSL}/${OPENSSL}
    rm -rf ${SODIUM}/${SODIUM_SOURCE_FOLDER}
    rm -rf ${SODIUM}/${SODIUM}
    rm -rf ${LIBUV}/${LIBUV_SOURCE_FOLDER}
    rm -rf ${LIBUV}/${LIBUV}

    echo "* Deleting tarballs"
    rm -rf ${CRYPTOPP}/${CRYPTOPP_SOURCE_FILE}
    rm -rf ${CRYPTOPP}/${CRYPTOPP_SOURCE_FILE}.ready
    rm -rf ${SQLITE}/${SQLITE_SOURCE_FILE}
    rm -rf ${SQLITE}/${SQLITE_SOURCE_FILE}.ready
    rm -rf ${CURL}/${CURL_SOURCE_FILE}
    rm -rf ${CURL}/${ARES_SOURCE_FILE}
    rm -rf ${CURL}/${CURL_SOURCE_FILE}.ready
    rm -rf ${OPENSSL}/${OPENSSL_SOURCE_FILE}
    rm -rf ${OPENSSL}/${OPENSSL_SOURCE_FILE}.ready
    rm -rf ${SODIUM}/${SODIUM_SOURCE_FILE}
    rm -rf ${SODIUM}/${SODIUM_SOURCE_FILE}.ready
    rm -rf ${LIBUV}/${LIBUV_SOURCE_FILE}
    rm -rf ${LIBUV}/${LIBUV_SOURCE_FILE}.ready
<<<<<<< HEAD
    rm -rf ${LIBEXPAT}/${LIBEXPAT_SOURCE_FILE}
    rm -rf ${LIBEXPAT}/${LIBEXPAT_SOURCE_FILE}.ready

    echo "* Deleting object files"
    rm -rf ../obj/local/armeabi-v7a/	
    rm -rf ../obj/local/armeabi/
    rm -rf ../obj/local/x86
    
    echo "* Deleting libraries"
    rm -rf ../libs/armeabi-v7a
    rm -rf ../libs/armeabi
    rm -rf ../libs/x86

=======
	rm -rf ../obj/local/armeabi/
	rm -rf ../obj/local/x86
        
>>>>>>> 67ad4f27
    echo "* Task finished OK"
    exit 0
fi

if [ "$1" != "all" ]; then
    echo "Usage: $0 <all | bindings | clean | clean_mega>";
    exit 1
fi

createMEGAchatBindings
echo "* MEGAchat is ready"

echo "* Setting up MEGA"
createMEGABindings
echo "* MEGA is ready"

echo "* Setting up libsodium"
if [ ! -f ${SODIUM}/${SODIUM_SOURCE_FILE}.ready ]; then
    downloadCheckAndUnpack ${SODIUM_DOWNLOAD_URL} ${SODIUM}/${SODIUM_SOURCE_FILE} ${SODIUM_SHA1} ${SODIUM}
    ln -sf ${SODIUM_SOURCE_FOLDER} ${SODIUM}/${SODIUM}
    pushd ${SODIUM}/${SODIUM} &>> ${LOG_FILE}
    export ANDROID_NDK_HOME=${NDK_ROOT}
    ./autogen.sh &>> ${LOG_FILE}
    sed -i 's/enable-minimal/enable-minimal --disable-pie/g' dist-build/android-build.sh
    echo "* Prebuilding libsodium for ARM"
    dist-build/android-arm.sh &>> ${LOG_FILE}
    echo "* Prebuilding libsodium for ARMv7"
    dist-build/android-armv7-a.sh &>> ${LOG_FILE}
    echo "* Prebuilding libsodium for x86"
    dist-build/android-x86.sh &>> ${LOG_FILE}
    ln -sf libsodium-android-armv6 libsodium-android-armeabi
    ln -sf libsodium-android-armv6 libsodium-android-armeabi-v7
    ln -sf libsodium-android-armv7-a libsodium-android-armeabi-v7a
    ln -sf libsodium-android-i686 libsodium-android-x86
    popd &>> ${LOG_FILE}
    touch ${SODIUM}/${SODIUM_SOURCE_FILE}.ready
fi
echo "* libsodium is ready"

echo "* Setting up Crypto++"
if [ ! -f ${CRYPTOPP}/${CRYPTOPP_SOURCE_FILE}.ready ]; then
    mkdir -p ${CRYPTOPP}/${CRYPTOPP}
    downloadCheckAndUnpack ${CRYPTOPP_DOWNLOAD_URL} ${CRYPTOPP}/${CRYPTOPP_SOURCE_FILE} ${CRYPTOPP_SHA1} ${CRYPTOPP}/${CRYPTOPP}
    touch ${CRYPTOPP}/${CRYPTOPP_SOURCE_FILE}.ready
fi
echo "* Crypto++ is ready"

echo "* Setting up SQLite"
if [ ! -f ${SQLITE}/${SQLITE_SOURCE_FILE}.ready ]; then
    downloadCheckAndUnpack ${SQLITE_DOWNLOAD_URL} ${SQLITE}/${SQLITE_SOURCE_FILE} ${SQLITE_SHA1} ${SQLITE}
    ln -fs ${SQLITE_BASE_NAME} ${SQLITE_SOURCE_FOLDER}
    touch ${SQLITE}/${SQLITE_SOURCE_FILE}.ready
fi
echo "* SQLite is ready"

echo "* Setting up libuv"
if [ ! -f ${LIBUV}/${LIBUV_SOURCE_FILE}.ready ]; then
    downloadCheckAndUnpack ${LIBUV_DOWNLOAD_URL} ${LIBUV}/${LIBUV_SOURCE_FILE} ${LIBUV_SHA1} ${LIBUV}
    ln -sf ${LIBUV_SOURCE_FOLDER} ${LIBUV}/${LIBUV}
    touch ${LIBUV}/${LIBUV_SOURCE_FILE}.ready
fi
echo "* libuv is ready"

echo "* Setting up OpenSSL"
if [ ! -f ${OPENSSL}/${OPENSSL_SOURCE_FILE}.ready ]; then
    downloadCheckAndUnpack ${OPENSSL_DOWNLOAD_URL} ${OPENSSL}/${OPENSSL_SOURCE_FILE} ${OPENSSL_SHA1} ${OPENSSL}
    ln -sf ${OPENSSL_SOURCE_FOLDER} ${OPENSSL}/${OPENSSL}
    ln -sf ${LIBDIR} ${OPENSSL}/${OPENSSL_SOURCE_FOLDER}/lib
    pushd ${OPENSSL}/${OPENSSL} &>> ${LOG_FILE}
    ./Configure android &>> ${LOG_FILE}
    popd &>> ${LOG_FILE}
    touch ${OPENSSL}/${OPENSSL_SOURCE_FILE}.ready
fi
echo "* OpenSSL is ready"

echo "* Setting up cURL with c-ares"
if [ ! -f ${CURL}/${CURL_SOURCE_FILE}.ready ]; then
    echo "* Setting up cURL"
    downloadCheckAndUnpack ${CURL_DOWNLOAD_URL} ${CURL}/${CURL_SOURCE_FILE} ${CURL_SHA1} ${CURL}
    ln -sf ${CURL_SOURCE_FOLDER} ${CURL}/${CURL}
    echo "* cURL is ready"

    echo "* Setting up c-ares"
    downloadCheckAndUnpack ${ARES_DOWNLOAD_URL} ${CURL}/${ARES_SOURCE_FILE} ${ARES_SHA1} ${CURL}
    ln -sf ${ARES_SOURCE_FOLDER} ${CURL}/ares
    ln -sf ../${ARES_SOURCE_FOLDER} ${CURL}/${CURL_SOURCE_FOLDER}/ares
    echo "* c-ares is ready"
    touch ${CURL}/${CURL_SOURCE_FILE}.ready
fi
echo "* cURL with c-ares is ready"

echo "* Setting up libwebsockets"
if [ ! -f ${LIBWEBSOCKETS}/${LIBWEBSOCKETS_SOURCE_FILE}.ready ]; then
    downloadCheckAndUnpack ${LIBWEBSOCKETS_DOWNLOAD_URL} ${LIBWEBSOCKETS}/${LIBWEBSOCKETS_SOURCE_FILE} ${LIBWEBSOCKETS_SHA1} ${LIBWEBSOCKETS}
    ln -sf ${LIBWEBSOCKETS_SOURCE_FOLDER} ${LIBWEBSOCKETS}/${LIBWEBSOCKETS}
    touch ${LIBWEBSOCKETS}/${LIBWEBSOCKETS_SOURCE_FILE}.ready
fi
echo "* libwebsockets is ready"


echo "* Checking WebRTC"
if grep ^DISABLE_WEBRTC Application.mk | grep --quiet false; then
    if [ ! -d megachat/webrtc/include ]; then
        echo "ERROR: WebRTC not ready. Please download it from this link: https://mega.nz/#!NxlCyS5Y!NVyJDUPMF95Wcg9dpGV5JkwcMi1Hr5x3xH6mPYdbaE0"
        echo "and uncompress it in megachat/webrtc"
        exit 1
    else
        echo "* WebRTC is ready"
    fi
else
    echo "* WebRTC is not needed"
fi

echo "* All dependencies are prepared!"
echo "* Running ndk-build"
${NDK_BUILD} -j8
echo "* ndk-build finished"
echo "* Task finished OK"
<|MERGE_RESOLUTION|>--- conflicted
+++ resolved
@@ -68,7 +68,6 @@
 LIBUV_DOWNLOAD_URL=http://dist.libuv.org/dist/v${LIBUV_VERSION}/${LIBUV_SOURCE_FILE}
 LIBUV_SHA1="91ea51844ec0fac1c6358a7ad3e8bba128e9d0cc"
 
-<<<<<<< HEAD
 LIBEXPAT=libexpat
 LIBEXPAT_VERSION=2.1.1
 LIBEXPAT_SOURCE_FILE=expat-${LIBEXPAT_VERSION}.tar.bz2
@@ -84,8 +83,6 @@
 LIBWEBSOCKETS_DOWNLOAD_URL=https://github.com/warmcat/libwebsockets/archive/v${LIBWEBSOCKETS_VERSION}.tar.gz
 LIBWEBSOCKETS_SHA1="09cc816c70468270fc34efb17c8fce9676b16777"
 
-=======
->>>>>>> 67ad4f27
 function downloadCheckAndUnpack()
 {
     local URL=$1
@@ -192,6 +189,8 @@
     rm -rf ${SODIUM}/${SODIUM}
     rm -rf ${LIBUV}/${LIBUV_SOURCE_FOLDER}
     rm -rf ${LIBUV}/${LIBUV}
+    rm -rf ${LIBEXPAT}/${LIBEXPAT}
+    rm -rf ${LIBEXPAT}/${LIBEXPAT_SOURCE_FOLDER}
 
     echo "* Deleting tarballs"
     rm -rf ${CRYPTOPP}/${CRYPTOPP_SOURCE_FILE}
@@ -207,7 +206,6 @@
     rm -rf ${SODIUM}/${SODIUM_SOURCE_FILE}.ready
     rm -rf ${LIBUV}/${LIBUV_SOURCE_FILE}
     rm -rf ${LIBUV}/${LIBUV_SOURCE_FILE}.ready
-<<<<<<< HEAD
     rm -rf ${LIBEXPAT}/${LIBEXPAT_SOURCE_FILE}
     rm -rf ${LIBEXPAT}/${LIBEXPAT_SOURCE_FILE}.ready
 
@@ -221,11 +219,6 @@
     rm -rf ../libs/armeabi
     rm -rf ../libs/x86
 
-=======
-	rm -rf ../obj/local/armeabi/
-	rm -rf ../obj/local/x86
-        
->>>>>>> 67ad4f27
     echo "* Task finished OK"
     exit 0
 fi
@@ -265,6 +258,14 @@
 fi
 echo "* libsodium is ready"
 
+echo "* Setting up libexpat"
+if [ ! -f ${LIBEXPAT}/${LIBEXPAT_SOURCE_FILE}.ready ]; then
+    downloadCheckAndUnpack ${LIBEXPAT_DOWNLOAD_URL} ${LIBEXPAT}/${LIBEXPAT_SOURCE_FILE} ${LIBEXPAT_SHA1} ${LIBEXPAT}
+    ln -sf ${LIBEXPAT_SOURCE_FOLDER} ${LIBEXPAT}/${LIBEXPAT}
+    touch ${LIBEXPAT}/${LIBEXPAT_SOURCE_FILE}.ready
+fi
+echo "* libexpat is ready"
+
 echo "* Setting up Crypto++"
 if [ ! -f ${CRYPTOPP}/${CRYPTOPP_SOURCE_FILE}.ready ]; then
     mkdir -p ${CRYPTOPP}/${CRYPTOPP}
@@ -329,7 +330,7 @@
 echo "* Checking WebRTC"
 if grep ^DISABLE_WEBRTC Application.mk | grep --quiet false; then
     if [ ! -d megachat/webrtc/include ]; then
-        echo "ERROR: WebRTC not ready. Please download it from this link: https://mega.nz/#!NxlCyS5Y!NVyJDUPMF95Wcg9dpGV5JkwcMi1Hr5x3xH6mPYdbaE0"
+        echo "ERROR: WebRTC not ready. Please download it from this link: https://mega.nz/#!lxNFnYqA!A7zXNm0JBCSVgowjIrFTkRUwj0zbNHJ37iHXF58rzc4"
         echo "and uncompress it in megachat/webrtc"
         exit 1
     else
