--- conflicted
+++ resolved
@@ -68,8 +68,6 @@
 LIBUV_DOWNLOAD_URL=http://dist.libuv.org/dist/v${LIBUV_VERSION}/${LIBUV_SOURCE_FILE}
 LIBUV_SHA1="91ea51844ec0fac1c6358a7ad3e8bba128e9d0cc"
 
-<<<<<<< HEAD
-=======
 LIBWEBSOCKETS=libwebsockets
 LIBWEBSOCKETS_VERSION=2.2.2
 LIBWEBSOCKETS_SOURCE_FILE=libwebsockets-${LIBWEBSOCKETS_VERSION}.tar.gz
@@ -77,12 +75,11 @@
 LIBWEBSOCKETS_DOWNLOAD_URL=https://github.com/warmcat/libwebsockets/archive/v${LIBWEBSOCKETS_VERSION}.tar.gz
 LIBWEBSOCKETS_SHA1="09cc816c70468270fc34efb17c8fce9676b16777"
 
->>>>>>> 781cd1a7
 PDFVIEWER=pdfviewer
 PDFVIEWER_VERSION=1.8.0
 PDFVIEWER_SOURCE_FILE=master.zip
 PDFVIEWER_DOWNLOAD_URL=https://github.com/barteksc/PdfiumAndroid/archive/${PDFVIEWER_SOURCE_FILE}
-PDFVIEWER_SHA1="4dfd78dcd7c90b00cf3d1077b0746ffd977c5208"
+PDFVIEWER_SHA1="8219c81eae10c4ec5a08b8040c06400490425465"
 
 function downloadCheckAndUnpack()
 {
@@ -190,11 +187,8 @@
     rm -rf ${SODIUM}/${SODIUM}
     rm -rf ${LIBUV}/${LIBUV_SOURCE_FOLDER}
     rm -rf ${LIBUV}/${LIBUV}
-<<<<<<< HEAD
-=======
     rm -rf ${LIBWEBSOCKETS}/${LIBWEBSOCKETS_SOURCE_FOLDER}
     rm -rf ${LIBWEBSOCKETS}/${LIBWEBSOCKETS}
->>>>>>> 781cd1a7
     rm -rf ${PDFVIEWER}/${PDFVIEWER}
 
     echo "* Deleting tarballs"
@@ -211,8 +205,6 @@
     rm -rf ${SODIUM}/${SODIUM_SOURCE_FILE}.ready
     rm -rf ${LIBUV}/${LIBUV_SOURCE_FILE}
     rm -rf ${LIBUV}/${LIBUV_SOURCE_FILE}.ready
-<<<<<<< HEAD
-=======
     rm -rf ${LIBWEBSOCKETS}/${LIBWEBSOCKETS_SOURCE_FILE}
     rm -rf ${LIBWEBSOCKETS}/${LIBWEBSOCKETS_SOURCE_FILE}.ready
 
@@ -226,7 +218,6 @@
     rm -rf ../libs/armeabi
     rm -rf ../libs/x86
 
->>>>>>> 781cd1a7
     rm -rf ${PDFVIEWER}/${PDFVIEWER_SOURCE_FILE}
     rm -rf ${PDFVIEWER}/${PDFVIEWER_SOURCE_FILE}.ready
 	rm -rf ../obj/local/armeabi/
@@ -322,8 +313,6 @@
 fi
 echo "* cURL with c-ares is ready"
 
-<<<<<<< HEAD
-=======
 echo "* Setting up libwebsockets"
 if [ ! -f ${LIBWEBSOCKETS}/${LIBWEBSOCKETS_SOURCE_FILE}.ready ]; then
     downloadCheckAndUnpack ${LIBWEBSOCKETS_DOWNLOAD_URL} ${LIBWEBSOCKETS}/${LIBWEBSOCKETS_SOURCE_FILE} ${LIBWEBSOCKETS_SHA1} ${LIBWEBSOCKETS}
@@ -346,7 +335,6 @@
     echo "* WebRTC is not needed"
 fi
 
->>>>>>> 781cd1a7
 echo "* Setting up PdfViewer"
 if [ ! -f ${PDFVIEWER}/${PDFVIEWER_SOURCE_FILE}.ready ]; then
     downloadCheckAndUnpack ${PDFVIEWER_DOWNLOAD_URL} ${PDFVIEWER}/${PDFVIEWER_SOURCE_FILE} ${PDFVIEWER_SHA1} ${PDFVIEWER}
@@ -364,10 +352,7 @@
     touch ${PDFVIEWER}/${PDFVIEWER_SOURCE_FILE}.ready
 fi
 echo "* PdfViewer is ready"
-<<<<<<< HEAD
-
-=======
->>>>>>> 781cd1a7
+
 echo "* All dependencies are prepared!"
 echo "* Running ndk-build"
 ${NDK_BUILD} -j8
