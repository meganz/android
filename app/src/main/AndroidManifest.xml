--- conflicted
+++ resolved
@@ -633,18 +633,16 @@
             android:theme="@style/DocumentScannerTheme"
             android:windowSoftInputMode="stateHidden|adjustNothing"/>
 
-<<<<<<< HEAD
+        <receiver android:name=".psa.AlarmReceiver">
+            <intent-filter>
+                <action android:name="android.intent.action.checking.psa" />
+            </intent-filter>
+        </receiver>
+
         <activity
             android:name=".activities.AskForDsiplayOverActivity"
             android:theme="@style/ActivityDialog"
             android:launchMode="singleTask"/>
-=======
-        <receiver android:name=".psa.AlarmReceiver">
-            <intent-filter>
-                <action android:name="android.intent.action.checking.psa" />
-            </intent-filter>
-        </receiver>
->>>>>>> d5a5b90d
 
     </application>
 
