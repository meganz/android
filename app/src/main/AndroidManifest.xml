<?xml version="1.0" encoding="utf-8"?>
<manifest xmlns:android="http://schemas.android.com/apk/res/android"
    package="mega.privacy.android.app"
    android:installLocation="internalOnly">

    <uses-feature android:name="android.hardware.camera.autofocus" android:required="false" />
    <uses-feature android:name="android.hardware.camera" android:required="false"/>
    <uses-feature android:name="android.hardware.screen.portrait" android:required="false" />
    <uses-feature android:name="android.hardware.camera.front" android:required="false" />
    <uses-feature android:name="android.hardware.touchscreen" android:required="false" />
    <uses-feature android:name="android.hardware.sensor.proximity" android:required="false" />

    <supports-screens android:resizeable="true"
        android:smallScreens="true"
        android:normalScreens="true"
        android:largeScreens="true"
        android:xlargeScreens="true"
        android:anyDensity="true"/>
    <uses-permission android:name="android.permission.INTERNET"/>
    <uses-permission android:name="android.permission.WRITE_EXTERNAL_STORAGE"/>
    <uses-permission android:name="android.permission.READ_EXTERNAL_STORAGE"/>
    <uses-permission android:name="android.permission.ACCESS_NETWORK_STATE"/>
    <uses-permission android:name="android.permission.WAKE_LOCK"/>
    <uses-permission android:name="android.permission.CAMERA" />
    <uses-permission android:name="com.google.android.apps.photos.permission.GOOGLE_PHOTOS"/>
    <uses-permission android:name="android.permission.READ_CONTACTS" />
    <uses-permission android:name="com.android.vending.BILLING" />
    <uses-permission android:name="android.permission.VIBRATE" />
    <uses-permission android:name="android.permission.CHANGE_NETWORK_STATE" />
    <uses-permission android:name="android.permission.MODIFY_AUDIO_SETTINGS" />
    <uses-permission android:name="android.permission.RECORD_AUDIO" />
    <uses-permission android:name="android.permission.BLUETOOTH" />
    <uses-permission android:name="android.permission.CAPTURE_VIDEO_OUTPUT" />
    <uses-permission android:name="android.permission.FLAG_SHOW_WHEN_LOCKED" />
    <uses-permission android:name="android.permission.MANAGE_DOCUMENTS"/>
    <uses-permission android:name="android.permission.ACCESS_FINE_LOCATION" />
	<uses-permission android:name="android.permission.RECEIVE_BOOT_COMPLETED" />
    <uses-permission android:name="android.permission.FOREGROUND_SERVICE" />
    <uses-permission android:name="android.permission.SYSTEM_ALERT_WINDOW" />
    <uses-permission android:name="android.permission.USE_FULL_SCREEN_INTENT" />

    <!--<uses-permission android:name="android.permission.READ_CALL_LOG"/>-->
    <!--<uses-permission android:name="android.permission.WRITE_CALL_LOG"/>-->

    <application
        android:name="mega.privacy.android.app.MegaApplication"
        android:allowBackup="false"
        android:icon="@mipmap/ic_launcher_mega"
        android:label="@string/app_name"
        android:requestLegacyExternalStorage="true"
        android:roundIcon="@mipmap/ic_launcher_mega_round"
        android:theme="@style/Theme.Mega"
        android:usesCleartextTraffic="true">

        <meta-data
            android:name="fontProviderRequests"
            android:value="Noto Color Emoji Compat" />

        <activity
            android:name="mega.privacy.android.app.lollipop.LoginActivityLollipop"
            android:label="@string/login_text"
            android:screenOrientation="portrait"
            android:windowSoftInputMode="stateAlwaysHidden">
        </activity>

        <activity
            android:name="mega.privacy.android.app.activities.WebViewActivity"
            android:configChanges="orientation|screenSize"
            android:label="@string/app_name"
            android:launchMode="singleTop" />

        <activity
            android:name="mega.privacy.android.app.lollipop.ManagerActivityLollipop"
            android:label="@string/app_name"
            android:launchMode="singleTop"
            android:windowSoftInputMode="adjustNothing">

            <intent-filter>
                <action android:name="android.intent.action.SEARCH" />
                <action android:name="android.intent.action.MAIN" />
                <category android:name="android.intent.category.LAUNCHER" />
            </intent-filter>

            <meta-data android:name="android.app.searchable"
                android:resource="@xml/searchable" />
        </activity>

        <activity
            android:name="mega.privacy.android.app.lollipop.megaachievements.AchievementsActivity"
            android:label="@string/app_name">
        </activity>

        <activity android:name="OpenLinkActivity" android:launchMode="singleTask" android:screenOrientation="portrait" >
            <intent-filter>
                <action android:name="android.intent.action.VIEW" ></action>
                <category android:name="android.intent.category.DEFAULT" ></category>
                <category android:name="android.intent.category.BROWSABLE" ></category>
                <data android:host="mega.co.nz" android:scheme="https" > </data>
            </intent-filter>

            <intent-filter>
                <action android:name="android.intent.action.VIEW" ></action>
                <category android:name="android.intent.category.DEFAULT" ></category>
                <category android:name="android.intent.category.BROWSABLE" ></category>
                <data android:host="www.mega.co.nz" android:scheme="https" > </data>
            </intent-filter>

            <intent-filter>
                <action android:name="android.intent.action.VIEW" ></action>
                <category android:name="android.intent.category.DEFAULT" ></category>
                <category android:name="android.intent.category.BROWSABLE" ></category>
                <data android:host="mega.nz" android:scheme="https" > </data>
            </intent-filter>

            <intent-filter>
                <action android:name="android.intent.action.VIEW" ></action>
                <category android:name="android.intent.category.DEFAULT" ></category>
                <category android:name="android.intent.category.BROWSABLE" ></category>
                <data android:host="www.mega.nz" android:scheme="https" > </data>
            </intent-filter>

            <intent-filter>
                <action android:name="android.intent.action.VIEW" ></action>
                <category android:name="android.intent.category.DEFAULT" ></category>
                <category android:name="android.intent.category.BROWSABLE" ></category>
                <data android:scheme="mega" > </data>
            </intent-filter>
        </activity>

        <activity
            android:name="mega.privacy.android.app.lollipop.FullScreenImageViewerLollipop"
            android:label="@string/full_screen_image_viewer_label"
            android:launchMode="singleTop"
            android:uiOptions="splitActionBarWhenNarrow"
            android:theme="@style/Theme.Dark.FullScreen.Draggable">
        </activity>

        <activity
            android:name="mega.privacy.android.app.lollipop.megachat.ChatFullScreenImageViewer"
            android:label="@string/full_screen_image_viewer_label"
            android:launchMode="singleTop"
            android:uiOptions="splitActionBarWhenNarrow"
            android:theme="@style/Theme.Dark.FullScreen.Draggable">
        </activity>

        <activity
            android:name="mega.privacy.android.app.lollipop.ContactFileListActivityLollipop"
            android:label="@string/contact_properties_activity"
            android:launchMode="singleTop">
        </activity>

        <activity
            android:name="mega.privacy.android.app.lollipop.FileContactListActivityLollipop"
            android:label="@string/file_properties_shared_folder_select_contact"
            android:launchMode="singleTop"
            android:configChanges="orientation|screenSize">
        </activity>

        <activity
            android:name="mega.privacy.android.app.lollipop.FileExplorerActivityLollipop"
            android:configChanges="orientation|screenSize"
            android:label="@string/app_name"
<<<<<<< HEAD
            android:launchMode="singleTask"
            android:theme="@style/Theme.Megaactionbar"
=======
>>>>>>> 6895f4f0
            android:windowSoftInputMode="adjustNothing">

            <intent-filter>
                <action android:name="android.intent.action.SEND" />

                <category android:name="android.intent.category.DEFAULT" />

                <data android:mimeType="*/*" />
            </intent-filter>
            <intent-filter>
                <action android:name="android.intent.action.SEND_MULTIPLE" />

                <category android:name="android.intent.category.DEFAULT" />

                <data android:mimeType="*/*" />
            </intent-filter>
        </activity>

        <activity
            android:name="mega.privacy.android.app.lollipop.megachat.ChatExplorerActivity"
            android:label="@string/app_name">
        </activity>

        <activity
            android:name="mega.privacy.android.app.lollipop.megachat.NodeAttachmentHistoryActivity"
            android:label="@string/app_name">
        </activity>

        <activity
            android:name="mega.privacy.android.app.lollipop.CountryCodePickerActivityLollipop"
            android:label="@string/app_name">
        </activity>

        <activity android:name="mega.privacy.android.app.providers.PinFileProviderActivity"
            android:label="@string/app_name">
        </activity>

        <activity android:name="mega.privacy.android.app.providers.FileProviderActivity"
            android:label="@string/app_name"
            android:screenOrientation="locked">

            <intent-filter>
                <action
                    android:name="android.intent.action.PICK"/>
                <category
                    android:name="android.intent.category.DEFAULT"/>
                <category
                    android:name="android.intent.category.OPENABLE"/>
                <data android:mimeType="text/*"/>
                <data android:mimeType="application/*"/>
                <data android:mimeType="audio/*"/>
                <data android:mimeType="video/*"/>
                <data android:mimeType="image/*"/>
                <data android:mimeType="x-conference/*"/>
                <data android:mimeType="model/*"/>
                <data android:mimeType="chemical/*"/>
            </intent-filter>
            <intent-filter>
                <action android:name="android.intent.action.GET_CONTENT" />
                <category android:name="android.intent.category.OPENABLE" />
                <category android:name="android.intent.category.DEFAULT" />
                <data android:mimeType="text/*"/>
                <data android:mimeType="application/*"/>
                <data android:mimeType="audio/*"/>
                <data android:mimeType="video/*"/>
                <data android:mimeType="image/*"/>
                <data android:mimeType="x-conference/*"/>
                <data android:mimeType="model/*"/>
                <data android:mimeType="chemical/*"/>
            </intent-filter>
        </activity>

        <activity
            android:name="mega.privacy.android.app.lollipop.FileStorageActivityLollipop"
            android:label="@string/app_name"
            android:configChanges="orientation|screenSize"
            >
        </activity>

        <activity
            android:name="mega.privacy.android.app.lollipop.FolderLinkActivityLollipop"
            android:label="@string/app_name"
            android:configChanges="orientation|screenSize">
        </activity>

        <activity
            android:name="mega.privacy.android.app.lollipop.megachat.ContactAttachmentActivityLollipop"
            android:label="@string/app_name"
            android:configChanges="orientation|screenSize">
        </activity>

        <activity
            android:name="mega.privacy.android.app.lollipop.TestPasswordActivity"
            android:label="@string/app_name"
            android:configChanges="orientation|screenSize">
        </activity>

        <activity
            android:name="mega.privacy.android.app.lollipop.FileLinkActivityLollipop"
            android:label="@string/app_name"
            android:configChanges="orientation|screenSize">
        </activity>

        <activity
            android:name="mega.privacy.android.app.OpenPasswordLinkActivity"
            android:label=""
            android:launchMode="singleTop"
            android:configChanges="orientation|screenSize"
            android:excludeFromRecents="true"
            android:theme="@style/Theme.MaterialComponents.DayNight.Dialog">
        </activity>

        <activity
            android:name="mega.privacy.android.app.lollipop.ChangePasswordActivityLollipop"
            android:label="@string/my_account_change_password">
        </activity>

        <activity
            android:name="mega.privacy.android.app.activities.GetLinkActivity"
            android:configChanges="screenSize|orientation"
            android:label="@string/context_get_link_menu">
        </activity>

        <activity
            android:name="mega.privacy.android.app.lollipop.SearchByDateActivityLollipop"
            android:label="@string/action_search_by_date">
        </activity>

        <activity
            android:name="mega.privacy.android.app.lollipop.PinLockActivityLollipop"
            android:label="@string/settings_pin_lock"
            android:windowSoftInputMode="adjustResize|stateVisible">
        </activity>

        <activity
            android:name="mega.privacy.android.app.lollipop.ZipBrowserActivityLollipop"
            android:label="@string/zip_browser_activity"
            android:configChanges="orientation|screenSize">
        </activity>

        <activity
            android:name="mega.privacy.android.app.lollipop.AddContactActivityLollipop"
            android:label="@string/app_name"
            android:windowSoftInputMode="adjustNothing">
        </activity>

	    <activity
		    android:name="mega.privacy.android.app.lollipop.InviteContactActivity"
		    android:label="@string/app_name"
		    android:windowSoftInputMode="adjustNothing">
	    </activity>

        <activity
            android:name="mega.privacy.android.app.lollipop.megachat.ChatActivityLollipop"
            android:label="@string/app_name"
            android:windowSoftInputMode="stateHidden|adjustResize"
            android:launchMode="singleTask">
        </activity>

        <activity
            android:name="mega.privacy.android.app.lollipop.megachat.ArchivedChatsActivity"
            android:label="@string/app_name">
        </activity>

        <activity
            android:name="mega.privacy.android.app.lollipop.ContactInfoActivityLollipop"
            android:label="@string/app_name">
        </activity>

        <activity
            android:name="mega.privacy.android.app.lollipop.FileInfoActivityLollipop"
            android:label="@string/app_name">
        </activity>
        <activity
            android:name=".activities.OfflineFileInfoActivity"
            android:label="@string/app_name"
            android:configChanges="orientation|screenSize" />

        <activity
            android:name="mega.privacy.android.app.lollipop.VersionsFileActivity"
            android:label="@string/app_name">
        </activity>

        <activity
            android:name="mega.privacy.android.app.lollipop.megachat.GroupChatInfoActivityLollipop"
            android:label="@string/app_name">
        </activity>

        <activity
            android:name="mega.privacy.android.app.lollipop.PdfViewerActivityLollipop"
            android:label="@string/pdf_app_name"
            android:launchMode="singleTop">
            <intent-filter>
                <action android:name="android.intent.action.VIEW" />
                <category android:name="android.intent.category.DEFAULT" />
                <data android:mimeType="application/pdf" />
            </intent-filter>
            <intent-filter>
                <action android:name="android.intent.action.VIEW" />
                <category android:name="android.intent.category.BROWSABLE" />
                <category android:name="android.intent.category.DEFAULT" />
                <data android:scheme="http" />
                <data android:host="*" />
                <data android:pathPattern=".*\\.pdf" />
            </intent-filter>
            <intent-filter>
                <action android:name="android.intent.action.VIEW" />
                <category android:name="android.intent.category.BROWSABLE" />
                <category android:name="android.intent.category.DEFAULT" />
                <data android:scheme="http" />
                <data android:host="*" />
                <data android:mimeType="application/pdf" />
            </intent-filter>
            <intent-filter>
                <action android:name="android.intent.action.VIEW" />
                <category android:name="android.intent.category.BROWSABLE" />
                <category android:name="android.intent.category.DEFAULT" />
                <data android:scheme="file" />
                <data android:host="*" />
                <data android:pathPattern=".*\\.pdf" />
            </intent-filter>
        </activity>

        <activity
            android:name="mega.privacy.android.app.lollipop.AudioVideoPlayerLollipop"
            android:label="@string/app_name"
            android:launchMode="singleTop"
            android:configChanges="orientation|screenSize"
            android:theme="@style/Theme.Dark.FullScreen.Draggable">
        </activity>

        <activity
            android:name="mega.privacy.android.app.lollipop.qrcode.QRCodeActivity"
            android:label="@string/app_name">
        </activity>

        <activity
            android:name="mega.privacy.android.app.lollipop.TwoFactorAuthenticationActivity"
            android:label="@string/app_name">
        </activity>

        <activity
            android:name="mega.privacy.android.app.BusinessExpiredAlertActivity"
            android:label="@string/app_name">
        </activity>

        <activity
            android:name="mega.privacy.android.app.lollipop.megachat.calls.ChatCallActivity"
            android:screenOrientation="portrait"
            android:launchMode="singleTask"
            android:label="@string/app_name">
        </activity>

        <activity android:name="mega.privacy.android.app.SMSVerificationActivity" />

        <activity android:name="mega.privacy.android.app.SMSVerificationReceiveTxtActivity"/>

        <activity
            android:name="mega.privacy.android.app.activities.settingsActivities.AdvancedPreferencesActivity"
            android:label="@string/settings_advanced_features"
            android:launchMode="singleTop">
        </activity>

        <activity
            android:name="mega.privacy.android.app.activities.settingsActivities.CameraUploadsPreferencesActivity"
            android:label="@string/section_photo_sync"
            android:launchMode="singleTop">
        </activity>

        <activity
            android:name="mega.privacy.android.app.activities.settingsActivities.ChatNotificationsPreferencesActivity"
            android:label="@string/title_properties_chat_notifications_contact"
            android:launchMode="singleTop">
        </activity>

        <activity
            android:name="mega.privacy.android.app.activities.settingsActivities.ChatPreferencesActivity"
            android:label="@string/section_chat"
            android:launchMode="singleTop">
        </activity>

        <activity
            android:name="mega.privacy.android.app.activities.settingsActivities.DownloadPreferencesActivity"
            android:label="@string/download_location"
            android:launchMode="singleTop">
        </activity>

        <activity
            android:name="mega.privacy.android.app.activities.settingsActivities.FileManagementPreferencesActivity"
            android:label="@string/settings_file_management_category"
            android:launchMode="singleTop">
        </activity>

        <activity
            android:name="mega.privacy.android.app.activities.settingsActivities.PasscodePreferencesActivity"
            android:label="@string/settings_pin_lock_switch"
            android:launchMode="singleTop">
        </activity>

        <activity
            android:name="mega.privacy.android.app.activities.settingsActivities.CookiePreferencesActivity"
            android:label="@string/settings_about_cookie_settings"
            android:launchMode="singleTop" />

        <activity
            android:name="mega.privacy.android.app.WeakAccountProtectionAlertActivity"
            android:label="@string/app_name"
            android:launchMode="singleTop">
        </activity>

        <activity
            android:name="mega.privacy.android.app.activities.ManageChatHistoryActivity"
            android:configChanges="orientation|screenSize"
            android:label="@string/title_properties_manage_chat"
            android:launchMode="singleTop">
        </activity>

        <activity
            android:name="mega.privacy.android.app.AuthenticityCredentialsActivity"
            android:label="@string/authenticity_credentials_label"
            android:launchMode="singleTop">
        </activity>

        <activity
            android:name="mega.privacy.android.app.activities.GiphyPickerActivity"
            android:configChanges="orientation|screenSize"
            android:label="@string/search_giphy_title"
            android:launchMode="singleTop"
            android:windowSoftInputMode="adjustNothing">

        </activity>

        <activity
            android:name="mega.privacy.android.app.activities.GiphyViewerActivity"
            android:launchMode="singleTop">
        </activity>

        <service
            android:name="mega.privacy.android.app.lollipop.megachat.ChatUploadService"
            android:exported="false" >
        </service>

        <service
            android:name="mega.privacy.android.app.lollipop.megachat.calls.CallService"
            android:exported="false" >
        </service>

        <service
            android:name="DownloadService"
            android:exported="false" >
        </service>

        <service
            android:name="mega.privacy.android.app.lollipop.megachat.calls.CallNotificationIntentService"
            android:exported="false" >
        </service>

        <service
            android:name="mega.privacy.android.app.notifications.DownloadNotificationIntentService"
            android:exported="false" >
        </service>

        <service
            android:name="UploadService"
            android:exported="false" >
        </service>

        <service
            android:name="MegaStreamingService"
            android:exported="false" >
        </service>

        <service
            android:name=".jobservices.CameraUploadsService"
            android:exported="false" />
	    <service
		    android:name=".jobservices.CuSyncInactiveHeartbeatService"
		    android:permission="android.permission.BIND_JOB_SERVICE"
		    android:exported="false" />
	    <service
		    android:name=".jobservices.CameraUploadStarterService"
		    android:permission="android.permission.BIND_JOB_SERVICE"
		    android:exported="false" />
        <service android:name=".fcm.IncomingCallService" android:exported="true"/>
        <service android:name=".fcm.KeepAliveService" android:exported="true"/>
        <receiver
            android:name="mega.privacy.android.app.receivers.CustomInstallReferrerReceiver"
            android:exported="true">
            <intent-filter>
                <action
                    android:name="com.android.vending.INSTALL_REFERRER" />
            </intent-filter>
        </receiver>

        <receiver
            android:name="mega.privacy.android.app.receivers.CameraEventReceiver"
            android:enabled="true" >
            <intent-filter>
                <action android:name="com.android.camera.NEW_PICTURE" />
                <action android:name="android.hardware.action.NEW_PICTURE" />
                <category android:name="android.intent.category.DEFAULT" />
                <data android:mimeType="image/*" />
            </intent-filter>
        </receiver>

        <receiver
            android:name="mega.privacy.android.app.receivers.NetworkStateReceiver"
            android:enabled="true">
            <intent-filter>
                <action android:name="android.net.conn.CONNECTIVITY_CHANGE" />
            </intent-filter>
        </receiver>

        <receiver
            android:name="mega.privacy.android.app.receivers.ChargeEventReceiver"
            android:enabled="true">
            <intent-filter>
                <action android:name="android.intent.action.ACTION_POWER_CONNECTED" />
            </intent-filter>
        </receiver>

        <receiver
            android:name="mega.privacy.android.app.receivers.BootEventReceiver"
            android:enabled="true">
            <intent-filter>
                <action android:name="android.intent.action.BOOT_COMPLETED" />
            </intent-filter>
        </receiver>

        <provider
            android:name="androidx.core.content.FileProvider"
            android:authorities="mega.privacy.android.app.providers.fileprovider"
            android:grantUriPermissions="true"
            android:exported="false">
            <meta-data
                android:name="android.support.FILE_PROVIDER_PATHS"
                android:resource="@xml/filepaths" />
        </provider>

        <activity
            android:name=".lollipop.megachat.MapsActivity"
            android:configChanges="orientation|screenSize"
            android:label="@string/title_activity_maps"
            android:windowSoftInputMode="adjustNothing">

            <meta-data
                android:name="android.support.PARENT_ACTIVITY"
                android:value="mega.privacy.android.app.lollipop.PinActivityLollipop" />

        </activity>

        <activity
            android:name=".activities.OverDiskQuotaPaywallActivity"
            android:label="@string/app_name"
            android:launchMode="singleTop">
        </activity>

        <activity
            android:name="nz.mega.documentscanner.DocumentScannerActivity"
            android:launchMode="singleTop"
            android:screenOrientation="sensorPortrait"
            android:theme="@style/DocumentScannerTheme"
            android:windowSoftInputMode="stateHidden|adjustNothing"/>

    </application>

</manifest><|MERGE_RESOLUTION|>--- conflicted
+++ resolved
@@ -160,11 +160,7 @@
             android:name="mega.privacy.android.app.lollipop.FileExplorerActivityLollipop"
             android:configChanges="orientation|screenSize"
             android:label="@string/app_name"
-<<<<<<< HEAD
             android:launchMode="singleTask"
-            android:theme="@style/Theme.Megaactionbar"
-=======
->>>>>>> 6895f4f0
             android:windowSoftInputMode="adjustNothing">
 
             <intent-filter>
