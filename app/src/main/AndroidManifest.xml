<?xml version="1.0" encoding="utf-8"?>
<manifest xmlns:android="http://schemas.android.com/apk/res/android"
    package="mega.privacy.android.app"
    android:installLocation="internalOnly"
<<<<<<< HEAD
    android:versionCode="222"
    android:versionName="3.5.1 (222)" >
=======
    android:versionCode="221"
    android:versionName="3.6 (221)" >
>>>>>>> 7bad40bb

    <uses-feature android:name="android.hardware.camera.autofocus" android:required="false" />
    <uses-feature android:name="android.hardware.camera" android:required="false"/>
    <uses-feature android:name="android.hardware.screen.portrait" android:required="false" />
    <uses-feature android:name="android.hardware.camera.front" android:required="false" />
    <uses-feature android:name="android.hardware.touchscreen" android:required="false" />
    <uses-feature android:name="android.hardware.sensor.proximity" android:required="false" />

    <supports-screens android:resizeable="true"
        android:smallScreens="true"
        android:normalScreens="true"
        android:largeScreens="true"
        android:xlargeScreens="true"
        android:anyDensity="true"/>
    <uses-permission android:name="android.permission.INTERNET"/>
    <uses-permission android:name="android.permission.WRITE_EXTERNAL_STORAGE"/>
    <uses-permission android:name="android.permission.READ_EXTERNAL_STORAGE"/>
    <uses-permission android:name="android.permission.ACCESS_NETWORK_STATE"/>
    <uses-permission android:name="android.permission.WAKE_LOCK"/>
    <uses-permission android:name="android.permission.CAMERA" />
    <uses-permission android:name="com.google.android.apps.photos.permission.GOOGLE_PHOTOS"/>
    <uses-permission android:name="android.permission.READ_CONTACTS" />
    <uses-permission android:name="com.android.vending.BILLING" />
    <uses-permission android:name="android.permission.VIBRATE" />
    <uses-permission android:name="android.permission.CHANGE_NETWORK_STATE" />
    <uses-permission android:name="android.permission.MODIFY_AUDIO_SETTINGS" />
    <uses-permission android:name="android.permission.RECORD_AUDIO" />
    <uses-permission android:name="android.permission.BLUETOOTH" />
    <uses-permission android:name="android.permission.CAPTURE_VIDEO_OUTPUT" />
    <uses-permission android:name="android.permission.FLAG_SHOW_WHEN_LOCKED" />
    <uses-permission android:name="android.permission.MANAGE_DOCUMENTS"/>
    <uses-permission android:name="android.permission.READ_CALL_LOG"/>
    <uses-permission android:name="android.permission.WRITE_CALL_LOG"/>

    <application
        android:name="mega.privacy.android.app.MegaApplication"
        android:allowBackup="false"
        android:icon="@drawable/ic_launcher"
        android:label="@string/app_name"
        android:theme="@style/Theme.Megaactionbar" >

        <meta-data android:name="com.google.android.gms.version"
            android:value="@integer/google_play_services_version" />
        <meta-data
            android:name="fontProviderRequests"
            android:value="Noto Color Emoji Compat" />

        <activity
            android:name="mega.privacy.android.app.lollipop.LoginActivityLollipop"
            android:label="@string/login_text"
            android:screenOrientation="locked"
            android:windowSoftInputMode="stateAlwaysHidden">
        </activity>

        <activity
            android:name="WebViewActivity"
            android:label="@string/app_name"
            android:launchMode="singleTop" >
        </activity>

        <activity
            android:name="mega.privacy.android.app.lollipop.WebViewActivityLollipop"
            android:label="@string/app_name"
            android:launchMode="singleTop">
        </activity>

        <activity
            android:name="mega.privacy.android.app.lollipop.ManagerActivityLollipop"
            android:label="@string/app_name"
            android:launchMode="singleTop"
            android:windowSoftInputMode="adjustNothing">

            <intent-filter>
                <action android:name="android.intent.action.SEARCH" />
                <action android:name="android.intent.action.MAIN" />
                <category android:name="android.intent.category.LAUNCHER" />
            </intent-filter>

            <meta-data android:name="android.app.searchable"
                android:resource="@xml/searchable" />
        </activity>

        <activity
            android:name="mega.privacy.android.app.lollipop.megaachievements.AchievementsActivity"
            android:label="@string/app_name"
            android:theme="@style/Theme.Megaactionbar.Secondary">
        </activity>

        <activity android:name="OpenLinkActivity" android:launchMode="singleTask" android:screenOrientation="portrait" >
            <intent-filter>
                <action android:name="android.intent.action.VIEW" ></action>
                <category android:name="android.intent.category.DEFAULT" ></category>
                <category android:name="android.intent.category.BROWSABLE" ></category>
                <data android:host="mega.co.nz" android:scheme="https" > </data>
            </intent-filter>

            <intent-filter>
                <action android:name="android.intent.action.VIEW" ></action>
                <category android:name="android.intent.category.DEFAULT" ></category>
                <category android:name="android.intent.category.BROWSABLE" ></category>
                <data android:host="www.mega.co.nz" android:scheme="https" > </data>
            </intent-filter>

            <intent-filter>
                <action android:name="android.intent.action.VIEW" ></action>
                <category android:name="android.intent.category.DEFAULT" ></category>
                <category android:name="android.intent.category.BROWSABLE" ></category>
                <data android:host="mega.nz" android:scheme="https" > </data>
            </intent-filter>

            <intent-filter>
                <action android:name="android.intent.action.VIEW" ></action>
                <category android:name="android.intent.category.DEFAULT" ></category>
                <category android:name="android.intent.category.BROWSABLE" ></category>
                <data android:host="www.mega.nz" android:scheme="https" > </data>
            </intent-filter>

            <intent-filter>
                <action android:name="android.intent.action.VIEW" ></action>
                <category android:name="android.intent.category.DEFAULT" ></category>
                <category android:name="android.intent.category.BROWSABLE" ></category>
                <data android:scheme="mega" > </data>
            </intent-filter>
        </activity>

        <activity
            android:name="mega.privacy.android.app.lollipop.FullScreenImageViewerLollipop"
            android:label="@string/full_screen_image_viewer_label"
            android:launchMode="singleTop"
            android:uiOptions="splitActionBarWhenNarrow"
            android:theme="@style/Theme.Swipe.Back">
        </activity>

        <activity
            android:name="mega.privacy.android.app.lollipop.megachat.ChatFullScreenImageViewer"
            android:label="@string/full_screen_image_viewer_label"
            android:launchMode="singleTop"
            android:uiOptions="splitActionBarWhenNarrow"
            android:theme="@style/Theme.Swipe.Back">
        </activity>

        <activity
            android:name="mega.privacy.android.app.lollipop.ContactFileListActivityLollipop"
            android:label="@string/contact_properties_activity"
            android:launchMode="singleTop"
            android:theme="@style/Theme.Megaactionbar.Secondary">
        </activity>

        <activity
            android:name="mega.privacy.android.app.lollipop.FileContactListActivityLollipop"
            android:label="@string/file_properties_shared_folder_select_contact"
            android:launchMode="singleTop"
            android:configChanges="orientation|screenSize"
            android:theme="@style/Theme.Megaactionbar.Secondary">
        </activity>

        <activity
            android:name="mega.privacy.android.app.lollipop.FileExplorerActivityLollipop"
            android:launchMode="singleTask"
            android:label="@string/app_name"
           android:theme="@style/Theme.Megaactionbar"
           android:windowSoftInputMode="adjustNothing">

            <intent-filter>
                <action android:name="android.intent.action.SEND" />

                <category android:name="android.intent.category.DEFAULT" />

                <data android:mimeType="*/*" />
            </intent-filter>
            <intent-filter>
                <action android:name="android.intent.action.SEND_MULTIPLE" />

                <category android:name="android.intent.category.DEFAULT" />

                <data android:mimeType="*/*" />
            </intent-filter>
        </activity>

        <activity
            android:name="mega.privacy.android.app.lollipop.megachat.ChatExplorerActivity"
            android:label="@string/app_name"
            android:theme="@style/Theme.Megaactionbar.Secondary">
        </activity>

        <activity
            android:name="mega.privacy.android.app.lollipop.megachat.NodeAttachmentHistoryActivity"
            android:label="@string/app_name"
            android:theme="@style/Theme.Megaactionbar">
        </activity>

        <activity android:name="mega.privacy.android.app.providers.PinFileProviderActivity"
            android:label="@string/app_name">
        </activity>

        <activity android:name="mega.privacy.android.app.providers.FileProviderActivity"
            android:label="@string/app_name"
            android:theme="@style/Theme.Megaactionbar.Secondary"
            android:screenOrientation="locked">

            <intent-filter>
                <action
                    android:name="android.intent.action.PICK"/>
                <category
                    android:name="android.intent.category.DEFAULT"/>
                <category
                    android:name="android.intent.category.OPENABLE"/>
                <data android:mimeType="text/*"/>
                <data android:mimeType="application/*"/>
                <data android:mimeType="audio/*"/>
                <data android:mimeType="video/*"/>
                <data android:mimeType="image/*"/>
                <data android:mimeType="x-conference/*"/>
                <data android:mimeType="model/*"/>
                <data android:mimeType="chemical/*"/>
            </intent-filter>
            <intent-filter>
                <action android:name="android.intent.action.GET_CONTENT" />
                <category android:name="android.intent.category.OPENABLE" />
                <category android:name="android.intent.category.DEFAULT" />
                <data android:mimeType="text/*"/>
                <data android:mimeType="application/*"/>
                <data android:mimeType="audio/*"/>
                <data android:mimeType="video/*"/>
                <data android:mimeType="image/*"/>
                <data android:mimeType="x-conference/*"/>
                <data android:mimeType="model/*"/>
                <data android:mimeType="chemical/*"/>
            </intent-filter>
        </activity>

        <activity
            android:name="mega.privacy.android.app.lollipop.FileStorageActivityLollipop"
            android:label="@string/app_name"
            android:configChanges="orientation|screenSize"
            android:theme="@style/Theme.Megaactionbar.Secondary">
        </activity>

        <activity
            android:name="mega.privacy.android.app.lollipop.PhoneContactsActivityLollipop"
            android:label="@string/app_name">
        </activity>

        <activity
            android:name="mega.privacy.android.app.lollipop.FolderLinkActivityLollipop"
            android:label="@string/app_name"
            android:configChanges="orientation|screenSize"
            android:theme="@style/Theme.Megaactionbar.Secondary">
        </activity>

        <activity
            android:name="mega.privacy.android.app.lollipop.megachat.ContactAttachmentActivityLollipop"
            android:label="@string/app_name"
            android:configChanges="orientation|screenSize"
            android:theme="@style/Theme.Megaactionbar.Secondary">
        </activity>

        <activity
            android:name="mega.privacy.android.app.lollipop.TestPasswordActivity"
            android:label="@string/app_name"
            android:configChanges="orientation|screenSize"
            android:theme="@style/Theme.Megaactionbar.Secondary">
        </activity>

        <activity
            android:name="mega.privacy.android.app.lollipop.FileLinkActivityLollipop"
            android:label="@string/app_name"
            android:launchMode="singleTop"
            android:configChanges="orientation|screenSize"
            android:theme="@style/Theme.Megaactionbar.Secondary">
        </activity>

        <activity
            android:name="mega.privacy.android.app.OpenPasswordLinkActivity"
            android:label="@string/app_name"
            android:launchMode="singleTop"
            android:configChanges="orientation|screenSize"
            android:theme="@style/Theme.Megaactionbar.Secondary">
        </activity>

        <activity
            android:name="mega.privacy.android.app.lollipop.ChangePasswordActivityLollipop"
            android:label="@string/my_account_change_password"
            android:theme="@style/Theme.Megaactionbar.Secondary">
        </activity>

        <activity
            android:name="mega.privacy.android.app.lollipop.GetLinkActivityLollipop"
            android:configChanges="screenSize|orientation"
            android:label="@string/context_get_link_menu"
            android:theme="@style/Theme.Megaactionbar.Secondary">
        </activity>

        <activity
            android:name="mega.privacy.android.app.lollipop.SearchByDateActivityLollipop"
            android:label="@string/action_search_by_date"
            android:theme="@style/Theme.Megaactionbar.Secondary">
        </activity>

        <activity
            android:name="mega.privacy.android.app.lollipop.PinLockActivityLollipop"
            android:label="@string/settings_pin_lock"
            android:windowSoftInputMode="stateVisible"
            android:theme="@style/Theme.Megaactionbar.Secondary">
        </activity>

        <activity
            android:name="mega.privacy.android.app.lollipop.ZipBrowserActivityLollipop"
            android:label="@string/zip_browser_activity"
            android:configChanges="orientation|screenSize"
            android:theme="@style/Theme.Megaactionbar.Secondary">
        </activity>

        <activity
            android:name="mega.privacy.android.app.lollipop.AddContactActivityLollipop"
            android:label="@string/app_name"
            android:theme="@style/Theme.Add.Contacts"
            android:windowSoftInputMode="adjustNothing">
        </activity>

        <activity
            android:name="mega.privacy.android.app.lollipop.megachat.ChatActivityLollipop"
            android:label="@string/app_name"
            android:launchMode="singleTask"
            android:theme="@style/Theme.Megaactionbar.Secondary">
        </activity>

        <activity
            android:name="mega.privacy.android.app.lollipop.megachat.ArchivedChatsActivity"
            android:label="@string/app_name"
            android:theme="@style/Theme.Megaactionbar.Secondary">
        </activity>

        <activity
            android:name="mega.privacy.android.app.lollipop.ContactInfoActivityLollipop"
            android:label="@string/app_name"
            android:theme="@style/Theme.Megaactionbar.Secondary">
        </activity>

        <activity
            android:name="mega.privacy.android.app.lollipop.FileInfoActivityLollipop"
            android:label="@string/app_name"
            android:theme="@style/Theme.Megaactionbar.Secondary">
        </activity>

        <activity
            android:name="mega.privacy.android.app.lollipop.VersionsFileActivity"
            android:label="@string/app_name"
            android:theme="@style/Theme.Megaactionbar.Secondary">
        </activity>

        <activity
            android:name="mega.privacy.android.app.lollipop.megachat.GroupChatInfoActivityLollipop"
            android:label="@string/app_name"
            android:theme="@style/Theme.Megaactionbar.Secondary">
        </activity>

        <activity
            android:name="mega.privacy.android.app.lollipop.PdfViewerActivityLollipop"
            android:label="@string/pdf_app_name"
            android:launchMode="singleTop">
            <intent-filter>
                <action android:name="android.intent.action.VIEW" />
                <category android:name="android.intent.category.DEFAULT" />
                <data android:mimeType="application/pdf" />
            </intent-filter>
            <intent-filter>
                <action android:name="android.intent.action.VIEW" />
                <category android:name="android.intent.category.BROWSABLE" />
                <category android:name="android.intent.category.DEFAULT" />
                <data android:scheme="http" />
                <data android:host="*" />
                <data android:pathPattern=".*\\.pdf" />
            </intent-filter>
            <intent-filter>
                <action android:name="android.intent.action.VIEW" />
                <category android:name="android.intent.category.BROWSABLE" />
                <category android:name="android.intent.category.DEFAULT" />
                <data android:scheme="http" />
                <data android:host="*" />
                <data android:mimeType="application/pdf" />
            </intent-filter>
            <intent-filter>
                <action android:name="android.intent.action.VIEW" />
                <category android:name="android.intent.category.BROWSABLE" />
                <category android:name="android.intent.category.DEFAULT" />
                <data android:scheme="file" />
                <data android:host="*" />
                <data android:pathPattern=".*\\.pdf" />
            </intent-filter>
        </activity>

        <activity
            android:name="mega.privacy.android.app.lollipop.AudioVideoPlayerLollipop"
            android:label="@string/app_name"
            android:theme="@style/Theme.Swipe.Back">
        </activity>

        <activity
            android:name="mega.privacy.android.app.lollipop.qrcode.QRCodeActivity"
            android:label="@string/app_name"
            android:theme="@style/Theme.Megaactionbar.Secondary">
        </activity>

        <activity
            android:name="mega.privacy.android.app.lollipop.TwoFactorAuthenticationActivity"
            android:label="@string/app_name"
            android:theme="@style/Theme.Megaactionbar.Secondary">
        </activity>

        <activity
            android:name="mega.privacy.android.app.lollipop.megachat.calls.ChatCallActivity"
            android:screenOrientation="portrait"
            android:launchMode="singleTask"
            android:label="@string/app_name">
        </activity>

        <activity
            android:name="mega.privacy.android.app.lollipop.megachat.ChatPreferencesActivity"
            android:label="@string/contact_properties_activity"
            android:theme="@style/Theme.Megaactionbar.Secondary"
            android:launchMode="singleTop">
        </activity>

        <service
            android:name="CameraSyncService"
            android:exported="false" >
        </service>

        <service
            android:name="mega.privacy.android.app.lollipop.megachat.ChatUploadService"
            android:exported="false" >
        </service>

        <service
            android:name="mega.privacy.android.app.lollipop.megachat.calls.CallService"
            android:exported="false" >
        </service>

        <service
            android:name="DownloadService"
            android:exported="false" >
        </service>

        <service
            android:name="mega.privacy.android.app.lollipop.megachat.calls.CallNotificationIntentService"
            android:exported="false" >
        </service>

        <service
            android:name="UploadService"
            android:exported="false" >
        </service>

        <service
            android:name="MegaStreamingService"
            android:exported="false" >
        </service>

        <service
            android:name=".fcm.MegaFirebaseMessagingService">
            <intent-filter>
                <action android:name="com.google.firebase.MESSAGING_EVENT"/>
            </intent-filter>
        </service>

        <service
            android:name=".fcm.MegaFirebaseInstanceIDService">
            <intent-filter>
                <action android:name="com.google.firebase.INSTANCE_ID_EVENT"/>
            </intent-filter>
        </service>

        <!-- Used for Google Play Store Campaign Measurement-->
        <service
            android:name="com.google.android.gms.analytics.CampaignTrackingService" />

        <service
            android:name=".jobservices.CameraUploadsService"
            android:permission="android.permission.BIND_JOB_SERVICE"
            android:exported="false" />
        <service android:name=".fcm.IncomingCallService" android:exported="true"/>
        <receiver
            android:name="mega.privacy.android.app.receivers.CustomInstallReferrerReceiver"
            android:exported="true">
            <intent-filter>
                <action
                    android:name="com.android.vending.INSTALL_REFERRER" />
            </intent-filter>
        </receiver>

        <receiver
            android:name="mega.privacy.android.app.receivers.CameraEventReceiver"
            android:enabled="true" >
            <intent-filter>
                <action android:name="com.android.camera.NEW_PICTURE" />
                <action android:name="android.hardware.action.NEW_PICTURE" />
                <category android:name="android.intent.category.DEFAULT" />
                <data android:mimeType="image/*" />
            </intent-filter>
        </receiver>

        <receiver
            android:name="mega.privacy.android.app.receivers.NetworkStateReceiver"
            android:enabled="true">
            <intent-filter>
                <action android:name="android.net.conn.CONNECTIVITY_CHANGE" />
            </intent-filter>
        </receiver>

        <receiver
            android:name="mega.privacy.android.app.receivers.ChargeEventReceiver"
            android:enabled="true">
            <intent-filter>
                <action android:name="android.intent.action.ACTION_POWER_CONNECTED" />
            </intent-filter>
            <intent-filter>
                <action android:name="android.intent.action.ACTION_POWER_DISCONNECTED" />
            </intent-filter>
        </receiver>

        <receiver
            android:name="mega.privacy.android.app.receivers.BootEventReceiver"
            android:enabled="true">
            <intent-filter>
                <action android:name="android.intent.action.BOOT_COMPLETED" />
            </intent-filter>
        </receiver>

        <provider
            android:name="android.support.v4.content.FileProvider"
            android:authorities="mega.privacy.android.app.providers.fileprovider"
            android:grantUriPermissions="true"
            android:exported="false">
            <meta-data
                android:name="android.support.FILE_PROVIDER_PATHS"
                android:resource="@xml/filepaths" />
        </provider>
    </application>

</manifest><|MERGE_RESOLUTION|>--- conflicted
+++ resolved
@@ -2,13 +2,8 @@
 <manifest xmlns:android="http://schemas.android.com/apk/res/android"
     package="mega.privacy.android.app"
     android:installLocation="internalOnly"
-<<<<<<< HEAD
     android:versionCode="222"
     android:versionName="3.5.1 (222)" >
-=======
-    android:versionCode="221"
-    android:versionName="3.6 (221)" >
->>>>>>> 7bad40bb
 
     <uses-feature android:name="android.hardware.camera.autofocus" android:required="false" />
     <uses-feature android:name="android.hardware.camera" android:required="false"/>
