--- conflicted
+++ resolved
@@ -2,474 +2,503 @@
 <manifest xmlns:android="http://schemas.android.com/apk/res/android"
     package="mega.privacy.android.app"
     android:installLocation="auto"
-<<<<<<< HEAD
-    android:versionCode="64"
-    android:versionName="3.0.11.3">
-=======
     android:versionCode="67"
     android:versionName="3.0.11.5" >
->>>>>>> 2c956aee
 
     <uses-sdk
         android:minSdkVersion="9"
         android:targetSdkVersion="23" />
 
-    <uses-feature
-        android:name="android.hardware.camera.autofocus"
-        android:required="false" />
-    <uses-feature
-        android:name="android.hardware.camera"
-        android:required="false" />
-    <uses-feature
-        android:name="android.hardware.screen.portrait"
-        android:required="false" />
-    <uses-feature
-        android:name="android.hardware.touchscreen"
-        android:required="false" />
-
-    <supports-screens
-        android:anyDensity="true"
+    <uses-feature android:name="android.hardware.camera.autofocus" android:required="false" />
+    <uses-feature android:name="android.hardware.camera" android:required="false"/>
+    <uses-feature android:name="android.hardware.screen.portrait" android:required="false" />
+    <uses-feature android:name="android.hardware.touchscreen" android:required="false" />
+
+    <supports-screens android:resizeable="true"
+        android:smallScreens="true"
+        android:normalScreens="true"
         android:largeScreens="true"
-        android:normalScreens="true"
-        android:resizeable="true"
-        android:smallScreens="true"
-        android:xlargeScreens="true" />
-
-    <uses-permission android:name="android.permission.INTERNET" />
-    <uses-permission android:name="android.permission.WRITE_EXTERNAL_STORAGE" />
-    <uses-permission android:name="android.permission.ACCESS_NETWORK_STATE" />
-    <uses-permission android:name="android.permission.WAKE_LOCK" />
+        android:xlargeScreens="true"
+        android:anyDensity="true"/>
+    <uses-permission android:name="android.permission.INTERNET"/>
+    <uses-permission android:name="android.permission.WRITE_EXTERNAL_STORAGE"/>
+    <uses-permission android:name="android.permission.ACCESS_NETWORK_STATE"/>
+    <uses-permission android:name="android.permission.WAKE_LOCK"/>
     <uses-permission android:name="android.permission.CAMERA" />
-    <uses-permission android:name="com.google.android.apps.photos.permission.GOOGLE_PHOTOS" />
+    <uses-permission android:name="com.google.android.apps.photos.permission.GOOGLE_PHOTOS"/>
     <uses-permission android:name="android.permission.READ_CONTACTS" />
     <uses-permission android:name="com.android.vending.BILLING" />
 
-    <android:uses-permission android:name="android.permission.READ_PHONE_STATE" />
-    <android:uses-permission android:name="android.permission.READ_EXTERNAL_STORAGE" />
-
     <application
-        android:name=".MegaApplication"
+        android:name="MegaApplication"
         android:allowBackup="false"
         android:icon="@drawable/ic_launcher"
         android:label="@string/app_name"
-        android:theme="@style/Theme.Megaactionbar">
-        <meta-data
-            android:name="com.google.android.gms.version"
+        android:theme="@style/Theme.Megaactionbar" >
+
+        <meta-data android:name="com.google.android.gms.version"
             android:value="@integer/google_play_services_version" />
 
         <activity
-            android:name=".TourActivity"
-            android:configChanges="orientation|screenSize"
-            android:label="@string/app_name"
+            android:name="TourActivity"
+            android:label="@string/app_name"
+            android:launchMode="singleTop"
+            android:theme="@style/login_activity"
+            android:configChanges="orientation|screenSize"
+            android:windowSoftInputMode="stateHidden"
+            android:screenOrientation="portrait" >
+        </activity>
+
+        <activity
+            android:name="LoginActivity"
+            android:theme="@style/login_activity"
+            android:label="@string/login_text"
+            android:configChanges="orientation|screenSize"
+            android:windowSoftInputMode="stateHidden"
+            android:screenOrientation="portrait" >
+        </activity>
+
+        <activity
+            android:name="mega.privacy.android.app.lollipop.LoginActivityLollipop"
+            android:theme="@style/login_activity"
+            android:label="@string/login_text"
+            android:configChanges="orientation|screenSize"
+            android:windowSoftInputMode="stateAlwaysHidden">
+        </activity>
+
+        <activity
+            android:name="WebViewActivity"
+            android:label="@string/app_name"
+            android:launchMode="singleTop" >
+        </activity>
+
+        <activity
+            android:name="mega.privacy.android.app.lollipop.WebViewActivityLollipop"
+            android:label="@string/app_name"
+            android:launchMode="singleTop">
+        </activity>
+
+        <activity
+            android:name="ChooseAccountActivity"
+            android:label="@string/choose_account_activity"
+            android:configChanges="orientation|screenSize"
+            android:windowSoftInputMode="stateHidden"
+            android:screenOrientation="portrait" >
+        </activity>
+
+        <activity
+            android:name="CreateAccountActivity"
+            android:label="@string/create_account_text"
+            android:theme="@style/login_activity"
+            android:configChanges="orientation|screenSize"
+            android:windowSoftInputMode="stateHidden"
+            android:screenOrientation="portrait" >
+        </activity>
+
+        <activity
+            android:name="ConfirmEmailActivity"
+            android:label="@string/confirm_email_text"
+            android:theme="@style/login_activity"
+            android:configChanges="orientation|screenSize"
+            android:windowSoftInputMode="stateHidden"
+            android:screenOrientation="portrait" >
+        </activity>
+
+        <activity
+            android:name="LauncherActivity"
+            android:label="@string/app_name"
+            android:launchMode="singleTop">
+
+            <intent-filter>
+                <action android:name="android.intent.action.MAIN" />
+
+                <category android:name="android.intent.category.LAUNCHER" />
+            </intent-filter>
+        </activity>
+
+        <activity
+            android:name="ManagerActivity"
+            android:label="@string/app_name"
+            android:launchMode="singleTop"
+            android:screenOrientation="portrait" >
+
+            <intent-filter>
+                <action android:name="android.intent.action.SEARCH" />
+            </intent-filter>
+
+            <meta-data android:name="android.app.searchable"
+                android:resource="@xml/searchable" />
+        </activity>
+
+        <activity
+            android:name="mega.privacy.android.app.lollipop.ManagerActivityLollipop"
+            android:label="@string/app_name"
+            android:launchMode="singleTop">
+
+            <intent-filter>
+                <action android:name="android.intent.action.SEARCH" />
+            </intent-filter>
+
+            <meta-data android:name="android.app.searchable"
+                android:resource="@xml/searchable" />
+        </activity>
+
+        <activity
+            android:name="OfflineActivity"
+            android:label="@string/section_saved_for_offline"
+            android:launchMode="singleTop"
+            android:screenOrientation="portrait" >
+        </activity>
+
+        <activity
+            android:name="mega.privacy.android.app.lollipop.OfflineActivityLollipop"
+            android:label="@string/section_saved_for_offline"
+            android:launchMode="singleTop"
+            android:configChanges="orientation|screenSize">
+        </activity>
+
+        <activity android:name="OpenLinkActivity" android:launchMode="singleTask" android:screenOrientation="portrait" >
+            <intent-filter>
+                <action android:name="android.intent.action.VIEW" ></action>
+                <category android:name="android.intent.category.DEFAULT" ></category>
+                <category android:name="android.intent.category.BROWSABLE" ></category>
+                <data android:host="mega.co.nz" android:scheme="https" > </data>
+            </intent-filter>
+
+            <intent-filter>
+                <action android:name="android.intent.action.VIEW" ></action>
+                <category android:name="android.intent.category.DEFAULT" ></category>
+                <category android:name="android.intent.category.BROWSABLE" ></category>
+                <data android:host="www.mega.co.nz" android:scheme="https" > </data>
+            </intent-filter>
+
+            <intent-filter>
+                <action android:name="android.intent.action.VIEW" ></action>
+                <category android:name="android.intent.category.DEFAULT" ></category>
+                <category android:name="android.intent.category.BROWSABLE" ></category>
+                <data android:host="mega.nz" android:scheme="https" > </data>
+            </intent-filter>
+
+            <intent-filter>
+                <action android:name="android.intent.action.VIEW" ></action>
+                <category android:name="android.intent.category.DEFAULT" ></category>
+                <category android:name="android.intent.category.BROWSABLE" ></category>
+                <data android:host="www.mega.nz" android:scheme="https" > </data>
+            </intent-filter>
+
+            <intent-filter>
+                <action android:name="android.intent.action.VIEW" ></action>
+                <category android:name="android.intent.category.DEFAULT" ></category>
+                <category android:name="android.intent.category.BROWSABLE" ></category>
+                <data android:scheme="mega" > </data>
+            </intent-filter>
+        </activity>
+
+        <activity
+            android:name="FullScreenImageViewer"
+            android:label="@string/full_screen_image_viewer_label"
+            android:launchMode="singleTop"
+            android:theme="@style/Theme.AppCompat.Light.NoActionBar.FullScreen"
+            android:uiOptions="splitActionBarWhenNarrow" >
+        </activity>
+
+        <activity
+            android:name="mega.privacy.android.app.lollipop.FullScreenImageViewerLollipop"
+            android:label="@string/full_screen_image_viewer_label"
+            android:launchMode="singleTop"
+            android:theme="@style/Theme.Megaactionbar.FullScreen"
+            android:uiOptions="splitActionBarWhenNarrow" >
+        </activity>
+
+        <activity
+            android:name="SecureSelfiePreviewActivity"
+            android:label="@string/full_screen_image_viewer_label"
+            android:launchMode="singleTop"
+            android:theme="@style/Theme.AppCompat.Light.NoActionBar.FullScreen"
+            android:uiOptions="splitActionBarWhenNarrow" >
+        </activity>
+
+        <activity
+            android:name="mega.privacy.android.app.lollipop.SecureSelfiePreviewActivityLollipop"
+            android:label="@string/full_screen_image_viewer_label"
+            android:launchMode="singleTop"
+            android:uiOptions="splitActionBarWhenNarrow" >
+        </activity>
+
+        <activity
+            android:name="FilePropertiesActivity"
+            android:label="@string/file_properties_activity"
             android:launchMode="singleTop"
             android:screenOrientation="portrait"
-            android:theme="@style/login_activity"
-            android:windowSoftInputMode="stateHidden" />
-        <activity
-            android:name=".LoginActivity"
-            android:configChanges="orientation|screenSize"
-            android:label="@string/login_text"
+            android:theme="@style/Theme.AppCompat.Light.DarkActionBar">
+        </activity>
+
+        <activity
+            android:name="mega.privacy.android.app.lollipop.FilePropertiesActivityLollipop"
+            android:label="@string/file_properties_activity"
+            android:launchMode="singleTop"
+            android:theme="@style/Theme.Megaactionbar.Properties">
+        </activity>
+
+        <activity
+            android:name="ContactPropertiesMainActivity"
+            android:label="@string/contact_properties_activity"
+            android:launchMode="singleTop"
             android:screenOrientation="portrait"
-            android:theme="@style/login_activity"
-            android:windowSoftInputMode="stateHidden" />
-        <activity
-            android:name=".lollipop.LoginActivityLollipop"
-            android:configChanges="orientation|screenSize"
-            android:label="@string/login_text"
-            android:theme="@style/login_activity"
-            android:windowSoftInputMode="stateAlwaysHidden" />
-        <activity
-            android:name=".WebViewActivity"
-            android:label="@string/app_name"
-            android:launchMode="singleTop" />
-        <activity
-            android:name=".lollipop.WebViewActivityLollipop"
-            android:label="@string/app_name"
-            android:launchMode="singleTop" />
-        <activity
-            android:name=".ChooseAccountActivity"
-            android:configChanges="orientation|screenSize"
-            android:label="@string/choose_account_activity"
+            android:theme="@style/Theme.AppCompat.Light.DarkActionBar">
+        </activity>
+
+        <activity
+            android:name="mega.privacy.android.app.lollipop.ContactPropertiesActivityLollipop"
+            android:label="@string/contact_properties_activity"
+            android:launchMode="singleTop">
+        </activity>
+
+        <activity
+            android:name="FileContactListActivity"
+            android:label="@string/file_properties_shared_folder_select_contact"
+            android:launchMode="singleTop"
+            android:configChanges="orientation|screenSize"
             android:screenOrientation="portrait"
-            android:windowSoftInputMode="stateHidden" />
-        <activity
-            android:name=".CreateAccountActivity"
-            android:configChanges="orientation|screenSize"
-            android:label="@string/create_account_text"
-            android:screenOrientation="portrait"
-            android:theme="@style/login_activity"
-            android:windowSoftInputMode="stateHidden" />
-        <activity
-            android:name=".ConfirmEmailActivity"
-            android:configChanges="orientation|screenSize"
-            android:label="@string/confirm_email_text"
-            android:screenOrientation="portrait"
-            android:theme="@style/login_activity"
-            android:windowSoftInputMode="stateHidden" />
-        <activity
-            android:name=".LauncherActivity"
-            android:label="@string/app_name"
-            android:launchMode="singleTop">
-            <intent-filter>
-                <action android:name="android.intent.action.MAIN" />
-
-                <category android:name="android.intent.category.LAUNCHER" />
-            </intent-filter>
-        </activity>
-        <activity
-            android:name=".ManagerActivity"
-            android:label="@string/app_name"
-            android:launchMode="singleTop"
+            android:theme="@style/Theme.AppCompat.Light.DarkActionBar">
+        </activity>
+
+        <activity
+            android:name="mega.privacy.android.app.lollipop.FileContactListActivityLollipop"
+            android:label="@string/file_properties_shared_folder_select_contact"
+            android:launchMode="singleTop"
+            android:configChanges="orientation|screenSize">
+        </activity>
+
+        <activity
+            android:name="LauncherFileExplorerActivity"
+            android:label="@string/app_name">
+            <intent-filter>
+                <action android:name="android.intent.action.SEND" />
+
+                <category android:name="android.intent.category.DEFAULT" />
+
+                <data android:mimeType="*/*" />
+            </intent-filter>
+            <intent-filter>
+                <action android:name="android.intent.action.SEND_MULTIPLE" />
+
+                <category android:name="android.intent.category.DEFAULT" />
+
+                <data android:mimeType="*/*" />
+            </intent-filter>
+        </activity>
+
+        <activity
+            android:name="FileExplorerActivity"
+            android:label="@string/app_name"
+            android:theme="@style/login_activity"
             android:screenOrientation="portrait">
-            <intent-filter>
-                <action android:name="android.intent.action.SEARCH" />
-            </intent-filter>
-
-            <meta-data
-                android:name="android.app.searchable"
-                android:resource="@xml/searchable" />
-        </activity>
-        <activity
-            android:name=".lollipop.ManagerActivityLollipop"
-            android:label="@string/app_name"
-            android:launchMode="singleTop">
-            <intent-filter>
-                <action android:name="android.intent.action.SEARCH" />
-            </intent-filter>
-
-            <meta-data
-                android:name="android.app.searchable"
-                android:resource="@xml/searchable" />
-        </activity>
-        <activity
-            android:name=".OfflineActivity"
-            android:label="@string/section_saved_for_offline"
-            android:launchMode="singleTop"
-            android:screenOrientation="portrait" />
-        <activity
-            android:name=".lollipop.OfflineActivityLollipop"
-            android:configChanges="orientation|screenSize"
-            android:label="@string/section_saved_for_offline"
-            android:launchMode="singleTop" />
-        <activity
-            android:name=".OpenLinkActivity"
-            android:launchMode="singleTask"
-            android:screenOrientation="portrait">
-            <intent-filter>
-                <action android:name="android.intent.action.VIEW" />
-
-                <category android:name="android.intent.category.DEFAULT" />
-                <category android:name="android.intent.category.BROWSABLE" />
-
-                <data
-                    android:host="mega.co.nz"
-                    android:scheme="https" />
-            </intent-filter>
-            <intent-filter>
-                <action android:name="android.intent.action.VIEW" />
-
-                <category android:name="android.intent.category.DEFAULT" />
-                <category android:name="android.intent.category.BROWSABLE" />
-
-                <data
-                    android:host="www.mega.co.nz"
-                    android:scheme="https" />
-            </intent-filter>
-            <intent-filter>
-                <action android:name="android.intent.action.VIEW" />
-
-                <category android:name="android.intent.category.DEFAULT" />
-                <category android:name="android.intent.category.BROWSABLE" />
-
-                <data
-                    android:host="mega.nz"
-                    android:scheme="https" />
-            </intent-filter>
-            <intent-filter>
-                <action android:name="android.intent.action.VIEW" />
-
-                <category android:name="android.intent.category.DEFAULT" />
-                <category android:name="android.intent.category.BROWSABLE" />
-
-                <data
-                    android:host="www.mega.nz"
-                    android:scheme="https" />
-            </intent-filter>
-            <intent-filter>
-                <action android:name="android.intent.action.VIEW" />
-
-                <category android:name="android.intent.category.DEFAULT" />
-                <category android:name="android.intent.category.BROWSABLE" />
-
-                <data android:scheme="mega" />
-            </intent-filter>
-        </activity>
-        <activity
-            android:name=".FullScreenImageViewer"
-            android:label="@string/full_screen_image_viewer_label"
-            android:launchMode="singleTop"
-            android:theme="@style/Theme.AppCompat.Light.NoActionBar.FullScreen"
-            android:uiOptions="splitActionBarWhenNarrow" />
-        <activity
-            android:name=".lollipop.FullScreenImageViewerLollipop"
-            android:label="@string/full_screen_image_viewer_label"
-            android:launchMode="singleTop"
-            android:theme="@style/Theme.Megaactionbar.FullScreen"
-            android:uiOptions="splitActionBarWhenNarrow" />
-        <activity
-            android:name=".SecureSelfiePreviewActivity"
-            android:label="@string/full_screen_image_viewer_label"
-            android:launchMode="singleTop"
-            android:theme="@style/Theme.AppCompat.Light.NoActionBar.FullScreen"
-            android:uiOptions="splitActionBarWhenNarrow" />
-        <activity
-            android:name=".lollipop.SecureSelfiePreviewActivityLollipop"
-            android:label="@string/full_screen_image_viewer_label"
-            android:launchMode="singleTop"
-            android:uiOptions="splitActionBarWhenNarrow" />
-        <activity
-            android:name=".FilePropertiesActivity"
-            android:label="@string/file_properties_activity"
-            android:launchMode="singleTop"
-            android:screenOrientation="portrait"
-            android:theme="@style/Theme.AppCompat.Light.DarkActionBar" />
-        <activity
-            android:name=".lollipop.FilePropertiesActivityLollipop"
-            android:label="@string/file_properties_activity"
-            android:launchMode="singleTop"
-            android:theme="@style/Theme.Megaactionbar.Properties" />
-        <activity
-            android:name=".lollipop.megachat.ContactChatInfoActivityLollipop"
-            android:label="@string/contact_properties_activity"
-            android:launchMode="singleTop"
-            android:theme="@style/Theme.Megaactionbar.Properties" />
-        <activity
-            android:name=".lollipop.ChatActivityLollipop"
-            android:label="@string/section_chat"
-            android:launchMode="singleTop"
-            android:windowSoftInputMode="adjustResize" />
-        <activity
-            android:name=".ContactPropertiesMainActivity"
-            android:label="@string/contact_properties_activity"
-            android:launchMode="singleTop"
-            android:screenOrientation="portrait"
-            android:theme="@style/Theme.AppCompat.Light.DarkActionBar" />
-        <activity
-            android:name=".lollipop.ContactPropertiesActivityLollipop"
-            android:label="@string/contact_properties_activity"
-            android:launchMode="singleTop" />
-        <activity
-            android:name=".ContactFileListActivity"
-            android:configChanges="orientation|screenSize"
-            android:label="@string/contact_file_list_activity"
-            android:launchMode="singleTop"
-            android:screenOrientation="portrait"
-            android:uiOptions="splitActionBarWhenNarrow" />
-        <activity
-            android:name=".FileContactListActivity"
-            android:configChanges="orientation|screenSize"
-            android:label="@string/file_properties_shared_folder_select_contact"
-            android:launchMode="singleTop"
-            android:screenOrientation="portrait"
-            android:theme="@style/Theme.AppCompat.Light.DarkActionBar" />
-        <activity
-            android:name=".lollipop.FileContactListActivityLollipop"
-            android:configChanges="orientation|screenSize"
-            android:label="@string/file_properties_shared_folder_select_contact"
-            android:launchMode="singleTop" />
-        <activity
-            android:name=".LauncherFileExplorerActivity"
+        </activity>
+
+        <activity
+            android:name="mega.privacy.android.app.lollipop.FileExplorerActivityLollipop"
+            android:configChanges="orientation|screenSize"
             android:label="@string/app_name">
-            <intent-filter>
-                <action android:name="android.intent.action.SEND" />
-
-                <category android:name="android.intent.category.DEFAULT" />
-
-                <data android:mimeType="*/*" />
-            </intent-filter>
-            <intent-filter>
-                <action android:name="android.intent.action.SEND_MULTIPLE" />
-
-                <category android:name="android.intent.category.DEFAULT" />
-
-                <data android:mimeType="*/*" />
-            </intent-filter>
-        </activity>
-        <activity
-            android:name=".FileExplorerActivity"
-            android:label="@string/app_name"
-            android:screenOrientation="portrait"
-            android:theme="@style/login_activity" />
-        <activity
-            android:name=".lollipop.FileExplorerActivityLollipop"
-            android:configChanges="orientation|screenSize"
-            android:label="@string/app_name" />
-        <activity
-            android:name=".providers.PinFileProviderActivity"
-            android:label="@string/app_name" />
-        <activity
-            android:name=".providers.FileProviderActivity"
+        </activity>
+
+        <activity android:name="mega.privacy.android.app.providers.PinFileProviderActivity"
             android:label="@string/app_name">
-            <intent-filter>
-                <action android:name="android.intent.action.PICK" />
-
-                <category android:name="android.intent.category.DEFAULT" />
-                <category android:name="android.intent.category.OPENABLE" />
-
-                <data android:mimeType="text/*" />
-                <data android:mimeType="application/*" />
-                <data android:mimeType="audio/*" />
-                <data android:mimeType="video/*" />
-                <data android:mimeType="image/*" />
-                <data android:mimeType="x-conference/*" />
-                <data android:mimeType="model/*" />
-                <data android:mimeType="chemical/*" />
+        </activity>
+
+        <activity android:name="mega.privacy.android.app.providers.FileProviderActivity"
+            android:label="@string/app_name">
+            <intent-filter>
+                <action
+                    android:name="android.intent.action.PICK"/>
+                <category
+                    android:name="android.intent.category.DEFAULT"/>
+                <category
+                    android:name="android.intent.category.OPENABLE"/>
+                <data android:mimeType="text/*"/>
+                <data android:mimeType="application/*"/>
+                <data android:mimeType="audio/*"/>
+                <data android:mimeType="video/*"/>
+                <data android:mimeType="image/*"/>
+                <data android:mimeType="x-conference/*"/>
+                <data android:mimeType="model/*"/>
+                <data android:mimeType="chemical/*"/>
             </intent-filter>
             <intent-filter>
                 <action android:name="android.intent.action.GET_CONTENT" />
-
                 <category android:name="android.intent.category.OPENABLE" />
                 <category android:name="android.intent.category.DEFAULT" />
-
-                <data android:mimeType="text/*" />
-                <data android:mimeType="application/*" />
-                <data android:mimeType="audio/*" />
-                <data android:mimeType="video/*" />
-                <data android:mimeType="image/*" />
-                <data android:mimeType="x-conference/*" />
-                <data android:mimeType="model/*" />
-                <data android:mimeType="chemical/*" />
-            </intent-filter>
-        </activity>
-        <activity
-            android:name=".FileStorageActivity"
-            android:label="@string/app_name"
-            android:screenOrientation="portrait"
-            android:theme="@style/login_activity"
-            android:windowSoftInputMode="stateHidden" />
-        <activity
-            android:name=".lollipop.FileStorageActivityLollipop"
-            android:configChanges="orientation|screenSize"
-            android:label="@string/app_name" />
-        <activity
-            android:name=".ContactsExplorerActivity"
-            android:label="@string/app_name"
-            android:screenOrientation="portrait"
-            android:theme="@style/login_activity" />
-        <activity
-            android:name=".lollipop.ContactsExplorerActivityLollipop"
-            android:label="@string/app_name" />
-        <activity
-            android:name=".lollipop.PhoneContactsActivityLollipop"
-            android:label="@string/app_name" />
-        <activity
-            android:name=".FolderLinkActivity"
-            android:label="@string/app_name"
-            android:screenOrientation="portrait" />
-        <activity
-            android:name=".lollipop.FolderLinkActivityLollipop"
-            android:configChanges="orientation|screenSize"
-            android:label="@string/app_name" />
-        <activity
-            android:name=".FileLinkActivity"
-            android:label="@string/app_name"
-            android:launchMode="singleTop"
-            android:screenOrientation="portrait" />
-        <activity
-            android:name=".lollipop.FileLinkActivityLollipop"
-            android:configChanges="orientation|screenSize"
-            android:label="@string/app_name"
-            android:launchMode="singleTop" />
-        <activity
-            android:name=".SortByDialogActivity"
+                <data android:mimeType="text/*"/>
+                <data android:mimeType="application/*"/>
+                <data android:mimeType="audio/*"/>
+                <data android:mimeType="video/*"/>
+                <data android:mimeType="image/*"/>
+                <data android:mimeType="x-conference/*"/>
+                <data android:mimeType="model/*"/>
+                <data android:mimeType="chemical/*"/>
+            </intent-filter>
+        </activity>
+
+        <activity
+            android:name="FileStorageActivity"
+            android:label="@string/app_name"
+            android:theme="@style/login_activity"
+            android:windowSoftInputMode="stateHidden"
+            android:screenOrientation="portrait" >
+        </activity>
+
+        <activity
+            android:name="mega.privacy.android.app.lollipop.FileStorageActivityLollipop"
+            android:label="@string/app_name"
+            android:configChanges="orientation|screenSize">
+        </activity>
+
+        <activity
+            android:name="ContactsExplorerActivity"
+            android:label="@string/app_name"
+            android:theme="@style/login_activity"
+            android:screenOrientation="portrait">
+        </activity>
+
+        <activity
+            android:name="mega.privacy.android.app.lollipop.ContactsExplorerActivityLollipop"
+            android:label="@string/app_name">
+        </activity>
+
+        <activity
+            android:name="mega.privacy.android.app.lollipop.PhoneContactsActivityLollipop"
+            android:label="@string/app_name">
+        </activity>
+
+        <activity
+            android:name="FolderLinkActivity"
+            android:label="@string/app_name"
+            android:screenOrientation="portrait" >
+        </activity>
+
+        <activity
+            android:name="mega.privacy.android.app.lollipop.FolderLinkActivityLollipop"
+            android:label="@string/app_name"
+            android:configChanges="orientation|screenSize">
+        </activity>
+
+        <activity
+            android:name="FileLinkActivity"
+            android:label="@string/app_name"
+            android:launchMode="singleTop"
+            android:screenOrientation="portrait">
+        </activity>
+
+        <activity
+            android:name="mega.privacy.android.app.lollipop.FileLinkActivityLollipop"
+            android:label="@string/app_name"
+            android:launchMode="singleTop"
+            android:configChanges="orientation|screenSize">
+        </activity>
+
+        <activity
+            android:name="SortByDialogActivity"
             android:label="@string/action_sort_by"
-            android:screenOrientation="portrait"
-            android:theme="@android:style/Theme.Dialog" />
-        <activity
-            android:name=".ChangePasswordActivity"
+            android:theme="@android:style/Theme.Dialog"
+            android:screenOrientation="portrait">
+        </activity>
+
+        <activity
+            android:name="ChangePasswordActivity"
             android:label="@string/my_account_change_password"
             android:screenOrientation="portrait"
-            android:theme="@style/Theme.Megaactionbar.Light" />
-        <activity
-            android:name=".lollipop.ChangePasswordActivityLollipop"
-            android:label="@string/my_account_change_password" />
-        <activity
-            android:name=".UpgradeActivity"
-            android:label="@string/upgrade_activity"
-            android:screenOrientation="portrait" />
-        <activity
-            android:name=".UpgradePaymentActivity"
-            android:label="@string/upgrade_activity"
-            android:screenOrientation="portrait" />
-        <activity
-            android:name=".SettingsActivity"
+            android:theme="@style/Theme.Megaactionbar.Light">
+        </activity>
+
+        <activity
+            android:name="mega.privacy.android.app.lollipop.ChangePasswordActivityLollipop"
+            android:label="@string/my_account_change_password">
+        </activity>
+
+        <activity
+            android:name="SettingsActivity"
             android:label="@string/action_settings"
-            android:screenOrientation="portrait" />
-        <activity
-            android:name=".SettingsActivityHC"
-            android:label="@string/action_settings"
-            android:screenOrientation="portrait" />
-        <activity
-            android:name=".lollipop.PinLockActivityLollipop"
+            android:screenOrientation="portrait" >
+        </activity>
+
+        <activity
+            android:name="mega.privacy.android.app.lollipop.PinLockActivityLollipop"
             android:label="@string/settings_pin_lock"
-            android:windowSoftInputMode="stateVisible" />
-        <activity
-            android:name=".PinLockActivity"
+            android:windowSoftInputMode="stateVisible">
+        </activity>
+
+        <activity
+            android:name="PinLockActivity"
             android:label="@string/settings_pin_lock"
-            android:screenOrientation="portrait" />
-        <activity
-            android:name=".ZipBrowserActivity"
+            android:screenOrientation="portrait" >
+        </activity>
+
+        <activity
+            android:name="ZipBrowserActivity"
             android:label="@string/zip_browser_activity"
-            android:screenOrientation="portrait" />
-        <activity
-            android:name=".lollipop.ZipBrowserActivityLollipop"
-            android:configChanges="orientation|screenSize"
-            android:label="@string/zip_browser_activity" />
+            android:screenOrientation="portrait" >
+        </activity>
+
+        <activity
+            android:name="mega.privacy.android.app.lollipop.ZipBrowserActivityLollipop"
+            android:label="@string/zip_browser_activity"
+            android:configChanges="orientation|screenSize" >
+        </activity>
 
         <service
-            android:name=".CameraSyncService"
-            android:exported="false" />
+            android:name="CameraSyncService"
+            android:exported="false" >
+        </service>
+
         <service
-            android:name=".DownloadService"
-            android:exported="false" />
+            android:name="DownloadService"
+            android:exported="false" >
+        </service>
+
         <service
-            android:name=".UploadService"
-            android:exported="false" />
+            android:name="UploadService"
+            android:exported="false" >
+        </service>
+
         <service
-            android:name=".MegaStreamingService"
-            android:exported="false" />
-
-        <!-- Used for Google Play Store Campaign Measurement -->
-        <service android:name="com.google.android.gms.analytics.CampaignTrackingService" />
+            android:name="MegaStreamingService"
+            android:exported="false" >
+        </service>
+
+        <!-- Used for Google Play Store Campaign Measurement-->
+        <!--<service
+            android:name="com.google.android.gms.analytics.CampaignTrackingService" /> -->
 
         <receiver
-            android:name=".receivers.CustomInstallReferrerReceiver"
+            android:name="mega.privacy.android.app.receivers.CustomInstallReferrerReceiver"
             android:exported="true">
             <intent-filter>
-                <action android:name="com.android.vending.INSTALL_REFERRER" />
+                <action
+                    android:name="com.android.vending.INSTALL_REFERRER" />
             </intent-filter>
         </receiver>
+
         <receiver
-            android:name=".receivers.CameraEventReceiver"
-            android:enabled="true">
+            android:name="mega.privacy.android.app.receivers.CameraEventReceiver"
+            android:enabled="true" >
             <intent-filter>
                 <action android:name="com.android.camera.NEW_PICTURE" />
                 <action android:name="android.hardware.action.NEW_PICTURE" />
-
                 <category android:name="android.intent.category.DEFAULT" />
-
                 <data android:mimeType="image/*" />
             </intent-filter>
         </receiver>
+
         <receiver
-            android:name=".receivers.NetEventReceiver"
+            android:name="mega.privacy.android.app.receivers.NetEventReceiver"
             android:enabled="true">
             <intent-filter>
                 <action android:name="android.net.conn.CONNECTIVITY_CHANGE" />
             </intent-filter>
         </receiver>
+
         <receiver
-            android:name=".receivers.ChargeEventReceiver"
+            android:name="mega.privacy.android.app.receivers.ChargeEventReceiver"
             android:enabled="true">
             <intent-filter>
                 <action android:name="android.intent.action.ACTION_POWER_CONNECTED" />
@@ -478,8 +507,9 @@
                 <action android:name="android.intent.action.ACTION_POWER_DISCONNECTED" />
             </intent-filter>
         </receiver>
+
         <receiver
-            android:name=".receivers.BootEventReceiver"
+            android:name="mega.privacy.android.app.receivers.BootEventReceiver"
             android:enabled="true">
             <intent-filter>
                 <action android:name="android.intent.action.BOOT_COMPLETED" />
@@ -489,13 +519,12 @@
         <provider
             android:name="android.support.v4.content.FileProvider"
             android:authorities="mega.privacy.android.app.providers.fileprovider"
-            android:exported="false"
-            android:grantUriPermissions="true">
+            android:grantUriPermissions="true"
+            android:exported="false">
             <meta-data
                 android:name="android.support.FILE_PROVIDER_PATHS"
                 android:resource="@xml/filepaths" />
         </provider>
-
     </application>
 
 </manifest>