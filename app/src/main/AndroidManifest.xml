--- conflicted
+++ resolved
@@ -2,13 +2,8 @@
 <manifest xmlns:android="http://schemas.android.com/apk/res/android"
     package="mega.privacy.android.app"
     android:installLocation="auto"
-<<<<<<< HEAD
-    android:versionCode="165"
-    android:versionName="3.2.6.2 (166)" >
-=======
     android:versionCode="168"
     android:versionName="3.2.6.2 (168)" >
->>>>>>> 566ef117
 
     <uses-sdk
         android:minSdkVersion="14"
