--- conflicted
+++ resolved
@@ -500,15 +500,14 @@
         </activity>
 
         <activity
-<<<<<<< HEAD
+            android:name="mega.privacy.android.app.textFileEditor.TextFileEditorActivity"
+            android:launchMode="singleTop">
+        </activity>
+
+        <activity
             android:name="mega.privacy.android.app.contacts.ContactsActivity"
             android:label="@string/section_contacts"
             android:launchMode="singleTop" />
-=======
-            android:name="mega.privacy.android.app.textFileEditor.TextFileEditorActivity"
-            android:launchMode="singleTop">
-        </activity>
->>>>>>> fe0cf8ca
 
         <service
             android:name="mega.privacy.android.app.lollipop.megachat.ChatUploadService"
