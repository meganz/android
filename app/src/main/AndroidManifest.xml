<?xml version="1.0" encoding="utf-8"?>
<manifest xmlns:android="http://schemas.android.com/apk/res/android"
    package="mega.privacy.android.app"
    android:installLocation="internalOnly"
    android:versionCode="190"
    android:versionName="3.3.4 (190)" >

    <uses-sdk
        android:minSdkVersion="16"
        android:targetSdkVersion="25" />

    <uses-feature android:name="android.hardware.camera.autofocus" android:required="false" />
    <uses-feature android:name="android.hardware.camera" android:required="false"/>
    <uses-feature android:name="android.hardware.screen.portrait" android:required="false" />
    <uses-feature android:name="android.hardware.camera.front" android:required="false" />
    <uses-feature android:name="android.hardware.touchscreen" android:required="false" />
    <uses-feature android:name="android.hardware.sensor.proximity" android:required="false" />

    <supports-screens android:resizeable="true"
        android:smallScreens="true"
        android:normalScreens="true"
        android:largeScreens="true"
        android:xlargeScreens="true"
        android:anyDensity="true"/>
    <uses-permission android:name="android.permission.INTERNET"/>
    <uses-permission android:name="android.permission.WRITE_EXTERNAL_STORAGE"/>
    <uses-permission android:name="android.permission.READ_EXTERNAL_STORAGE"/>
    <uses-permission android:name="android.permission.ACCESS_NETWORK_STATE"/>
    <uses-permission android:name="android.permission.WAKE_LOCK"/>
    <uses-permission android:name="android.permission.CAMERA" />
    <uses-permission android:name="com.google.android.apps.photos.permission.GOOGLE_PHOTOS"/>
    <uses-permission android:name="android.permission.READ_CONTACTS" />
    <uses-permission android:name="com.android.vending.BILLING" />
    <uses-permission android:name="android.permission.VIBRATE" />
    <uses-permission android:name="android.permission.CHANGE_NETWORK_STATE" />
    <uses-permission android:name="android.permission.MODIFY_AUDIO_SETTINGS" />
    <uses-permission android:name="android.permission.RECORD_AUDIO" />
    <uses-permission android:name="android.permission.BLUETOOTH" />
    <uses-permission android:name="android.permission.CAPTURE_VIDEO_OUTPUT" />
    <uses-permission android:name="android.permission.FLAG_SHOW_WHEN_LOCKED" />

    <application
        android:name="MegaApplication"
        android:allowBackup="false"
        android:icon="@drawable/ic_launcher"
        android:label="@string/app_name"
        android:theme="@style/Theme.Megaactionbar" >

        <meta-data android:name="com.google.android.gms.version"
            android:value="@integer/google_play_services_version" />

        <activity
            android:name="mega.privacy.android.app.lollipop.LoginActivityLollipop"
            android:theme="@style/no_title_activity"
            android:label="@string/login_text"
            android:screenOrientation="locked"
            android:windowSoftInputMode="stateAlwaysHidden">
        </activity>

        <activity
            android:name="WebViewActivity"
            android:label="@string/app_name"
            android:launchMode="singleTop" >
        </activity>

        <activity
            android:name="mega.privacy.android.app.lollipop.WebViewActivityLollipop"
            android:label="@string/app_name"
            android:launchMode="singleTop">
        </activity>

        <activity
            android:name="LauncherActivity"
            android:label="@string/app_name"
            android:launchMode="singleTop">

            <intent-filter>
                <action android:name="android.intent.action.MAIN" />

                <category android:name="android.intent.category.LAUNCHER" />
            </intent-filter>
        </activity>

        <activity
            android:name="mega.privacy.android.app.lollipop.ManagerActivityLollipop"
            android:label="@string/app_name"
            android:launchMode="singleTop">

            <intent-filter>
                <action android:name="android.intent.action.SEARCH" />
            </intent-filter>

            <meta-data android:name="android.app.searchable"
                android:resource="@xml/searchable" />
        </activity>

        <activity
            android:name="mega.privacy.android.app.lollipop.megaachievements.AchievementsActivity"
            android:label="@string/app_name">
        </activity>

        <activity android:name="OpenLinkActivity" android:launchMode="singleTask" android:screenOrientation="portrait" >
            <intent-filter>
                <action android:name="android.intent.action.VIEW" ></action>
                <category android:name="android.intent.category.DEFAULT" ></category>
                <category android:name="android.intent.category.BROWSABLE" ></category>
                <data android:host="mega.co.nz" android:scheme="https" > </data>
            </intent-filter>

            <intent-filter>
                <action android:name="android.intent.action.VIEW" ></action>
                <category android:name="android.intent.category.DEFAULT" ></category>
                <category android:name="android.intent.category.BROWSABLE" ></category>
                <data android:host="www.mega.co.nz" android:scheme="https" > </data>
            </intent-filter>

            <intent-filter>
                <action android:name="android.intent.action.VIEW" ></action>
                <category android:name="android.intent.category.DEFAULT" ></category>
                <category android:name="android.intent.category.BROWSABLE" ></category>
                <data android:host="mega.nz" android:scheme="https" > </data>
            </intent-filter>

            <intent-filter>
                <action android:name="android.intent.action.VIEW" ></action>
                <category android:name="android.intent.category.DEFAULT" ></category>
                <category android:name="android.intent.category.BROWSABLE" ></category>
                <data android:host="www.mega.nz" android:scheme="https" > </data>
            </intent-filter>

            <intent-filter>
                <action android:name="android.intent.action.VIEW" ></action>
                <category android:name="android.intent.category.DEFAULT" ></category>
                <category android:name="android.intent.category.BROWSABLE" ></category>
                <data android:scheme="mega" > </data>
            </intent-filter>
        </activity>

        <activity
            android:name="mega.privacy.android.app.lollipop.FullScreenImageViewerLollipop"
            android:label="@string/full_screen_image_viewer_label"
            android:launchMode="singleTop"
            android:uiOptions="splitActionBarWhenNarrow"
            android:theme="@style/Theme.Swipe.Back">
        </activity>

        <activity
            android:name="mega.privacy.android.app.lollipop.megachat.ChatFullScreenImageViewer"
            android:label="@string/full_screen_image_viewer_label"
            android:launchMode="singleTop"
            android:uiOptions="splitActionBarWhenNarrow" >
        </activity>

        <activity
            android:name="mega.privacy.android.app.lollipop.ContactFileListActivityLollipop"
            android:label="@string/contact_properties_activity"
            android:launchMode="singleTop">
        </activity>

        <activity
            android:name="mega.privacy.android.app.lollipop.FileContactListActivityLollipop"
            android:label="@string/file_properties_shared_folder_select_contact"
            android:launchMode="singleTop"
            android:configChanges="orientation|screenSize">
        </activity>

       <activity 
            android:name="mega.privacy.android.app.lollipop.FileExplorerActivityLollipop"
            android:label="@string/app_name">
            <intent-filter>
                <action android:name="android.intent.action.SEND" />

                <category android:name="android.intent.category.DEFAULT" />

                <data android:mimeType="*/*" />
            </intent-filter>
            <intent-filter>
                <action android:name="android.intent.action.SEND_MULTIPLE" />

                <category android:name="android.intent.category.DEFAULT" />

                <data android:mimeType="*/*" />
            </intent-filter>
        </activity>

        <activity
            android:name="mega.privacy.android.app.lollipop.megachat.ChatExplorerActivity"
            android:label="@string/app_name">
        </activity>

        <activity android:name="mega.privacy.android.app.providers.PinFileProviderActivity"
            android:label="@string/app_name">
        </activity>

        <activity android:name="mega.privacy.android.app.providers.FileProviderActivity"
            android:label="@string/app_name">
            <intent-filter>
                <action
                    android:name="android.intent.action.PICK"/>
                <category
                    android:name="android.intent.category.DEFAULT"/>
                <category
                    android:name="android.intent.category.OPENABLE"/>
                <data android:mimeType="text/*"/>
                <data android:mimeType="application/*"/>
                <data android:mimeType="audio/*"/>
                <data android:mimeType="video/*"/>
                <data android:mimeType="image/*"/>
                <data android:mimeType="x-conference/*"/>
                <data android:mimeType="model/*"/>
                <data android:mimeType="chemical/*"/>
            </intent-filter>
            <intent-filter>
                <action android:name="android.intent.action.GET_CONTENT" />
                <category android:name="android.intent.category.OPENABLE" />
                <category android:name="android.intent.category.DEFAULT" />
                <data android:mimeType="text/*"/>
                <data android:mimeType="application/*"/>
                <data android:mimeType="audio/*"/>
                <data android:mimeType="video/*"/>
                <data android:mimeType="image/*"/>
                <data android:mimeType="x-conference/*"/>
                <data android:mimeType="model/*"/>
                <data android:mimeType="chemical/*"/>
            </intent-filter>
        </activity>

        <activity
            android:name="mega.privacy.android.app.lollipop.FileStorageActivityLollipop"
            android:label="@string/app_name"
            android:configChanges="orientation|screenSize">
        </activity>

        <activity
            android:name="mega.privacy.android.app.lollipop.ContactsExplorerActivityLollipop"
            android:label="@string/app_name">
        </activity>

        <activity
            android:name="mega.privacy.android.app.lollipop.PhoneContactsActivityLollipop"
            android:label="@string/app_name">
        </activity>

        <activity
            android:name="mega.privacy.android.app.lollipop.FolderLinkActivityLollipop"
            android:label="@string/app_name"
            android:configChanges="orientation|screenSize">
        </activity>

        <activity
            android:name="mega.privacy.android.app.lollipop.megachat.NodeAttachmentActivityLollipop"
            android:label="@string/app_name"
            android:configChanges="orientation|screenSize">
        </activity>

        <activity
            android:name="mega.privacy.android.app.lollipop.megachat.ContactAttachmentActivityLollipop"
            android:label="@string/app_name"
            android:configChanges="orientation|screenSize">
        </activity>

        <activity
            android:name="mega.privacy.android.app.lollipop.FileLinkActivityLollipop"
            android:label="@string/app_name"
            android:launchMode="singleTop"
            android:configChanges="orientation|screenSize">
        </activity>

        <activity
            android:name="mega.privacy.android.app.OpenPasswordLinkActivity"
            android:label="@string/app_name"
            android:launchMode="singleTop"
            android:configChanges="orientation|screenSize">
        </activity>

        <activity
            android:name="mega.privacy.android.app.lollipop.ChangePasswordActivityLollipop"
            android:label="@string/my_account_change_password">
        </activity>

        <activity
            android:name="mega.privacy.android.app.lollipop.GetLinkActivityLollipop"
            android:configChanges="screenSize|orientation"
            android:label="@string/context_get_link_menu">
        </activity>

        <activity
            android:name="mega.privacy.android.app.lollipop.SearchByDateActivityLollipop"
            android:label="@string/action_search_by_date">
        </activity>

        <activity
            android:name="mega.privacy.android.app.lollipop.PinLockActivityLollipop"
            android:label="@string/settings_pin_lock"
            android:windowSoftInputMode="stateVisible">
        </activity>

        <activity
            android:name="mega.privacy.android.app.lollipop.ZipBrowserActivityLollipop"
            android:label="@string/zip_browser_activity"
            android:configChanges="orientation|screenSize" >
        </activity>

        <activity
            android:name="mega.privacy.android.app.lollipop.AddContactActivityLollipop"
            android:label="@string/app_name">
        </activity>

        <activity
            android:name="mega.privacy.android.app.lollipop.megachat.ChatActivityLollipop"
            android:label="@string/app_name"
            android:launchMode="singleTask">
        </activity>

        <activity
            android:name="mega.privacy.android.app.lollipop.ContactInfoActivityLollipop"
            android:label="@string/app_name">
        </activity>

        <activity
            android:name="mega.privacy.android.app.lollipop.FileInfoActivityLollipop"
            android:label="@string/app_name">
        </activity>

        <activity
            android:name="mega.privacy.android.app.lollipop.VersionsFileActivity"
            android:label="@string/app_name">
        </activity>

        <activity
            android:name="mega.privacy.android.app.lollipop.megachat.GroupChatInfoActivityLollipop"
            android:label="@string/app_name">
        </activity>

        <activity
            android:name="mega.privacy.android.app.lollipop.PdfViewerActivityLollipop"
            android:label="@string/pdf_app_name"
            android:launchMode="singleTop">
            <intent-filter>
                <action android:name="android.intent.action.VIEW" />
                <category android:name="android.intent.category.DEFAULT" />
                <data android:mimeType="application/pdf" />
            </intent-filter>
            <intent-filter>
                <action android:name="android.intent.action.VIEW" />
                <category android:name="android.intent.category.BROWSABLE" />
                <category android:name="android.intent.category.DEFAULT" />
                <data android:scheme="http" />
                <data android:host="*" />
                <data android:pathPattern=".*\\.pdf" />
            </intent-filter>
            <intent-filter>
                <action android:name="android.intent.action.VIEW" />
                <category android:name="android.intent.category.BROWSABLE" />
                <category android:name="android.intent.category.DEFAULT" />
                <data android:scheme="http" />
                <data android:host="*" />
                <data android:mimeType="application/pdf" />
            </intent-filter>
            <intent-filter>
                <action android:name="android.intent.action.VIEW" />
                <category android:name="android.intent.category.BROWSABLE" />
                <category android:name="android.intent.category.DEFAULT" />
                <data android:scheme="file" />
                <data android:host="*" />
                <data android:pathPattern=".*\\.pdf" />
            </intent-filter>
        </activity>

        <activity
            android:name="mega.privacy.android.app.lollipop.AudioVideoPlayerLollipop"
<<<<<<< HEAD
            android:label="@string/app_name">
=======
            android:label="@string/app_name"
            android:launchMode="singleInstance"
            android:theme="@style/Theme.Swipe.Back">
>>>>>>> 022d2936
        </activity>

        <activity
            android:name="mega.privacy.android.app.lollipop.qrcode.QRCodeActivity"
            android:label="@string/app_name">
        </activity>

        <activity
            android:name="mega.privacy.android.app.lollipop.megachat.calls.ChatCallActivity"
            android:screenOrientation="portrait"
            android:launchMode="singleTask"
            android:label="@string/app_name">
        </activity>

        <activity
            android:name="mega.privacy.android.app.lollipop.megachat.ChatPreferencesActivity"
            android:label="@string/contact_properties_activity"
            android:theme="@style/Theme.Megaactionbar"
            android:launchMode="singleTop">
        </activity>

        <service
            android:name="CameraSyncService"
            android:exported="false" >
        </service>

        <service
            android:name="mega.privacy.android.app.lollipop.megachat.ChatUploadService"
            android:exported="false" >
        </service>

        <service
            android:name="mega.privacy.android.app.lollipop.megachat.calls.CallService"
            android:exported="false" >
        </service>

        <service
            android:name="DownloadService"
            android:exported="false" >
        </service>

        <service
            android:name="mega.privacy.android.app.lollipop.megachat.calls.CallNotificationIntentService"
            android:exported="false" >
        </service>

        <service
            android:name="UploadService"
            android:exported="false" >
        </service>

        <service
            android:name="MegaStreamingService"
            android:exported="false" >
        </service>

        <service
            android:name=".fcm.MegaFirebaseMessagingService">
            <intent-filter>
                <action android:name="com.google.firebase.MESSAGING_EVENT"/>
            </intent-filter>
        </service>

        <service
            android:name=".fcm.MegaFirebaseInstanceIDService">
            <intent-filter>
                <action android:name="com.google.firebase.INSTANCE_ID_EVENT"/>
            </intent-filter>
        </service>

        <!-- Used for Google Play Store Campaign Measurement-->
        <service
            android:name="com.google.android.gms.analytics.CampaignTrackingService" />

        <receiver
            android:name="mega.privacy.android.app.receivers.CustomInstallReferrerReceiver"
            android:exported="true">
            <intent-filter>
                <action
                    android:name="com.android.vending.INSTALL_REFERRER" />
            </intent-filter>
        </receiver>

        <receiver
            android:name="mega.privacy.android.app.receivers.CameraEventReceiver"
            android:enabled="true" >
            <intent-filter>
                <action android:name="com.android.camera.NEW_PICTURE" />
                <action android:name="android.hardware.action.NEW_PICTURE" />
                <category android:name="android.intent.category.DEFAULT" />
                <data android:mimeType="image/*" />
            </intent-filter>
        </receiver>

        <receiver
            android:name="mega.privacy.android.app.receivers.NetworkStateReceiver"
            android:enabled="true">
            <intent-filter>
                <action android:name="android.net.conn.CONNECTIVITY_CHANGE" />
            </intent-filter>
        </receiver>

        <receiver
            android:name="mega.privacy.android.app.receivers.ChargeEventReceiver"
            android:enabled="true">
            <intent-filter>
                <action android:name="android.intent.action.ACTION_POWER_CONNECTED" />
            </intent-filter>
            <intent-filter>
                <action android:name="android.intent.action.ACTION_POWER_DISCONNECTED" />
            </intent-filter>
        </receiver>

        <receiver
            android:name="mega.privacy.android.app.receivers.BootEventReceiver"
            android:enabled="true">
            <intent-filter>
                <action android:name="android.intent.action.BOOT_COMPLETED" />
            </intent-filter>
        </receiver>

        <provider
            android:name="android.support.v4.content.FileProvider"
            android:authorities="mega.privacy.android.app.providers.fileprovider"
            android:grantUriPermissions="true"
            android:exported="false">
            <meta-data
                android:name="android.support.FILE_PROVIDER_PATHS"
                android:resource="@xml/filepaths" />
        </provider>
    </application>

</manifest><|MERGE_RESOLUTION|>--- conflicted
+++ resolved
@@ -369,13 +369,9 @@
 
         <activity
             android:name="mega.privacy.android.app.lollipop.AudioVideoPlayerLollipop"
-<<<<<<< HEAD
-            android:label="@string/app_name">
-=======
             android:label="@string/app_name"
             android:launchMode="singleInstance"
             android:theme="@style/Theme.Swipe.Back">
->>>>>>> 022d2936
         </activity>
 
         <activity
