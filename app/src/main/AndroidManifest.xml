<?xml version="1.0" encoding="utf-8"?>
<manifest xmlns:android="http://schemas.android.com/apk/res/android"
    package="mega.privacy.android.app"
    android:installLocation="internalOnly">

    <uses-feature android:name="android.hardware.camera.autofocus" android:required="false" />
    <uses-feature android:name="android.hardware.camera" android:required="false"/>
    <uses-feature android:name="android.hardware.screen.portrait" android:required="false" />
    <uses-feature android:name="android.hardware.camera.front" android:required="false" />
    <uses-feature android:name="android.hardware.touchscreen" android:required="false" />
    <uses-feature android:name="android.hardware.sensor.proximity" android:required="false" />

    <supports-screens android:resizeable="true"
        android:smallScreens="true"
        android:normalScreens="true"
        android:largeScreens="true"
        android:xlargeScreens="true"
        android:anyDensity="true"/>
    <uses-permission android:name="android.permission.INTERNET"/>
    <uses-permission android:name="android.permission.WRITE_EXTERNAL_STORAGE"/>
    <uses-permission android:name="android.permission.READ_EXTERNAL_STORAGE"/>
    <uses-permission android:name="android.permission.ACCESS_NETWORK_STATE"/>
    <uses-permission android:name="android.permission.WAKE_LOCK"/>
    <uses-permission android:name="android.permission.CAMERA" />
    <uses-permission android:name="com.google.android.apps.photos.permission.GOOGLE_PHOTOS"/>
    <uses-permission android:name="android.permission.READ_CONTACTS" />
    <uses-permission android:name="com.android.vending.BILLING" />
    <uses-permission android:name="android.permission.VIBRATE" />
    <uses-permission android:name="android.permission.CHANGE_NETWORK_STATE" />
    <uses-permission android:name="android.permission.MODIFY_AUDIO_SETTINGS" />
    <uses-permission android:name="android.permission.RECORD_AUDIO" />
    <uses-permission android:name="android.permission.BLUETOOTH" />
    <uses-permission android:name="android.permission.CAPTURE_VIDEO_OUTPUT" />
    <uses-permission android:name="android.permission.FLAG_SHOW_WHEN_LOCKED" />
    <uses-permission android:name="android.permission.MANAGE_DOCUMENTS"/>
    <uses-permission android:name="android.permission.ACCESS_FINE_LOCATION" />
	<uses-permission android:name="android.permission.RECEIVE_BOOT_COMPLETED" />
    <uses-permission android:name="android.permission.FOREGROUND_SERVICE" />
    <uses-permission android:name="android.permission.SYSTEM_ALERT_WINDOW" />
    <uses-permission android:name="android.permission.USE_FULL_SCREEN_INTENT" />

    <!--<uses-permission android:name="android.permission.READ_CALL_LOG"/>-->
    <!--<uses-permission android:name="android.permission.WRITE_CALL_LOG"/>-->

    <application
        android:name="mega.privacy.android.app.MegaApplication"
        android:allowBackup="false"
        android:icon="@mipmap/ic_launcher_mega"
        android:label="@string/app_name"
        android:requestLegacyExternalStorage="true"
        android:roundIcon="@mipmap/ic_launcher_mega_round"
        android:theme="@style/Theme.Mega"
        android:usesCleartextTraffic="true">

        <meta-data
            android:name="fontProviderRequests"
            android:value="Noto Color Emoji Compat" />

        <activity
            android:name="mega.privacy.android.app.lollipop.LoginActivityLollipop"
            android:label="@string/login_text"
            android:screenOrientation="portrait"
            android:windowSoftInputMode="stateAlwaysHidden">
        </activity>

        <activity
            android:name="mega.privacy.android.app.activities.WebViewActivity"
            android:configChanges="orientation|screenSize"
            android:label="@string/app_name"
            android:launchMode="singleTop" />

        <activity
            android:name="mega.privacy.android.app.lollipop.ManagerActivityLollipop"
            android:label="@string/app_name"
            android:launchMode="singleTop"
            android:windowSoftInputMode="adjustNothing">

            <intent-filter>
                <action android:name="android.intent.action.SEARCH" />
                <action android:name="android.intent.action.MAIN" />
                <category android:name="android.intent.category.LAUNCHER" />
            </intent-filter>

            <meta-data android:name="android.app.searchable"
                android:resource="@xml/searchable" />
        </activity>

        <activity
            android:name="mega.privacy.android.app.lollipop.megaachievements.AchievementsActivity"
            android:label="@string/app_name">
        </activity>

        <activity android:name="OpenLinkActivity" android:launchMode="singleTask" android:screenOrientation="portrait" >
            <intent-filter>
                <action android:name="android.intent.action.VIEW" ></action>
                <category android:name="android.intent.category.DEFAULT" ></category>
                <category android:name="android.intent.category.BROWSABLE" ></category>
                <data android:host="mega.co.nz" android:scheme="https" > </data>
            </intent-filter>

            <intent-filter>
                <action android:name="android.intent.action.VIEW" ></action>
                <category android:name="android.intent.category.DEFAULT" ></category>
                <category android:name="android.intent.category.BROWSABLE" ></category>
                <data android:host="www.mega.co.nz" android:scheme="https" > </data>
            </intent-filter>

            <intent-filter>
                <action android:name="android.intent.action.VIEW" ></action>
                <category android:name="android.intent.category.DEFAULT" ></category>
                <category android:name="android.intent.category.BROWSABLE" ></category>
                <data android:host="mega.nz" android:scheme="https" > </data>
            </intent-filter>

            <intent-filter>
                <action android:name="android.intent.action.VIEW" ></action>
                <category android:name="android.intent.category.DEFAULT" ></category>
                <category android:name="android.intent.category.BROWSABLE" ></category>
                <data android:host="www.mega.nz" android:scheme="https" > </data>
            </intent-filter>

            <intent-filter>
                <action android:name="android.intent.action.VIEW" ></action>
                <category android:name="android.intent.category.DEFAULT" ></category>
                <category android:name="android.intent.category.BROWSABLE" ></category>
                <data android:scheme="mega" > </data>
            </intent-filter>
        </activity>

        <activity
            android:name="mega.privacy.android.app.lollipop.FullScreenImageViewerLollipop"
            android:label="@string/full_screen_image_viewer_label"
            android:launchMode="singleTop"
            android:uiOptions="splitActionBarWhenNarrow"
            android:theme="@style/Theme.Dark.FullScreen.Draggable">
        </activity>

        <activity
            android:name="mega.privacy.android.app.lollipop.megachat.ChatFullScreenImageViewer"
            android:label="@string/full_screen_image_viewer_label"
            android:launchMode="singleTop"
            android:uiOptions="splitActionBarWhenNarrow"
            android:theme="@style/Theme.Dark.FullScreen.Draggable">
        </activity>

        <activity
            android:name="mega.privacy.android.app.lollipop.ContactFileListActivityLollipop"
            android:label="@string/contact_properties_activity"
            android:launchMode="singleTop">
        </activity>

        <activity
            android:name="mega.privacy.android.app.lollipop.FileContactListActivityLollipop"
            android:label="@string/file_properties_shared_folder_select_contact"
            android:launchMode="singleTop"
            android:configChanges="orientation|screenSize">
        </activity>

        <activity
            android:name="mega.privacy.android.app.lollipop.FileExplorerActivityLollipop"
            android:launchMode="singleTask"
            android:label="@string/app_name"
            android:windowSoftInputMode="adjustNothing">

            <intent-filter>
                <action android:name="android.intent.action.SEND" />

                <category android:name="android.intent.category.DEFAULT" />

                <data android:mimeType="*/*" />
            </intent-filter>
            <intent-filter>
                <action android:name="android.intent.action.SEND_MULTIPLE" />

                <category android:name="android.intent.category.DEFAULT" />

                <data android:mimeType="*/*" />
            </intent-filter>
        </activity>

        <activity
            android:name="mega.privacy.android.app.lollipop.megachat.ChatExplorerActivity"
            android:label="@string/app_name">
        </activity>

        <activity
            android:name="mega.privacy.android.app.lollipop.megachat.NodeAttachmentHistoryActivity"
            android:label="@string/app_name">
        </activity>

        <activity
            android:name="mega.privacy.android.app.lollipop.CountryCodePickerActivityLollipop"
            android:label="@string/app_name">
        </activity>

        <activity android:name="mega.privacy.android.app.providers.PinFileProviderActivity"
            android:label="@string/app_name">
        </activity>

        <activity android:name="mega.privacy.android.app.providers.FileProviderActivity"
            android:label="@string/app_name"
            android:screenOrientation="locked">

            <intent-filter>
                <action
                    android:name="android.intent.action.PICK"/>
                <category
                    android:name="android.intent.category.DEFAULT"/>
                <category
                    android:name="android.intent.category.OPENABLE"/>
                <data android:mimeType="text/*"/>
                <data android:mimeType="application/*"/>
                <data android:mimeType="audio/*"/>
                <data android:mimeType="video/*"/>
                <data android:mimeType="image/*"/>
                <data android:mimeType="x-conference/*"/>
                <data android:mimeType="model/*"/>
                <data android:mimeType="chemical/*"/>
            </intent-filter>
            <intent-filter>
                <action android:name="android.intent.action.GET_CONTENT" />
                <category android:name="android.intent.category.OPENABLE" />
                <category android:name="android.intent.category.DEFAULT" />
                <data android:mimeType="text/*"/>
                <data android:mimeType="application/*"/>
                <data android:mimeType="audio/*"/>
                <data android:mimeType="video/*"/>
                <data android:mimeType="image/*"/>
                <data android:mimeType="x-conference/*"/>
                <data android:mimeType="model/*"/>
                <data android:mimeType="chemical/*"/>
            </intent-filter>
        </activity>

        <activity
            android:name="mega.privacy.android.app.lollipop.FileStorageActivityLollipop"
            android:label="@string/app_name"
            android:configChanges="orientation|screenSize"
            >
        </activity>

        <activity
            android:name="mega.privacy.android.app.lollipop.FolderLinkActivityLollipop"
            android:label="@string/app_name"
            android:configChanges="orientation|screenSize">
        </activity>

        <activity
            android:name="mega.privacy.android.app.lollipop.megachat.ContactAttachmentActivityLollipop"
            android:label="@string/app_name"
            android:configChanges="orientation|screenSize">
        </activity>

        <activity
            android:name="mega.privacy.android.app.lollipop.TestPasswordActivity"
            android:label="@string/app_name"
            android:configChanges="orientation|screenSize">
        </activity>

        <activity
            android:name="mega.privacy.android.app.lollipop.FileLinkActivityLollipop"
            android:label="@string/app_name"
            android:configChanges="orientation|screenSize">
        </activity>

        <activity
            android:name="mega.privacy.android.app.OpenPasswordLinkActivity"
            android:label=""
            android:launchMode="singleTop"
            android:configChanges="orientation|screenSize"
            android:excludeFromRecents="true"
            android:theme="@style/Theme.MaterialComponents.DayNight.Dialog">
        </activity>

        <activity
            android:name="mega.privacy.android.app.lollipop.ChangePasswordActivityLollipop"
            android:label="@string/my_account_change_password">
        </activity>

        <activity
            android:name="mega.privacy.android.app.activities.GetLinkActivity"
            android:configChanges="screenSize|orientation"
            android:label="@string/context_get_link_menu">
        </activity>

        <activity
            android:name="mega.privacy.android.app.lollipop.SearchByDateActivityLollipop"
            android:label="@string/action_search_by_date">
        </activity>

        <activity
            android:name="mega.privacy.android.app.lollipop.PinLockActivityLollipop"
            android:label="@string/settings_pin_lock"
            android:windowSoftInputMode="adjustResize|stateVisible">
        </activity>

        <activity
            android:name="mega.privacy.android.app.lollipop.ZipBrowserActivityLollipop"
            android:label="@string/zip_browser_activity"
            android:configChanges="orientation|screenSize">
        </activity>

        <activity
            android:name="mega.privacy.android.app.lollipop.AddContactActivityLollipop"
            android:label="@string/app_name"
            android:windowSoftInputMode="adjustNothing">
        </activity>

	    <activity
		    android:name="mega.privacy.android.app.lollipop.InviteContactActivity"
		    android:label="@string/app_name"
		    android:windowSoftInputMode="adjustNothing">
	    </activity>

        <activity
            android:name="mega.privacy.android.app.lollipop.megachat.ChatActivityLollipop"
            android:label="@string/app_name"
            android:windowSoftInputMode="stateHidden|adjustResize"
            android:launchMode="singleTask">
        </activity>

        <activity
            android:name="mega.privacy.android.app.lollipop.megachat.ArchivedChatsActivity"
            android:label="@string/app_name">
        </activity>

        <activity
            android:name="mega.privacy.android.app.lollipop.ContactInfoActivityLollipop"
            android:label="@string/app_name">
        </activity>

        <activity
            android:name="mega.privacy.android.app.lollipop.FileInfoActivityLollipop"
            android:label="@string/app_name">
        </activity>
        <activity
            android:name=".activities.OfflineFileInfoActivity"
            android:label="@string/app_name"
            android:configChanges="orientation|screenSize" />

        <activity
            android:name="mega.privacy.android.app.lollipop.VersionsFileActivity"
            android:label="@string/app_name">
        </activity>

        <activity
            android:name="mega.privacy.android.app.lollipop.megachat.GroupChatInfoActivityLollipop"
            android:label="@string/app_name">
        </activity>

        <activity
            android:name="mega.privacy.android.app.lollipop.PdfViewerActivityLollipop"
            android:label="@string/pdf_app_name"
            android:launchMode="singleTop">
            <intent-filter>
                <action android:name="android.intent.action.VIEW" />
                <category android:name="android.intent.category.DEFAULT" />
                <data android:mimeType="application/pdf" />
            </intent-filter>
            <intent-filter>
                <action android:name="android.intent.action.VIEW" />
                <category android:name="android.intent.category.BROWSABLE" />
                <category android:name="android.intent.category.DEFAULT" />
                <data android:scheme="http" />
                <data android:host="*" />
                <data android:pathPattern=".*\\.pdf" />
            </intent-filter>
            <intent-filter>
                <action android:name="android.intent.action.VIEW" />
                <category android:name="android.intent.category.BROWSABLE" />
                <category android:name="android.intent.category.DEFAULT" />
                <data android:scheme="http" />
                <data android:host="*" />
                <data android:mimeType="application/pdf" />
            </intent-filter>
            <intent-filter>
                <action android:name="android.intent.action.VIEW" />
                <category android:name="android.intent.category.BROWSABLE" />
                <category android:name="android.intent.category.DEFAULT" />
                <data android:scheme="file" />
                <data android:host="*" />
                <data android:pathPattern=".*\\.pdf" />
            </intent-filter>
        </activity>

        <activity
            android:name="mega.privacy.android.app.lollipop.AudioVideoPlayerLollipop"
            android:label="@string/app_name"
            android:launchMode="singleTop"
            android:configChanges="orientation|screenSize"
            android:theme="@style/Theme.Dark.FullScreen.Draggable">
        </activity>

        <activity
            android:name="mega.privacy.android.app.lollipop.qrcode.QRCodeActivity"
            android:label="@string/app_name">
        </activity>

        <activity
            android:name="mega.privacy.android.app.lollipop.TwoFactorAuthenticationActivity"
            android:label="@string/app_name">
        </activity>

        <activity
            android:name="mega.privacy.android.app.BusinessExpiredAlertActivity"
            android:label="@string/app_name">
        </activity>

        <activity
            android:name="mega.privacy.android.app.lollipop.megachat.calls.ChatCallActivity"
            android:screenOrientation="portrait"
            android:launchMode="singleTask"
            android:label="@string/app_name">
        </activity>

        <activity android:name="mega.privacy.android.app.SMSVerificationActivity" />

        <activity android:name="mega.privacy.android.app.SMSVerificationReceiveTxtActivity"/>

        <activity
            android:name="mega.privacy.android.app.activities.settingsActivities.AdvancedPreferencesActivity"
            android:label="@string/settings_advanced_features"
            android:launchMode="singleTop">
        </activity>

        <activity
            android:name="mega.privacy.android.app.activities.settingsActivities.CameraUploadsPreferencesActivity"
            android:label="@string/section_photo_sync"
            android:launchMode="singleTop">
        </activity>

        <activity
            android:name="mega.privacy.android.app.activities.settingsActivities.ChatNotificationsPreferencesActivity"
            android:label="@string/title_properties_chat_notifications_contact"
            android:launchMode="singleTop">
        </activity>

        <activity
            android:name="mega.privacy.android.app.activities.settingsActivities.ChatPreferencesActivity"
            android:label="@string/section_chat"
            android:launchMode="singleTop">
        </activity>

        <activity
            android:name="mega.privacy.android.app.activities.settingsActivities.DownloadPreferencesActivity"
            android:label="@string/download_location"
            android:launchMode="singleTop">
        </activity>

        <activity
            android:name="mega.privacy.android.app.activities.settingsActivities.FileManagementPreferencesActivity"
            android:label="@string/settings_file_management_category"
            android:launchMode="singleTop">
        </activity>

        <activity
            android:name="mega.privacy.android.app.activities.settingsActivities.PasscodePreferencesActivity"
            android:label="@string/settings_pin_lock_switch"
            android:launchMode="singleTop">
        </activity>

        <activity
            android:name="mega.privacy.android.app.activities.settingsActivities.CookiePreferencesActivity"
            android:label="@string/settings_about_cookie_settings"
            android:launchMode="singleTop" />

        <activity
            android:name="mega.privacy.android.app.WeakAccountProtectionAlertActivity"
            android:label="@string/app_name"
            android:launchMode="singleTop">
        </activity>

        <activity
            android:name="mega.privacy.android.app.activities.ManageChatHistoryActivity"
            android:configChanges="orientation|screenSize"
            android:label="@string/title_properties_manage_chat"
            android:launchMode="singleTop">
        </activity>

        <activity
            android:name="mega.privacy.android.app.AuthenticityCredentialsActivity"
            android:label="@string/authenticity_credentials_label"
            android:launchMode="singleTop">
        </activity>

        <activity
            android:name="mega.privacy.android.app.activities.GiphyPickerActivity"
            android:configChanges="orientation|screenSize"
            android:label="@string/search_giphy_title"
            android:launchMode="singleTop"
            android:windowSoftInputMode="adjustNothing">

        </activity>

        <activity
            android:name="mega.privacy.android.app.activities.GiphyViewerActivity"
            android:launchMode="singleTop">
        </activity>

        <service
            android:name="mega.privacy.android.app.lollipop.megachat.ChatUploadService"
            android:exported="false" >
        </service>

        <service
            android:name="mega.privacy.android.app.lollipop.megachat.calls.CallService"
            android:exported="false" >
        </service>

        <service
            android:name="DownloadService"
            android:exported="false" >
        </service>

        <service
            android:name="mega.privacy.android.app.lollipop.megachat.calls.CallNotificationIntentService"
            android:exported="false" >
        </service>

        <service
            android:name="mega.privacy.android.app.notifications.DownloadNotificationIntentService"
            android:exported="false" >
        </service>

        <service
            android:name="UploadService"
            android:exported="false" >
        </service>

        <service
            android:name="MegaStreamingService"
            android:exported="false" >
        </service>

        <service
            android:name=".jobservices.CameraUploadsService"
            android:exported="false" />
	    <service
		    android:name=".jobservices.CuSyncInactiveHeartbeatService"
		    android:permission="android.permission.BIND_JOB_SERVICE"
		    android:exported="false" />
	    <service
		    android:name=".jobservices.CameraUploadStarterService"
		    android:permission="android.permission.BIND_JOB_SERVICE"
		    android:exported="false" />
        <service android:name=".fcm.IncomingCallService" android:exported="true"/>
        <service android:name=".fcm.KeepAliveService" android:exported="true"/>
        <receiver
            android:name="mega.privacy.android.app.receivers.CustomInstallReferrerReceiver"
            android:exported="true">
            <intent-filter>
                <action
                    android:name="com.android.vending.INSTALL_REFERRER" />
            </intent-filter>
        </receiver>

        <receiver
            android:name="mega.privacy.android.app.receivers.CameraEventReceiver"
            android:enabled="true" >
            <intent-filter>
                <action android:name="com.android.camera.NEW_PICTURE" />
                <action android:name="android.hardware.action.NEW_PICTURE" />
                <category android:name="android.intent.category.DEFAULT" />
                <data android:mimeType="image/*" />
            </intent-filter>
        </receiver>

        <receiver
            android:name="mega.privacy.android.app.receivers.NetworkStateReceiver"
            android:enabled="true">
            <intent-filter>
                <action android:name="android.net.conn.CONNECTIVITY_CHANGE" />
            </intent-filter>
        </receiver>

        <receiver
            android:name="mega.privacy.android.app.receivers.ChargeEventReceiver"
            android:enabled="true">
            <intent-filter>
                <action android:name="android.intent.action.ACTION_POWER_CONNECTED" />
            </intent-filter>
        </receiver>

        <receiver
            android:name="mega.privacy.android.app.receivers.BootEventReceiver"
            android:enabled="true">
            <intent-filter>
                <action android:name="android.intent.action.BOOT_COMPLETED" />
            </intent-filter>
        </receiver>

        <provider
            android:name="androidx.core.content.FileProvider"
            android:authorities="mega.privacy.android.app.providers.fileprovider"
            android:grantUriPermissions="true"
            android:exported="false">
            <meta-data
                android:name="android.support.FILE_PROVIDER_PATHS"
                android:resource="@xml/filepaths" />
        </provider>

        <activity
            android:name=".lollipop.megachat.MapsActivity"
            android:configChanges="orientation|screenSize"
            android:label="@string/title_activity_maps"
<<<<<<< HEAD
            android:windowSoftInputMode="adjustNothing">
=======
            android:theme="@style/Theme.Megaactionbar"
            android:windowSoftInputMode="adjustNothing">

>>>>>>> aa6d590b
            <meta-data
                android:name="android.support.PARENT_ACTIVITY"
                android:value="mega.privacy.android.app.lollipop.PinActivityLollipop" />

        </activity>

        <activity
            android:name=".activities.OverDiskQuotaPaywallActivity"
            android:label="@string/app_name"
            android:launchMode="singleTop">
        </activity>

        <activity
            android:name="nz.mega.documentscanner.DocumentScannerActivity"
            android:launchMode="singleTop"
            android:screenOrientation="sensorPortrait"
            android:theme="@style/DocumentScannerTheme"
            android:windowSoftInputMode="stateHidden|adjustNothing"/>

    </application>

</manifest><|MERGE_RESOLUTION|>--- conflicted
+++ resolved
@@ -603,13 +603,8 @@
             android:name=".lollipop.megachat.MapsActivity"
             android:configChanges="orientation|screenSize"
             android:label="@string/title_activity_maps"
-<<<<<<< HEAD
             android:windowSoftInputMode="adjustNothing">
-=======
-            android:theme="@style/Theme.Megaactionbar"
-            android:windowSoftInputMode="adjustNothing">
-
->>>>>>> aa6d590b
+
             <meta-data
                 android:name="android.support.PARENT_ACTIVITY"
                 android:value="mega.privacy.android.app.lollipop.PinActivityLollipop" />
