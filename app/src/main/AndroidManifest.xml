--- conflicted
+++ resolved
@@ -29,11 +29,8 @@
     <uses-permission android:name="com.google.android.apps.photos.permission.GOOGLE_PHOTOS"/>
     <uses-permission android:name="android.permission.READ_CONTACTS" />
     <uses-permission android:name="com.android.vending.BILLING" />
-<<<<<<< HEAD
     <uses-permission android:name="android.permission.USE_FINGERPRINT" />
-=======
     <uses-permission android:name="android.permission.VIBRATE" />
->>>>>>> 91ba2d6c
 
     <application
         android:name="MegaApplication"
