--- conflicted
+++ resolved
@@ -155,13 +155,10 @@
 
        <activity 
             android:name="mega.privacy.android.app.lollipop.FileExplorerActivityLollipop"
-<<<<<<< HEAD
            android:launchMode="singleTask"
             android:label="@string/app_name"
            android:theme="@style/Theme.Megaactionbar.Secondary">
-=======
-            android:label="@string/app_name">
->>>>>>> deb5b4b4
+
             <intent-filter>
                 <action android:name="android.intent.action.SEND" />
 
