<?xml version="1.0" encoding="utf-8"?>
<manifest xmlns:android="http://schemas.android.com/apk/res/android"
    package="mega.privacy.android.app"
    android:installLocation="internalOnly"
<<<<<<< HEAD
    android:versionCode="236"
    android:versionName="3.6.2 (236)" >
=======
    android:versionCode="238"
    android:versionName="3.6.1 (238)">
>>>>>>> f4020153

    <uses-feature android:name="android.hardware.camera.autofocus" android:required="false" />
    <uses-feature android:name="android.hardware.camera" android:required="false"/>
    <uses-feature android:name="android.hardware.screen.portrait" android:required="false" />
    <uses-feature android:name="android.hardware.camera.front" android:required="false" />
    <uses-feature android:name="android.hardware.touchscreen" android:required="false" />
    <uses-feature android:name="android.hardware.sensor.proximity" android:required="false" />

    <supports-screens android:resizeable="true"
        android:smallScreens="true"
        android:normalScreens="true"
        android:largeScreens="true"
        android:xlargeScreens="true"
        android:anyDensity="true"/>
    <uses-permission android:name="android.permission.INTERNET"/>
    <uses-permission android:name="android.permission.WRITE_EXTERNAL_STORAGE"/>
    <uses-permission android:name="android.permission.READ_EXTERNAL_STORAGE"/>
    <uses-permission android:name="android.permission.ACCESS_NETWORK_STATE"/>
    <uses-permission android:name="android.permission.WAKE_LOCK"/>
    <uses-permission android:name="android.permission.CAMERA" />
    <uses-permission android:name="com.google.android.apps.photos.permission.GOOGLE_PHOTOS"/>
    <uses-permission android:name="android.permission.READ_CONTACTS" />
    <uses-permission android:name="com.android.vending.BILLING" />
    <uses-permission android:name="android.permission.VIBRATE" />
    <uses-permission android:name="android.permission.CHANGE_NETWORK_STATE" />
    <uses-permission android:name="android.permission.MODIFY_AUDIO_SETTINGS" />
    <uses-permission android:name="android.permission.RECORD_AUDIO" />
    <uses-permission android:name="android.permission.BLUETOOTH" />
    <uses-permission android:name="android.permission.CAPTURE_VIDEO_OUTPUT" />
    <uses-permission android:name="android.permission.FLAG_SHOW_WHEN_LOCKED" />
    <uses-permission android:name="android.permission.MANAGE_DOCUMENTS"/>
    <!--<uses-permission android:name="android.permission.READ_CALL_LOG"/>-->
    <!--<uses-permission android:name="android.permission.WRITE_CALL_LOG"/>-->

    <application
        android:name="mega.privacy.android.app.MegaApplication"
        android:allowBackup="false"
        android:icon="@drawable/ic_launcher"
        android:label="@string/app_name"
        android:theme="@style/Theme.Megaactionbar" >

        <meta-data android:name="com.google.android.gms.version"
            android:value="@integer/google_play_services_version" />
        <meta-data
            android:name="fontProviderRequests"
            android:value="Noto Color Emoji Compat" />

        <activity
            android:name="mega.privacy.android.app.lollipop.LoginActivityLollipop"
            android:label="@string/login_text"
            android:screenOrientation="portrait"
            android:windowSoftInputMode="stateAlwaysHidden">
        </activity>

        <activity
            android:name="WebViewActivity"
            android:label="@string/app_name"
            android:launchMode="singleTop" >
        </activity>

        <activity
            android:name="mega.privacy.android.app.lollipop.WebViewActivityLollipop"
            android:label="@string/app_name"
            android:launchMode="singleTop">
        </activity>

        <activity
            android:name="mega.privacy.android.app.lollipop.ManagerActivityLollipop"
            android:label="@string/app_name"
            android:launchMode="singleTop"
            android:windowSoftInputMode="adjustNothing">

            <intent-filter>
                <action android:name="android.intent.action.SEARCH" />
                <action android:name="android.intent.action.MAIN" />
                <category android:name="android.intent.category.LAUNCHER" />
            </intent-filter>

            <meta-data android:name="android.app.searchable"
                android:resource="@xml/searchable" />
        </activity>

        <activity
            android:name="mega.privacy.android.app.lollipop.megaachievements.AchievementsActivity"
            android:label="@string/app_name"
            android:theme="@style/Theme.Megaactionbar.Secondary">
        </activity>

        <activity android:name="OpenLinkActivity" android:launchMode="singleTask" android:screenOrientation="portrait" >
            <intent-filter>
                <action android:name="android.intent.action.VIEW" ></action>
                <category android:name="android.intent.category.DEFAULT" ></category>
                <category android:name="android.intent.category.BROWSABLE" ></category>
                <data android:host="mega.co.nz" android:scheme="https" > </data>
            </intent-filter>

            <intent-filter>
                <action android:name="android.intent.action.VIEW" ></action>
                <category android:name="android.intent.category.DEFAULT" ></category>
                <category android:name="android.intent.category.BROWSABLE" ></category>
                <data android:host="www.mega.co.nz" android:scheme="https" > </data>
            </intent-filter>

            <intent-filter>
                <action android:name="android.intent.action.VIEW" ></action>
                <category android:name="android.intent.category.DEFAULT" ></category>
                <category android:name="android.intent.category.BROWSABLE" ></category>
                <data android:host="mega.nz" android:scheme="https" > </data>
            </intent-filter>

            <intent-filter>
                <action android:name="android.intent.action.VIEW" ></action>
                <category android:name="android.intent.category.DEFAULT" ></category>
                <category android:name="android.intent.category.BROWSABLE" ></category>
                <data android:host="www.mega.nz" android:scheme="https" > </data>
            </intent-filter>

            <intent-filter>
                <action android:name="android.intent.action.VIEW" ></action>
                <category android:name="android.intent.category.DEFAULT" ></category>
                <category android:name="android.intent.category.BROWSABLE" ></category>
                <data android:scheme="mega" > </data>
            </intent-filter>
        </activity>

        <activity
            android:name="mega.privacy.android.app.lollipop.FullScreenImageViewerLollipop"
            android:label="@string/full_screen_image_viewer_label"
            android:launchMode="singleTop"
            android:uiOptions="splitActionBarWhenNarrow"
            android:theme="@style/Theme.Swipe.Back">
        </activity>

        <activity
            android:name="mega.privacy.android.app.lollipop.megachat.ChatFullScreenImageViewer"
            android:label="@string/full_screen_image_viewer_label"
            android:launchMode="singleTop"
            android:uiOptions="splitActionBarWhenNarrow"
            android:theme="@style/Theme.Swipe.Back">
        </activity>

        <activity
            android:name="mega.privacy.android.app.lollipop.ContactFileListActivityLollipop"
            android:label="@string/contact_properties_activity"
            android:launchMode="singleTop"
            android:theme="@style/Theme.Megaactionbar.InfoScreens">
        </activity>

        <activity
            android:name="mega.privacy.android.app.lollipop.FileContactListActivityLollipop"
            android:label="@string/file_properties_shared_folder_select_contact"
            android:launchMode="singleTop"
            android:configChanges="orientation|screenSize"
            android:theme="@style/Theme.Megaactionbar.InfoScreens">
        </activity>

        <activity
            android:name="mega.privacy.android.app.lollipop.FileExplorerActivityLollipop"
            android:launchMode="singleTask"
            android:label="@string/app_name"
           android:theme="@style/Theme.Megaactionbar"
           android:windowSoftInputMode="adjustNothing">

            <intent-filter>
                <action android:name="android.intent.action.SEND" />

                <category android:name="android.intent.category.DEFAULT" />

                <data android:mimeType="*/*" />
            </intent-filter>
            <intent-filter>
                <action android:name="android.intent.action.SEND_MULTIPLE" />

                <category android:name="android.intent.category.DEFAULT" />

                <data android:mimeType="*/*" />
            </intent-filter>
        </activity>

        <activity
            android:name="mega.privacy.android.app.lollipop.megachat.ChatExplorerActivity"
            android:label="@string/app_name"
            android:theme="@style/Theme.Megaactionbar">
        </activity>

        <activity
            android:name="mega.privacy.android.app.lollipop.megachat.NodeAttachmentHistoryActivity"
            android:label="@string/app_name"
            android:theme="@style/Theme.Megaactionbar">
        </activity>

        <activity android:name="mega.privacy.android.app.providers.PinFileProviderActivity"
            android:label="@string/app_name">
        </activity>

        <activity android:name="mega.privacy.android.app.providers.FileProviderActivity"
            android:label="@string/app_name"
            android:theme="@style/Theme.Megaactionbar.Secondary"
            android:screenOrientation="locked">

            <intent-filter>
                <action
                    android:name="android.intent.action.PICK"/>
                <category
                    android:name="android.intent.category.DEFAULT"/>
                <category
                    android:name="android.intent.category.OPENABLE"/>
                <data android:mimeType="text/*"/>
                <data android:mimeType="application/*"/>
                <data android:mimeType="audio/*"/>
                <data android:mimeType="video/*"/>
                <data android:mimeType="image/*"/>
                <data android:mimeType="x-conference/*"/>
                <data android:mimeType="model/*"/>
                <data android:mimeType="chemical/*"/>
            </intent-filter>
            <intent-filter>
                <action android:name="android.intent.action.GET_CONTENT" />
                <category android:name="android.intent.category.OPENABLE" />
                <category android:name="android.intent.category.DEFAULT" />
                <data android:mimeType="text/*"/>
                <data android:mimeType="application/*"/>
                <data android:mimeType="audio/*"/>
                <data android:mimeType="video/*"/>
                <data android:mimeType="image/*"/>
                <data android:mimeType="x-conference/*"/>
                <data android:mimeType="model/*"/>
                <data android:mimeType="chemical/*"/>
            </intent-filter>
        </activity>

        <activity
            android:name="mega.privacy.android.app.lollipop.FileStorageActivityLollipop"
            android:label="@string/app_name"
            android:configChanges="orientation|screenSize"
            android:theme="@style/Theme.Megaactionbar.Secondary">
        </activity>

        <activity
            android:name="mega.privacy.android.app.lollipop.PhoneContactsActivityLollipop"
            android:label="@string/app_name">
        </activity>

        <activity
            android:name="mega.privacy.android.app.lollipop.FolderLinkActivityLollipop"
            android:label="@string/app_name"
            android:configChanges="orientation|screenSize"
            android:theme="@style/Theme.Megaactionbar.Secondary">
        </activity>

        <activity
            android:name="mega.privacy.android.app.lollipop.megachat.ContactAttachmentActivityLollipop"
            android:label="@string/app_name"
            android:configChanges="orientation|screenSize"
            android:theme="@style/Theme.Megaactionbar.Secondary">
        </activity>

        <activity
            android:name="mega.privacy.android.app.lollipop.TestPasswordActivity"
            android:label="@string/app_name"
            android:configChanges="orientation|screenSize"
            android:theme="@style/Theme.Megaactionbar">
        </activity>

        <activity
            android:name="mega.privacy.android.app.lollipop.FileLinkActivityLollipop"
            android:label="@string/app_name"
            android:launchMode="singleTop"
            android:configChanges="orientation|screenSize"
            android:theme="@style/Theme.Megaactionbar.Secondary">
        </activity>

        <activity
            android:name="mega.privacy.android.app.OpenPasswordLinkActivity"
            android:label="@string/app_name"
            android:launchMode="singleTop"
            android:configChanges="orientation|screenSize"
            android:theme="@style/Theme.Megaactionbar.Secondary">
        </activity>

        <activity
            android:name="mega.privacy.android.app.lollipop.ChangePasswordActivityLollipop"
            android:label="@string/my_account_change_password"
            android:theme="@style/Theme.Megaactionbar.Secondary">
        </activity>

        <activity
            android:name="mega.privacy.android.app.lollipop.GetLinkActivityLollipop"
            android:configChanges="screenSize|orientation"
            android:label="@string/context_get_link_menu"
            android:theme="@style/Theme.Megaactionbar.Secondary">
        </activity>

        <activity
            android:name="mega.privacy.android.app.lollipop.SearchByDateActivityLollipop"
            android:label="@string/action_search_by_date"
            android:theme="@style/Theme.Megaactionbar.Secondary">
        </activity>

        <activity
            android:name="mega.privacy.android.app.lollipop.PinLockActivityLollipop"
            android:label="@string/settings_pin_lock"
            android:windowSoftInputMode="stateVisible"
            android:theme="@style/Theme.Megaactionbar.Secondary">
        </activity>

        <activity
            android:name="mega.privacy.android.app.lollipop.ZipBrowserActivityLollipop"
            android:label="@string/zip_browser_activity"
            android:configChanges="orientation|screenSize"
            android:theme="@style/Theme.Megaactionbar.Secondary">
        </activity>

        <activity
            android:name="mega.privacy.android.app.lollipop.AddContactActivityLollipop"
            android:label="@string/app_name"
            android:theme="@style/Theme.Megaactionbar"
            android:windowSoftInputMode="adjustNothing">
        </activity>

        <activity
            android:name="mega.privacy.android.app.lollipop.megachat.ChatActivityLollipop"
            android:label="@string/app_name"
            android:launchMode="singleTask"
            android:theme="@style/Theme.Megaactionbar.Secondary">
        </activity>

        <activity
            android:name="mega.privacy.android.app.lollipop.megachat.ArchivedChatsActivity"
            android:label="@string/app_name"
            android:theme="@style/Theme.Megaactionbar">
        </activity>

        <activity
            android:name="mega.privacy.android.app.lollipop.ContactInfoActivityLollipop"
            android:label="@string/app_name"
            android:theme="@style/Theme.Megaactionbar.InfoScreens">
        </activity>

        <activity
            android:name="mega.privacy.android.app.lollipop.FileInfoActivityLollipop"
            android:label="@string/app_name"
            android:theme="@style/Theme.Megaactionbar.InfoScreens">
        </activity>

        <activity
            android:name="mega.privacy.android.app.lollipop.VersionsFileActivity"
            android:label="@string/app_name"
            android:theme="@style/Theme.Megaactionbar.InfoScreens">
        </activity>

        <activity
            android:name="mega.privacy.android.app.lollipop.megachat.GroupChatInfoActivityLollipop"
            android:label="@string/app_name"
            android:theme="@style/Theme.Megaactionbar.InfoScreens">
        </activity>

        <activity
            android:name="mega.privacy.android.app.lollipop.PdfViewerActivityLollipop"
            android:label="@string/pdf_app_name"
            android:launchMode="singleTop">
            <intent-filter>
                <action android:name="android.intent.action.VIEW" />
                <category android:name="android.intent.category.DEFAULT" />
                <data android:mimeType="application/pdf" />
            </intent-filter>
            <intent-filter>
                <action android:name="android.intent.action.VIEW" />
                <category android:name="android.intent.category.BROWSABLE" />
                <category android:name="android.intent.category.DEFAULT" />
                <data android:scheme="http" />
                <data android:host="*" />
                <data android:pathPattern=".*\\.pdf" />
            </intent-filter>
            <intent-filter>
                <action android:name="android.intent.action.VIEW" />
                <category android:name="android.intent.category.BROWSABLE" />
                <category android:name="android.intent.category.DEFAULT" />
                <data android:scheme="http" />
                <data android:host="*" />
                <data android:mimeType="application/pdf" />
            </intent-filter>
            <intent-filter>
                <action android:name="android.intent.action.VIEW" />
                <category android:name="android.intent.category.BROWSABLE" />
                <category android:name="android.intent.category.DEFAULT" />
                <data android:scheme="file" />
                <data android:host="*" />
                <data android:pathPattern=".*\\.pdf" />
            </intent-filter>
        </activity>

        <activity
            android:name="mega.privacy.android.app.lollipop.AudioVideoPlayerLollipop"
            android:label="@string/app_name"
            android:theme="@style/Theme.Swipe.Back">
        </activity>

        <activity
            android:name="mega.privacy.android.app.lollipop.qrcode.QRCodeActivity"
            android:label="@string/app_name"
            android:theme="@style/Theme.Megaactionbar.Secondary">
        </activity>

        <activity
            android:name="mega.privacy.android.app.lollipop.TwoFactorAuthenticationActivity"
            android:label="@string/app_name"
            android:theme="@style/Theme.Megaactionbar.Secondary">
        </activity>

        <activity
            android:name="mega.privacy.android.app.lollipop.megachat.calls.ChatCallActivity"
            android:screenOrientation="portrait"
            android:launchMode="singleTask"
            android:label="@string/app_name">
        </activity>

        <activity
            android:name="mega.privacy.android.app.lollipop.megachat.ChatPreferencesActivity"
            android:label="@string/contact_properties_activity"
            android:theme="@style/Theme.Megaactionbar.Secondary"
            android:launchMode="singleTop">
        </activity>

        <service
            android:name="CameraSyncService"
            android:exported="false" >
        </service>

        <service
            android:name="mega.privacy.android.app.lollipop.megachat.ChatUploadService"
            android:exported="false" >
        </service>

        <service
            android:name="mega.privacy.android.app.lollipop.megachat.calls.CallService"
            android:exported="false" >
        </service>

        <service
            android:name="DownloadService"
            android:exported="false" >
        </service>

        <service
            android:name="mega.privacy.android.app.lollipop.megachat.calls.CallNotificationIntentService"
            android:exported="false" >
        </service>

        <service
            android:name="UploadService"
            android:exported="false" >
        </service>

        <service
            android:name="MegaStreamingService"
            android:exported="false" >
        </service>

        <service
            android:name=".fcm.MegaFirebaseMessagingService">
            <intent-filter>
                <action android:name="com.google.firebase.MESSAGING_EVENT"/>
            </intent-filter>
        </service>

        <service
            android:name=".fcm.MegaFirebaseInstanceIDService">
            <intent-filter>
                <action android:name="com.google.firebase.INSTANCE_ID_EVENT"/>
            </intent-filter>
        </service>

        <!-- Used for Google Play Store Campaign Measurement-->
        <service
            android:name="com.google.android.gms.analytics.CampaignTrackingService" />
		<service android:name=".fcm.IncomingMessageService"/>
        <service
            android:name=".jobservices.CameraUploadsService"
            android:permission="android.permission.BIND_JOB_SERVICE"
            android:exported="false" />
        <service android:name=".fcm.IncomingCallService" android:exported="true"/>
        <receiver
            android:name="mega.privacy.android.app.receivers.CustomInstallReferrerReceiver"
            android:exported="true">
            <intent-filter>
                <action
                    android:name="com.android.vending.INSTALL_REFERRER" />
            </intent-filter>
        </receiver>

        <receiver
            android:name="mega.privacy.android.app.receivers.CameraEventReceiver"
            android:enabled="true" >
            <intent-filter>
                <action android:name="com.android.camera.NEW_PICTURE" />
                <action android:name="android.hardware.action.NEW_PICTURE" />
                <category android:name="android.intent.category.DEFAULT" />
                <data android:mimeType="image/*" />
            </intent-filter>
        </receiver>

        <receiver
            android:name="mega.privacy.android.app.receivers.NetworkStateReceiver"
            android:enabled="true">
            <intent-filter>
                <action android:name="android.net.conn.CONNECTIVITY_CHANGE" />
            </intent-filter>
        </receiver>

        <receiver
            android:name="mega.privacy.android.app.receivers.ChargeEventReceiver"
            android:enabled="true">
            <intent-filter>
                <action android:name="android.intent.action.ACTION_POWER_CONNECTED" />
            </intent-filter>
            <intent-filter>
                <action android:name="android.intent.action.ACTION_POWER_DISCONNECTED" />
            </intent-filter>
        </receiver>

        <receiver
            android:name="mega.privacy.android.app.receivers.BootEventReceiver"
            android:enabled="true">
            <intent-filter>
                <action android:name="android.intent.action.BOOT_COMPLETED" />
            </intent-filter>
        </receiver>

        <provider
            android:name="android.support.v4.content.FileProvider"
            android:authorities="mega.privacy.android.app.providers.fileprovider"
            android:grantUriPermissions="true"
            android:exported="false">
            <meta-data
                android:name="android.support.FILE_PROVIDER_PATHS"
                android:resource="@xml/filepaths" />
        </provider>
    </application>

</manifest><|MERGE_RESOLUTION|>--- conflicted
+++ resolved
@@ -2,13 +2,8 @@
 <manifest xmlns:android="http://schemas.android.com/apk/res/android"
     package="mega.privacy.android.app"
     android:installLocation="internalOnly"
-<<<<<<< HEAD
-    android:versionCode="236"
-    android:versionName="3.6.2 (236)" >
-=======
     android:versionCode="238"
     android:versionName="3.6.1 (238)">
->>>>>>> f4020153
 
     <uses-feature android:name="android.hardware.camera.autofocus" android:required="false" />
     <uses-feature android:name="android.hardware.camera" android:required="false"/>
