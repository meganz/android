<?xml version="1.0" encoding="utf-8"?>
<manifest xmlns:android="http://schemas.android.com/apk/res/android"
    package="mega.privacy.android.app"
    android:installLocation="auto"
<<<<<<< HEAD
    android:versionCode="168"
    android:versionName="3.2.6.2 (168)" >
=======
    android:versionCode="170"
    android:versionName="3.3 (170)" >
>>>>>>> 781cd1a7

    <uses-sdk
        android:minSdkVersion="16"
        android:targetSdkVersion="25" />

    <uses-feature android:name="android.hardware.camera.autofocus" android:required="false" />
    <uses-feature android:name="android.hardware.camera" android:required="false"/>
    <uses-feature android:name="android.hardware.screen.portrait" android:required="false" />
    <uses-feature android:name="android.hardware.camera.front" android:required="false" />
    <uses-feature android:name="android.hardware.touchscreen" android:required="false" />
    <uses-feature android:name="android.hardware.sensor.proximity" android:required="false" />

    <supports-screens android:resizeable="true"
        android:smallScreens="true"
        android:normalScreens="true"
        android:largeScreens="true"
        android:xlargeScreens="true"
        android:anyDensity="true"/>
    <uses-permission android:name="android.permission.INTERNET"/>
    <uses-permission android:name="android.permission.WRITE_EXTERNAL_STORAGE"/>
    <uses-permission android:name="android.permission.READ_EXTERNAL_STORAGE"/>
    <uses-permission android:name="android.permission.ACCESS_NETWORK_STATE"/>
    <uses-permission android:name="android.permission.WAKE_LOCK"/>
    <uses-permission android:name="android.permission.CAMERA" />
    <uses-permission android:name="com.google.android.apps.photos.permission.GOOGLE_PHOTOS"/>
    <uses-permission android:name="android.permission.READ_CONTACTS" />
    <uses-permission android:name="com.android.vending.BILLING" />
    <uses-permission android:name="android.permission.VIBRATE" />
    <uses-permission android:name="android.permission.CHANGE_NETWORK_STATE" />
    <uses-permission android:name="android.permission.MODIFY_AUDIO_SETTINGS" />
    <uses-permission android:name="android.permission.RECORD_AUDIO" />
    <uses-permission android:name="android.permission.BLUETOOTH" />
    <uses-permission android:name="android.permission.CAPTURE_VIDEO_OUTPUT" />

    <application
        android:name="MegaApplication"
        android:allowBackup="false"
        android:icon="@drawable/ic_launcher"
        android:label="@string/app_name"
        android:theme="@style/Theme.Megaactionbar" >

        <meta-data android:name="com.google.android.gms.version"
            android:value="@integer/google_play_services_version" />

        <activity
            android:name="mega.privacy.android.app.lollipop.LoginActivityLollipop"
            android:theme="@style/no_title_activity"
            android:label="@string/login_text"
            android:windowSoftInputMode="stateAlwaysHidden">
        </activity>

        <activity
            android:name="WebViewActivity"
            android:label="@string/app_name"
            android:launchMode="singleTop" >
        </activity>

        <activity
            android:name="mega.privacy.android.app.lollipop.WebViewActivityLollipop"
            android:label="@string/app_name"
            android:launchMode="singleTop">
        </activity>

        <activity
            android:name="LauncherActivity"
            android:label="@string/app_name"
            android:launchMode="singleTop">

            <intent-filter>
                <action android:name="android.intent.action.MAIN" />

                <category android:name="android.intent.category.LAUNCHER" />
            </intent-filter>
        </activity>

        <activity
            android:name="mega.privacy.android.app.lollipop.ManagerActivityLollipop"
            android:label="@string/app_name"
            android:launchMode="singleTop">

            <intent-filter>
                <action android:name="android.intent.action.SEARCH" />
            </intent-filter>

            <meta-data android:name="android.app.searchable"
                android:resource="@xml/searchable" />
        </activity>

        <activity
            android:name="mega.privacy.android.app.lollipop.megaachievements.AchievementsActivity"
            android:label="@string/app_name">
        </activity>

        <activity android:name="OpenLinkActivity" android:launchMode="singleTask" android:screenOrientation="portrait" >
            <intent-filter>
                <action android:name="android.intent.action.VIEW" ></action>
                <category android:name="android.intent.category.DEFAULT" ></category>
                <category android:name="android.intent.category.BROWSABLE" ></category>
                <data android:host="mega.co.nz" android:scheme="https" > </data>
            </intent-filter>

            <intent-filter>
                <action android:name="android.intent.action.VIEW" ></action>
                <category android:name="android.intent.category.DEFAULT" ></category>
                <category android:name="android.intent.category.BROWSABLE" ></category>
                <data android:host="www.mega.co.nz" android:scheme="https" > </data>
            </intent-filter>

            <intent-filter>
                <action android:name="android.intent.action.VIEW" ></action>
                <category android:name="android.intent.category.DEFAULT" ></category>
                <category android:name="android.intent.category.BROWSABLE" ></category>
                <data android:host="mega.nz" android:scheme="https" > </data>
            </intent-filter>

            <intent-filter>
                <action android:name="android.intent.action.VIEW" ></action>
                <category android:name="android.intent.category.DEFAULT" ></category>
                <category android:name="android.intent.category.BROWSABLE" ></category>
                <data android:host="www.mega.nz" android:scheme="https" > </data>
            </intent-filter>

            <intent-filter>
                <action android:name="android.intent.action.VIEW" ></action>
                <category android:name="android.intent.category.DEFAULT" ></category>
                <category android:name="android.intent.category.BROWSABLE" ></category>
                <data android:scheme="mega" > </data>
            </intent-filter>
        </activity>

        <activity
            android:name="mega.privacy.android.app.lollipop.FullScreenImageViewerLollipop"
            android:label="@string/full_screen_image_viewer_label"
            android:launchMode="singleTop"
            android:uiOptions="splitActionBarWhenNarrow" >
        </activity>

        <activity
            android:name="mega.privacy.android.app.lollipop.megachat.ChatFullScreenImageViewer"
            android:label="@string/full_screen_image_viewer_label"
            android:launchMode="singleTop"
            android:uiOptions="splitActionBarWhenNarrow" >
        </activity>

        <activity
            android:name="mega.privacy.android.app.lollipop.ContactFileListActivityLollipop"
            android:label="@string/contact_properties_activity"
            android:launchMode="singleTop">
        </activity>

        <activity
            android:name="mega.privacy.android.app.lollipop.FileContactListActivityLollipop"
            android:label="@string/file_properties_shared_folder_select_contact"
            android:launchMode="singleTop"
            android:configChanges="orientation|screenSize">
        </activity>

       <activity 
            android:name="mega.privacy.android.app.lollipop.FileExplorerActivityLollipop"
            android:label="@string/app_name">
            <intent-filter>
                <action android:name="android.intent.action.SEND" />

                <category android:name="android.intent.category.DEFAULT" />

                <data android:mimeType="*/*" />
            </intent-filter>
            <intent-filter>
                <action android:name="android.intent.action.SEND_MULTIPLE" />

                <category android:name="android.intent.category.DEFAULT" />

                <data android:mimeType="*/*" />
            </intent-filter>
        </activity>

        <activity
            android:name="mega.privacy.android.app.lollipop.megachat.ChatExplorerActivity"
            android:label="@string/app_name">
        </activity>

        <activity android:name="mega.privacy.android.app.providers.PinFileProviderActivity"
            android:label="@string/app_name">
        </activity>

        <activity android:name="mega.privacy.android.app.providers.FileProviderActivity"
            android:label="@string/app_name">
            <intent-filter>
                <action
                    android:name="android.intent.action.PICK"/>
                <category
                    android:name="android.intent.category.DEFAULT"/>
                <category
                    android:name="android.intent.category.OPENABLE"/>
                <data android:mimeType="text/*"/>
                <data android:mimeType="application/*"/>
                <data android:mimeType="audio/*"/>
                <data android:mimeType="video/*"/>
                <data android:mimeType="image/*"/>
                <data android:mimeType="x-conference/*"/>
                <data android:mimeType="model/*"/>
                <data android:mimeType="chemical/*"/>
            </intent-filter>
            <intent-filter>
                <action android:name="android.intent.action.GET_CONTENT" />
                <category android:name="android.intent.category.OPENABLE" />
                <category android:name="android.intent.category.DEFAULT" />
                <data android:mimeType="text/*"/>
                <data android:mimeType="application/*"/>
                <data android:mimeType="audio/*"/>
                <data android:mimeType="video/*"/>
                <data android:mimeType="image/*"/>
                <data android:mimeType="x-conference/*"/>
                <data android:mimeType="model/*"/>
                <data android:mimeType="chemical/*"/>
            </intent-filter>
        </activity>

        <activity
            android:name="mega.privacy.android.app.lollipop.FileStorageActivityLollipop"
            android:label="@string/app_name"
            android:configChanges="orientation|screenSize">
        </activity>

        <activity
            android:name="mega.privacy.android.app.lollipop.ContactsExplorerActivityLollipop"
            android:label="@string/app_name">
        </activity>

        <activity
            android:name="mega.privacy.android.app.lollipop.PhoneContactsActivityLollipop"
            android:label="@string/app_name">
        </activity>

        <activity
            android:name="mega.privacy.android.app.lollipop.FolderLinkActivityLollipop"
            android:label="@string/app_name"
            android:configChanges="orientation|screenSize">
        </activity>

        <activity
            android:name="mega.privacy.android.app.lollipop.megachat.NodeAttachmentActivityLollipop"
            android:label="@string/app_name"
            android:configChanges="orientation|screenSize">
        </activity>

        <activity
            android:name="mega.privacy.android.app.lollipop.megachat.ContactAttachmentActivityLollipop"
            android:label="@string/app_name"
            android:configChanges="orientation|screenSize">
        </activity>

        <activity
            android:name="mega.privacy.android.app.lollipop.FileLinkActivityLollipop"
            android:label="@string/app_name"
            android:launchMode="singleTop"
            android:configChanges="orientation|screenSize">
        </activity>

        <activity
            android:name="mega.privacy.android.app.OpenPasswordLinkActivity"
            android:label="@string/app_name"
            android:launchMode="singleTop"
            android:configChanges="orientation|screenSize">
        </activity>

        <activity
            android:name="mega.privacy.android.app.lollipop.ChangePasswordActivityLollipop"
            android:label="@string/my_account_change_password">
        </activity>

        <activity
            android:name="mega.privacy.android.app.lollipop.GetLinkActivityLollipop"
            android:configChanges="screenSize|orientation"
            android:label="@string/context_get_link_menu">
        </activity>

        <activity
            android:name="mega.privacy.android.app.lollipop.SearchByDateActivityLollipop"
            android:label="@string/action_search_by_date">
        </activity>

        <activity
            android:name="mega.privacy.android.app.lollipop.PinLockActivityLollipop"
            android:label="@string/settings_pin_lock"
            android:windowSoftInputMode="stateVisible">
        </activity>

        <activity
            android:name="mega.privacy.android.app.lollipop.ZipBrowserActivityLollipop"
            android:label="@string/zip_browser_activity"
            android:configChanges="orientation|screenSize" >
        </activity>

        <activity
            android:name="mega.privacy.android.app.lollipop.AddContactActivityLollipop"
            android:label="@string/app_name">
        </activity>

        <activity
            android:name="mega.privacy.android.app.lollipop.megachat.ChatActivityLollipop"
            android:label="@string/app_name"
            android:launchMode="singleTask">
        </activity>

        <activity
            android:name="mega.privacy.android.app.lollipop.ContactInfoActivityLollipop"
            android:label="@string/app_name">
        </activity>

        <activity
            android:name="mega.privacy.android.app.lollipop.FileInfoActivityLollipop"
            android:label="@string/app_name">
        </activity>

        <activity
            android:name="mega.privacy.android.app.lollipop.megachat.GroupChatInfoActivityLollipop"
            android:label="@string/app_name">
        </activity>

        <activity
            android:name="mega.privacy.android.app.lollipop.PdfViewerActivityLollipop"
<<<<<<< HEAD
            android:label="@string/pdf_app_name">
            <intent-filter>
                <action android:name="android.intent.action.VIEW" />
                <category android:name="android.intent.category.DEFAULT" />
                <data android:mimeType="application/pdf" />
            </intent-filter>
            <intent-filter>
                <action android:name="android.intent.action.VIEW" />
                <category android:name="android.intent.category.BROWSABLE" />
                <category android:name="android.intent.category.DEFAULT" />
                <data android:scheme="http" />
                <data android:host="*" />
                <data android:pathPattern=".*\\.pdf" />
            </intent-filter>
            <intent-filter>
                <action android:name="android.intent.action.VIEW" />
                <category android:name="android.intent.category.BROWSABLE" />
                <category android:name="android.intent.category.DEFAULT" />
                <data android:scheme="http" />
                <data android:host="*" />
                <data android:mimeType="application/pdf" />
            </intent-filter>
            <intent-filter>
                <action android:name="android.intent.action.VIEW" />
                <category android:name="android.intent.category.BROWSABLE" />
                <category android:name="android.intent.category.DEFAULT" />
                <data android:scheme="file" />
                <data android:host="*" />
                <data android:pathPattern=".*\\.pdf" />
            </intent-filter>
        </activity>

        <activity
            android:name="mega.privacy.android.app.lollipop.AudioVideoPlayerLollipop"
=======
            android:screenOrientation="portrait"
            android:label="@string/app_name">
        </activity>

        <activity
            android:name="mega.privacy.android.app.lollipop.megachat.calls.ChatCallActivity"
            android:screenOrientation="portrait"
>>>>>>> 781cd1a7
            android:label="@string/app_name">
        </activity>

        <activity
            android:name="mega.privacy.android.app.lollipop.megachat.ChatPreferencesActivity"
            android:label="@string/contact_properties_activity"
            android:theme="@style/Theme.Megaactionbar"
            android:launchMode="singleTop">
        </activity>

        <service
            android:name="CameraSyncService"
            android:exported="false" >
        </service>

        <service
            android:name="mega.privacy.android.app.lollipop.megachat.ChatUploadService"
            android:exported="false" >
        </service>

        <service
            android:name="DownloadService"
            android:exported="false" >
        </service>

        <service
            android:name="UploadService"
            android:exported="false" >
        </service>

        <service
            android:name="MegaStreamingService"
            android:exported="false" >
        </service>

        <service
            android:name=".fcm.MegaFirebaseMessagingService">
            <intent-filter>
                <action android:name="com.google.firebase.MESSAGING_EVENT"/>
            </intent-filter>
        </service>

        <service
            android:name=".fcm.MegaFirebaseInstanceIDService">
            <intent-filter>
                <action android:name="com.google.firebase.INSTANCE_ID_EVENT"/>
            </intent-filter>
        </service>

        <!-- Used for Google Play Store Campaign Measurement-->
        <service
            android:name="com.google.android.gms.analytics.CampaignTrackingService" />

        <receiver
            android:name="mega.privacy.android.app.receivers.CustomInstallReferrerReceiver"
            android:exported="true">
            <intent-filter>
                <action
                    android:name="com.android.vending.INSTALL_REFERRER" />
            </intent-filter>
        </receiver>

        <receiver
            android:name="mega.privacy.android.app.receivers.CameraEventReceiver"
            android:enabled="true" >
            <intent-filter>
                <action android:name="com.android.camera.NEW_PICTURE" />
                <action android:name="android.hardware.action.NEW_PICTURE" />
                <category android:name="android.intent.category.DEFAULT" />
                <data android:mimeType="image/*" />
            </intent-filter>
        </receiver>

        <receiver
            android:name="mega.privacy.android.app.receivers.NetworkStateReceiver"
            android:enabled="true">
            <intent-filter>
                <action android:name="android.net.conn.CONNECTIVITY_CHANGE" />
            </intent-filter>
        </receiver>

        <receiver
            android:name="mega.privacy.android.app.receivers.ChargeEventReceiver"
            android:enabled="true">
            <intent-filter>
                <action android:name="android.intent.action.ACTION_POWER_CONNECTED" />
            </intent-filter>
            <intent-filter>
                <action android:name="android.intent.action.ACTION_POWER_DISCONNECTED" />
            </intent-filter>
        </receiver>

        <receiver
            android:name="mega.privacy.android.app.receivers.BootEventReceiver"
            android:enabled="true">
            <intent-filter>
                <action android:name="android.intent.action.BOOT_COMPLETED" />
            </intent-filter>
        </receiver>

        <provider
            android:name="android.support.v4.content.FileProvider"
            android:authorities="mega.privacy.android.app.providers.fileprovider"
            android:grantUriPermissions="true"
            android:exported="false">
            <meta-data
                android:name="android.support.FILE_PROVIDER_PATHS"
                android:resource="@xml/filepaths" />
        </provider>
    </application>

</manifest><|MERGE_RESOLUTION|>--- conflicted
+++ resolved
@@ -2,13 +2,8 @@
 <manifest xmlns:android="http://schemas.android.com/apk/res/android"
     package="mega.privacy.android.app"
     android:installLocation="auto"
-<<<<<<< HEAD
-    android:versionCode="168"
-    android:versionName="3.2.6.2 (168)" >
-=======
     android:versionCode="170"
     android:versionName="3.3 (170)" >
->>>>>>> 781cd1a7
 
     <uses-sdk
         android:minSdkVersion="16"
@@ -331,7 +326,6 @@
 
         <activity
             android:name="mega.privacy.android.app.lollipop.PdfViewerActivityLollipop"
-<<<<<<< HEAD
             android:label="@string/pdf_app_name">
             <intent-filter>
                 <action android:name="android.intent.action.VIEW" />
@@ -366,15 +360,12 @@
 
         <activity
             android:name="mega.privacy.android.app.lollipop.AudioVideoPlayerLollipop"
-=======
-            android:screenOrientation="portrait"
             android:label="@string/app_name">
         </activity>
 
         <activity
             android:name="mega.privacy.android.app.lollipop.megachat.calls.ChatCallActivity"
             android:screenOrientation="portrait"
->>>>>>> 781cd1a7
             android:label="@string/app_name">
         </activity>
 
