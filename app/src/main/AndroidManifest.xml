--- conflicted
+++ resolved
@@ -633,7 +633,6 @@
             android:theme="@style/DocumentScannerTheme"
             android:windowSoftInputMode="stateHidden|adjustNothing"/>
 
-<<<<<<< HEAD
         <activity
             android:name="mega.privacy.android.app.fragments.managerFragments.myAccount.editProfile.EditProfileActivity"
             android:launchMode="singleTop" />
@@ -655,13 +654,12 @@
             android:name=".activities.upgradeAccount.ChooseAccountActivity"
             android:label="@string/choose_account_fragment"
             android:launchMode="singleTop" />
-=======
+
         <receiver android:name=".psa.AlarmReceiver">
             <intent-filter>
                 <action android:name="android.intent.action.checking.psa" />
             </intent-filter>
         </receiver>
->>>>>>> 18dee1eb
 
     </application>
 
