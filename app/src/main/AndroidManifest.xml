--- conflicted
+++ resolved
@@ -384,24 +384,10 @@
         </activity>
 
         <activity
-<<<<<<< HEAD
             android:name=".mediaplayer.MediaPlayerActivity"
             android:windowSoftInputMode="adjustNothing"
-            android:theme="@style/Theme.Swipe.BackFullScreen"
+            android:theme="@style/Theme.Dark.FullScreen.Draggable"
             android:configChanges="orientation|screenSize" />
-=======
-            android:name="mega.privacy.android.app.lollipop.AudioVideoPlayerLollipop"
-            android:label="@string/app_name"
-            android:launchMode="singleTop"
-            android:configChanges="orientation|screenSize"
-            android:theme="@style/Theme.Dark.FullScreen.Draggable">
-        </activity>
-
-        <activity
-            android:name=".audioplayer.AudioPlayerActivity"
-            android:screenOrientation="portrait"
-            android:windowSoftInputMode="adjustNothing" />
->>>>>>> daa9c121
 
         <activity
             android:name="mega.privacy.android.app.lollipop.qrcode.QRCodeActivity"
