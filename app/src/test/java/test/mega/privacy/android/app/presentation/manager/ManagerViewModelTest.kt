package test.mega.privacy.android.app.presentation.manager

import androidx.arch.core.executor.testing.InstantTaskExecutorRule
import androidx.lifecycle.SavedStateHandle
import app.cash.turbine.test
import com.google.common.truth.Truth.assertThat
import com.jraska.livedata.test
import kotlinx.coroutines.Dispatchers
import kotlinx.coroutines.ExperimentalCoroutinesApi
import kotlinx.coroutines.flow.asFlow
import kotlinx.coroutines.flow.distinctUntilChanged
import kotlinx.coroutines.flow.filter
import kotlinx.coroutines.flow.flowOf
import kotlinx.coroutines.flow.map
import kotlinx.coroutines.test.StandardTestDispatcher
import kotlinx.coroutines.test.UnconfinedTestDispatcher
import kotlinx.coroutines.test.runTest
import kotlinx.coroutines.test.setMain
import mega.privacy.android.app.domain.usecase.GetInboxNode
import mega.privacy.android.app.domain.usecase.GetPrimarySyncHandle
import mega.privacy.android.app.domain.usecase.GetSecondarySyncHandle
import mega.privacy.android.app.domain.usecase.MonitorGlobalUpdates
import mega.privacy.android.app.featuretoggle.AppFeatures
import mega.privacy.android.app.presentation.manager.ManagerViewModel
import mega.privacy.android.app.presentation.manager.model.SharesTab
import mega.privacy.android.app.presentation.manager.model.TransfersTab
import mega.privacy.android.data.model.GlobalUpdate
import mega.privacy.android.domain.entity.ShareData
import mega.privacy.android.domain.entity.SortOrder
import mega.privacy.android.domain.entity.contacts.ContactRequest
import mega.privacy.android.domain.entity.contacts.ContactRequestStatus
import mega.privacy.android.domain.usecase.CheckCameraUpload
import mega.privacy.android.domain.usecase.GetCloudSortOrder
import mega.privacy.android.domain.usecase.GetFeatureFlagValue
import mega.privacy.android.domain.usecase.GetNumUnreadUserAlerts
import mega.privacy.android.domain.usecase.GetUnverifiedIncomingShares
import mega.privacy.android.domain.usecase.GetUnverifiedOutgoingShares
import mega.privacy.android.domain.usecase.HasInboxChildren
import mega.privacy.android.domain.usecase.MonitorConnectivity
import mega.privacy.android.domain.usecase.MonitorContactRequestUpdates
import mega.privacy.android.domain.usecase.MonitorMyAvatarFile
import mega.privacy.android.domain.usecase.MonitorStorageStateEvent
import mega.privacy.android.domain.usecase.SendStatisticsMediaDiscovery
import org.junit.Before
import org.junit.Rule
import org.junit.Test
import org.mockito.kotlin.mock
import org.mockito.kotlin.whenever
import test.mega.privacy.android.app.presentation.shares.FakeMonitorUpdates
import java.util.concurrent.TimeUnit

@ExperimentalCoroutinesApi
class ManagerViewModelTest {
    private lateinit var underTest: ManagerViewModel

    private val monitorGlobalUpdates = mock<MonitorGlobalUpdates>()
    private val monitorNodeUpdates = FakeMonitorUpdates()
    private val getNumUnreadUserAlerts = mock<GetNumUnreadUserAlerts>()
    private val hasInboxChildren = mock<HasInboxChildren>()
    private val monitorContactRequestUpdates = mock<MonitorContactRequestUpdates>()
    private val sendStatisticsMediaDiscovery = mock<SendStatisticsMediaDiscovery>()
    private val savedStateHandle = SavedStateHandle(mapOf())
    private val monitorMyAvatarFile = mock<MonitorMyAvatarFile>()
    private val getInboxNode = mock<GetInboxNode>()
    private val monitorStorageState = mock<MonitorStorageStateEvent>()
    private val getPrimarySyncHandle = mock<GetPrimarySyncHandle>()
    private val getSecondarySyncHandle = mock<GetSecondarySyncHandle>()
    private val checkCameraUpload = mock<CheckCameraUpload>()
    private val getCloudSortOrder = mock<GetCloudSortOrder>()
    private val monitorConnectivity = mock<MonitorConnectivity>()

    private val getFeatureFlagValue =
        mock<GetFeatureFlagValue> {
            onBlocking {
                invoke(AppFeatures.MandatoryFingerprintVerification)
            }.thenReturn(true)
        }

    private val getUnverifiedOutgoingShares = mock<GetUnverifiedOutgoingShares>()
    private val getUnverifiedIncomingShares = mock<GetUnverifiedIncomingShares>()

    @get:Rule
    var instantExecutorRule = InstantTaskExecutorRule()

    @Before
    fun setUp() {
        Dispatchers.setMain(UnconfinedTestDispatcher())
    }


    /**
     * Initialize the view model under test
     */
    private fun setUnderTest() {
        underTest = ManagerViewModel(
            monitorNodeUpdates = monitorNodeUpdates,
            monitorGlobalUpdates = monitorGlobalUpdates,
            monitorContactRequestUpdates = monitorContactRequestUpdates,
            getNumUnreadUserAlerts = getNumUnreadUserAlerts,
            hasInboxChildren = hasInboxChildren,
            sendStatisticsMediaDiscovery = sendStatisticsMediaDiscovery,
            savedStateHandle = savedStateHandle,
            monitorMyAvatarFile = monitorMyAvatarFile,
            ioDispatcher = StandardTestDispatcher(),
            getInboxNode = getInboxNode,
            monitorStorageStateEvent = monitorStorageState,
            getPrimarySyncHandle = getPrimarySyncHandle,
            getSecondarySyncHandle = getSecondarySyncHandle,
            checkCameraUpload = checkCameraUpload,
            getCloudSortOrder = getCloudSortOrder,
            monitorConnectivity = monitorConnectivity,
            broadcastUploadPauseState = mock(),
            getExtendedAccountDetail = mock(),
            getPricing = mock(),
            getFullAccountInfo = mock(),
<<<<<<< HEAD
            getFeatureFlagValue = getFeatureFlagValue,
            getUnverifiedIncomingShares = getUnverifiedIncomingShares,
            getUnverifiedOutgoingShares = getUnverifiedOutgoingShares,
=======
            getActiveSubscription = mock(),
>>>>>>> 13902bbd
        )
    }

    /**
     * Simulate a repository emission and setup the [ManagerViewModel]
     *
     * @param updates the values to emit from the repository
     * @param after a lambda function to call after setting up the viewModel
     */
    @Suppress("DEPRECATION")
    private fun triggerRepositoryUpdate(updates: List<GlobalUpdate>, after: () -> Unit) {
        whenever(monitorGlobalUpdates()).thenReturn(updates.asFlow())
        executeTest(after)
    }

    private fun executeTest(after: () -> Unit) {
        setUnderTest()
        after()
    }

    @Test
    fun `test that initial state is returned`() = runTest {
        setUnderTest()
        underTest.state.test {
            val initial = awaitItem()
            assertThat(initial.isFirstNavigationLevel).isTrue()
            assertThat(initial.sharesTab).isEqualTo(SharesTab.INCOMING_TAB)
            assertThat(initial.transfersTab).isEqualTo(TransfersTab.NONE)
            assertThat(initial.isFirstLogin).isFalse()
            assertThat(initial.shouldSendCameraBroadcastEvent).isFalse()
            assertThat(initial.shouldStopCameraUpload).isFalse()
            assertThat(initial.nodeUpdateReceived).isFalse()
        }
    }

    @Test
    fun `test that is first navigation level is updated if new value provided`() = runTest {
        setUnderTest()

        underTest.state.map { it.isFirstNavigationLevel }.distinctUntilChanged()
            .test {
                val newValue = false
                assertThat(awaitItem()).isEqualTo(true)
                underTest.setIsFirstNavigationLevel(newValue)
                assertThat(awaitItem()).isEqualTo(newValue)
            }
    }

    @Test
    fun `test that shares tab is updated if new value provided`() = runTest {
        setUnderTest()

        underTest.state.map { it.sharesTab }.distinctUntilChanged()
            .test {
                val newValue = SharesTab.OUTGOING_TAB
                assertThat(awaitItem()).isEqualTo(SharesTab.INCOMING_TAB)
                underTest.setSharesTab(newValue)
                assertThat(awaitItem()).isEqualTo(newValue)
            }
    }

    @Test
    fun `test that transfers tab is updated if new value provided`() = runTest {
        setUnderTest()

        underTest.state.map { it.transfersTab }.distinctUntilChanged()
            .test {
                val newValue = TransfersTab.PENDING_TAB
                assertThat(awaitItem()).isEqualTo(TransfersTab.NONE)
                underTest.setTransfersTab(newValue)
                assertThat(awaitItem()).isEqualTo(newValue)
            }
    }

    @Test
    fun `test that user updates live data is not set when no updates triggered from use case`() =
        runTest {
            setUnderTest()

            underTest.updateUsers.test().assertNoValue()
        }

    @Test
    fun `test that user alert updates live data is not set when no updates triggered from use case`() =
        runTest {
            setUnderTest()

            underTest.updateUserAlerts.test().assertNoValue()
        }

    @Test
    fun `test that contact request updates live data is not set when no updates triggered from use case`() =
        runTest {
            setUnderTest()

            underTest.updateContactsRequests.test().assertNoValue()
        }

    @Test
    fun `test that user updates live data is set when user updates triggered from use case`() =
        runTest {
            triggerRepositoryUpdate(listOf(GlobalUpdate.OnUsersUpdate(arrayListOf(mock())))) {

                runCatching {
                    underTest.updateUsers.test().awaitValue(50, TimeUnit.MILLISECONDS)
                }.onSuccess { result ->
                    result.assertValue { it.getContentIfNotHandled()?.size == 1 }
                }
            }
        }

    @Test
    fun `test that user updates live data is not set when user updates triggered from use case with null`() =
        runTest {
            triggerRepositoryUpdate(
                listOf(
                    GlobalUpdate.OnUsersUpdate(null),
                )
            ) {
                underTest.updateUsers.test().assertNoValue()
            }
        }

    @Test
    fun `test that user alert updates live data is set when user alert updates triggered from use case`() =
        runTest {
            triggerRepositoryUpdate(listOf(GlobalUpdate.OnUserAlertsUpdate(arrayListOf(mock())))) {

                runCatching {
                    underTest.updateUserAlerts.test().awaitValue(50, TimeUnit.MILLISECONDS)
                }.onSuccess { result ->
                    result.assertValue { it.getContentIfNotHandled()?.size == 1 }
                }
            }
        }

    @Test
    fun `test that user alert updates live data is not set when user alert updates triggered from use case with null`() =
        runTest {
            triggerRepositoryUpdate(
                listOf(
                    GlobalUpdate.OnUserAlertsUpdate(null),
                )
            ) {
                underTest.updateUserAlerts.test().assertNoValue()
            }
        }

    @Test
    fun `test that contact request updates live data is set when contact request updates triggered from use case`() =
        runTest {
            whenever(monitorContactRequestUpdates()).thenReturn(flowOf(listOf(
                ContactRequest(
                    handle = 1L,
                    sourceEmail = "",
                    sourceMessage = null,
                    targetEmail = "",
                    creationTime = 1L,
                    modificationTime = 1L,
                    status = ContactRequestStatus.Unresolved,
                    isOutgoing = false,
                    isAutoAccepted = false))))
            executeTest {

                runCatching {
                    underTest.updateContactsRequests.test().awaitValue(50, TimeUnit.MILLISECONDS)
                }.onSuccess { result ->
                    result.assertValue { it.getContentIfNotHandled()?.size == 1 }
                }
            }
        }

    @Test
    fun `test that contact request updates live data is not set when contact request updates triggered from use case with null`() =
        runTest {
            executeTest {
                underTest.updateContactsRequests.test().assertNoValue()
            }
        }

    @Test
    fun `test that saved state values are returned`() = runTest {
        setUnderTest()

        savedStateHandle[underTest.isFirstLoginKey] = true

        underTest.state.filter {
            it.isFirstLogin
        }.test(200) {
            val latest = awaitItem()
            assertThat(latest.isFirstLogin).isTrue()
        }
    }

    @Test
    fun `test that is first login is updated if new boolean is provided`() = runTest {
        setUnderTest()
        underTest.state.map { it.isFirstLogin }.distinctUntilChanged()
            .test {
                assertThat(awaitItem()).isFalse()
                underTest.setIsFirstLogin(true)
                assertThat(awaitItem()).isTrue()
            }
    }

    @Test
    fun `test that get order returns cloud sort order`() = runTest {
        setUnderTest()
        val expected = SortOrder.ORDER_MODIFICATION_DESC
        whenever(getCloudSortOrder()).thenReturn(expected)
        assertThat(underTest.getOrder()).isEqualTo(expected)
    }

    @Test
    fun `test that updateToolbarTitle is true when a node update occurs`() = runTest {
        setUnderTest()

        underTest.state.map { it.nodeUpdateReceived }.distinctUntilChanged().test {
            assertThat(awaitItem()).isFalse()
            monitorNodeUpdates.emit(listOf(mock()))
            assertThat(awaitItem()).isTrue()
        }
    }

    @Test
    fun `test that updateToolbarTitle is set when calling setUpdateToolbar`() = runTest {
        setUnderTest()

        underTest.state.map { it.nodeUpdateReceived }.distinctUntilChanged().test {
            assertThat(awaitItem()).isFalse()
            monitorNodeUpdates.emit(listOf(mock()))
            assertThat(awaitItem()).isTrue()
            underTest.nodeUpdateHandled()
            assertThat(awaitItem()).isFalse()
        }
    }

    @Test
    fun `test that pending actions count is not null`() = runTest {
        val shareData = ShareData("user", 8766L, 0, 987654678L, true)
        val shareData1 = ShareData("user", 8766L, 0, 987654678L, true)
        whenever(getUnverifiedIncomingShares(getCloudSortOrder())).thenReturn(listOf(shareData,
            shareData1))
        setUnderTest()
        underTest.state.map { it.pendingActionsCount }.distinctUntilChanged().test {
            assertThat(awaitItem()).isEqualTo(2)
        }
    }
}<|MERGE_RESOLUTION|>--- conflicted
+++ resolved
@@ -113,13 +113,10 @@
             getExtendedAccountDetail = mock(),
             getPricing = mock(),
             getFullAccountInfo = mock(),
-<<<<<<< HEAD
+            getActiveSubscription = mock(),
             getFeatureFlagValue = getFeatureFlagValue,
             getUnverifiedIncomingShares = getUnverifiedIncomingShares,
             getUnverifiedOutgoingShares = getUnverifiedOutgoingShares,
-=======
-            getActiveSubscription = mock(),
->>>>>>> 13902bbd
         )
     }
 
