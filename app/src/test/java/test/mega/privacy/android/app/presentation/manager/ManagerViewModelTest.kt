--- conflicted
+++ resolved
@@ -15,12 +15,9 @@
 import kotlinx.coroutines.test.setMain
 import mega.privacy.android.app.data.model.GlobalUpdate
 import mega.privacy.android.app.domain.usecase.GetBrowserChildrenNode
-<<<<<<< HEAD
 import mega.privacy.android.app.domain.usecase.GetRootFolder
-=======
 import mega.privacy.android.app.domain.usecase.GetInboxNode
 import mega.privacy.android.app.domain.usecase.GetNumUnreadUserAlerts
->>>>>>> f26f467e
 import mega.privacy.android.app.domain.usecase.GetRubbishBinChildrenNode
 import mega.privacy.android.app.domain.usecase.HasChildren
 import mega.privacy.android.app.domain.usecase.MonitorGlobalUpdates
@@ -43,13 +40,10 @@
     private val monitorNodeUpdates = mock<MonitorNodeUpdates>()
     private val getRubbishBinNodeByHandle = mock<GetRubbishBinChildrenNode>()
     private val getBrowserNodeByHandle = mock<GetBrowserChildrenNode>()
-<<<<<<< HEAD
     private val getRootFolder = mock<GetRootFolder>()
-=======
     private val getNumUnreadUserAlerts = mock<GetNumUnreadUserAlerts>()
     private val getInboxNode = mock<GetInboxNode>()
     private val hasChildren = mock<HasChildren>()
->>>>>>> f26f467e
 
     @get:Rule
     var instantExecutorRule = InstantTaskExecutorRule()
@@ -68,13 +62,10 @@
             monitorGlobalUpdates,
             getRubbishBinNodeByHandle,
             getBrowserNodeByHandle,
-<<<<<<< HEAD
-            getRootFolder
-=======
+            getRootFolder,
             getNumUnreadUserAlerts,
             getInboxNode,
-            hasChildren
->>>>>>> f26f467e
+            hasChildren,
         )
     }
 
@@ -92,7 +83,6 @@
     }
 
     @Test
-<<<<<<< HEAD
     fun `test that initial state is returned`() = runTest {
         setUnderTest()
         underTest.state.test {
@@ -244,11 +234,16 @@
     @Test
     fun `test that contact request updates live data is not set when no updates triggered from use case`() =
         runTest {
-            underTest = ManagerViewModel(monitorNodeUpdates,
+            underTest = ManagerViewModel(
+                monitorNodeUpdates,
                 monitorGlobalUpdates,
                 getRubbishBinNodeByHandle,
                 getBrowserNodeByHandle,
-                getRootFolder)
+                getRootFolder,
+                getNumUnreadUserAlerts,
+                getInboxNode,
+                hasChildren,
+            )
 
             underTest.updateContactsRequests.test().assertNoValue()
         }
@@ -257,42 +252,6 @@
     fun `test that node updates live data is set when node updates triggered from use case`() =
         runTest {
             whenever(monitorNodeUpdates()).thenReturn(flowOf(listOf(mock())))
-=======
-    fun `test that user updates live data is not set when no updates triggered from use case`() =
-        runTest {
-            setUnderTest()
-
-            underTest.updateUsers.test().assertNoValue()
-        }
-
-    @Test
-    fun `test that user alert updates live data is not set when no updates triggered from use case`() =
-        runTest {
-            setUnderTest()
-
-            underTest.updateUserAlerts.test().assertNoValue()
-        }
-
-    @Test
-    fun `test that node updates live data is not set when no updates triggered from use case`() =
-        runTest {
-            setUnderTest()
-
-            underTest.updateNodes.test().assertNoValue()
-        }
-
-    @Test
-    fun `test that contact request updates live data is not set when no updates triggered from use case`() =
-        runTest {
-            setUnderTest()
-
-            underTest.updateContactsRequests.test().assertNoValue()
-        }
-
-    @Test
-    fun `test that node updates live data is set when node updates triggered from use case`() =
-        runTest {
-            whenever(monitorNodeUpdates()).thenReturn(flowOf(listOf(mock())))
 
             setUnderTest()
 
@@ -353,35 +312,17 @@
         runTest {
             whenever(monitorNodeUpdates()).thenReturn(flowOf(listOf(mock())))
             whenever(getBrowserNodeByHandle(any())).thenReturn(null)
->>>>>>> f26f467e
-
-            setUnderTest()
-
-            runCatching {
-<<<<<<< HEAD
-                underTest.updateNodes.test().awaitValue(50, TimeUnit.MILLISECONDS)
-=======
+
+            setUnderTest()
+
+            runCatching {
                 underTest.updateBrowserNodes.test().awaitValue(50, TimeUnit.MILLISECONDS)
->>>>>>> f26f467e
             }.onSuccess { result ->
                 result.assertNoValue()
             }
         }
 
     @Test
-<<<<<<< HEAD
-    fun `test that rubbish bin node updates live data is set when node updates triggered from use case`() =
-        runTest {
-            whenever(monitorNodeUpdates()).thenReturn(flowOf(listOf(mock())))
-            whenever(getRubbishBinNodeByHandle(any())).thenReturn(listOf(mock(), mock()))
-
-            setUnderTest()
-
-            runCatching {
-                underTest.updateRubbishBinNodes.test().awaitValue(50, TimeUnit.MILLISECONDS)
-            }.onSuccess { result ->
-                result.assertValue { it.getContentIfNotHandled()?.size == 2 }
-=======
     fun `test that user updates live data is set when user updates triggered from use case`() =
         runTest {
             triggerRepositoryUpdate(listOf(GlobalUpdate.OnUsersUpdate(arrayListOf(mock())))) {
@@ -391,24 +332,10 @@
                 }.onSuccess { result ->
                     result.assertValue { it.getContentIfNotHandled()?.size == 1 }
                 }
->>>>>>> f26f467e
-            }
-        }
-
-    @Test
-<<<<<<< HEAD
-    fun `test that rubbish bin node updates live data is not set when get rubbish bin node returns a null list`() =
-        runTest {
-            whenever(monitorNodeUpdates()).thenReturn(flowOf(listOf(mock())))
-            whenever(getRubbishBinNodeByHandle(any())).thenReturn(null)
-
-            setUnderTest()
-
-            runCatching {
-                underTest.updateRubbishBinNodes.test().awaitValue(50, TimeUnit.MILLISECONDS)
-            }.onSuccess { result ->
-                result.assertNoValue()
-=======
+            }
+        }
+
+    @Test
     fun `test that user updates live data is not set when user updates triggered from use case with null`() =
         runTest {
             triggerRepositoryUpdate(
@@ -417,24 +344,10 @@
                 )
             ) {
                 underTest.updateUsers.test().assertNoValue()
->>>>>>> f26f467e
-            }
-        }
-
-    @Test
-<<<<<<< HEAD
-    fun `test that browser node updates live data is set when node updates triggered from use case`() =
-        runTest {
-            whenever(monitorNodeUpdates()).thenReturn(flowOf(listOf(mock())))
-            whenever(getBrowserNodeByHandle(any())).thenReturn(listOf(mock(), mock()))
-
-            setUnderTest()
-
-            runCatching {
-                underTest.updateBrowserNodes.test().awaitValue(50, TimeUnit.MILLISECONDS)
-            }.onSuccess { result ->
-                result.assertValue { it.getContentIfNotHandled()?.size == 2 }
-=======
+            }
+        }
+
+    @Test
     fun `test that user alert updates live data is set when user alert updates triggered from use case`() =
         runTest {
             triggerRepositoryUpdate(listOf(GlobalUpdate.OnUserAlertsUpdate(arrayListOf(mock())))) {
@@ -444,24 +357,10 @@
                 }.onSuccess { result ->
                     result.assertValue { it.getContentIfNotHandled()?.size == 1 }
                 }
->>>>>>> f26f467e
-            }
-        }
-
-    @Test
-<<<<<<< HEAD
-    fun `test that browser node updates live data is not set when get browser node returns a null list`() =
-        runTest {
-            whenever(monitorNodeUpdates()).thenReturn(flowOf(listOf(mock())))
-            whenever(getBrowserNodeByHandle(any())).thenReturn(null)
-
-            setUnderTest()
-
-            runCatching {
-                underTest.updateBrowserNodes.test().awaitValue(50, TimeUnit.MILLISECONDS)
-            }.onSuccess { result ->
-                result.assertNoValue()
-=======
+            }
+        }
+
+    @Test
     fun `test that user alert updates live data is not set when user alert updates triggered from use case with null`() =
         runTest {
             triggerRepositoryUpdate(
@@ -483,77 +382,10 @@
                 }.onSuccess { result ->
                     result.assertValue { it.getContentIfNotHandled()?.size == 1 }
                 }
->>>>>>> f26f467e
-            }
-        }
-
-    @Test
-<<<<<<< HEAD
-    fun `test that user updates live data is set when user updates triggered from use case`() =
-        runTest {
-            triggerRepositoryUpdate(listOf(GlobalUpdate.OnUsersUpdate(arrayListOf(mock())))) {
-
-                runCatching {
-                    underTest.updateUsers.test().awaitValue(50, TimeUnit.MILLISECONDS)
-                }.onSuccess { result ->
-                    result.assertValue { it.getContentIfNotHandled()?.size == 1 }
-                }
-            }
-        }
-
-    @Test
-    fun `test that user updates live data is not set when user updates triggered from use case with null`() =
-        runTest {
-            triggerRepositoryUpdate(
-                listOf(
-                    GlobalUpdate.OnUsersUpdate(null),
-                )
-            ) {
-                underTest.updateUsers.test().assertNoValue()
-            }
-        }
-
-    @Test
-    fun `test that user alert updates live data is set when user alert updates triggered from use case`() =
-        runTest {
-            triggerRepositoryUpdate(listOf(GlobalUpdate.OnUserAlertsUpdate(arrayListOf(mock())))) {
-
-                runCatching {
-                    underTest.updateUserAlerts.test().awaitValue(50, TimeUnit.MILLISECONDS)
-                }.onSuccess { result ->
-                    result.assertValue { it.getContentIfNotHandled()?.size == 1 }
-                }
-            }
-        }
-
-    @Test
-    fun `test that user alert updates live data is not set when user alert updates triggered from use case with null`() =
-        runTest {
-            triggerRepositoryUpdate(
-                listOf(
-                    GlobalUpdate.OnUserAlertsUpdate(null),
-                )
-            ) {
-                underTest.updateUserAlerts.test().assertNoValue()
-            }
-        }
-
-    @Test
-    fun `test that contact request updates live data is set when contact request updates triggered from use case`() =
-        runTest {
-            triggerRepositoryUpdate(listOf(GlobalUpdate.OnContactRequestsUpdate(arrayListOf(mock())))) {
-
-                runCatching {
-                    underTest.updateContactsRequests.test().awaitValue(50, TimeUnit.MILLISECONDS)
-                }.onSuccess { result ->
-                    result.assertValue { it.getContentIfNotHandled()?.size == 1 }
-                }
-            }
-        }
-
-    @Test
-=======
->>>>>>> f26f467e
+            }
+        }
+
+    @Test
     fun `test that contact request updates live data is not set when contact request updates triggered from use case with null`() =
         runTest {
             triggerRepositoryUpdate(
