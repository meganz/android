package test.mega.privacy.android.app.data.repository

import app.cash.turbine.test
import com.google.common.truth.Truth.assertThat
import kotlinx.coroutines.ExperimentalCoroutinesApi
import kotlinx.coroutines.flow.flowOf
import kotlinx.coroutines.test.UnconfinedTestDispatcher
import kotlinx.coroutines.test.runTest
import mega.privacy.android.app.data.facade.AccountInfoWrapper
import mega.privacy.android.app.data.gateway.MonitorMultiFactorAuth
import mega.privacy.android.app.data.gateway.api.MegaApiGateway
import mega.privacy.android.app.data.model.GlobalUpdate
import mega.privacy.android.app.data.repository.DefaultAccountRepository
import mega.privacy.android.app.domain.entity.user.UserId
import mega.privacy.android.app.domain.entity.user.UserUpdate
import mega.privacy.android.app.domain.repository.AccountRepository
import nz.mega.sdk.MegaUser
import org.junit.Before
import org.junit.Test
import org.mockito.kotlin.mock
import org.mockito.kotlin.whenever
import kotlin.contracts.ExperimentalContracts

@OptIn(ExperimentalCoroutinesApi::class)
@ExperimentalContracts
class DefaultAccountRepositoryTest {
    private lateinit var underTest: AccountRepository

    private val accountInfoWrapper = mock<AccountInfoWrapper>()
    private val megaApiGateway = mock<MegaApiGateway>()

    @Before
    fun setUp() {
        underTest = DefaultAccountRepository(
            myAccountInfoFacade = accountInfoWrapper,
            megaApiGateway = megaApiGateway,
<<<<<<< HEAD
            megaChatApiGateway = mock(),
            context = mock(),
=======
>>>>>>> 1ee0e746
            monitorMultiFactorAuth = MonitorMultiFactorAuth(),
            ioDispatcher = UnconfinedTestDispatcher(),
            userUpdateMapper = { UserUpdate(emptyMap()) },
            dbH = mock()
        )
    }

    @Test
    fun `test that get account does not throw exception if email is null`() = runTest {
        whenever(accountInfoWrapper.accountTypeId).thenReturn(-1)
        whenever(megaApiGateway.getLoggedInUser()).thenReturn(null)
        whenever(accountInfoWrapper.accountTypeString).thenReturn("Free")

        assertThat(underTest.getUserAccount()).isNotNull()
    }

    @Test
    fun `test that user id is included in account info if user is logged in`() = runTest {
        val expectedUserId = 4L
        val user = mock<MegaUser> { on { handle }.thenReturn(expectedUserId) }
        whenever(megaApiGateway.getLoggedInUser()).thenReturn(user)

        assertThat(underTest.getUserAccount().userId).isEqualTo(UserId(expectedUserId))
    }

    @Test
    fun `test that user update is returned when onUsersUpdate is called with non null user list value`() =
        runTest {
            val userList = arrayListOf(mock<MegaUser>())
            whenever(megaApiGateway.globalUpdates).thenReturn(flowOf(GlobalUpdate.OnUsersUpdate(
                userList)))
            underTest.monitorUserUpdates().test {
                assertThat(awaitItem()).isInstanceOf(UserUpdate::class.java)
                awaitComplete()
            }
        }

    @Test
    fun `test that no user update is returned when onUsersUpdate is returned with null user list value`() =
        runTest {
            whenever(megaApiGateway.globalUpdates).thenReturn(flowOf(GlobalUpdate.OnUsersUpdate(null)))
            underTest.monitorUserUpdates().test {
                awaitComplete()
            }
        }

}<|MERGE_RESOLUTION|>--- conflicted
+++ resolved
@@ -34,11 +34,7 @@
         underTest = DefaultAccountRepository(
             myAccountInfoFacade = accountInfoWrapper,
             megaApiGateway = megaApiGateway,
-<<<<<<< HEAD
             megaChatApiGateway = mock(),
-            context = mock(),
-=======
->>>>>>> 1ee0e746
             monitorMultiFactorAuth = MonitorMultiFactorAuth(),
             ioDispatcher = UnconfinedTestDispatcher(),
             userUpdateMapper = { UserUpdate(emptyMap()) },
