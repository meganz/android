--- conflicted
+++ resolved
@@ -6,12 +6,9 @@
 import dagger.hilt.components.SingletonComponent
 import dagger.multibindings.IntoSet
 import mega.privacy.android.app.R
-<<<<<<< HEAD
-=======
 import mega.privacy.android.app.domain.repository.FeatureFlagRepository
 import mega.privacy.android.app.domain.usecase.GetAllFeatureFlags
 import mega.privacy.android.app.domain.usecase.SetFeatureFlag
->>>>>>> 581d67df
 import mega.privacy.android.app.data.gateway.DistributionGateway
 import mega.privacy.android.app.data.gateway.FirebaseDistributionGateway
 import mega.privacy.android.app.data.repository.DefaultQARepository
@@ -36,8 +33,6 @@
         PreferenceResource(R.xml.preferences_qa_entry)
 
     /**
-<<<<<<< HEAD
-=======
      * Provide SetFeatureFlag use case
      */
     @Provides
@@ -52,7 +47,6 @@
         GetAllFeatureFlags(featureFlagRepository::getAllFeatures)
 
     /**
->>>>>>> 581d67df
      * Provide distribution gateway for QA builds
      *
      */
