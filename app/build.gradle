apply plugin: 'com.android.application'

android {
<<<<<<< HEAD
    compileSdkVersion 25
=======
    compileSdkVersion 26
>>>>>>> 781cd1a7
    buildToolsVersion '26.0.2'

    defaultConfig {
        applicationId "mega.privacy.android.app"
<<<<<<< HEAD
        minSdkVersion 14
        targetSdkVersion 25
        versionCode 168
        versionName "3.2.6.2 (168)"
=======
        minSdkVersion 16
        targetSdkVersion 26
        versionCode 170
        versionName "3.3 (170)"
>>>>>>> 781cd1a7
    }

    sourceSets.main {
        java {
            srcDirs += 'src/main/jni/mega/sdk/bindings/java/nz/mega/sdk'
            srcDirs += 'src/main/jni/megachat/sdk/bindings/java/nz/mega/sdk'
            exclude '**/MegaApiSwing.java'
        }
        jni.srcDirs = [] //disable automatic ndk-build
        jniLibs.srcDir 'src/main/libs' // This is not necessary unless you have precompiled libraries in your project.
    }

    buildTypes {
        debug {
            //  minifyEnabled false
            //   proguardFiles getDefaultProguardFile('proguard-android.txt'), 'proguard-rules.pro'
        }
        release {
            //  minifyEnabled false
            //  proguardFiles getDefaultProguardFile('proguard-android.txt'), 'proguard-rules.pro'
        }
    }

    lintOptions {
        checkReleaseBuilds false
        // Or, if you prefer, you can continue to check for errors in release builds,
        // but continue the build even when errors are found:
        // abortOnError false
    }

//    task megaSDK(type: Exec, description: 'Compile MEGA SDK via NDK') {
//        workingDir 'src/main/jni'
//        commandLine './build.sh', 'all'
//    }
//
//    tasks.withType(JavaCompile) {
//        compileTask -> compileTask.dependsOn megaSDK
//    }
}

dependencies {
    compile fileTree(dir: 'libs', include: ['*.jar'])
    compile 'com.android.support:appcompat-v7:26.1.0'
    compile 'com.android.support:design:26.1.0'
    compile 'com.google.android.gms:play-services-wallet:11.6.2'
    compile 'com.android.support:recyclerview-v7:26.1.0'
    compile 'com.github.nirhart:parallaxscroll:1.0'
    compile 'com.android.support:palette-v7:26.1.0'
    compile 'io.github.rockerhieu:emojicon:1.4.1'
<<<<<<< HEAD
    compile 'com.google.firebase:firebase-messaging:10.0.1'
    compile 'com.android.support:cardview-v7:25.3.1'
=======
    compile 'com.google.firebase:firebase-messaging:11.6.2'
    compile 'com.android.support:cardview-v7:26.1.0'
>>>>>>> 781cd1a7
    compile 'com.vdurmont:emoji-java:3.3.0'
    compile 'com.google.android.exoplayer:exoplayer:2.6.0'
}

apply plugin: 'com.google.gms.google-services'<|MERGE_RESOLUTION|>--- conflicted
+++ resolved
@@ -1,26 +1,15 @@
 apply plugin: 'com.android.application'
 
 android {
-<<<<<<< HEAD
-    compileSdkVersion 25
-=======
     compileSdkVersion 26
->>>>>>> 781cd1a7
     buildToolsVersion '26.0.2'
 
     defaultConfig {
         applicationId "mega.privacy.android.app"
-<<<<<<< HEAD
-        minSdkVersion 14
-        targetSdkVersion 25
-        versionCode 168
-        versionName "3.2.6.2 (168)"
-=======
         minSdkVersion 16
         targetSdkVersion 26
         versionCode 170
         versionName "3.3 (170)"
->>>>>>> 781cd1a7
     }
 
     sourceSets.main {
@@ -70,13 +59,8 @@
     compile 'com.github.nirhart:parallaxscroll:1.0'
     compile 'com.android.support:palette-v7:26.1.0'
     compile 'io.github.rockerhieu:emojicon:1.4.1'
-<<<<<<< HEAD
-    compile 'com.google.firebase:firebase-messaging:10.0.1'
-    compile 'com.android.support:cardview-v7:25.3.1'
-=======
     compile 'com.google.firebase:firebase-messaging:11.6.2'
     compile 'com.android.support:cardview-v7:26.1.0'
->>>>>>> 781cd1a7
     compile 'com.vdurmont:emoji-java:3.3.0'
     compile 'com.google.android.exoplayer:exoplayer:2.6.0'
 }
