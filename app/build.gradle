apply plugin: 'com.android.application'
apply plugin: 'kotlin-android'
apply plugin: 'kotlin-android-extensions'

android {
    compileSdkVersion 29
    buildToolsVersion '29.0.3'

    defaultConfig {
        applicationId "mega.privacy.android.app"
        minSdkVersion 21
        targetSdkVersion 29
        versionCode 325
        versionName "3.7.8 (325)"
        multiDexEnabled true
        ndk.abiFilters 'armeabi-v7a','x86', 'x86_64', 'arm64-v8a'
    }

    sourceSets.main {
        java {
            srcDirs += 'src/main/jni/mega/sdk/bindings/java'
            srcDirs += 'src/main/jni/megachat/sdk/bindings/java'
            exclude '**/MegaApiSwing.java'
        }
        jni.srcDirs = [] //disable automatic ndk-build
        jniLibs.srcDir 'src/main/libs' // This is not necessary unless you have precompiled libraries in your project.
    }

    buildTypes {
        debug {
            //  minifyEnabled false
            //   proguardFiles getDefaultProguardFile('proguard-android.txt'), 'proguard-rules.pro'
        }
        release {
            //  minifyEnabled false
            //  proguardFiles getDefaultProguardFile('proguard-android.txt'), 'proguard-rules.pro'
        }
    }

    lintOptions {
        checkReleaseBuilds false
        // Or, if you prefer, you can continue to check for errors in release builds,
        // but continue the build even when errors are found:
        // abortOnError false
    }

    dexOptions{
        jumboMode = true
    }

    compileOptions {
        // Flag to enable support for the new language APIs
        coreLibraryDesugaringEnabled true
        // Sets Java compatibility to Java 8
        sourceCompatibility JavaVersion.VERSION_1_8
        targetCompatibility JavaVersion.VERSION_1_8
    }

    buildFeatures {
        viewBinding true
    }

//    task megaSDK(type: Exec, description: 'Compile MEGA SDK via NDK') {
//        workingDir 'src/main/jni'
//        commandLine './build.sh', 'all'
//    }
//
//    tasks.withType(JavaCompile) {
//        compileTask -> compileTask.dependsOn megaSDK
//    }
}

dependencies {
    implementation fileTree(dir: 'libs', include: ['*.jar'])
    implementation 'androidx.appcompat:appcompat:1.1.0'
    implementation 'androidx.legacy:legacy-support-v4:1.0.0'
    implementation 'androidx.exifinterface:exifinterface:1.2.0'
    implementation 'com.google.android.material:material:1.2.0'
    implementation 'com.google.android.gms:play-services-wallet:18.0.0'
    implementation 'androidx.recyclerview:recyclerview:1.1.0'
    implementation 'com.github.nirhart:parallaxscroll:1.0'
    implementation 'androidx.palette:palette:1.0.0'
    implementation 'com.google.firebase:firebase-messaging:20.2.3'
    implementation 'com.google.firebase:firebase-core:17.4.4'
    implementation 'androidx.cardview:cardview:1.0.0'
    implementation 'com.vdurmont:emoji-java:4.0.0'
    implementation 'com.google.android.exoplayer:exoplayer:2.8.0'
    implementation 'com.google.zxing:core:3.4.0'
    implementation 'com.budiyev.android:code-scanner:1.8.3'
    implementation 'me.leolin:ShortcutBadger:1.1.22@aar'
    implementation 'com.brandongogetap:stickyheaders:0.5.1'
    implementation 'com.github.ittianyu:BottomNavigationViewEx:2.0.4'
    implementation 'androidx.multidex:multidex:2.0.1'
    implementation 'androidx.emoji:emoji:1.1.0'
    implementation 'androidx.emoji:emoji-appcompat:1.1.0'
    implementation 'androidx.emoji:emoji-bundled:1.1.0'
    implementation 'androidx.preference:preference:1.1.1'
    implementation 'com.google.android.gms:play-services-location:17.0.0'
    implementation 'com.google.android.gms:play-services-maps:17.0.0'
    implementation 'com.google.maps.android:android-maps-utils:0.5'
    implementation 'io.supercharge:shimmerlayout:2.1.0'
    implementation 'net.opacapp:multiline-collapsingtoolbar:27.1.1'
    implementation 'com.github.tony19:named-regexp:0.2.5'
    implementation 'org.hamcrest:hamcrest-library:1.3'
    implementation 'com.google.code.gson:gson:2.8.5'
    implementation 'com.android.billingclient:billing:2.1.0'
    implementation 'jp.wasabeef:blurry:2.1.0'
    coreLibraryDesugaring 'com.android.tools:desugar_jdk_libs:1.0.9'
    implementation 'androidx.lifecycle:lifecycle-viewmodel:2.2.0'
<<<<<<< HEAD
    implementation 'com.facebook.fresco:fresco:2.2.0'
=======
    implementation 'com.facebook.fresco:fresco:2.3.0'
    implementation 'com.facebook.fresco:animated-gif:2.3.0'
    implementation 'com.facebook.fresco:animated-webp:2.3.0'
    implementation 'com.facebook.fresco:webpsupport:2.3.0'

>>>>>>> 2560bbc6
    implementation 'io.reactivex.rxjava3:rxandroid:3.0.0'
    implementation 'io.reactivex.rxjava3:rxjava:3.0.4'

    implementation "org.jetbrains.kotlin:kotlin-stdlib-jdk7:$kotlin_version"
    implementation "org.jetbrains.anko:anko-commons:$anko_version"
}

apply plugin: 'com.google.gms.google-services'<|MERGE_RESOLUTION|>--- conflicted
+++ resolved
@@ -107,18 +107,12 @@
     implementation 'jp.wasabeef:blurry:2.1.0'
     coreLibraryDesugaring 'com.android.tools:desugar_jdk_libs:1.0.9'
     implementation 'androidx.lifecycle:lifecycle-viewmodel:2.2.0'
-<<<<<<< HEAD
-    implementation 'com.facebook.fresco:fresco:2.2.0'
-=======
     implementation 'com.facebook.fresco:fresco:2.3.0'
     implementation 'com.facebook.fresco:animated-gif:2.3.0'
     implementation 'com.facebook.fresco:animated-webp:2.3.0'
     implementation 'com.facebook.fresco:webpsupport:2.3.0'
-
->>>>>>> 2560bbc6
     implementation 'io.reactivex.rxjava3:rxandroid:3.0.0'
     implementation 'io.reactivex.rxjava3:rxjava:3.0.4'
-
     implementation "org.jetbrains.kotlin:kotlin-stdlib-jdk7:$kotlin_version"
     implementation "org.jetbrains.anko:anko-commons:$anko_version"
 }
