apply plugin: 'com.android.application'
apply plugin: 'kotlin-android'
apply plugin: 'kotlin-parcelize'
apply plugin: 'kotlin-kapt'
apply plugin: 'dagger.hilt.android.plugin'
apply plugin: 'androidx.navigation.safeargs.kotlin'
apply plugin: 'com.google.firebase.appdistribution'

// Get the MEGA SDK commit hash using Git
def getSdkGitHash = { ->
    def stdout = new ByteArrayOutputStream()
    exec {
        workingDir 'src/main/jni/mega/sdk'
        commandLine 'git', 'rev-parse', '--short', 'HEAD'
        standardOutput = stdout
    }
    return stdout.toString().trim()
}

// Get the MEGAchat (Karere) commit hash using Git
def getKarereGitHash = { ->
    def stdout = new ByteArrayOutputStream()
    exec {
        workingDir 'src/main/jni/megachat/sdk'
        commandLine 'git', 'rev-parse', '--short', 'HEAD'
        standardOutput = stdout
    }
    return stdout.toString().trim()
}

/**
 * For Continuous Delivery with Firebase AppDistribution
 * For Android builds in CD pipeline, read the environment variable and
 * add to standard version name, in order to distinguish versions on Firebase.
 * For normal builds, use default version name format.
 * @return app's version name
 */
def readVersionName() {
    def versionNameTag = System.getenv('APK_VERSION_NAME_FOR_CD')
    if (versionNameTag != null && !versionNameTag.isEmpty()) {
        return "$rootProject.appVersion (${rootProject.versionCode}${versionNameTag})"
    } else {
        return "$rootProject.appVersion (${rootProject.versionCode})"
    }
}

/**
 * For Continuous Delivery with Firebase AppDistribution
 * Get release note string from environment variable.
 * @return release note to be shown on Firebase. If environment variable is not set,
 *         return "Release Note not available"
 */
def readReleaseNotes() {
    def releaseNote = System.getenv('RELEASE_NOTES_FOR_CD')
    if (releaseNote != null && !releaseNote.isEmpty()) {
        return releaseNote
    } else {
        return "Release Notes not available"
    }
}

/**
 * For Continuous Delivery with Firebase AppDistribution
 * Get tester list from environment. Tester list should be
 * comma-separated list of email address.
 * @returnn tester list or "" if there is no tester
 */
String readTesters() {
    String testers = System.getenv("TESTERS_FOR_CD")
    if (testers == null || testers.trim().isEmpty()) {
        testers = ""
    }
    return testers
}

/**
 * For Continuous Delivery with Firebase AppDistribution
 * Get tester group list from environment. Tester group list should be
 * comma-separated list of group names.
 * @return tester group list or default group list if there is no environment setting
 */
String readTesterGroupList() {
    String groups = System.getenv("TESTER_GROUP_FOR_CD")
    if (groups == null || groups.trim().isEmpty()) {
        groups = "internal_qa, internal_dev, external_qa, external_dev, internal_design"
    }
    return groups
}

android {
    compileSdkVersion rootProject.compileSdkVersion
    buildToolsVersion rootProject.buildToolsVerion

    buildFeatures {
        dataBinding = true
        viewBinding = true
        compose true
    }

    composeOptions {
        kotlinCompilerExtensionVersion composeVersion
    }

    defaultConfig {
        applicationId "mega.privacy.android.app"

        minSdkVersion rootProject.minSdkVersion
        targetSdkVersion rootProject.targetSdkVersion
        versionCode rootProject.versionCode
        versionName readVersionName()

        multiDexEnabled true
        ndk.abiFilters 'armeabi-v7a', 'x86', 'x86_64', 'arm64-v8a'

        buildConfigField("String", "USER_AGENT", "\"MEGAAndroid/${appVersion}_${versionCode}\"")
        resValue("string", "app_version", "\"${versionName}\"")
        resValue("string", "sdk_version", "\"${getSdkGitHash()}\"")
        resValue("string", "karere_version", "\"${getKarereGitHash()}\"")

        testInstrumentationRunner "test.mega.privacy.android.app.HiltTestRunner"
    }

    sourceSets {
        main {
            java {
                srcDirs += 'src/main/jni/mega/sdk/bindings/java'
                srcDirs += 'src/main/jni/megachat/sdk/bindings/java'
                exclude '**/MegaApiSwing.java'
            }
            //jni.srcDirs = [] //disable automatic ndk-build
            jniLibs.srcDir 'src/main/libs'
            // This is not necessary unless you have precompiled libraries in your project.
        }

        debug {
            res {
                srcDirs 'src/main/res', 'src/sharedTest/res'
            }
        }

        qa {
            java {
                srcDirs += 'src/qa/java'
            }
            res {
                srcDirs += 'src/qa/res'
            }
        }

        testDebug {
            java.srcDir 'src/sharedTest/java'
        }

        androidTest {
            java.srcDir 'src/sharedTest/java'
            resources {
                srcDirs 'src/sharedTest/res'
            }
        }
    }

    buildTypes {
        debug {
            debuggable true
            //  minifyEnabled false
            //   proguardFiles getDefaultProguardFile('proguard-android.txt'), 'proguard-rules.pro'
            ext.enableCrashlytics = false
        }
        release {
            //  minifyEnabled false
            //  proguardFiles getDefaultProguardFile('proguard-android.txt'), 'proguard-rules.pro'
        }

        qa {
            initWith debug
            debuggable true
        }
    }


    compileOptions {
        // Flag to enable support for the new language APIs
        coreLibraryDesugaringEnabled true
        // Sets Java compatibility to Java 11
        sourceCompatibility JavaVersion.VERSION_11
        targetCompatibility JavaVersion.VERSION_11
    }

    kotlinOptions {
        jvmTarget = "11"
        freeCompilerArgs += "-Xopt-in=kotlin.RequiresOptIn"
    }
//    task megaSDK(type: Exec, description: 'Compile MEGA SDK via NDK') {
//        workingDir 'src/main/jni'
//        commandLine './build.sh', 'all'
//    }
//
//    tasks.withType(JavaCompile) {
//        compileTask -> compileTask.dependsOn megaSDK
//    }

    testOptions {
        unitTests {
            includeAndroidResources = true
        }
    }

    flavorDimensions "service"
    productFlavors {
        gms {
            dimension "service"
            apply plugin: 'com.google.firebase.crashlytics'
            apply plugin: 'com.google.firebase.firebase-perf'
            firebaseCrashlytics {
                // Enable processing and uploading of native symbols to Crashlytics servers.
                // This flag must be enabled to see properly-symbolicated native
                // stack traces in the Crashlytics dashboard.
                nativeSymbolUploadEnabled true
                unstrippedNativeLibsDir 'src/main/obj/local'
            }
            firebaseAppDistribution {
                appId = "1:268821755439:android:9b611c50c9f7a503"
                releaseNotes = readReleaseNotes()
                groups =  readTesterGroupList()
                testers = readTesters()
            }
        }
        hms {
            dimension "service"
            applicationId = "mega.privacy.android.app.huawei"
            FirebasePerformance {
                // Disable @AddTrace annotation processing and automatic monitoring
                // of HTTP/S network requests for HMS build
                instrumentationEnabled false
            }
            firebaseAppDistribution {
                // This appId value comes from src/hms/google-services.json
                appId = "1:268821755439:android:fdd31226b477cf614e78da"
                releaseNotes = readReleaseNotes()
                groups = readTesterGroupList()
                testers = readTesters()
            }
        }
    }

    configurations {
        implementation.exclude module: 'protolite-well-known-types'
        implementation.exclude module: 'protobuf-javalite'

        all {
            resolutionStrategy {
                force 'androidx.test:monitor:1.4.0'
            }
        }
    }
    lint {
        checkReleaseBuilds false
    }
}

dependencies {
    implementation fileTree(dir: "$rootProject.projectDir/app/src/main/jni/ExoPlayer/", include: ['*.aar'])

    // App dependencies
    implementation "androidx.appcompat:appcompat:$appCompatVersion"
    implementation "androidx.cardview:cardview:$cardViewVersion"
    implementation "com.google.android.material:material:$materialVersion"
    implementation "androidx.recyclerview:recyclerview:$recyclerViewVersion"
    implementation "org.jetbrains.kotlinx:kotlinx-coroutines-android:$coroutinesVersion"
    implementation "org.jetbrains.kotlinx:kotlinx-coroutines-core:$coroutinesVersion"
    implementation "androidx.legacy:legacy-support-$legacySupportVersion"
    implementation "androidx.constraintlayout:constraintlayout:$constraintLayoutVersion"
    implementation "androidx.viewpager2:viewpager2:$viewPagerVersion"
    implementation "com.google.code.gson:gson:$gsonVersion"

    // Architecture Components
    implementation "androidx.fragment:fragment-ktx:$fragmentKtxVersion"

    implementation "androidx.lifecycle:lifecycle-livedata-ktx:$lifecycleVersion"
    implementation "androidx.lifecycle:lifecycle-viewmodel-ktx:$lifecycleVersion"
    implementation "androidx.lifecycle:lifecycle-runtime-ktx:$lifecycleVersion"
    implementation "androidx.lifecycle:lifecycle-reactivestreams-ktx:$lifecycleVersion"
    implementation "androidx.lifecycle:lifecycle-common-java8:$lifecycleVersion"
    implementation "androidx.lifecycle:lifecycle-process:$lifecycleVersion"
    implementation "androidx.lifecycle:lifecycle-service:$lifecycleVersion"

    implementation "androidx.navigation:navigation-runtime-ktx:$navigationVersion"
    implementation "androidx.navigation:navigation-fragment-ktx:$navigationVersion"
    implementation "androidx.navigation:navigation-ui-ktx:$navigationVersion"

    implementation "androidx.datastore:datastore-preferences:$datastoreVersion"


    implementation "androidx.preference:preference-ktx:$preferenceVersion"

    // Kotlin
    implementation "androidx.core:core-ktx:$ktxVersion"
    implementation "org.jetbrains.kotlin:kotlin-stdlib:$kotlinVersion"

    // Hilt
    implementation "com.google.dagger:hilt-android:$hiltVersion"
    implementation "androidx.compose.ui:ui:$composeVersion"
    implementation "androidx.compose.material:material:$composeVersion"
    implementation "androidx.compose.ui:ui-tooling-preview:$composeVersion"
    implementation 'androidx.activity:activity-compose:1.4.0'
    implementation 'androidx.camera:camera-view:1.0.0-alpha26'
    implementation 'androidx.camera:camera-lifecycle:1.0.0'
    implementation 'androidx.preference:preference:1.2.0'
    kapt "com.google.dagger:hilt-android-compiler:$hiltVersion"
    kapt "androidx.hilt:hilt-compiler:$hiltAndroidXCompilerVersion"
    implementation "androidx.hilt:hilt-work:$hiltAndroidXCompilerVersion"

    // Other libs
    implementation 'androidx.exifinterface:exifinterface:1.3.0'
    implementation 'com.github.nirhart:parallaxscroll:1.0'
    implementation 'androidx.palette:palette-ktx:1.0.0'
    implementation 'com.vdurmont:emoji-java:4.0.0'
    implementation "com.google.android.exoplayer:exoplayer-core:$exoPlayerVersion"
    implementation "com.google.android.exoplayer:exoplayer-ui:$exoPlayerVersion"
    implementation 'com.google.zxing:core:3.4.0'
    implementation 'com.budiyev.android:code-scanner:1.8.3'
    implementation 'me.leolin:ShortcutBadger:1.1.22@aar'
    implementation 'com.brandongogetap:stickyheaders:0.6.1'
    implementation 'androidx.multidex:multidex:2.0.1'
    implementation 'androidx.emoji:emoji-appcompat:1.1.0'
    implementation 'io.supercharge:shimmerlayout:2.1.0'
    implementation 'net.opacapp:multiline-collapsingtoolbar:27.1.1'
    implementation 'com.github.tony19:named-regexp:0.2.5'
    implementation 'org.hamcrest:hamcrest-library:1.3'
    implementation 'com.google.android:flexbox:2.0.1'
    implementation 'jp.wasabeef:blurry:2.1.0'
    implementation 'com.github.meganz.AndroidDocumentScanner:documentscanner:2.0.8'

    implementation "io.reactivex.rxjava3:rxjava:$rxJavaVersion"
    implementation "io.reactivex.rxjava3:rxandroid:$rxAndroidVersion"
    implementation "io.reactivex.rxjava3:rxkotlin:3.0.1"
    implementation "org.jetbrains.anko:anko-commons:$ankoVersion"

    coreLibraryDesugaring 'com.android.tools:desugar_jdk_libs:1.1.5'

    implementation "com.facebook.fresco:fresco:$frescoVersion"
    implementation "com.facebook.fresco:animated-gif:$frescoVersion"
    implementation "com.facebook.fresco:animated-webp:$frescoVersion"
    implementation "com.facebook.fresco:webpsupport:$frescoVersion"
    implementation "com.facebook.infer.annotation:infer-annotation:0.18.0"
    implementation files('src/main/libs/fresco-zoomable.aar')

    implementation "org.jetbrains.kotlin:kotlin-stdlib-jdk7:$kotlinVersion"

    implementation "com.github.zhpanvip:BannerViewPager:$bannerViewPagerVersion"

    implementation "org.jetbrains.anko:anko-commons:$ankoVersion"

    implementation 'com.squareup.retrofit2:retrofit:2.9.0'
    implementation 'com.squareup.retrofit2:converter-gson:2.9.0'
    implementation files('src/main/jni/megachat/webrtc/libwebrtc.jar')

    implementation "com.jeremyliao:live-event-bus-x:$liveEventBus"

    implementation "androidx.biometric:biometric:$biometricVersion"
    implementation "com.anggrayudi:storage:$simpleStorageVersion"

    // Java
    implementation "androidx.work:work-runtime:$workVersion"
    // Kotlin + coroutines
    implementation "androidx.work:work-runtime-ktx:$workVersion"

    //GMS
    gmsImplementation 'com.android.billingclient:billing:3.0.2'
    gmsImplementation 'com.google.android.gms:play-services-location:19.0.1'
    gmsImplementation 'com.google.android.gms:play-services-maps:18.0.2'
    gmsImplementation 'com.google.maps.android:android-maps-utils:0.5'
    gmsImplementation platform("com.google.firebase:firebase-bom:$firebaseBom")
    gmsImplementation 'com.google.firebase:firebase-crashlytics-ndk'
    gmsImplementation 'com.google.firebase:firebase-crashlytics-ktx'
    gmsImplementation 'com.google.firebase:firebase-analytics-ktx'
    gmsImplementation 'com.google.firebase:firebase-messaging-ktx'
    gmsImplementation 'com.google.firebase:firebase-perf-ktx'
    //HMS
    hmsImplementation "com.huawei.agconnect:agconnect-core:$huaweiServicesVersion"
    hmsImplementation 'com.huawei.hms:push:6.1.0.300'
    hmsImplementation 'com.huawei.hms:location:6.3.0.300'
    hmsImplementation 'com.huawei.hms:maps:6.3.0.302'
    hmsImplementation 'com.huawei.hms:iap:6.3.0.300'
    hmsImplementation 'com.huawei.hms:hianalytics:6.3.2.300'
    hmsImplementation 'com.huawei.agconnect:agconnect-crash:1.6.3.300'

    // Play Core
    implementation("com.google.android.play:core:1.10.0")
    implementation("com.google.android.play:core-ktx:1.8.1")

    // protobuf-java for tombstone debug
    implementation 'com.google.protobuf:protobuf-java:3.15.3'

    // Logging
    implementation "org.slf4j:slf4j-api:$slf4jVersion"
    implementation "com.github.tony19:logback-android:$logbackVersion"
    implementation "com.jakewharton.timber:timber:$timberVersion"

<<<<<<< HEAD
    // Preference DataStore
    implementation "androidx.datastore:datastore-preferences:$prefrenceDataStoreVersion"
=======
    // Compose
    implementation "androidx.compose.compiler:compiler:$composeVersion"
    implementation "androidx.activity:activity-compose:$activityComposeVersion"
    implementation "androidx.compose.material:material:$composeVersion"
    implementation "androidx.lifecycle:lifecycle-viewmodel-compose:$viewModelComposeVersion"
    debugImplementation "androidx.compose.ui:ui-tooling:$composeVersion"
    implementation "androidx.compose.ui:ui-tooling-preview:$composeVersion"
>>>>>>> a1fff4bd

    // Testing dependencies
    testImplementation "junit:junit:$junitVersion"
    testImplementation "com.google.truth:truth:$truthVersion"
    testImplementation "androidx.test.ext:truth:$androidxTestVersion"
    testImplementation "androidx.arch.core:core-testing:$androidxArchCoreVersion"
    testImplementation "androidx.test:core-ktx:$androidxTestVersion"
    testImplementation "androidx.test:core:$androidxTestVersion"
    testImplementation "org.robolectric:robolectric:$roboletricVersion"
    testImplementation "androidx.test.ext:junit-ktx:$androidxTestExtVersion"
    testImplementation "org.mockito:mockito-core:$mockitoVersion"
    testImplementation "org.mockito.kotlin:mockito-kotlin:$mockitoKotlinVersion"
    testImplementation "androidx.test.espresso:espresso-core:$espressoVersion"
    testImplementation "androidx.test.espresso:espresso-intents:$espressoVersion"
    testImplementation("androidx.test.espresso:espresso-contrib:$espressoVersion") {
        exclude group: 'org.checkerframework', module: 'checker'
        exclude module: "protobuf-lite"
    }
    testImplementation "com.google.dagger:hilt-android-testing:$hiltVersion"
    testImplementation "org.jetbrains.kotlinx:kotlinx-coroutines-test:$coroutineTestVersion"
    testImplementation "org.jetbrains.kotlin:kotlin-test:$kotlinVersion"
    testImplementation "app.cash.turbine:turbine:$turbineVersion"
    testImplementation("androidx.test.espresso:espresso-contrib:$espressoVersion") {
        exclude group: 'org.checkerframework', module: 'checker'
        exclude module: "protobuf-lite"
    }
    testImplementation "androidx.work:work-testing:$workVersion"
    testImplementation "androidx.room:room-testing:$roomVersion"
    testImplementation "androidx.compose.ui:ui-test-junit4:$composeVersion"

    androidTestImplementation "androidx.test.ext:junit:$androidxTestExtVersion"
    androidTestImplementation "com.google.truth:truth:$truthVersion"
    androidTestImplementation "androidx.test.espresso:espresso-core:$espressoVersion"
    androidTestImplementation "com.google.dagger:hilt-android-testing:$hiltVersion"
    androidTestImplementation "org.mockito:mockito-core:$mockitoVersion"
    androidTestImplementation "org.mockito.kotlin:mockito-kotlin:$mockitoKotlinVersion"
    androidTestImplementation "org.mockito:mockito-android:$mockitoVersion"
    androidTestImplementation("androidx.test.espresso:espresso-contrib:$espressoVersion") {
        exclude group: 'org.checkerframework', module: 'checker'
        exclude module: "protobuf-lite"
    }
    androidTestImplementation "androidx.test.espresso:espresso-intents:$espressoVersion"
    androidTestImplementation "androidx.compose.ui:ui-test-junit4:$composeVersion"

    kaptAndroidTest "com.google.dagger:hilt-android-compiler:$hiltVersion"
    kaptTest "com.google.dagger:hilt-android-compiler:$hiltVersion"
    debugImplementation "androidx.fragment:fragment-testing:$fragmentTestingVersion"
    debugImplementation "androidx.compose.ui:ui-tooling:$composeVersion"
    debugImplementation "androidx.compose.ui:ui-test-manifest:$composeVersion"

    // Live Data testing
    testImplementation 'com.jraska.livedata:testing-ktx:1.2.0'

    //Showkase
    implementation "com.airbnb.android:showkase-annotation:$showkaseVersion"



    //QA
    qaImplementation "com.airbnb.android:showkase:$showkaseVersion"
    kaptQa "com.airbnb.android:showkase-processor:$showkaseVersion"
    qaImplementation 'com.google.firebase:firebase-appdistribution:16.0.0-beta03'
}

def taskRequests = gradle.getStartParameter().getTaskRequests().toString()
if (taskRequests.contains("Hms")) {
    apply plugin: 'com.huawei.agconnect'
} else if (taskRequests.contains("Gms")) {
    apply plugin: 'com.google.gms.google-services'
}<|MERGE_RESOLUTION|>--- conflicted
+++ resolved
@@ -397,10 +397,6 @@
     implementation "com.github.tony19:logback-android:$logbackVersion"
     implementation "com.jakewharton.timber:timber:$timberVersion"
 
-<<<<<<< HEAD
-    // Preference DataStore
-    implementation "androidx.datastore:datastore-preferences:$prefrenceDataStoreVersion"
-=======
     // Compose
     implementation "androidx.compose.compiler:compiler:$composeVersion"
     implementation "androidx.activity:activity-compose:$activityComposeVersion"
@@ -408,7 +404,9 @@
     implementation "androidx.lifecycle:lifecycle-viewmodel-compose:$viewModelComposeVersion"
     debugImplementation "androidx.compose.ui:ui-tooling:$composeVersion"
     implementation "androidx.compose.ui:ui-tooling-preview:$composeVersion"
->>>>>>> a1fff4bd
+
+    // Preference DataStore
+    implementation "androidx.datastore:datastore-preferences:$prefrenceDataStoreVersion"
 
     // Testing dependencies
     testImplementation "junit:junit:$junitVersion"
