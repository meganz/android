--- conflicted
+++ resolved
@@ -106,16 +106,10 @@
     implementation 'org.hamcrest:hamcrest-library:1.3'
     implementation 'com.google.code.gson:gson:2.8.5'
     implementation 'com.android.billingclient:billing:2.1.0'
-<<<<<<< HEAD
     implementation 'jp.wasabeef:blurry:2.1.0'
-=======
-
     coreLibraryDesugaring 'com.android.tools:desugar_jdk_libs:1.0.9'
-
     implementation 'androidx.lifecycle:lifecycle-viewmodel:2.2.0'
     implementation 'com.facebook.fresco:fresco:2.2.0'
-
->>>>>>> 59535c97
     implementation 'io.reactivex.rxjava3:rxandroid:3.0.0'
     implementation 'io.reactivex.rxjava3:rxjava:3.0.4'
 
