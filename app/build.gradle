apply plugin: 'com.android.application'

android {
    compileSdkVersion 24
    buildToolsVersion "24.0.2"

    defaultConfig {
        applicationId "mega.privacy.android.app"
        minSdkVersion 11
        targetSdkVersion 23
<<<<<<< HEAD
        versionCode 75
        versionName "3.0.12"
=======
        versionCode 82
        versionName "3.0.12.2"
>>>>>>> ab07a91a
    }

    sourceSets.main {
        java {
            srcDirs += 'src/main/jni/mega/sdk/bindings/java/nz/mega/sdk'
            exclude '**/MegaApiSwing.java'
        }
        jni.srcDirs = [] //disable automatic ndk-build
        jniLibs.srcDir 'src/main/libs' // This is not necessary unless you have precompiled libraries in your project.
    }

    buildTypes {
        debug {
            //  minifyEnabled false
            //   proguardFiles getDefaultProguardFile('proguard-android.txt'), 'proguard-rules.pro'
        }
        release {
            //  minifyEnabled false
            //  proguardFiles getDefaultProguardFile('proguard-android.txt'), 'proguard-rules.pro'
        }
    }

    lintOptions {
        checkReleaseBuilds false
        // Or, if you prefer, you can continue to check for errors in release builds,
        // but continue the build even when errors are found:
        // abortOnError false
    }

//    task megaSDK(type: Exec, description: 'Compile MEGA SDK via NDK') {
//        workingDir 'src/main/jni'
//        commandLine './build.sh', 'all'
//    }
//
//    tasks.withType(JavaCompile) {
//        compileTask -> compileTask.dependsOn megaSDK
//    }
}

dependencies {
    compile fileTree(dir: 'libs', include: ['*.jar'])
    compile 'com.android.support:appcompat-v7:24.2.0'
    compile 'com.android.support:design:24.2.0'
    compile 'com.google.android.gms:play-services-wallet:9.4.0'
    compile 'com.android.support:recyclerview-v7:24.2.0'
    compile 'com.sothree.slidinguppanel:library:3.3.0'
    compile 'com.github.nirhart:parallaxscroll:1.0'
    compile 'com.android.support:palette-v7:24.2.0'
    compile 'io.github.rockerhieu:emojicon:1.4.1'
}<|MERGE_RESOLUTION|>--- conflicted
+++ resolved
@@ -8,13 +8,8 @@
         applicationId "mega.privacy.android.app"
         minSdkVersion 11
         targetSdkVersion 23
-<<<<<<< HEAD
-        versionCode 75
-        versionName "3.0.12"
-=======
         versionCode 82
         versionName "3.0.12.2"
->>>>>>> ab07a91a
     }
 
     sourceSets.main {
