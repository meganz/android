--- conflicted
+++ resolved
@@ -8,13 +8,8 @@
         applicationId "mega.privacy.android.app"
         minSdkVersion 11
         targetSdkVersion 23
-<<<<<<< HEAD
-        versionCode 100
-        versionName "3.1.alfa.0"
-=======
         versionCode 102
         versionName "3.0.12.3"
->>>>>>> 47b49453
     }
 
     sourceSets.main {
