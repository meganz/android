apply plugin: 'com.android.application'

android {
    compileSdkVersion 27
    buildToolsVersion '28.0.3'

    defaultConfig {
        applicationId "mega.privacy.android.app"
        minSdkVersion 21
        targetSdkVersion 27
<<<<<<< HEAD
        versionCode 236
        versionName "3.6.2 (236)"
=======
        versionCode 238
        versionName "3.6.1 (238)"
>>>>>>> f4020153
        multiDexEnabled true
    }

    sourceSets.main {
        java {
            srcDirs += 'src/main/jni/mega/sdk/bindings/java/nz/mega/sdk'
            srcDirs += 'src/main/jni/megachat/sdk/bindings/java/nz/mega/sdk'
            exclude '**/MegaApiSwing.java'
        }
        jni.srcDirs = [] //disable automatic ndk-build
        jniLibs.srcDir 'src/main/libs' // This is not necessary unless you have precompiled libraries in your project.
    }

    buildTypes {
        debug {
            //  minifyEnabled false
            //   proguardFiles getDefaultProguardFile('proguard-android.txt'), 'proguard-rules.pro'
        }
        release {
            //  minifyEnabled false
            //  proguardFiles getDefaultProguardFile('proguard-android.txt'), 'proguard-rules.pro'
        }
    }

    lintOptions {
        checkReleaseBuilds false
        // Or, if you prefer, you can continue to check for errors in release builds,
        // but continue the build even when errors are found:
        // abortOnError false
    }

    dexOptions{
        jumboMode = true
    }

//    task megaSDK(type: Exec, description: 'Compile MEGA SDK via NDK') {
//        workingDir 'src/main/jni'
//        commandLine './build.sh', 'all'
//    }
//
//    tasks.withType(JavaCompile) {
//        compileTask -> compileTask.dependsOn megaSDK
//    }
}

dependencies {
    implementation fileTree(dir: 'libs', include: ['*.jar'])
    implementation 'com.android.support:appcompat-v7:27.1.1'
    implementation 'com.android.support:design:27.1.1'
    implementation 'com.google.android.gms:play-services-wallet:16.0.1'
    implementation 'com.android.support:recyclerview-v7:27.1.1'
    implementation 'com.github.nirhart:parallaxscroll:1.0'
    implementation 'com.android.support:palette-v7:27.1.1'
    implementation 'com.google.firebase:firebase-messaging:17.3.4'
    implementation 'com.google.firebase:firebase-core:16.0.5'
    implementation 'com.android.support:cardview-v7:27.1.1'
    implementation 'com.vdurmont:emoji-java:3.3.0'
    implementation 'com.google.android.exoplayer:exoplayer:2.6.0'
    implementation 'com.google.zxing:core:3.3.2'
    implementation 'com.budiyev.android:code-scanner:1.8.3'
    implementation "com.squareup.picasso:picasso:2.4.0"
    implementation 'me.leolin:ShortcutBadger:1.1.21@aar'
    implementation 'com.brandongogetap:stickyheaders:0.5.1'
    implementation 'com.github.bumptech.glide:glide:3.8.0'
    implementation 'com.github.ittianyu:BottomNavigationViewEx:1.2.4'
    implementation 'com.android.support:multidex:1.0.3'
    implementation "com.android.support:support-emoji:27.1.1"
    implementation 'com.android.support:support-emoji-appcompat:27.1.1'
    implementation 'com.android.support:support-emoji-bundled:27.1.1'
    implementation 'com.android.support:preference-v7:27.1.1'
    implementation 'net.opacapp:multiline-collapsingtoolbar:27.1.1'
}

apply plugin: 'com.google.gms.google-services'<|MERGE_RESOLUTION|>--- conflicted
+++ resolved
@@ -8,13 +8,8 @@
         applicationId "mega.privacy.android.app"
         minSdkVersion 21
         targetSdkVersion 27
-<<<<<<< HEAD
-        versionCode 236
-        versionName "3.6.2 (236)"
-=======
         versionCode 238
         versionName "3.6.1 (238)"
->>>>>>> f4020153
         multiDexEnabled true
     }
 
