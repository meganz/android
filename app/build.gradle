apply plugin: 'com.android.application'
apply plugin: 'kotlin-android'
apply plugin: 'kotlin-parcelize'
apply plugin: 'kotlin-kapt'
apply plugin: 'dagger.hilt.android.plugin'
apply plugin: 'androidx.navigation.safeargs.kotlin'

// Get the MEGA SDK commit hash using Git
def getSdkGitHash = { ->
    def stdout = new ByteArrayOutputStream()
    exec {
        workingDir 'src/main/jni/mega/sdk'
        commandLine 'git', 'rev-parse', '--short', 'HEAD'
        standardOutput = stdout
    }
    return stdout.toString().trim()
}

// Get the MEGAchat (Karere) commit hash using Git
def getKarereGitHash = { ->
    def stdout = new ByteArrayOutputStream()
    exec {
        workingDir 'src/main/jni/megachat/sdk'
        commandLine 'git', 'rev-parse', '--short', 'HEAD'
        standardOutput = stdout
    }
    return stdout.toString().trim()
}

android {
    compileSdkVersion rootProject.compileSdkVersion
    buildToolsVersion rootProject.buildToolsVerion

    buildFeatures {
        dataBinding = true
        viewBinding = true
    }



    defaultConfig {
        applicationId "mega.privacy.android.app"

        minSdkVersion rootProject.minSdkVersion
        targetSdkVersion rootProject.targetSdkVersion
        versionCode rootProject.versionCode
        versionName "$rootProject.appVersion ($rootProject.versionCode)"

        multiDexEnabled true
        ndk.abiFilters 'armeabi-v7a','x86', 'x86_64', 'arm64-v8a'

        buildConfigField ("String", "USER_AGENT", "\"MEGAAndroid/${appVersion}_${versionCode}\"")
        resValue ("string", "app_version", "\"${versionName}\"")
        resValue ("string", "sdk_version", "\"${getSdkGitHash()}\"")
        resValue ("string", "karere_version", "\"${getKarereGitHash()}\"")
<<<<<<< HEAD
=======

        testInstrumentationRunner "test.mega.privacy.android.app.HiltTestRunner"
>>>>>>> 51e7c7a8
    }

    sourceSets {
         main {
            java {
                srcDirs += 'src/main/jni/mega/sdk/bindings/java'
                srcDirs += 'src/main/jni/megachat/sdk/bindings/java'
                exclude '**/MegaApiSwing.java'
            }
            jni.srcDirs = [] //disable automatic ndk-build
            jniLibs.srcDir 'src/main/libs'
            // This is not necessary unless you have precompiled libraries in your project.
        }

        test {
//            Add this once Robolectric tests work
//            java.srcDir 'src/sharedTest/java'
        }
        androidTest {
            java.srcDir 'src/sharedTest/java'
        }
    }

    buildTypes {
        debug {
            debuggable true
            //  minifyEnabled false
            //   proguardFiles getDefaultProguardFile('proguard-android.txt'), 'proguard-rules.pro'
            ext.enableCrashlytics = false
        }
        release {
            //  minifyEnabled false
            //  proguardFiles getDefaultProguardFile('proguard-android.txt'), 'proguard-rules.pro'
        }
    }

    lintOptions {
        checkReleaseBuilds false
        // Or, if you prefer, you can continue to check for errors in release builds,
        // but continue the build even when errors are found:
        // abortOnError false
    }

    compileOptions {
        // Flag to enable support for the new language APIs
        coreLibraryDesugaringEnabled true
        // Sets Java compatibility to Java 11
        sourceCompatibility JavaVersion.VERSION_11
        targetCompatibility JavaVersion.VERSION_11
    }

    kotlinOptions {
        jvmTarget = "11"
    }
//    task megaSDK(type: Exec, description: 'Compile MEGA SDK via NDK') {
//        workingDir 'src/main/jni'
//        commandLine './build.sh', 'all'
//    }
//
//    tasks.withType(JavaCompile) {
//        compileTask -> compileTask.dependsOn megaSDK
//    }

    testOptions {
        unitTests {
            includeAndroidResources = true
        }
    }

    flavorDimensions "service"
    productFlavors {
        gms {
            dimension "service"
            apply plugin: 'com.google.firebase.crashlytics'
            apply plugin: 'com.google.firebase.firebase-perf'
            firebaseCrashlytics {
                // Enable processing and uploading of native symbols to Crashlytics servers.
                // This flag must be enabled to see properly-symbolicated native
                // stack traces in the Crashlytics dashboard.
                nativeSymbolUploadEnabled true
                unstrippedNativeLibsDir 'src/main/obj/local'
            }

        }
        hms {
            dimension "service"
            applicationId = "mega.privacy.android.app.huawei"
            FirebasePerformance {
                // Disable @AddTrace annotation processing and automatic monitoring
                // of HTTP/S network requests for HMS build
                instrumentationEnabled false
            }
        }
    }

<<<<<<< HEAD
    configurations {
        implementation.exclude module:'protolite-well-known-types'
        implementation.exclude module:'protobuf-javalite'
=======
    configurations.all {
        resolutionStrategy {
            force 'androidx.test:monitor:1.4.0'
        }
>>>>>>> 51e7c7a8
    }
}

// See https://dagger.dev/hilt/gradle-setup#gradle-plugin-local-tests
hilt {
    enableTransformForLocalTests = true
}


dependencies {
    implementation fileTree(dir: "$rootProject.projectDir/app/src/main/jni/ExoPlayer/", include: ['*.aar'])

    // App dependencies
    implementation "androidx.appcompat:appcompat:$appCompatVersion"
    implementation "androidx.cardview:cardview:$cardViewVersion"
    implementation "com.google.android.material:material:$materialVersion"
    implementation "androidx.recyclerview:recyclerview:$recyclerViewVersion"
    implementation "org.jetbrains.kotlinx:kotlinx-coroutines-android:$coroutinesVersion"
    implementation "org.jetbrains.kotlinx:kotlinx-coroutines-core:$coroutinesVersion"
    implementation "androidx.legacy:legacy-support-$legacySupportVersion"
    implementation "androidx.constraintlayout:constraintlayout:$constraintLayoutVersion"
    implementation "androidx.viewpager2:viewpager2:$viewPagerVersion"
    implementation "com.google.code.gson:gson:$gsonVersion"

    // Architecture Components
    implementation "androidx.fragment:fragment-ktx:$fragmentKtxVersion"

    implementation "androidx.lifecycle:lifecycle-livedata-ktx:$lifecycleVersion"
    implementation "androidx.lifecycle:lifecycle-viewmodel-ktx:$lifecycleVersion"
    implementation "androidx.lifecycle:lifecycle-runtime-ktx:$lifecycleVersion"
    implementation "androidx.lifecycle:lifecycle-reactivestreams-ktx:$lifecycleVersion"
    implementation "androidx.lifecycle:lifecycle-common-java8:$lifecycleVersion"
    implementation "androidx.lifecycle:lifecycle-process:$lifecycleVersion"
    implementation "androidx.lifecycle:lifecycle-service:$lifecycleVersion"

    implementation "androidx.navigation:navigation-runtime-ktx:$navigationVersion"
    implementation "androidx.navigation:navigation-fragment-ktx:$navigationVersion"
    implementation "androidx.navigation:navigation-ui-ktx:$navigationVersion"

    // Kotlin
    implementation "androidx.core:core-ktx:$ktxVersion"
    implementation "org.jetbrains.kotlin:kotlin-stdlib:$kotlinVersion"

    // Hilt
    implementation "com.google.dagger:hilt-android:$hiltVersion"
    kapt "com.google.dagger:hilt-android-compiler:$hiltVersion"
    implementation "androidx.hilt:hilt-lifecycle-viewmodel:$hiltAndroidXVersion"
    kapt "androidx.hilt:hilt-compiler:$hiltAndroidXCompilerVersion"

    // Other libs
    implementation 'androidx.exifinterface:exifinterface:1.3.0'
    implementation 'com.github.nirhart:parallaxscroll:1.0'
    implementation 'androidx.palette:palette-ktx:1.0.0'
    implementation 'com.vdurmont:emoji-java:4.0.0'
    implementation "com.google.android.exoplayer:exoplayer-core:$exoPlayerVersion"
    implementation "com.google.android.exoplayer:exoplayer-ui:$exoPlayerVersion"
    implementation 'com.google.zxing:core:3.4.0'
    implementation 'com.budiyev.android:code-scanner:1.8.3'
    implementation 'me.leolin:ShortcutBadger:1.1.22@aar'
    implementation 'com.brandongogetap:stickyheaders:0.6.1'
    implementation 'com.github.ittianyu:BottomNavigationViewEx:2.0.4'
    implementation 'androidx.multidex:multidex:2.0.1'
    implementation 'androidx.emoji:emoji-appcompat:1.1.0'
    implementation 'androidx.preference:preference-ktx:1.1.1'
    implementation 'io.supercharge:shimmerlayout:2.1.0'
    implementation 'net.opacapp:multiline-collapsingtoolbar:27.1.1'
    implementation 'com.github.tony19:named-regexp:0.2.5'
    implementation 'org.hamcrest:hamcrest-library:1.3'
    implementation 'com.google.android:flexbox:2.0.1'
    implementation 'jp.wasabeef:blurry:2.1.0'
    implementation 'com.github.meganz.AndroidDocumentScanner:documentscanner:2.0.8'

    implementation "io.reactivex.rxjava3:rxjava:$rxJavaVersion"
    implementation "io.reactivex.rxjava3:rxandroid:$rxAndroidVersion"
    implementation "io.reactivex.rxjava3:rxkotlin:3.0.1"
    implementation "org.jetbrains.anko:anko-commons:$ankoVersion"

    coreLibraryDesugaring 'com.android.tools:desugar_jdk_libs:1.0.10'

    implementation "com.facebook.fresco:fresco:$frescoVersion"
    implementation "com.facebook.fresco:animated-gif:$frescoVersion"
    implementation "com.facebook.fresco:animated-webp:$frescoVersion"
    implementation "com.facebook.fresco:webpsupport:$frescoVersion"
    implementation files('src/main/libs/fresco-zoomable.aar')

    implementation "org.jetbrains.kotlin:kotlin-stdlib-jdk7:$kotlinVersion"

    implementation "com.github.zhpanvip:BannerViewPager:$bannerViewPagerVersion"

    implementation "org.jetbrains.anko:anko-commons:$ankoVersion"

    implementation 'com.squareup.retrofit2:retrofit:2.9.0'
    implementation 'com.squareup.retrofit2:converter-gson:2.9.0'
    implementation files('src/main/libs/libwebrtc.jar')

    implementation "com.jeremyliao:live-event-bus-x:$liveEventBus"

    implementation "androidx.biometric:biometric:$biometricVersion"
    implementation "com.anggrayudi:storage:$simpleStorageVersion"

    //GMS
    gmsImplementation 'com.android.billingclient:billing:3.0.2'
    gmsImplementation 'com.google.android.gms:play-services-location:17.1.0'
    gmsImplementation 'com.google.android.gms:play-services-maps:17.0.0'
    gmsImplementation 'com.google.maps.android:android-maps-utils:0.5'
    gmsImplementation platform("com.google.firebase:firebase-bom:$firebaseBom")
    gmsImplementation 'com.google.firebase:firebase-crashlytics-ndk'
    gmsImplementation 'com.google.firebase:firebase-crashlytics-ktx'
    gmsImplementation 'com.google.firebase:firebase-analytics-ktx'
    gmsImplementation 'com.google.firebase:firebase-messaging-ktx'
    gmsImplementation 'com.google.firebase:firebase-perf-ktx'
    //HMS
    hmsImplementation "com.huawei.agconnect:agconnect-core:$huaweiServicesVersion"
    hmsImplementation 'com.huawei.hms:push:6.1.0.300'
    hmsImplementation 'com.huawei.hms:location:6.3.0.300'
    hmsImplementation 'com.huawei.hms:maps:6.3.0.302'
    hmsImplementation 'com.huawei.hms:iap:6.3.0.300'
    hmsImplementation 'com.huawei.hms:hianalytics:6.3.2.300'
    hmsImplementation 'com.huawei.agconnect:agconnect-crash:1.6.3.300'

    // Play Core
    implementation("com.google.android.play:core:1.10.0")
    implementation("com.google.android.play:core-ktx:1.8.1")

    // protobuf-java for tombstone debug
    implementation 'com.google.protobuf:protobuf-java:3.15.3'

    // Testing dependencies
    testImplementation "junit:junit:$junitVersion"
    testImplementation "com.google.truth:truth:$truthVersion"
    testImplementation "androidx.test.ext:truth:$androidxTestVersion"
    testImplementation "androidx.arch.core:core-testing:$androidxArchCoreVersion"
    testImplementation "androidx.test:core-ktx:$androidxTestVersion"
    testImplementation "androidx.test:core:$androidxTestVersion"
    testImplementation "org.robolectric:robolectric:$roboletricVersion"
    testImplementation "androidx.test.ext:junit-ktx:$androidxTestExtVersion"
    testImplementation "org.mockito:mockito-core:$mockitoVersion"
    testImplementation "org.mockito.kotlin:mockito-kotlin:$mockitoKotlinVersion"
    testImplementation "androidx.test.espresso:espresso-core:$espressoVersion"
    testImplementation "androidx.test.espresso:espresso-intents:$espressoVersion"
    testImplementation "com.google.dagger:hilt-android-testing:$hiltVersion"


    androidTestImplementation "androidx.test.ext:junit:$androidxTestExtVersion"
    androidTestImplementation "com.google.truth:truth:$truthVersion"
    androidTestImplementation "androidx.test.espresso:espresso-core:$espressoVersion"
    androidTestImplementation "com.google.dagger:hilt-android-testing:$hiltVersion"
    androidTestImplementation "org.mockito:mockito-core:$mockitoVersion"
    androidTestImplementation "org.mockito.kotlin:mockito-kotlin:$mockitoKotlinVersion"
    androidTestImplementation "org.mockito:mockito-android:$mockitoVersion"
    androidTestImplementation ("androidx.test.espresso:espresso-contrib:$espressoVersion") {
        exclude group: 'org.checkerframework', module: 'checker'
    }
    androidTestImplementation "androidx.test.espresso:espresso-intents:$espressoVersion"

    kaptAndroidTest "com.google.dagger:hilt-android-compiler:$hiltVersion"
    debugImplementation "androidx.fragment:fragment-testing:$fragmentTestingVersion"
}

def taskRequests = gradle.getStartParameter().getTaskRequests().toString()
if (taskRequests.contains("Hms")) {
    apply plugin: 'com.huawei.agconnect'
} else if (taskRequests.contains("Gms")) {
    apply plugin: 'com.google.gms.google-services'
}<|MERGE_RESOLUTION|>--- conflicted
+++ resolved
@@ -53,11 +53,8 @@
         resValue ("string", "app_version", "\"${versionName}\"")
         resValue ("string", "sdk_version", "\"${getSdkGitHash()}\"")
         resValue ("string", "karere_version", "\"${getKarereGitHash()}\"")
-<<<<<<< HEAD
-=======
 
         testInstrumentationRunner "test.mega.privacy.android.app.HiltTestRunner"
->>>>>>> 51e7c7a8
     }
 
     sourceSets {
@@ -153,16 +150,15 @@
         }
     }
 
-<<<<<<< HEAD
     configurations {
-        implementation.exclude module:'protolite-well-known-types'
-        implementation.exclude module:'protobuf-javalite'
-=======
-    configurations.all {
-        resolutionStrategy {
-            force 'androidx.test:monitor:1.4.0'
-        }
->>>>>>> 51e7c7a8
+        implementation.exclude module: 'protolite-well-known-types'
+        implementation.exclude module: 'protobuf-javalite'
+
+        all {
+            resolutionStrategy {
+                force 'androidx.test:monitor:1.4.0'
+            }
+        }
     }
 }
 
