--- conflicted
+++ resolved
@@ -115,13 +115,8 @@
     implementation 'com.github.tony19:named-regexp:0.2.5'
     implementation 'org.hamcrest:hamcrest-library:1.3'
     implementation 'com.google.code.gson:gson:2.8.5'
-<<<<<<< HEAD
-
-=======
     implementation 'androidx.constraintlayout:constraintlayout:2.0.3'
     implementation 'jp.wasabeef:blurry:2.1.0'
-    implementation 'com.android.billingclient:billing:3.0.1'
->>>>>>> ee6fc725
     coreLibraryDesugaring 'com.android.tools:desugar_jdk_libs:1.0.10'
     implementation 'androidx.lifecycle:lifecycle-viewmodel:2.2.0'
     implementation 'com.facebook.fresco:fresco:2.3.0'
@@ -133,7 +128,9 @@
     implementation "org.jetbrains.kotlin:kotlin-stdlib-jdk7:$kotlin_version"
     implementation "org.jetbrains.anko:anko-commons:$anko_version"
 
-<<<<<<< HEAD
+    implementation 'com.squareup.retrofit2:retrofit:2.9.0'
+    implementation 'com.squareup.retrofit2:converter-gson:2.9.0'
+
     //GMS
     gmsImplementation 'com.google.firebase:firebase-messaging:20.3.0'
     gmsImplementation 'com.android.billingclient:billing:3.0.1'
@@ -146,10 +143,6 @@
     hmsImplementation 'com.huawei.hms:location:4.0.2.300'
     hmsImplementation 'com.huawei.hms:maps:4.0.1.301'
     hmsImplementation 'com.huawei.hms:iap:4.0.2.300'
-=======
-    implementation 'com.squareup.retrofit2:retrofit:2.9.0'
-    implementation 'com.squareup.retrofit2:converter-gson:2.9.0'
->>>>>>> ee6fc725
 }
 
 def taskRequests = gradle.getStartParameter().getTaskRequests().toString()
