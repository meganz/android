apply plugin: 'com.android.application'
apply plugin: 'kotlin-android'
apply plugin: 'kotlin-android-extensions'
apply plugin: 'kotlin-kapt'
apply plugin: 'androidx.navigation.safeargs.kotlin'

android {
    compileSdkVersion rootProject.compileSdkVersion
    buildToolsVersion rootProject.buildToolsVerion

    buildFeatures {
        dataBinding = true
    }

    defaultConfig {
        applicationId "mega.privacy.android.app"
        minSdkVersion rootProject.minSdkVersion
        targetSdkVersion rootProject.targetSdkVersion
        versionCode 316
        versionName "3.7.6 (316)"
        multiDexEnabled true
        ndk.abiFilters 'armeabi-v7a','x86', 'x86_64', 'arm64-v8a'
    }

    sourceSets.main {
        java {
            srcDirs += 'src/main/jni/mega/sdk/bindings/java'
            srcDirs += 'src/main/jni/megachat/sdk/bindings/java'
            exclude '**/MegaApiSwing.java'
        }
        jni.srcDirs = [] //disable automatic ndk-build
        jniLibs.srcDir 'src/main/libs' // This is not necessary unless you have precompiled libraries in your project.
    }

    buildTypes {
        debug {
            //  minifyEnabled false
            //   proguardFiles getDefaultProguardFile('proguard-android.txt'), 'proguard-rules.pro'
        }
        release {
            //  minifyEnabled false
            //  proguardFiles getDefaultProguardFile('proguard-android.txt'), 'proguard-rules.pro'
        }
    }

    lintOptions {
        checkReleaseBuilds false
        // Or, if you prefer, you can continue to check for errors in release builds,
        // but continue the build even when errors are found:
        // abortOnError false
    }

    dexOptions{
        jumboMode = true
    }

    compileOptions {
        sourceCompatibility = 1.8
        targetCompatibility = 1.8
    }

    kotlinOptions {
        jvmTarget = "1.8"
    }
//    task megaSDK(type: Exec, description: 'Compile MEGA SDK via NDK') {
//        workingDir 'src/main/jni'
//        commandLine './build.sh', 'all'
//    }
//
//    tasks.withType(JavaCompile) {
//        compileTask -> compileTask.dependsOn megaSDK
//    }
}

dependencies {
    implementation fileTree(dir: 'libs', include: ['*.jar'])
<<<<<<< HEAD

    // App dependencies
    implementation "androidx.appcompat:appcompat:$appCompatVersion"
    implementation "androidx.cardview:cardview:$cardViewVersion"
    implementation "com.google.android.material:material:$materialVersion"
    implementation "androidx.recyclerview:recyclerview:$recyclerViewVersion"
    implementation "org.jetbrains.kotlinx:kotlinx-coroutines-android:$coroutinesVersion"
    implementation "org.jetbrains.kotlinx:kotlinx-coroutines-core:$coroutinesVersion"
    implementation "androidx.legacy:legacy-support-$legacySupportVersion"
    implementation "androidx.constraintlayout:constraintlayout:$constraintLayoutVersion"
    implementation "androidx.viewpager2:viewpager2:$viewPagerVersion"
    implementation "com.github.bumptech.glide:glide:$glideVersion"
    kapt "com.github.bumptech.glide:compiler:$glideVersion"
    implementation "com.google.code.gson:gson:$gsonVersion"

    // Architecture Components
    implementation "androidx.room:room-runtime:$roomVersion"
    implementation "androidx.room:room-ktx:$roomVersion"
    kapt "androidx.room:room-compiler:$roomVersion"

    implementation "androidx.fragment:fragment-ktx:$fragmentKtxVersion"

    implementation "androidx.lifecycle:lifecycle-extensions:$lifecycleVersion"
    implementation "androidx.lifecycle:lifecycle-livedata-ktx:$lifecycleVersion"
    implementation "androidx.lifecycle:lifecycle-viewmodel-ktx:$lifecycleVersion"
    implementation "androidx.lifecycle:lifecycle-reactivestreams-ktx:$lifecycleVersion"
    implementation "androidx.lifecycle:lifecycle-livedata-core-ktx:$lifecycleVersion"

    implementation "androidx.navigation:navigation-runtime-ktx:$navigationVersion"
    implementation "androidx.navigation:navigation-fragment-ktx:$navigationVersion"
    implementation "androidx.navigation:navigation-ui-ktx:$navigationVersion"

    // Kotlin
    implementation "androidx.core:core-ktx:$ktxVersion"
    implementation "org.jetbrains.kotlin:kotlin-stdlib:$kotlinVersion"

    // Other libs
    implementation 'androidx.exifinterface:exifinterface:1.1.0'
=======
    implementation 'androidx.appcompat:appcompat:1.1.0'
    implementation 'androidx.legacy:legacy-support-v4:1.0.0'
    implementation 'androidx.exifinterface:exifinterface:1.2.0'
    implementation 'com.google.android.material:material:1.1.0'
>>>>>>> 6b1b99e4
    implementation 'com.google.android.gms:play-services-wallet:18.0.0'
    implementation 'com.github.nirhart:parallaxscroll:1.0'
    implementation 'androidx.palette:palette:1.0.0'
<<<<<<< HEAD
    implementation 'com.google.firebase:firebase-messaging:20.1.2'
    implementation 'com.google.firebase:firebase-core:17.2.3'
=======
    implementation 'com.google.firebase:firebase-messaging:20.2.3'
    implementation 'com.google.firebase:firebase-core:17.4.4'
    implementation 'androidx.cardview:cardview:1.0.0'
>>>>>>> 6b1b99e4
    implementation 'com.vdurmont:emoji-java:4.0.0'
    implementation 'com.google.android.exoplayer:exoplayer:2.8.0'
    implementation 'com.google.zxing:core:3.4.0'
    implementation 'com.budiyev.android:code-scanner:1.8.3'
    implementation "com.squareup.picasso:picasso:2.71828"
    implementation 'me.leolin:ShortcutBadger:1.1.22@aar'
    implementation 'com.brandongogetap:stickyheaders:0.6.1'
    implementation 'com.github.ittianyu:BottomNavigationViewEx:2.0.4'
    implementation 'androidx.multidex:multidex:2.0.1'
    implementation 'androidx.emoji:emoji:1.1.0'
    implementation 'androidx.emoji:emoji-appcompat:1.1.0'
    implementation 'androidx.emoji:emoji-bundled:1.1.0'
    implementation 'androidx.preference:preference:1.1.1'
    implementation 'com.google.android.gms:play-services-location:17.0.0'
    implementation 'com.google.android.gms:play-services-maps:17.0.0'
    implementation 'com.google.maps.android:android-maps-utils:0.5'
    implementation 'io.supercharge:shimmerlayout:2.1.0'
    implementation 'net.opacapp:multiline-collapsingtoolbar:27.1.1'
    implementation 'com.github.tony19:named-regexp:0.2.5'
    implementation 'org.hamcrest:hamcrest-library:1.3'
    implementation 'com.android.billingclient:billing:2.1.0'

    annotationProcessor "com.github.bumptech.glide:compiler:$glideVersion"
}

apply plugin: 'com.google.gms.google-services'<|MERGE_RESOLUTION|>--- conflicted
+++ resolved
@@ -74,7 +74,6 @@
 
 dependencies {
     implementation fileTree(dir: 'libs', include: ['*.jar'])
-<<<<<<< HEAD
 
     // App dependencies
     implementation "androidx.appcompat:appcompat:$appCompatVersion"
@@ -112,24 +111,12 @@
     implementation "org.jetbrains.kotlin:kotlin-stdlib:$kotlinVersion"
 
     // Other libs
-    implementation 'androidx.exifinterface:exifinterface:1.1.0'
-=======
-    implementation 'androidx.appcompat:appcompat:1.1.0'
-    implementation 'androidx.legacy:legacy-support-v4:1.0.0'
     implementation 'androidx.exifinterface:exifinterface:1.2.0'
-    implementation 'com.google.android.material:material:1.1.0'
->>>>>>> 6b1b99e4
     implementation 'com.google.android.gms:play-services-wallet:18.0.0'
     implementation 'com.github.nirhart:parallaxscroll:1.0'
     implementation 'androidx.palette:palette:1.0.0'
-<<<<<<< HEAD
-    implementation 'com.google.firebase:firebase-messaging:20.1.2'
-    implementation 'com.google.firebase:firebase-core:17.2.3'
-=======
     implementation 'com.google.firebase:firebase-messaging:20.2.3'
     implementation 'com.google.firebase:firebase-core:17.4.4'
-    implementation 'androidx.cardview:cardview:1.0.0'
->>>>>>> 6b1b99e4
     implementation 'com.vdurmont:emoji-java:4.0.0'
     implementation 'com.google.android.exoplayer:exoplayer:2.8.0'
     implementation 'com.google.zxing:core:3.4.0'
