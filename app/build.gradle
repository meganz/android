--- conflicted
+++ resolved
@@ -72,12 +72,8 @@
     compile 'com.budiyev.android:code-scanner:1.8.3'
     compile "com.squareup.picasso:picasso:2.4.0"
     compile 'me.leolin:ShortcutBadger:1.1.21@aar'
-<<<<<<< HEAD
     compile 'com.brandongogetap:stickyheaders:0.5.1'
-=======
     compile 'com.github.bumptech.glide:glide:3.8.0'
-    compile 'com.android.support:support-v4:19.1.0'
->>>>>>> e2fd33d7
 }
 
 apply plugin: 'com.google.gms.google-services'