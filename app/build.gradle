--- conflicted
+++ resolved
@@ -183,9 +183,8 @@
     implementation 'com.squareup.retrofit2:retrofit:2.9.0'
     implementation 'com.squareup.retrofit2:converter-gson:2.9.0'
 
-<<<<<<< HEAD
     implementation 'android.arch.lifecycle:common-java8:2.2.0'
-=======
+
     //GMS
     gmsImplementation 'com.google.firebase:firebase-core:18.0.0'
     gmsImplementation 'com.google.firebase:firebase-messaging:21.0.1'
@@ -199,7 +198,6 @@
     hmsImplementation 'com.huawei.hms:location:4.0.2.300'
     hmsImplementation 'com.huawei.hms:maps:4.0.1.301'
     hmsImplementation 'com.huawei.hms:iap:4.0.2.300'
->>>>>>> 40341bb0
 }
 
 def taskRequests = gradle.getStartParameter().getTaskRequests().toString()
