apply plugin: 'com.android.application'

android {
    compileSdkVersion 29
    buildToolsVersion '29.0.3'

    defaultConfig {
        applicationId "mega.privacy.android.app"
        minSdkVersion 21
<<<<<<< HEAD
        targetSdkVersion 29
        versionCode 292
        versionName "3.7.3 (292)"
=======
        targetSdkVersion 28
        versionCode 294
        versionName "3.7.4 (294)"
>>>>>>> 2916d221
        multiDexEnabled true
        ndk.abiFilters 'armeabi-v7a','x86', 'x86_64', 'arm64-v8a'
    }

    sourceSets.main {
        java {
            srcDirs += 'src/main/jni/mega/sdk/bindings/java/nz/mega/sdk'
            srcDirs += 'src/main/jni/megachat/sdk/bindings/java/nz/mega/sdk'
            exclude '**/MegaApiSwing.java'
        }
        jni.srcDirs = [] //disable automatic ndk-build
        jniLibs.srcDir 'src/main/libs' // This is not necessary unless you have precompiled libraries in your project.
    }

    buildTypes {
        debug {
            //  minifyEnabled false
            //   proguardFiles getDefaultProguardFile('proguard-android.txt'), 'proguard-rules.pro'
        }
        release {
            //  minifyEnabled false
            //  proguardFiles getDefaultProguardFile('proguard-android.txt'), 'proguard-rules.pro'
        }
    }

    lintOptions {
        checkReleaseBuilds false
        // Or, if you prefer, you can continue to check for errors in release builds,
        // but continue the build even when errors are found:
        // abortOnError false
    }

    dexOptions{
        jumboMode = true
    }

    compileOptions {
        sourceCompatibility = 1.8
        targetCompatibility = 1.8
    }

//    task megaSDK(type: Exec, description: 'Compile MEGA SDK via NDK') {
//        workingDir 'src/main/jni'
//        commandLine './build.sh', 'all'
//    }
//
//    tasks.withType(JavaCompile) {
//        compileTask -> compileTask.dependsOn megaSDK
//    }
}

dependencies {
    implementation fileTree(dir: 'libs', include: ['*.jar'])
    implementation 'androidx.appcompat:appcompat:1.1.0'
    implementation 'androidx.legacy:legacy-support-v4:1.0.0'
    implementation 'androidx.exifinterface:exifinterface:1.1.0'
    implementation 'com.google.android.material:material:1.1.0'
    implementation 'com.google.android.gms:play-services-wallet:18.0.0'
    implementation 'androidx.recyclerview:recyclerview:1.1.0'
    implementation 'com.github.nirhart:parallaxscroll:1.0'
    implementation 'androidx.palette:palette:1.0.0'
    implementation 'com.google.firebase:firebase-messaging:20.1.1'
    implementation 'com.google.firebase:firebase-core:17.2.3'
    implementation 'androidx.cardview:cardview:1.0.0'
    implementation 'com.vdurmont:emoji-java:4.0.0'
    implementation 'com.google.android.exoplayer:exoplayer:2.8.0'
    implementation 'com.google.zxing:core:3.4.0'
    implementation 'com.budiyev.android:code-scanner:1.8.3'
    implementation "com.squareup.picasso:picasso:2.71828"
    implementation 'me.leolin:ShortcutBadger:1.1.22@aar'
    implementation 'com.brandongogetap:stickyheaders:0.5.1'
    implementation 'com.github.bumptech.glide:glide:4.9.0'
    implementation 'com.github.ittianyu:BottomNavigationViewEx:2.0.4'
    implementation 'androidx.multidex:multidex:2.0.1'
    implementation 'androidx.emoji:emoji:1.0.0'
    implementation 'androidx.emoji:emoji-appcompat:1.0.0'
    implementation 'androidx.emoji:emoji-bundled:1.0.0'
    implementation 'androidx.preference:preference:1.1.0'
    implementation 'com.google.android.gms:play-services-location:17.0.0'
    implementation 'com.google.android.gms:play-services-maps:17.0.0'
    implementation 'com.google.maps.android:android-maps-utils:0.5'
    implementation 'io.supercharge:shimmerlayout:2.1.0'
    implementation 'net.opacapp:multiline-collapsingtoolbar:27.1.1'
    implementation 'com.github.tony19:named-regexp:0.2.5'
    implementation 'org.hamcrest:hamcrest-library:1.3'
    implementation 'com.google.code.gson:gson:2.8.5'
    implementation 'com.android.billingclient:billing:2.1.0'

    annotationProcessor 'com.github.bumptech.glide:compiler:4.9.0'
}

apply plugin: 'com.google.gms.google-services'<|MERGE_RESOLUTION|>--- conflicted
+++ resolved
@@ -7,15 +7,9 @@
     defaultConfig {
         applicationId "mega.privacy.android.app"
         minSdkVersion 21
-<<<<<<< HEAD
         targetSdkVersion 29
-        versionCode 292
-        versionName "3.7.3 (292)"
-=======
-        targetSdkVersion 28
         versionCode 294
         versionName "3.7.4 (294)"
->>>>>>> 2916d221
         multiDexEnabled true
         ndk.abiFilters 'armeabi-v7a','x86', 'x86_64', 'arm64-v8a'
     }
