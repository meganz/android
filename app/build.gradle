apply plugin: 'com.android.application'
apply plugin: 'kotlin-android'
apply plugin: 'kotlin-android-extensions'

android {
    compileSdkVersion 29
    buildToolsVersion '29.0.3'

    defaultConfig {
        applicationId "mega.privacy.android.app"
        minSdkVersion 21
        targetSdkVersion 29
        versionCode 322
        versionName "3.7.8 (322)"
        multiDexEnabled true
        ndk.abiFilters 'armeabi-v7a','x86', 'x86_64', 'arm64-v8a'
    }

    sourceSets.main {
        java {
            srcDirs += 'src/main/jni/mega/sdk/bindings/java'
            srcDirs += 'src/main/jni/megachat/sdk/bindings/java'
            exclude '**/MegaApiSwing.java'
        }
        jni.srcDirs = [] //disable automatic ndk-build
        jniLibs.srcDir 'src/main/libs' // This is not necessary unless you have precompiled libraries in your project.
    }

    buildTypes {
        debug {
            //  minifyEnabled false
            //   proguardFiles getDefaultProguardFile('proguard-android.txt'), 'proguard-rules.pro'
        }
        release {
            //  minifyEnabled false
            //  proguardFiles getDefaultProguardFile('proguard-android.txt'), 'proguard-rules.pro'
        }
    }

    lintOptions {
        checkReleaseBuilds false
        // Or, if you prefer, you can continue to check for errors in release builds,
        // but continue the build even when errors are found:
        // abortOnError false
    }

    dexOptions{
        jumboMode = true
    }

    compileOptions {
        // Flag to enable support for the new language APIs
        coreLibraryDesugaringEnabled true
        // Sets Java compatibility to Java 8
        sourceCompatibility JavaVersion.VERSION_1_8
        targetCompatibility JavaVersion.VERSION_1_8
    }

    buildFeatures {
        viewBinding true
    }

//    task megaSDK(type: Exec, description: 'Compile MEGA SDK via NDK') {
//        workingDir 'src/main/jni'
//        commandLine './build.sh', 'all'
//    }
//
//    tasks.withType(JavaCompile) {
//        compileTask -> compileTask.dependsOn megaSDK
//    }
}

dependencies {
    implementation fileTree(dir: 'libs', include: ['*.jar'])
    implementation 'androidx.appcompat:appcompat:1.1.0'
    implementation 'androidx.legacy:legacy-support-v4:1.0.0'
    implementation 'androidx.exifinterface:exifinterface:1.2.0'
    implementation 'com.google.android.material:material:1.2.0'
    implementation 'com.google.android.gms:play-services-wallet:18.0.0'
    implementation 'androidx.recyclerview:recyclerview:1.1.0'
    implementation 'com.github.nirhart:parallaxscroll:1.0'
    implementation 'androidx.palette:palette:1.0.0'
    implementation 'com.google.firebase:firebase-messaging:20.2.3'
    implementation 'com.google.firebase:firebase-core:17.4.4'
    implementation 'androidx.cardview:cardview:1.0.0'
    implementation 'com.vdurmont:emoji-java:4.0.0'
    implementation 'com.google.android.exoplayer:exoplayer:2.8.0'
    implementation 'com.google.zxing:core:3.4.0'
    implementation 'com.budiyev.android:code-scanner:1.8.3'
    implementation 'me.leolin:ShortcutBadger:1.1.22@aar'
    implementation 'com.brandongogetap:stickyheaders:0.5.1'
<<<<<<< HEAD
=======
    implementation 'com.github.bumptech.glide:glide:4.11.0'
>>>>>>> 47dc0d03
    implementation 'com.github.ittianyu:BottomNavigationViewEx:2.0.4'
    implementation 'androidx.multidex:multidex:2.0.1'
    implementation 'androidx.emoji:emoji:1.1.0'
    implementation 'androidx.emoji:emoji-appcompat:1.1.0'
    implementation 'androidx.emoji:emoji-bundled:1.1.0'
    implementation 'androidx.preference:preference:1.1.1'
    implementation 'com.google.android.gms:play-services-location:17.0.0'
    implementation 'com.google.android.gms:play-services-maps:17.0.0'
    implementation 'com.google.maps.android:android-maps-utils:0.5'
    implementation 'io.supercharge:shimmerlayout:2.1.0'
    implementation 'net.opacapp:multiline-collapsingtoolbar:27.1.1'
    implementation 'com.github.tony19:named-regexp:0.2.5'
    implementation 'org.hamcrest:hamcrest-library:1.3'
    implementation 'com.google.code.gson:gson:2.8.5'
    implementation 'com.android.billingclient:billing:2.1.0'

    coreLibraryDesugaring 'com.android.tools:desugar_jdk_libs:1.0.9'

    implementation 'androidx.lifecycle:lifecycle-viewmodel:2.2.0'
    implementation 'com.facebook.fresco:fresco:2.3.0'
    implementation 'com.facebook.fresco:animated-gif:2.3.0'
    implementation 'com.facebook.fresco:animated-webp:2.3.0'
    implementation 'com.facebook.fresco:webpsupport:2.3.0'

    implementation 'io.reactivex.rxjava3:rxandroid:3.0.0'
    implementation 'io.reactivex.rxjava3:rxjava:3.0.4'

<<<<<<< HEAD
=======
    annotationProcessor 'com.github.bumptech.glide:compiler:4.11.0'
>>>>>>> 47dc0d03
    implementation "org.jetbrains.kotlin:kotlin-stdlib-jdk7:$kotlin_version"
    implementation "org.jetbrains.anko:anko-commons:$anko_version"
}

apply plugin: 'com.google.gms.google-services'<|MERGE_RESOLUTION|>--- conflicted
+++ resolved
@@ -89,10 +89,6 @@
     implementation 'com.budiyev.android:code-scanner:1.8.3'
     implementation 'me.leolin:ShortcutBadger:1.1.22@aar'
     implementation 'com.brandongogetap:stickyheaders:0.5.1'
-<<<<<<< HEAD
-=======
-    implementation 'com.github.bumptech.glide:glide:4.11.0'
->>>>>>> 47dc0d03
     implementation 'com.github.ittianyu:BottomNavigationViewEx:2.0.4'
     implementation 'androidx.multidex:multidex:2.0.1'
     implementation 'androidx.emoji:emoji:1.1.0'
@@ -120,10 +116,6 @@
     implementation 'io.reactivex.rxjava3:rxandroid:3.0.0'
     implementation 'io.reactivex.rxjava3:rxjava:3.0.4'
 
-<<<<<<< HEAD
-=======
-    annotationProcessor 'com.github.bumptech.glide:compiler:4.11.0'
->>>>>>> 47dc0d03
     implementation "org.jetbrains.kotlin:kotlin-stdlib-jdk7:$kotlin_version"
     implementation "org.jetbrains.anko:anko-commons:$anko_version"
 }
