apply plugin: 'com.android.application'
apply plugin: 'kotlin-android'
apply plugin: 'kotlin-android-extensions'
apply plugin: 'kotlin-kapt'
apply plugin: 'dagger.hilt.android.plugin'
apply plugin: 'androidx.navigation.safeargs.kotlin'

android {
    compileSdkVersion rootProject.compileSdkVersion
    buildToolsVersion rootProject.buildToolsVerion

    buildFeatures {
        dataBinding = true
        viewBinding = true
    }

    defaultConfig {
        applicationId "mega.privacy.android.app"

        minSdkVersion rootProject.minSdkVersion
        targetSdkVersion rootProject.targetSdkVersion
        versionCode 347
        versionName "3.8.4 (347)"

        multiDexEnabled true
        ndk.abiFilters 'armeabi-v7a','x86', 'x86_64', 'arm64-v8a'
    }

    sourceSets.main {
        java {
            srcDirs += 'src/main/jni/mega/sdk/bindings/java'
            srcDirs += 'src/main/jni/megachat/sdk/bindings/java'
            exclude '**/MegaApiSwing.java'
        }
        jni.srcDirs = [] //disable automatic ndk-build
        jniLibs.srcDir 'src/main/libs' // This is not necessary unless you have precompiled libraries in your project.
    }

    buildTypes {
        debug {
            //  minifyEnabled false
            //   proguardFiles getDefaultProguardFile('proguard-android.txt'), 'proguard-rules.pro'
        }
        release {
            //  minifyEnabled false
            //  proguardFiles getDefaultProguardFile('proguard-android.txt'), 'proguard-rules.pro'
        }
    }

    lintOptions {
        checkReleaseBuilds false
        // Or, if you prefer, you can continue to check for errors in release builds,
        // but continue the build even when errors are found:
        // abortOnError false
    }

    dexOptions{
        jumboMode = true
    }

    compileOptions {
        // Flag to enable support for the new language APIs
        coreLibraryDesugaringEnabled true
        // Sets Java compatibility to Java 8
        sourceCompatibility JavaVersion.VERSION_1_8
        targetCompatibility JavaVersion.VERSION_1_8
    }

    kotlinOptions {
        jvmTarget = "1.8"
    }
//    task megaSDK(type: Exec, description: 'Compile MEGA SDK via NDK') {
//        workingDir 'src/main/jni'
//        commandLine './build.sh', 'all'
//    }
//
//    tasks.withType(JavaCompile) {
//        compileTask -> compileTask.dependsOn megaSDK
//    }

    flavorDimensions "service"
    productFlavors {
        gms {
            dimension "service"
        }
        hms {
            dimension "service"
            applicationId = "mega.privacy.android.app.huawei"
        }
    }
}

dependencies {
    implementation fileTree(dir: 'libs', include: ['*.jar'])

    // App dependencies
    implementation "androidx.appcompat:appcompat:$appCompatVersion"
    implementation "androidx.cardview:cardview:$cardViewVersion"
    implementation "com.google.android.material:material:$materialVersion"
    implementation "androidx.recyclerview:recyclerview:$recyclerViewVersion"
    implementation "org.jetbrains.kotlinx:kotlinx-coroutines-android:$coroutinesVersion"
    implementation "org.jetbrains.kotlinx:kotlinx-coroutines-core:$coroutinesVersion"
    implementation "androidx.legacy:legacy-support-$legacySupportVersion"
    implementation "androidx.constraintlayout:constraintlayout:$constraintLayoutVersion"
    implementation "androidx.viewpager2:viewpager2:$viewPagerVersion"
    implementation "com.google.code.gson:gson:$gsonVersion"

    // Architecture Components
    implementation "androidx.fragment:fragment-ktx:$fragmentKtxVersion"

    implementation "androidx.lifecycle:lifecycle-extensions:$lifecycleVersion"
    implementation "androidx.lifecycle:lifecycle-livedata-ktx:$lifecycleVersion"
    implementation "androidx.lifecycle:lifecycle-viewmodel-ktx:$lifecycleVersion"
    implementation "androidx.lifecycle:lifecycle-runtime-ktx:$lifecycleVersion"
    implementation "androidx.lifecycle:lifecycle-reactivestreams-ktx:$lifecycleVersion"
    implementation "androidx.lifecycle:lifecycle-livedata-core-ktx:$lifecycleVersion"
    implementation "androidx.lifecycle:lifecycle-common-java8:$lifecycleVersion"

    implementation "androidx.navigation:navigation-runtime-ktx:$navigationVersion"
    implementation "androidx.navigation:navigation-fragment-ktx:$navigationVersion"
    implementation "androidx.navigation:navigation-ui-ktx:$navigationVersion"

    // Kotlin
    implementation "androidx.core:core-ktx:$ktxVersion"
    implementation "org.jetbrains.kotlin:kotlin-stdlib:$kotlinVersion"

    // Hilt
    implementation "com.google.dagger:hilt-android:$hiltVersion"
    kapt "com.google.dagger:hilt-android-compiler:$hiltVersion"
    implementation "androidx.hilt:hilt-lifecycle-viewmodel:$hiltAndroidXVersion"
    kapt "androidx.hilt:hilt-compiler:$hiltAndroidXVersion"

    // Other libs
    implementation 'androidx.legacy:legacy-support-v4:1.0.0'
    implementation 'androidx.exifinterface:exifinterface:1.3.0'
<<<<<<< HEAD
    implementation 'com.google.android.material:material:1.2.1'
    implementation 'androidx.recyclerview:recyclerview:1.1.0'
    implementation 'com.github.nirhart:parallaxscroll:1.0'
    implementation 'androidx.palette:palette:1.0.0'
    implementation 'androidx.cardview:cardview:1.0.0'
=======
    implementation 'com.google.android.gms:play-services-wallet:18.1.1'
    implementation 'com.github.nirhart:parallaxscroll:1.0'
    implementation 'androidx.palette:palette:1.0.0'
    implementation 'com.google.firebase:firebase-messaging:20.3.0'
    implementation 'com.google.firebase:firebase-core:17.5.0'
>>>>>>> 2644dd36
    implementation 'com.vdurmont:emoji-java:4.0.0'
    implementation 'com.google.android.exoplayer:exoplayer-core:2.11.8'
    implementation 'com.google.android.exoplayer:exoplayer-ui:2.11.8'
    implementation(name: 'exoplayer-extension-ffmpeg-2.11.8', ext: 'aar')
    implementation 'com.google.zxing:core:3.4.0'
    implementation 'com.budiyev.android:code-scanner:1.8.3'
    implementation 'me.leolin:ShortcutBadger:1.1.22@aar'
    implementation 'com.brandongogetap:stickyheaders:0.6.1'
    implementation 'com.github.ittianyu:BottomNavigationViewEx:2.0.4'
    implementation 'androidx.multidex:multidex:2.0.1'
    implementation 'androidx.emoji:emoji:1.1.0'
    implementation 'androidx.emoji:emoji-appcompat:1.1.0'
    implementation 'androidx.emoji:emoji-bundled:1.1.0'
    implementation 'androidx.preference:preference:1.1.1'
    implementation 'io.supercharge:shimmerlayout:2.1.0'
    implementation 'net.opacapp:multiline-collapsingtoolbar:27.1.1'
    implementation 'com.github.tony19:named-regexp:0.2.5'
    implementation 'org.hamcrest:hamcrest-library:1.3'
    implementation 'com.google.code.gson:gson:2.8.5'
    implementation 'jp.wasabeef:blurry:2.1.0'
<<<<<<< HEAD
=======
    implementation 'com.android.billingclient:billing:3.0.1'

    implementation "io.reactivex.rxjava3:rxjava:$rxJavaVersion"
    implementation "io.reactivex.rxjava3:rxandroid:$rxAndroidVersion"
    implementation "org.jetbrains.anko:anko-commons:$ankoVersion"

>>>>>>> 2644dd36
    coreLibraryDesugaring 'com.android.tools:desugar_jdk_libs:1.0.10'

    implementation 'androidx.lifecycle:lifecycle-viewmodel:2.2.0'

    implementation "com.facebook.fresco:fresco:$frescoVersion"
    implementation "com.facebook.fresco:animated-gif:$frescoVersion"
    implementation "com.facebook.fresco:animated-webp:$frescoVersion"
    implementation "com.facebook.fresco:webpsupport:$frescoVersion"

    implementation "org.jetbrains.kotlin:kotlin-stdlib-jdk7:$kotlinVersion"

    implementation 'io.reactivex.rxjava3:rxandroid:3.0.0'
    implementation 'io.reactivex.rxjava3:rxjava:3.0.4'
    implementation "org.jetbrains.anko:anko-commons:$ankoVersion"

    implementation 'com.squareup.retrofit2:retrofit:2.9.0'
    implementation 'com.squareup.retrofit2:converter-gson:2.9.0'

    //GMS
    gmsImplementation 'com.google.firebase:firebase-core:18.0.0'
    gmsImplementation 'com.google.firebase:firebase-messaging:21.0.0'
    gmsImplementation 'com.android.billingclient:billing:3.0.1'
    gmsImplementation 'com.google.android.gms:play-services-location:17.1.0'
    gmsImplementation 'com.google.android.gms:play-services-maps:17.0.0'
    gmsImplementation 'com.google.maps.android:android-maps-utils:0.5'

    //HMS
    hmsImplementation 'com.huawei.hms:push:4.0.2.300'
    hmsImplementation 'com.huawei.hms:location:4.0.2.300'
    hmsImplementation 'com.huawei.hms:maps:4.0.1.301'
    hmsImplementation 'com.huawei.hms:iap:4.0.2.300'
}

def taskRequests = gradle.getStartParameter().getTaskRequests().toString()
if (taskRequests.contains("Hms")) {
    apply plugin: 'com.huawei.agconnect'
} else if (taskRequests.contains("Gms")) {
    apply plugin: 'com.google.gms.google-services'
}<|MERGE_RESOLUTION|>--- conflicted
+++ resolved
@@ -133,19 +133,11 @@
     // Other libs
     implementation 'androidx.legacy:legacy-support-v4:1.0.0'
     implementation 'androidx.exifinterface:exifinterface:1.3.0'
-<<<<<<< HEAD
     implementation 'com.google.android.material:material:1.2.1'
     implementation 'androidx.recyclerview:recyclerview:1.1.0'
     implementation 'com.github.nirhart:parallaxscroll:1.0'
     implementation 'androidx.palette:palette:1.0.0'
     implementation 'androidx.cardview:cardview:1.0.0'
-=======
-    implementation 'com.google.android.gms:play-services-wallet:18.1.1'
-    implementation 'com.github.nirhart:parallaxscroll:1.0'
-    implementation 'androidx.palette:palette:1.0.0'
-    implementation 'com.google.firebase:firebase-messaging:20.3.0'
-    implementation 'com.google.firebase:firebase-core:17.5.0'
->>>>>>> 2644dd36
     implementation 'com.vdurmont:emoji-java:4.0.0'
     implementation 'com.google.android.exoplayer:exoplayer-core:2.11.8'
     implementation 'com.google.android.exoplayer:exoplayer-ui:2.11.8'
@@ -166,15 +158,11 @@
     implementation 'org.hamcrest:hamcrest-library:1.3'
     implementation 'com.google.code.gson:gson:2.8.5'
     implementation 'jp.wasabeef:blurry:2.1.0'
-<<<<<<< HEAD
-=======
-    implementation 'com.android.billingclient:billing:3.0.1'
 
     implementation "io.reactivex.rxjava3:rxjava:$rxJavaVersion"
     implementation "io.reactivex.rxjava3:rxandroid:$rxAndroidVersion"
     implementation "org.jetbrains.anko:anko-commons:$ankoVersion"
 
->>>>>>> 2644dd36
     coreLibraryDesugaring 'com.android.tools:desugar_jdk_libs:1.0.10'
 
     implementation 'androidx.lifecycle:lifecycle-viewmodel:2.2.0'
@@ -195,8 +183,8 @@
 
     //GMS
     gmsImplementation 'com.google.firebase:firebase-core:18.0.0'
-    gmsImplementation 'com.google.firebase:firebase-messaging:21.0.0'
-    gmsImplementation 'com.android.billingclient:billing:3.0.1'
+    gmsImplementation 'com.google.firebase:firebase-messaging:21.0.1'
+    gmsImplementation 'com.android.billingclient:billing:3.0.2'
     gmsImplementation 'com.google.android.gms:play-services-location:17.1.0'
     gmsImplementation 'com.google.android.gms:play-services-maps:17.0.0'
     gmsImplementation 'com.google.maps.android:android-maps-utils:0.5'
