apply plugin: 'com.android.application'

android {
    compileSdkVersion 24
    buildToolsVersion "24.0.2"

    defaultConfig {
        applicationId "mega.privacy.android.app"
        minSdkVersion 9
<<<<<<< HEAD
        targetSdkVersion 24
        versionCode 66
        versionName "3.0.11.4"
=======
        targetSdkVersion 23
        versionCode 67
        versionName "3.0.11.5"
>>>>>>> a99f8945
    }

    sourceSets.main {
        java {
            srcDirs += 'src/main/jni/mega/sdk/bindings/java/nz/mega/sdk'
            exclude '**/MegaApiSwing.java'
        }
        jni.srcDirs = [] //disable automatic ndk-build
        jniLibs.srcDir 'src/main/libs' // This is not necessary unless you have precompiled libraries in your project.
    }

    buildTypes {
        debug {
            //  minifyEnabled false
            //   proguardFiles getDefaultProguardFile('proguard-android.txt'), 'proguard-rules.pro'
        }
        release {
            //  minifyEnabled false
            //  proguardFiles getDefaultProguardFile('proguard-android.txt'), 'proguard-rules.pro'
        }
    }

    lintOptions {
        checkReleaseBuilds false
        // Or, if you prefer, you can continue to check for errors in release builds,
        // but continue the build even when errors are found:
        // abortOnError false
    }

    task megaSDK(type: Exec, description: 'Compile MEGA SDK via NDK') {
        workingDir 'src/main/jni'
        commandLine 'make'
    }

    tasks.withType(JavaCompile) {
        compileTask -> compileTask.dependsOn megaSDK
    }

    task cleanMegaSDK(type: Exec, description: 'Clean MEGA SDK object files') {
        workingDir 'src/main/jni'
        commandLine 'make', 'clean_mega'
    }

    clean.dependsOn 'cleanMegaSDK'
}

dependencies {
    compile fileTree(dir: 'libs', include: ['*.jar'])
    compile 'com.android.support:appcompat-v7:24.2.0'
    compile 'com.android.support:design:24.2.0'
    compile 'com.google.android.gms:play-services-wallet:9.4.0'
    compile 'com.android.support:recyclerview-v7:24.2.0'
    compile 'com.sothree.slidinguppanel:library:3.3.0'
    compile 'com.github.nirhart:parallaxscroll:1.0'
    compile 'com.android.support:palette-v7:24.2.0'
    compile 'io.github.rockerhieu:emojicon:1.4.1'
}<|MERGE_RESOLUTION|>--- conflicted
+++ resolved
@@ -7,15 +7,9 @@
     defaultConfig {
         applicationId "mega.privacy.android.app"
         minSdkVersion 9
-<<<<<<< HEAD
         targetSdkVersion 24
-        versionCode 66
-        versionName "3.0.11.4"
-=======
-        targetSdkVersion 23
         versionCode 67
         versionName "3.0.11.5"
->>>>>>> a99f8945
     }
 
     sourceSets.main {
