--- conflicted
+++ resolved
@@ -397,12 +397,9 @@
         exclude group: 'org.checkerframework', module: 'checker'
         exclude module: "protobuf-lite"
     }
-<<<<<<< HEAD
     testImplementation "androidx.work:work-testing:$workVersion"
     testImplementation "androidx.room:room-testing:$roomVersion"
-=======
     testImplementation "androidx.compose.ui:ui-test-junit4:$composeVersion"
->>>>>>> 28bc4459
 
     androidTestImplementation "androidx.test.ext:junit:$androidxTestExtVersion"
     androidTestImplementation "com.google.truth:truth:$truthVersion"
