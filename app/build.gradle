--- conflicted
+++ resolved
@@ -150,12 +150,8 @@
     implementation 'net.opacapp:multiline-collapsingtoolbar:27.1.1'
     implementation 'com.github.tony19:named-regexp:0.2.5'
     implementation 'org.hamcrest:hamcrest-library:1.3'
-<<<<<<< HEAD
-    implementation 'com.android.billingclient:billing:2.1.0'
-=======
     implementation 'com.google.code.gson:gson:2.8.5'
     implementation 'com.android.billingclient:billing:3.0.1'
->>>>>>> 2485d6a9
 
     implementation "io.reactivex.rxjava3:rxjava:$rxJavaVersion"
     implementation "io.reactivex.rxjava3:rxandroid:$rxAndroidVersion"
