// Top-level build file where you can add configuration options common to all sub-projects/modules.
buildscript {
    ext.gradleVersion = '4.1.1'
    ext.kotlinVersion = '1.4.10'
    ext.navigationVersion = '2.3.0'
    ext.googleServicesVersion = '4.3.4'
    ext.hiltVersion = "2.29.1-alpha"

    repositories {
        jcenter()
        google()
        maven { url 'http://developer.huawei.com/repo/' }
    }
    dependencies {
<<<<<<< HEAD
        classpath 'com.android.tools.build:gradle:4.0.2'
        classpath 'com.google.gms:google-services:4.3.4'
        classpath "org.jetbrains.kotlin:kotlin-gradle-plugin:$kotlin_version"
        classpath 'com.huawei.agconnect:agcp:1.2.1.301'
=======
        classpath "com.android.tools.build:gradle:$gradleVersion"
        classpath "org.jetbrains.kotlin:kotlin-gradle-plugin:$kotlinVersion"
        classpath "androidx.navigation:navigation-safe-args-gradle-plugin:$navigationVersion"
        classpath "com.google.gms:google-services:$googleServicesVersion"
        classpath "com.google.dagger:hilt-android-gradle-plugin:$hiltVersion"
>>>>>>> 2644dd36
        // NOTE: Do not place your application dependencies here; they belong
        // in the individual module build.gradle files
    }
}

allprojects {
    repositories {
        jcenter()
        google()
        mavenCentral()
        maven {
            url "https://jitpack.io"
        }
        maven {
            url 'http://developer.huawei.com/repo/'
        }
        flatDir {
            dirs "$rootProject.projectDir/app/src/main/jni/ExoPlayer/"
        }
    }
}

task clean(type: Delete) {
    delete rootProject.buildDir
}

// Define versions in a single place
ext {
    // Sdk and tools
    compileSdkVersion = 29
    minSdkVersion = 21
    targetSdkVersion = 29
    buildToolsVerion = '29.0.3'

    // App dependencies
    appCompatVersion = '1.2.0'
    daggerVersion = "2.24"
    constraintLayoutVersion = '2.0.3'
    coroutinesVersion = "1.4.1"
    fragmentKtxVersion = '1.2.5'
    glideVersion = '4.10.0'
    gsonVersion = '2.8.5'
    ktxVersion = '1.3.2'
    lifecycleVersion = '2.2.0'
    materialVersion = '1.2.1'
    recyclerViewVersion = '1.1.0'
    roomVersion = '2.2.5'
    viewPagerVersion = '1.0.0'
    cardViewVersion = '1.0.0'
    legacySupportVersion = 'v4:1.0.0'
    hiltAndroidXVersion = '1.0.0-alpha02'
    rxJavaVersion = '3.0.4'
    rxAndroidVersion = '3.0.0'
    ankoVersion = '0.10.8'
    frescoVersion = '2.3.0'
}<|MERGE_RESOLUTION|>--- conflicted
+++ resolved
@@ -5,6 +5,7 @@
     ext.navigationVersion = '2.3.0'
     ext.googleServicesVersion = '4.3.4'
     ext.hiltVersion = "2.29.1-alpha"
+    ext.huaweiServicesVersion = "1.4.1.300"
 
     repositories {
         jcenter()
@@ -12,18 +13,12 @@
         maven { url 'http://developer.huawei.com/repo/' }
     }
     dependencies {
-<<<<<<< HEAD
-        classpath 'com.android.tools.build:gradle:4.0.2'
-        classpath 'com.google.gms:google-services:4.3.4'
-        classpath "org.jetbrains.kotlin:kotlin-gradle-plugin:$kotlin_version"
-        classpath 'com.huawei.agconnect:agcp:1.2.1.301'
-=======
         classpath "com.android.tools.build:gradle:$gradleVersion"
         classpath "org.jetbrains.kotlin:kotlin-gradle-plugin:$kotlinVersion"
         classpath "androidx.navigation:navigation-safe-args-gradle-plugin:$navigationVersion"
         classpath "com.google.gms:google-services:$googleServicesVersion"
         classpath "com.google.dagger:hilt-android-gradle-plugin:$hiltVersion"
->>>>>>> 2644dd36
+        classpath "com.huawei.agconnect:agcp:$huaweiServicesVersion"
         // NOTE: Do not place your application dependencies here; they belong
         // in the individual module build.gradle files
     }
