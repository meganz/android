apply from: "tools/util.gradle"
// Top-level build file where you can add configuration options common to all sub-projects/modules.
buildscript {
    ext.gradleVersion = '7.2.2'
    ext.lintVersion = '30.2.2' // = gradleVersion + 23.0.0
    ext.kotlinVersion = '1.7.20'
    ext.navigationVersion = '2.4.2'
    ext.googleServicesVersion = '4.3.10'
    ext.hiltVersion = "2.42"
    ext.firebaseCrashlyticsVersion = "2.8.1"
    ext.firebasePerformanceVersion = "1.4.2"
    ext.firebaseAppDistribution = "3.0.1"
    ext.jacocoVersion = '0.8.8'
    ext.paparazziVersion = "1.0.0"
    ext.jfrogArtifactoryVersion = '4.29.2'
    repositories {
        google()
        maven { url "https://plugins.gradle.org/m2/" }
        jcenter()
    }
    dependencies {
        classpath "com.android.tools.build:gradle:$gradleVersion"
        classpath "org.jetbrains.kotlin:kotlin-gradle-plugin:$kotlinVersion"
        classpath "androidx.navigation:navigation-safe-args-gradle-plugin:$navigationVersion"
        classpath "com.google.gms:google-services:$googleServicesVersion"
        classpath "com.google.dagger:hilt-android-gradle-plugin:$hiltVersion"
        classpath "com.google.firebase:firebase-crashlytics-gradle:$firebaseCrashlyticsVersion"
        classpath "com.google.firebase:perf-plugin:$firebasePerformanceVersion"
        classpath "com.google.firebase:firebase-appdistribution-gradle:$firebaseAppDistribution"
        //Jacoco Plugin for code coverage
        classpath "org.jacoco:org.jacoco.core:$jacocoVersion"
        classpath "app.cash.paparazzi:paparazzi-gradle-plugin:$paparazziVersion"
        // jfrog artifactory publish&resolve
        classpath "org.jfrog.buildinfo:build-info-extractor-gradle:$jfrogArtifactoryVersion"
        // NOTE: Do not place your application dependencies here; they belong
        // in the individual module build.gradle files
    }
}

allprojects {
    repositories {
        google()
        mavenCentral()
        jcenter()
        maven {
            url "https://jitpack.io"
        }
        maven {
            url "${System.env.ARTIFACTORY_BASE_URL}/artifactory/mega-gradle/mega-sdk-android"
        }
    }
    apply plugin: 'com.jfrog.artifactory'
    apply plugin: 'maven-publish'
}

task clean(type: Delete) {
    delete rootProject.buildDir
}

// Define versions in a single place
ext {
    // App
    appVersion = "7.4"

    // Sdk and tools
    compileSdkVersion = 33
    minSdkVersion = 24
    targetSdkVersion = 33
    buildToolsVerion = '33.0.1'

    // Prebuilt MEGA SDK version
<<<<<<< HEAD
    megaSdkVersion = '20230203.121327-dev'
=======
    megaSdkVersion = '20230210.104734-dev'
>>>>>>> 47b556e6

    // App dependencies
    accompanistLayoutVersion = '0.24.13-rc'
    accompanistVersion ='0.24.13-rc'
    activityComposeVersion = '1.4.0'
    androidxArchCoreVersion = '2.1.0'
    androidxTestExtVersion = '1.1.3'
    androidxTestVersion = '1.4.0'
    ankoVersion = '0.10.8'
    appCompatVersion = '1.5.1'
    autovalueAnnotationVersion = '1.9'
    autovalueVersion = '1.9'
    bannerViewPagerVersion = '3.4.0'
    biometricVersion = '1.1.0'
    cardViewVersion = '1.0.0'
    coilVersion = '2.1.0'
    composeCompilerVersion = '1.3.2'
    composeBomVersion = '2022.10.00'
    constraintLayoutVersion = '2.1.1'
    coroutinesVersion = "1.6.0"
    coroutineTestVersion = '1.6.0'
    daggerVersion = "2.24"
    datastoreVersion = '1.0.0'
    espressoVersion = '3.4.0'
    exoPlayerVersion = '2.18.1'
    firebaseBom = '31.1.1'
    fragmentKtxVersion = '1.2.5'
    fragmentTestingVersion = '1.4.1'
    frescoVersion = '2.6.0'
    glideVersion = '4.10.0'
    gsonVersion = '2.8.5'
    hiltAndroidXCompilerVersion = '1.0.0'
    hiltAndroidXVersion = '1.0.0-alpha03'
    hiltNavigationComposeVersion = '1.0.0'
    junitVersion = '4.13.2'
    ktxVersion = '1.7.0'
    legacySupportVersion = 'v4:1.0.0'
    lifecycleVersion = '2.5.1'
    liveEventBus = '1.7.3'
    logbackVersion = '2.0.0'
    materialVersion = '1.3.0'
    mockitoKotlinVersion = '4.0.0'
    mockitoVersion = '3.3.3'
    preferenceVersion ='1.2.0'
    recyclerViewVersion = '1.3.0-beta02'
    roboletricVersion = '4.7.3'
    roomVersion = '2.2.5'
    roomVersion = '2.4.2'
    rxAndroidVersion = '3.0.0'
    rxJavaVersion = '3.0.4'
    showkaseVersion = '1.0.0-beta13'
    simpleStorageVersion = '1.1.0'
    slf4jVersion = '1.7.25'
    timberVersion = '5.0.1'
    truthVersion = '1.1.3'
    turbineVersion = '0.7.0'
    viewModelComposeVersion = '2.4.1'
    viewPagerVersion = '1.1.0-beta01'
    workVersion = '2.7.1'
    exifinterfaceVersion = '1.3.0'
    zxingVersion = '3.4.0'
    billingVersion = '5.1.0'
}

ext.shouldSuppressWarnings = { ->
    return isCiBuild() && System.getenv("DO_NOT_SUPPRESS_WARNINGS") != 'true'
}

if (!shouldUsePrebuiltSdk() || isCiBuild()) {
    apply from: "$project.rootDir/tools/prebuilt-sdk.gradle"
}<|MERGE_RESOLUTION|>--- conflicted
+++ resolved
@@ -69,11 +69,7 @@
     buildToolsVerion = '33.0.1'
 
     // Prebuilt MEGA SDK version
-<<<<<<< HEAD
-    megaSdkVersion = '20230203.121327-dev'
-=======
     megaSdkVersion = '20230210.104734-dev'
->>>>>>> 47b556e6
 
     // App dependencies
     accompanistLayoutVersion = '0.24.13-rc'
