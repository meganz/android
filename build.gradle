--- conflicted
+++ resolved
@@ -74,10 +74,7 @@
     rxAndroidVersion = '3.0.0'
     ankoVersion = '0.10.8'
     frescoVersion = '2.3.0'
-<<<<<<< HEAD
     playServicesAdsVersion = '19.7.0'
-=======
     bannerViewPagerVersion = '3.4.0'
     liveEventBus = '1.7.3'
->>>>>>> 36dba36d
 }