// Top-level build file where you can add configuration options common to all sub-projects/modules.
buildscript {
    ext.gradleVersion = '4.1.1'
    ext.kotlinVersion = '1.4.10'
    ext.navigationVersion = '2.3.5'
    ext.googleServicesVersion = '4.3.5'
    ext.hiltVersion = "2.29.1-alpha"
    ext.huaweiServicesVersion = "1.5.2.300"
    ext.firebaseCrashlyticsVersion = "2.5.1"
    repositories {
        jcenter()
        google()
        maven { url 'http://developer.huawei.com/repo/' }
    }
    dependencies {
        classpath "com.android.tools.build:gradle:$gradleVersion"
        classpath "org.jetbrains.kotlin:kotlin-gradle-plugin:$kotlinVersion"
        classpath "androidx.navigation:navigation-safe-args-gradle-plugin:$navigationVersion"
        classpath "com.google.gms:google-services:$googleServicesVersion"
        classpath "com.google.dagger:hilt-android-gradle-plugin:$hiltVersion"
        classpath "com.huawei.agconnect:agcp:$huaweiServicesVersion"
        classpath "com.google.firebase:firebase-crashlytics-gradle:$firebaseCrashlyticsVersion"
        // NOTE: Do not place your application dependencies here; they belong
        // in the individual module build.gradle files
    }
}

allprojects {
    repositories {
        jcenter()
        google()
        mavenCentral()
        maven {
            url "https://jitpack.io"
        }
        maven {
            url 'http://developer.huawei.com/repo/'
        }
        flatDir {
            dirs "$rootProject.projectDir/app/src/main/jni/ExoPlayer/"
        }
    }
}

task clean(type: Delete) {
    delete rootProject.buildDir
}

// Define versions in a single place
ext {
    // App
    appVersion = "5.4"
    versionCode = 419

    // Sdk and tools
    compileSdkVersion = 30
    minSdkVersion = 21
    targetSdkVersion = 30
    buildToolsVerion = '30.0.2'

    // App dependencies
    appCompatVersion = '1.3.1'
    daggerVersion = "2.24"
    constraintLayoutVersion = '2.1.1'
    coroutinesVersion = "1.4.1"
    fragmentKtxVersion = '1.2.5'
    glideVersion = '4.10.0'
    gsonVersion = '2.8.5'
    ktxVersion = '1.3.2'
    lifecycleVersion = '2.3.0'
    materialVersion = '1.3.0'
    recyclerViewVersion = '1.2.1'
    roomVersion = '2.2.5'
    viewPagerVersion = '1.0.0'
    cardViewVersion = '1.0.0'
    legacySupportVersion = 'v4:1.0.0'
    hiltAndroidXVersion = '1.0.0-alpha02'
    rxJavaVersion = '3.0.4'
    rxAndroidVersion = '3.0.0'
    ankoVersion = '0.10.8'
    frescoVersion = '2.3.0'
    bannerViewPagerVersion = '3.4.0'
    liveEventBus = '1.7.3'
    firebaseBom = '26.7.0'
    junitVersion = '4.13.2'
    truthVersion = '1.1.3'
    androidxTestExtVersion = '1.1.3'
    biometricVersion = '1.1.0'
<<<<<<< HEAD
    exoPlayerVersion = '2.16.0'
=======
    androidxTestVersion = '1.4.0'
    androidxArchCoreVersion = '2.1.0'
    roboletricVersion = '4.4'
    mockitoVersion = '3.3.3'
    mockitoKotlinVersion = '4.0.0'
    espressoVersion = '3.4.0'
>>>>>>> cfe98f13
}<|MERGE_RESOLUTION|>--- conflicted
+++ resolved
@@ -86,14 +86,11 @@
     truthVersion = '1.1.3'
     androidxTestExtVersion = '1.1.3'
     biometricVersion = '1.1.0'
-<<<<<<< HEAD
-    exoPlayerVersion = '2.16.0'
-=======
     androidxTestVersion = '1.4.0'
     androidxArchCoreVersion = '2.1.0'
     roboletricVersion = '4.4'
     mockitoVersion = '3.3.3'
     mockitoKotlinVersion = '4.0.0'
     espressoVersion = '3.4.0'
->>>>>>> cfe98f13
+    exoPlayerVersion = '2.16.0'
 }