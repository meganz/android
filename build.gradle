--- conflicted
+++ resolved
@@ -24,13 +24,9 @@
         maven {
             url "https://jitpack.io"
         }
-<<<<<<< HEAD
-        maven { url  "https://dl.bintray.com/blazei/maven" }
-=======
         flatDir {
             dirs "$rootProject.projectDir/app/src/main/jni/ExoPlayer/"
         }
->>>>>>> 17feec9c
     }
 }
 
