package mega.privacy.android.presentation.controls

import androidx.compose.foundation.layout.Arrangement
import androidx.compose.foundation.layout.Column
import androidx.compose.foundation.layout.Row
import androidx.compose.foundation.layout.fillMaxWidth
import androidx.compose.foundation.layout.padding
import androidx.compose.foundation.shape.RoundedCornerShape
import androidx.compose.material.Surface
import androidx.compose.material.Text
import androidx.compose.runtime.Composable
import androidx.compose.ui.Modifier
<<<<<<< HEAD
import androidx.compose.ui.res.stringResource
import androidx.compose.ui.text.style.TextAlign
=======
>>>>>>> 38853b16
import androidx.compose.ui.unit.dp
import androidx.compose.ui.window.Dialog
import androidx.compose.ui.window.DialogProperties
import mega.privacy.android.presentation.theme.h6

/**
 * A reusable Dialog
 */
@Composable
fun MegaDialog(
    modifier: Modifier = Modifier,
    properties: DialogProperties = DialogProperties(),
    onDismissRequest: () -> Unit,
<<<<<<< HEAD
    titleStringID: Int? = null,
    titleAlign: TextAlign? = null,
=======
    titleString: String? = null,
>>>>>>> 38853b16
    body: @Composable (() -> Unit) = {},
    confirmButton: @Composable () -> Unit,
    dismissButton: @Composable () -> Unit,
) {
    Dialog(
        onDismissRequest = onDismissRequest,
        properties = properties,
    ) {
        Surface(
            modifier = modifier,
            elevation = 24.dp,
            shape = RoundedCornerShape(4.dp)
        ) {
            Column(modifier = Modifier.padding(start = 24.dp, top = 16.dp, end = 24.dp)) {
                // Dialog title
                if (titleString != null) {
                    Text(
<<<<<<< HEAD
                        text = stringResource(id = titleStringID),
                        textAlign = titleAlign ?: TextAlign.Center,
=======
                        text = titleString,
>>>>>>> 38853b16
                        style = h6,
                        modifier = Modifier.padding(bottom = 16.dp),
                    )
                }

                // Dialog body
                body()

                // Dialog button row
                Row(
                    modifier = Modifier
                        .fillMaxWidth()
                        .padding(top = 32.dp, bottom = 8.dp),
                    horizontalArrangement = Arrangement.End
                ) {
                    // Dialog dismiss button
                    dismissButton()

                    // Dialog confirm button
                    confirmButton()
                }
            }
        }
    }
}<|MERGE_RESOLUTION|>--- conflicted
+++ resolved
@@ -10,11 +10,7 @@
 import androidx.compose.material.Text
 import androidx.compose.runtime.Composable
 import androidx.compose.ui.Modifier
-<<<<<<< HEAD
-import androidx.compose.ui.res.stringResource
 import androidx.compose.ui.text.style.TextAlign
-=======
->>>>>>> 38853b16
 import androidx.compose.ui.unit.dp
 import androidx.compose.ui.window.Dialog
 import androidx.compose.ui.window.DialogProperties
@@ -28,12 +24,8 @@
     modifier: Modifier = Modifier,
     properties: DialogProperties = DialogProperties(),
     onDismissRequest: () -> Unit,
-<<<<<<< HEAD
-    titleStringID: Int? = null,
     titleAlign: TextAlign? = null,
-=======
     titleString: String? = null,
->>>>>>> 38853b16
     body: @Composable (() -> Unit) = {},
     confirmButton: @Composable () -> Unit,
     dismissButton: @Composable () -> Unit,
@@ -51,12 +43,8 @@
                 // Dialog title
                 if (titleString != null) {
                     Text(
-<<<<<<< HEAD
-                        text = stringResource(id = titleStringID),
                         textAlign = titleAlign ?: TextAlign.Center,
-=======
                         text = titleString,
->>>>>>> 38853b16
                         style = h6,
                         modifier = Modifier.padding(bottom = 16.dp),
                     )
