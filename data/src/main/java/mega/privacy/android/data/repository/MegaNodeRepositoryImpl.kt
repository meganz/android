--- conflicted
+++ resolved
@@ -76,7 +76,7 @@
     private val fileGateway: FileGateway,
     private val chatFilesFolderUserAttributeMapper: ChatFilesFolderUserAttributeMapper,
     private val streamingGateway: StreamingGateway,
-    private val getLinksSortOrder: GetLinksSortOrder
+    private val getLinksSortOrder: GetLinksSortOrder,
 ) : MegaNodeRepository {
 
     override suspend fun copyNode(
@@ -333,20 +333,6 @@
                 megaShareMapper(it)
             }
         }
-<<<<<<< HEAD
-
-    override suspend fun getUnverifiedOutgoingShares(order: SortOrder): List<ShareData> =
-        withContext(ioDispatcher) {
-            megaApiGateway.getUnverifiedOutgoingShares(sortOrderIntMapper(order)).map {
-                megaShareMapper(it)
-            }
-        }
-
-    override suspend fun openShareDialog(megaNode: MegaNode) = withContext(ioDispatcher) {
-        suspendCancellableCoroutine { continuation ->
-            val listener = continuation.getRequestListener { return@getRequestListener }
-            megaApiGateway.openShareDialog(megaNode, listener)
-=======
 
     override suspend fun getUnverifiedOutgoingShares(order: SortOrder): List<ShareData> =
         withContext(ioDispatcher) {
@@ -370,19 +356,21 @@
         suspendCancellableCoroutine { continuation ->
             val listener = continuation.getRequestListener { return@getRequestListener }
             megaApiGateway.upgradeSecurity(listener)
->>>>>>> 1325c240
             continuation.invokeOnCancellation {
                 megaApiGateway.removeRequestListener(listener)
             }
         }
     }
 
-<<<<<<< HEAD
+    override suspend fun setSecureFlag(enable: Boolean) = withContext(ioDispatcher) {
+        megaApiGateway.setSecureFlag(enable)
+    }
+
     override suspend fun getUnverifiedOutgoingShares(): Int = 5
     override suspend fun searchInShares(
         query: String,
         megaCancelToken: MegaCancelToken,
-        order: SortOrder
+        order: SortOrder,
     ): List<MegaNode> {
         return withContext(ioDispatcher) {
             return@withContext if (query.isEmpty()) {
@@ -452,7 +440,7 @@
         parentNode: MegaNode,
         query: String,
         order: SortOrder,
-        megaCancelToken: MegaCancelToken
+        megaCancelToken: MegaCancelToken,
     ): List<MegaNode> {
         return withContext(ioDispatcher) {
             return@withContext megaApiGateway.search(
@@ -460,19 +448,4 @@
             )
         }
     }
-    override suspend fun upgradeSecurity() = withContext(ioDispatcher) {
-        suspendCancellableCoroutine { continuation ->
-            val listener = continuation.getRequestListener { return@getRequestListener }
-            megaApiGateway.upgradeSecurity(listener)
-            continuation.invokeOnCancellation {
-                megaApiGateway.removeRequestListener(listener)
-            }
-        }
-    }
-
-=======
->>>>>>> 1325c240
-    override suspend fun setSecureFlag(enable: Boolean) = withContext(ioDispatcher) {
-        megaApiGateway.setSecureFlag(enable)
-    }
 }