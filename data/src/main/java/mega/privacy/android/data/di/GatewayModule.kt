package mega.privacy.android.data.di

import dagger.Binds
import dagger.Module
import dagger.hilt.InstallIn
import dagger.hilt.components.SingletonComponent
import mega.privacy.android.data.facade.AssetsFacade
import mega.privacy.android.data.facade.CacheFacade
import mega.privacy.android.data.facade.CameraTimestampsPreferenceFacade
import mega.privacy.android.data.facade.FileAttributeFacade
import mega.privacy.android.data.facade.MegaApiFacade
import mega.privacy.android.data.facade.MegaChatApiFacade
import mega.privacy.android.data.facade.MegaLocalStorageFacade
import mega.privacy.android.data.gateway.AndroidDeviceGateway
import mega.privacy.android.data.gateway.AppInfoGateway
import mega.privacy.android.data.gateway.AssetsGateway
import mega.privacy.android.data.gateway.CacheGateway
import mega.privacy.android.data.gateway.DefaultAppInfoGateway
import mega.privacy.android.data.gateway.DeviceGateway
import mega.privacy.android.data.gateway.FileAttributeGateway
import mega.privacy.android.data.gateway.FileCompressionGateway
import mega.privacy.android.data.gateway.MegaLocalStorageGateway
import mega.privacy.android.data.gateway.ZipFileCompressionGateway
import mega.privacy.android.data.gateway.api.MegaApiGateway
import mega.privacy.android.data.gateway.api.MegaChatApiGateway
import mega.privacy.android.data.gateway.preferences.AppInfoPreferencesGateway
import mega.privacy.android.data.gateway.preferences.AppPreferencesGateway
import mega.privacy.android.data.gateway.preferences.CallsPreferencesGateway
import mega.privacy.android.data.gateway.preferences.CameraTimestampsPreferenceGateway
import mega.privacy.android.data.gateway.preferences.ChatPreferencesGateway
import mega.privacy.android.data.gateway.preferences.FeatureFlagPreferencesGateway
import mega.privacy.android.data.gateway.preferences.LoggingPreferencesGateway
import mega.privacy.android.data.gateway.preferences.StatisticsPreferencesGateway
import mega.privacy.android.data.gateway.preferences.UIPreferencesGateway
import mega.privacy.android.data.preferences.AppInfoPreferencesDatastore
import mega.privacy.android.data.preferences.AppPreferencesDatastore
import mega.privacy.android.data.preferences.CallsPreferencesDataStore
import mega.privacy.android.data.preferences.ChatPreferencesDataStore
import mega.privacy.android.data.preferences.FeatureFlagPreferencesDataStore
import mega.privacy.android.data.preferences.LoggingPreferencesDataStore
import mega.privacy.android.data.preferences.StatisticsPreferencesDataStore
import mega.privacy.android.data.preferences.UIPreferencesDatastore
import javax.inject.Singleton

@Module
@InstallIn(SingletonComponent::class)
internal abstract class GatewayModule {
    @Binds
    abstract fun bindAssetsGateway(implementation: AssetsFacade): AssetsGateway

    @Binds
    abstract fun bindDeviceGateway(implementation: AndroidDeviceGateway): DeviceGateway

    @Binds
    @Singleton
    abstract fun bindAppInfoGateway(implementation: DefaultAppInfoGateway): AppInfoGateway

    @Binds
    abstract fun bindFileAttributeGateway(implementation: FileAttributeFacade): FileAttributeGateway

    @Binds
    abstract fun bindFileCompressionGateway(implementation: ZipFileCompressionGateway): FileCompressionGateway

    /**
     * Provides CacheGateway implementation
     */
    @Binds
    abstract fun bindCacheGateway(implementation: CacheFacade): CacheGateway

    @Binds
    abstract fun bindChatPreferencesGateway(implementation: ChatPreferencesDataStore): ChatPreferencesGateway

    @Binds
    abstract fun bindCallsPreferencesGateway(implementation: CallsPreferencesDataStore): CallsPreferencesGateway

    @Binds
    abstract fun bindLoggingPreferencesGateway(implementation: LoggingPreferencesDataStore): LoggingPreferencesGateway

    @Binds
    abstract fun bindAppPreferencesGateway(implementation: AppPreferencesDatastore): AppPreferencesGateway

    @Binds
    abstract fun bindAppInfoPreferencesGateway(implementation: AppInfoPreferencesDatastore): AppInfoPreferencesGateway

    @Binds
    abstract fun bindFeatureFlagPreferencesGateway(implementation: FeatureFlagPreferencesDataStore): FeatureFlagPreferencesGateway

    @Binds
    abstract fun bindStatisticsPreferencesGateway(implementation: StatisticsPreferencesDataStore): StatisticsPreferencesGateway

    /**
     * Provide ui preferences gateway implementation
     */
    @Binds
    abstract fun bindUIPreferencesGateway(implementation: UIPreferencesDatastore): UIPreferencesGateway

    @Binds
    abstract fun bindMegaApiWrapper(implementation: MegaApiFacade): MegaApiGateway

    @Binds
    abstract fun bindMegaChatApiGateway(implementation: MegaChatApiFacade): MegaChatApiGateway

<<<<<<< HEAD
    /**
     * Provide camera timestamps preference gateway implementation
     */
    @Binds
    abstract fun bindCameraTimestampsPreferenceGateway(implementation: CameraTimestampsPreferenceFacade): CameraTimestampsPreferenceGateway
=======
    @Binds
    abstract fun bindMegaDBHandlerWrapper(implementation: MegaLocalStorageFacade): MegaLocalStorageGateway
>>>>>>> e9d6dd49
}<|MERGE_RESOLUTION|>--- conflicted
+++ resolved
@@ -100,14 +100,12 @@
     @Binds
     abstract fun bindMegaChatApiGateway(implementation: MegaChatApiFacade): MegaChatApiGateway
 
-<<<<<<< HEAD
+    @Binds
+    abstract fun bindMegaDBHandlerWrapper(implementation: MegaLocalStorageFacade): MegaLocalStorageGateway
+
     /**
      * Provide camera timestamps preference gateway implementation
      */
     @Binds
     abstract fun bindCameraTimestampsPreferenceGateway(implementation: CameraTimestampsPreferenceFacade): CameraTimestampsPreferenceGateway
-=======
-    @Binds
-    abstract fun bindMegaDBHandlerWrapper(implementation: MegaLocalStorageFacade): MegaLocalStorageGateway
->>>>>>> e9d6dd49
 }