--- conflicted
+++ resolved
@@ -153,9 +153,8 @@
     abstract fun bindMediaPlayerRepository(repository: DefaultMediaPlayerRepository): MediaPlayerRepository
 
     @Binds
-<<<<<<< HEAD
+    abstract fun bindLoginRepository(repository: DefaultLoginRepository): LoginRepository
+
+    @Binds
     abstract fun bindEventRepository(repository: DefaultEventRepository): EventRepository
-=======
-    abstract fun bindLoginRepository(repository: DefaultLoginRepository): LoginRepository
->>>>>>> af6cd265
 }