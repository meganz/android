package mega.privacy.android.data.gateway.api

import kotlinx.coroutines.flow.Flow
import mega.privacy.android.data.model.GlobalTransfer
import mega.privacy.android.data.model.GlobalUpdate
import mega.privacy.android.domain.entity.SortOrder
import nz.mega.sdk.MegaCancelToken
import nz.mega.sdk.MegaContactRequest
import nz.mega.sdk.MegaError
import nz.mega.sdk.MegaLoggerInterface
import nz.mega.sdk.MegaNode
import nz.mega.sdk.MegaNodeList
import nz.mega.sdk.MegaRecentActionBucket
import nz.mega.sdk.MegaRequestListenerInterface
import nz.mega.sdk.MegaSet
import nz.mega.sdk.MegaSetElementList
import nz.mega.sdk.MegaSetList
import nz.mega.sdk.MegaShare
import nz.mega.sdk.MegaTransfer
import nz.mega.sdk.MegaTransferListenerInterface
import nz.mega.sdk.MegaUser
import nz.mega.sdk.MegaUserAlert
import java.io.File

/**
 * Mega api gateway
 *
 * @constructor Create empty Mega api gateway
 */
interface MegaApiGateway {

    /**
     * Get Invalid Handle
     */
    fun getInvalidHandle(): Long

    /**
     * Is Multi factor auth available
     *
     * @return true if available, else false
     */
    fun multiFactorAuthAvailable(): Boolean

    /**
     * Is Multi factor auth enabled
     *
     * @param email
     * @param listener
     */
    fun multiFactorAuthEnabled(email: String?, listener: MegaRequestListenerInterface?)

    /**
     * Cancel account
     *
     * @param listener
     */
    fun cancelAccount(listener: MegaRequestListenerInterface?)

    /**
     * Create support ticket
     *
     * @param ticketContent
     * @param listener
     */
    fun createSupportTicket(
        ticketContent: String,
        listener: MegaRequestListenerInterface,
    )

    /**
     * Upload a file or folder
     *
     * @param localPath The local path of the file or folder
     * @param parentNode The parent node for the file or folder
     * @param fileName The custom file name for the file or folder. Leave the parameter as "null"
     * if there are no changes
     * @param modificationTime The custom modification time for the file or folder, denoted in
     * seconds since the epoch
     * @param appData The custom app data to save, which can be nullable
     * @param isSourceTemporary Whether the temporary file or folder that is created for upload
     * should be deleted or not
     * @param shouldStartFirst Whether the file or folder should be placed on top of the upload
     * queue or not
     * @param cancelToken The token to cancel an ongoing file or folder upload, which can be
     * nullable
     * @param listener The [MegaTransferListenerInterface] to track the upload
     */
    fun startUpload(
        localPath: String,
        parentNode: MegaNode,
        fileName: String?,
        modificationTime: Long,
        appData: String?,
        isSourceTemporary: Boolean,
        shouldStartFirst: Boolean,
        cancelToken: MegaCancelToken?,
        listener: MegaTransferListenerInterface,
    )

    /**
     * Adds a [MegaTransferListenerInterface] to listen for Transfer events
     *
     * @param listener [MegaTransferListenerInterface]
     */
    fun addTransferListener(listener: MegaTransferListenerInterface)

    /**
     * Removes [MegaTransferListenerInterface] to stop listening for Transfer events
     *
     * @param listener [MegaTransferListenerInterface]
     */
    fun removeTransferListener(listener: MegaTransferListenerInterface)

    /**
     * Start upload for support
     *
     * @param path of file to upload
     * @param listener
     */
    fun startUploadForSupport(
        path: String,
        listener: MegaTransferListenerInterface,
    )

    /**
     * Handle for the account
     */
    val myUserHandle: Long

    /**
     * [MegaUser] for the account
     */
    val myUser: MegaUser?

    /**
     * Registered email address for the account
     */
    val accountEmail: String?

    /**
     * Is business account
     */
    val isBusinessAccount: Boolean

    /**
     * Is master business account
     */
    val isMasterBusinessAccount: Boolean

    /**
     * Is ephemeral plus plus account.
     */
    val isEphemeralPlusPlus: Boolean

    /**
     * Authentication token that can be used to identify the user account.
     */
    val accountAuth: String

    /**
     * Fingerprint of the signing key of the current account
     */
    val myCredentials: String?

    /**
     * Current session key.
     */
    val dumpSession: String?

    /**
     * Are transfers paused (downloads and uploads)
     */
    suspend fun areTransfersPaused(): Boolean

    /**
     * Are upload transfers paused
     */
    suspend fun areUploadTransfersPaused(): Boolean

    /**
     * Root node of the account
     *
     * All accounts have a root node, therefore if it is null the account has not been logged in or
     * initialised yet for some reason.
     *
     */
    suspend fun getRootNode(): MegaNode?

    /**
     * Get the parent node of a MegaNode
     *
     * @param node
     * @return the parent node of the node, null if node doesn't exist or
     *         is the root node
     */
    suspend fun getParentNode(node: MegaNode): MegaNode?

    /**
     * Get the child node with the provided name
     *
     * @param parentNode
     * @param name
     * @return mega node or null if doesn't exist
     */
    suspend fun getChildNode(parentNode: MegaNode?, name: String?): MegaNode?

    /**
     * Rubbish bin node of the account
     *
     * All accounts have a rubbish bin node, therefore if it is null the account has not been logged in or
     * initialised yet for some reason.
     *
     */
    suspend fun getRubbishBinNode(): MegaNode?

    /**
     * Sdk version
     */
    suspend fun getSdkVersion(): String

    /**
     * Global updates
     */
    val globalUpdates: Flow<GlobalUpdate>

    /**
     * Global transfer
     */
    val globalTransfer: Flow<GlobalTransfer>

    /**
     * Get favourites
     * @param node Node and its children that will be searched for favourites. Search all nodes if null
     * @param count if count is zero return all favourite nodes, otherwise return only 'count' favourite nodes
     * @param listener MegaRequestListener to track this request
     */
    fun getFavourites(node: MegaNode?, count: Int, listener: MegaRequestListenerInterface?)

    /**
     * Get MegaNode by node handle
     * @param nodeHandle node handle
     * @return MegaNode
     */
    suspend fun getMegaNodeByHandle(nodeHandle: Long): MegaNode?

    /**
     * Get the MegaNode by path
     *
     * @param path
     * @param megaNode Base node if the path is relative
     * @return megaNode in the path or null
     */
    suspend fun getNodeByPath(path: String?, megaNode: MegaNode?): MegaNode?

    /**
     * Get the fingerprint of a file by path
     *
     * @param filePath file path
     * @return fingerprint
     */
    suspend fun getFingerprint(filePath: String): String?

    /**
     * Get MegaNode by original fingerprint
     * @param originalFingerprint
     * @param parentNode MegaNode
     * @return MegaNodeList
     */
    suspend fun getNodesByOriginalFingerprint(
        originalFingerprint: String,
        parentNode: MegaNode?,
    ): MegaNodeList?

    /**
     * Get MegaNode by fingerprint and parent node
     * @param fingerprint
     * @param parentNode MegaNode
     * @return MegaNode
     */
    suspend fun getNodeByFingerprintAndParentNode(
        fingerprint: String,
        parentNode: MegaNode?,
    ): MegaNode?

    /**
     * Get MegaNode by fingerprint only
     * @param fingerprint
     * @return MegaNode
     */
    suspend fun getNodeByFingerprint(fingerprint: String): MegaNode?

    /**
     * Sets the original fingerprint of a [MegaNode]
     *
     * @param node the [MegaNode] to attach the [originalFingerprint] to
     * @param originalFingerprint the fingerprint of the file before modification
     * @param listener the [MegaRequestListenerInterface] for callback events. It can be nullable
     */
    fun setOriginalFingerprint(
        node: MegaNode,
        originalFingerprint: String,
        listener: MegaRequestListenerInterface?,
    )

    /**
     * Check the node if has version
     * @param node node that is checked
     * @return true is has version
     */
    suspend fun hasVersion(node: MegaNode): Boolean

    /**
     * Get node history num versions
     */
    suspend fun getNumVersions(node: MegaNode): Int

    /**
     * Returns the list of versions of [node]
     */
    suspend fun getVersions(node: MegaNode): List<MegaNode>

    /**
     * Deletes [nodeVersion]
     * @param nodeVersion MegaNode
     * @param listener a [MegaRequestListenerInterface] for callback purposes
     */
    fun deleteVersion(
        nodeVersion: MegaNode,
        listener: MegaRequestListenerInterface,
    )

    /**
     * Get children nodes by node
     * @param parentNode parent node
     * @param order order for the returned list, if null the default order is applied
     * @return children nodes list
     */
    suspend fun getChildrenByNode(parentNode: MegaNode, order: Int? = null): List<MegaNode>

    /**
     * Get a list of all incoming shares
     *
     * @param order sort order, if null the default order is applied
     * @return List of MegaNode that other users are sharing with this account
     */
    suspend fun getIncomingSharesNode(order: Int?): List<MegaNode>

    /**
     * Get a list of all outgoing shares
     *
     * @param order sort order, if null the default order is applied
     * @return List of MegaNode of all active and pending outbound shared by current user
     */
    suspend fun getOutgoingSharesNode(order: Int?): List<MegaShare>

    /**
     * Check if a MegaNode is pending to be shared with another User. This situation
     * happens when a node is to be shared with a User which is not a contact yet.
     *
     * @param node Node to check
     * @return true is the MegaNode is pending to be shared, otherwise false
     */
    suspend fun isPendingShare(node: MegaNode): Boolean

    /**
     * Get a list with all public links
     *
     * Valid value for order are: MegaApi::ORDER_NONE, MegaApi::ORDER_DEFAULT_ASC,
     * MegaApi::ORDER_DEFAULT_DESC, MegaApi::ORDER_LINK_CREATION_ASC,
     * MegaApi::ORDER_LINK_CREATION_DESC
     *
     * @param order sort order, if null the default order is applied
     * @return List of MegaNode corresponding of a public link
     */
    suspend fun getPublicLinks(order: Int?): List<MegaNode>

    /**
     * Get child folder number of current folder
     * @param node current folder node
     * @return child folder number
     */
    suspend fun getNumChildFolders(node: MegaNode): Int

    /**
     * Get child files number of current folder
     * @param node current folder node
     * @return child files number
     */
    suspend fun getNumChildFiles(node: MegaNode): Int


    /**
     * Set auto accept contacts from link
     *
     * @param disableAutoAccept pass true to stop auto accepting contacts
     * @param listener
     */
    fun setAutoAcceptContactsFromLink(
        disableAutoAccept: Boolean,
        listener: MegaRequestListenerInterface,
    )

    /**
     * Is auto accept contacts from link enabled
     *
     * @param listener
     */
    fun isAutoAcceptContactsFromLinkEnabled(listener: MegaRequestListenerInterface)


    /**
     * Get folder info
     *
     * @param node
     * @param listener
     */
    fun getFolderInfo(node: MegaNode?, listener: MegaRequestListenerInterface)

    /**
     * Set node favourite as a node attribute.
     *
     * @param node      Node that will receive the information.
     * @param favourite if true set node as favourite, otherwise remove the attribute
     */
    fun setNodeFavourite(node: MegaNode?, favourite: Boolean)

    /**
     * Add logger
     *
     * @param logger
     */
    fun addLogger(logger: MegaLoggerInterface)

    /**
     * Remove logger
     *
     * @param logger
     */
    fun removeLogger(logger: MegaLoggerInterface)


    /**
     * Set logging level
     *
     * @param logLevel
     */
    fun setLogLevel(logLevel: Int)

    /**
     * Set use https only
     *
     * @param enabled
     */
    fun setUseHttpsOnly(enabled: Boolean)

    /**
     * Get logged in user
     *
     * @return the current user if logged in, otherwise null
     */
    suspend fun getLoggedInUser(): MegaUser?

    /**
     * Get thumbnail from server
     *
     * @param node
     * @param thumbnailFilePath thumbnail file path
     * @param listener
     */
    fun getThumbnail(
        node: MegaNode,
        thumbnailFilePath: String,
        listener: MegaRequestListenerInterface? = null,
    )

    /**
     * Converts the handle of a node to a Base64-encoded string
     *
     * @param handle Node handle to be converted
     * @return Base64-encoded node handle
     */
    fun handleToBase64(handle: Long): String

    /**
     * Converts a Base64-encoded node handle to a handle.
     *
     * @param base64Handle Base64-encoded node handle.
     * @return Node handle.
     */
    fun base64ToHandle(base64Handle: String): Long

    /**
     * Cancels a [MegaTransfer]
     *
     * @param transfer the [MegaTransfer] to cancel
     * @param listener a [MegaRequestListenerInterface] for callback purposes. It can be nullable
     */
    fun cancelTransfer(transfer: MegaTransfer, listener: MegaRequestListenerInterface?)

    /**
     * Cancels all [MegaTransfer] uploads
     *
     * @param listener a [MegaRequestListenerInterface] for callback purposes. It can be nullable
     */
    fun cancelAllUploadTransfers(listener: MegaRequestListenerInterface?)

    /**
     * Gets the number of unread user alerts for the logged in user.
     *
     * @return Number of unread user alerts.
     */
    suspend fun getNumUnreadUserAlerts(): Int

    /**
     * Inbox node of the account
     *
     * @return The Inbox node if exists, null otherwise.
     */
    suspend fun getInboxNode(): MegaNode?

    /**
     * Checks if the provided node has children.
     *
     * @param node  The MegaNode to check.
     * @return True if the node has children, false otherwise.
     */
    suspend fun hasChildren(node: MegaNode): Boolean

    /**
     * Registers push notifications.
     *
     * @param deviceType    Type of device.
     * @param newToken      New push token.
     * @param listener      Listener.
     */
    fun registerPushNotifications(
        deviceType: Int,
        newToken: String,
        listener: MegaRequestListenerInterface,
    )

    /**
     * Performs a fast login.
     *
     * @param session   Required for fast login.
     * @param listener  Listener.
     */
    fun fastLogin(session: String, listener: MegaRequestListenerInterface)

    /**
     * Performs fetch nodes.
     *
     * @param listener  Listener.
     */
    fun fetchNodes(listener: MegaRequestListenerInterface)

    /**
     * Retries all pending requests.
     */
    fun retryPendingConnections()

    /**
     * Gets all transfers of a specific type (downloads or uploads).
     * If the parameter isn't MegaTransfer::TYPE_DOWNLOAD or MegaTransfer::TYPE_UPLOAD
     * this function returns an empty list.
     *
     * @param type MegaTransfer::TYPE_DOWNLOAD or MegaTransfer::TYPE_UPLOAD
     * @return List with transfers of the desired type.
     */
    suspend fun getTransfers(type: Int): List<MegaTransfer>

    /**
     * Get the transfer with a transfer tag
     * That tag can be got using MegaTransfer::getTag
     * You take the ownership of the returned value
     *
     * @param tag tag to check
     * @return MegaTransfer object with that tag, or NULL if there isn't any
     * active transfer with it
     */
    suspend fun getTransfersByTag(tag: Int): MegaTransfer?

    /**
     * Starts a download.
     *
     * @param node        MegaNode that identifies the file or folder.
     * @param localPath   Destination path for the file or folder.
     * @param fileName    Custom file name for the file or folder in local destination
     * @param appData     Custom app data to save in the MegaTransfer object.
     * @param startFirst  Puts the transfer on top of the download queue.
     * @param cancelToken MegaCancelToken to be able to cancel a folder/file download process.
     * @param listener    MegaTransferListener to track this transfer.
     */
    fun startDownload(
        node: MegaNode,
        localPath: String,
        fileName: String?,
        appData: String?,
        startFirst: Boolean,
        cancelToken: MegaCancelToken?,
        listener: MegaTransferListenerInterface?,
    )

    /**
     * Get user email
     *
     * @param userHandle
     * @param callback
     */
    fun getUserEmail(userHandle: Long, callback: MegaRequestListenerInterface)

    /**
     * Get contact
     *
     * @param email
     * @return Mega user associated with the email address
     */
    suspend fun getContact(email: String): MegaUser?

    /**
     * Get user alerts
     *
     * @return all user alerts
     */
    suspend fun getUserAlerts(): List<MegaUserAlert>

    /**
     * Send a MEGA Stats event
     *
     * @param eventID
     * @param message
     */
    suspend fun sendEvent(eventID: Int, message: String)

    /**
     * Acknowledge user alerts
     */
    suspend fun acknowledgeUserAlerts()

    /**
     * Get incoming contact requests
     *
     * @return all incoming contact requests or null
     */
    suspend fun getIncomingContactRequests(): ArrayList<MegaContactRequest>?

    /**
     * Get the default color for the avatar
     *
     * @param megaUser
     * @return The RGB color as a string with 3 components in hex: #RGB. Ie. "#FF6A19"
     */
    suspend fun getUserAvatarColor(megaUser: MegaUser): String

    /**
     * Get the default color for the avatar
     *
     * @param userHandle
     * @return The RGB color as a string with 3 components in hex: #RGB. Ie. "#FF6A19"
     */
    suspend fun getUserAvatarColor(userHandle: Long): String

    /**
     * Get user avatar
     *
     * @param user
     * @param destinationPath destination path file
     *
     * @return true if success
     */
    suspend fun getUserAvatar(user: MegaUser, destinationPath: String): Boolean

    /**
     * Allow to search nodes with the specific options, [order] & [type] & [target]
     *
     * @param cancelToken
     * @param order
     * @param type
     * @param target
     * @return Mega list
     */
    suspend fun searchByType(
        cancelToken: MegaCancelToken,
        order: Int,
        type: Int,
        target: Int,
    ): List<MegaNode>

    /**
     * Get children nodes by megaNodeList
     * @param parentNodes parent nodes
     * @param order order for the returned list
     * @return children nodes list
     */
    suspend fun getChildren(
        parentNodes: MegaNodeList,
        order: Int,
    ): List<MegaNode>

    /**
     * Get children nodes by megaNodeList
     * @param parent parent node
     * @param order order for the returned list
     * @return children nodes list
     */
    suspend fun getChildren(parent: MegaNode, order: Int): List<MegaNode>

    /**
     * Get a list with all public links
     *
     * @return List of MegaNode objects that are shared with everyone via public link
     */
    suspend fun getPublicLinks(): List<MegaNode>

    /**
     * Get preview from server
     *
     * @param node
     * @param previewFilePath preview file path
     * @param listener
     */
    fun getPreview(
        node: MegaNode,
        previewFilePath: String,
        listener: MegaRequestListenerInterface,
    )

    /**
     * Get Full image from server
     *
     * @param node
     * @param fullFile
     * @param highPriority
     * @param listener
     */
    fun getFullImage(
        node: MegaNode,
        fullFile: File,
        highPriority: Boolean,
        listener: MegaTransferListenerInterface,
    )

    /**
     * Check is megaNode in Rubbish bin
     *
     * @param node MegaNode
     * @return True in, else not in
     */
    suspend fun isInRubbish(node: MegaNode): Boolean

    /**
     * Check is megaNode in Inbox
     *
     * @param node MegaNode
     * @return True in, else not in
     */
    suspend fun isInInbox(node: MegaNode): Boolean

    /**
     * Move a transfer to the top of the transfer queue
     *
     * @param transfer Transfer to move
     * @param listener MegaRequestListener to track this request
     */
    suspend fun moveTransferToFirst(transfer: MegaTransfer, listener: MegaRequestListenerInterface)

    /**
     * Move a transfer to the bottom of the transfer queue
     *
     * @param transfer Transfer to move
     * @param listener MegaRequestListener to track this request
     */
    suspend fun moveTransferToLast(transfer: MegaTransfer, listener: MegaRequestListenerInterface)

    /**
     * Move a transfer before another one in the transfer queue
     *
     * @param transfer     Transfer to move
     * @param prevTransfer Transfer with the target position
     * @param listener     MegaRequestListener to track this request
     */
    suspend fun moveTransferBefore(
        transfer: MegaTransfer,
        prevTransfer: MegaTransfer,
        listener: MegaRequestListenerInterface,
    )

    /**
     * Gets all contacts of this MEGA account.
     *
     * @return List of [MegaUser] with all the contacts.
     */
    suspend fun getContacts(): List<MegaUser>

    /**
     * Checks if credentials are verified for the given user.
     *
     * @param megaUser [MegaUser] of the contact whose credentials want to be checked.
     * @return True if verified, false otherwise.
     */
    suspend fun areCredentialsVerified(megaUser: MegaUser): Boolean

    /**
     * Gets a user alias if exists.
     *
     * @param userHandle User handle.
     * @param listener   Listener.
     */
    fun getUserAlias(userHandle: Long, listener: MegaRequestListenerInterface)

    /**
     * Gets the avatar of a contact if exists.
     *
     * @param emailOrHandle Email or user handle (Base64 encoded) to get the attribute.
     * @param path          Path in which the avatar will be stored if exists.
     * @param listener      Listener.
     * @return The path of the avatar if exists.
     */
    fun getContactAvatar(
        emailOrHandle: String,
        path: String,
        listener: MegaRequestListenerInterface,
    )

    /**
     * Gets an attribute of any user in MEGA.
     *
     * @param emailOrHandle Email or user handle (Base64 encoded) to get the attribute.
     * @param type          Attribute type.
     */
    fun getUserAttribute(emailOrHandle: String, type: Int, listener: MegaRequestListenerInterface)

    /**
     * Converts a user handle to a Base64-encoded string.
     *
     * @param userHandle User handle.
     * @return Base64-encoded user handle.
     */
    fun userHandleToBase64(userHandle: Long): String

    /**
     * Gets an attribute of any user in MEGA.
     *
     * @param user Email or user handle (Base64 encoded) to get the attribute.
     * @param type Attribute type.
     */
    fun getUserAttribute(user: MegaUser, type: Int, listener: MegaRequestListenerInterface)

    /**
     * Get the list of recent actions
     *
     * @param days     Age of actions since added/modified nodes will be considered (in days).
     * @param maxNodes Maximum amount of nodes to be considered.
     * @param listener [MegaRequestListenerInterface]
     */
    fun getRecentActionsAsync(
        days: Long,
        maxNodes: Long,
        listener: MegaRequestListenerInterface,
    )

    /**
     * Copy a [MegaNode] and move it to a new [MegaNode] while updating its name if set
     *
     * @param nodeToCopy the [MegaNode] to copy
     * @param newNodeParent the [MegaNode] that [nodeToCopy] will be moved to
     * @param newNodeName the new name for [nodeToCopy] once it is moved to [newNodeParent] if it's not null, if it's null the name will be the same
     * @param listener a [MegaRequestListenerInterface] for callback purposes. It can be nullable
     */
    fun copyNode(
        nodeToCopy: MegaNode,
        newNodeParent: MegaNode,
        newNodeName: String?,
        listener: MegaRequestListenerInterface?,
    )

    /**
     * Moves a [MegaNode] to a new [MegaNode] while updating its name if set
     *
     * @param nodeToMove the [MegaNode] to move
     * @param newNodeParent the [MegaNode] that [nodeToMove] will be moved to
     * @param newNodeName the new name for [nodeToMove] if it's not null, if it's null the name will be the same
     * @param listener a [MegaRequestListenerInterface] for callback purposes. It can be nullable
     */
    fun moveNode(
        nodeToMove: MegaNode,
        newNodeParent: MegaNode,
        newNodeName: String?,
        listener: MegaRequestListenerInterface?,
    )

    /**
     * Deletes the node if it's already in the rubbish bin
     * @param node MegaNode
     * @param listener a [MegaRequestListenerInterface] for callback purposes. It can be nullable
     */
    fun deleteNode(
        node: MegaNode,
        listener: MegaRequestListenerInterface?,
    )

    /**
     * Creates a copy of MegaRecentActionBucket required for its usage in the app.
     *
     * @param bucket The MegaRecentActionBucket received.
     * @return A copy of MegaRecentActionBucket.
     */
    fun copyBucket(bucket: MegaRecentActionBucket): MegaRecentActionBucket

    /**
     * Check access error extended
     *
     * @param node
     * @param level
     *
     * - [MegaShare.ACCESS_UNKNOWN]
     * - [MegaShare.ACCESS_READ]
     * - [MegaShare.ACCESS_READWRITE]
     * - [MegaShare.ACCESS_FULL]
     * - [MegaShare.ACCESS_OWNER]
     *
     * @return success or failed
     */
    fun checkAccessErrorExtended(node: MegaNode, level: Int): MegaError

    /**
     * Checks whether the user's Business Account is currently active or not
     *
     * @return True if the user's Business Account is currently active, or
     * false if inactive or if the user is not under a Business Account
     */
    suspend fun isBusinessAccountActive(): Boolean

    /**
     * Get pricing
     *
     * @param listener
     */
    fun getPricing(listener: MegaRequestListenerInterface?)

    /**
     * Get payment methods
     *
     * @param listener
     */
    fun getPaymentMethods(listener: MegaRequestListenerInterface?)

    /**
     * Get account details
     */
    fun getAccountDetails(listener: MegaRequestListenerInterface?)

    /**
     * Get specific account details
     *
     * @param storage
     * @param transfer
     * @param pro
     */
    fun getSpecificAccountDetails(
        storage: Boolean,
        transfer: Boolean,
        pro: Boolean,
        listener: MegaRequestListenerInterface,
    )

    /**
     * Get the credit card subscriptions of the account
     *
     * @param listener
     */
    fun creditCardQuerySubscriptions(listener: MegaRequestListenerInterface?)

    /**
     * Get the selected user attribute for the logged in user
     */
    fun getUserAttribute(attributeIdentifier: Int, listener: MegaRequestListenerInterface)

    /**
     * Returns if accounts achievements enabled
     */
    suspend fun areAccountAchievementsEnabled(): Boolean

    /**
     * Get account achievements
     *
     * @param listener : MegaRequestListenerInterface
     */
    fun getAccountAchievements(listener: MegaRequestListenerInterface?)

    /**
     * Returns a MegaNode that can be downloaded with any instance of MegaApi
     *
     * @param node MegaNode to authorize
     * @return Authorized node, or NULL if the node can't be authorized
     */
    suspend fun authorizeNode(node: MegaNode): MegaNode?

    /**
     * Returns a URL to a node in the local HTTP proxy server
     *
     * @param node Node to generate the local HTTP link
     * @return URL to the node in the local HTTP proxy server, otherwise NULL
     */
    suspend fun httpServerGetLocalLink(node: MegaNode): String?

    /**
     * Check if the HTTP proxy server is running
     *
     * @return 0 if the server is not running. Otherwise the port in which it's listening to
     */
    suspend fun httpServerIsRunning(): Int

    /**
     * Start an HTTP proxy server in specified port
     *
     * @return True if the server is ready, false if the initialization failed
     */
    suspend fun httpServerStart(): Boolean

    /**
     * Stop the HTTP proxy server
     */
    suspend fun httpServerStop()

    /**
     * Set the maximum buffer size for the internal buffer
     *
     * @param bufferSize Maximum buffer size (in bytes) or a number <= 0 to use the
     *                   internal default value
     */
    suspend fun httpServerSetMaxBufferSize(bufferSize: Int)

    /**
     * Get a list with all public links
     *
     * @param order Sorting order to use
     * @return List of MegaNode objects that are shared with everyone via public link
     */
    suspend fun getPublicLinks(order: Int): List<MegaNode>

    /**
     * Get a list with all inbound sharings
     *
     * @param order Sorting order to use
     * @return List of MegaNode objects that other users are sharing with this account
     */
    suspend fun getInShares(order: Int): List<MegaNode>

    /**
     * Get a list with all inbound sharings from one MegaUser
     *
     * @param user MegaUser sharing folders with this account
     * @return List of MegaNode objects that this user is sharing with this account
     */
    suspend fun getInShares(user: MegaUser): List<MegaNode>

    /**
     * Get a list with all active and pending outbound sharings
     *
     * @param order Sorting order to use
     * @return List of MegaShare objects
     */
    suspend fun getOutShares(order: Int): List<MegaShare>

    /**
     * Returns the rubbish node of the account.
     *
     * @return Rubbish node of the account.
     */
    suspend fun getRubbishNode(): MegaNode

    /**
     * Create a new MegaSet item
     *
     * @param name the name of the set
     * @param listener [MegaRequestListenerInterface]
     */
    fun createSet(name: String, listener: MegaRequestListenerInterface)

    /**
     * Create a new element for the set
     *
     * @param sid the ID of the set
     * @param node the node handle of the node which will be assigned as the set's new element
     * @param listener MegaRequestListener to track this request
     */
    fun createSetElement(sid: Long, node: Long, listener: MegaRequestListenerInterface)

    /**
     * Remove an element from a set
     *
     * @param sid the ID of the set
     * @param eid the SetElement ID that will be removed
     */
    suspend fun removeSetElement(sid: Long, eid: Long)

    /**
     * Get a list of all Sets available for current user.
     * The response value is stored as a MegaSetList.
     * You take the ownership of the returned value
     *
     * @return list of Sets
     */
    suspend fun getSets(): MegaSetList

    /**
     * Get the Set with the given id, for current user.
     * The response value is stored as a MegaSet.
     * You take the ownership of the returned value
     *
     * @param sid the id of the Set to be retrieved
     * @return the requested Set, or null if not found
     */
    suspend fun getSet(sid: Long): MegaSet?

    /**
     * Get all Elements in the Set with given id, for current user.
     * The response value is stored as a MegaSetElementList.
     *
     * @param sid the id of the Set owning the Elements
     * @return all Elements in that Set, or null if not found or none added
     */
    suspend fun getSetElements(sid: Long): MegaSetElementList

    /**
     * Request to remove a Set
     *
     * The associated request type with this request is MegaRequest::TYPE_REMOVE_SET
     * Valid data in the MegaRequest object received on callbacks:
     * - MegaRequest::getParentHandle - Returns id of the Set to be removed
     *
     * On the onRequestFinish error, the error code associated to the MegaError can be:
     * - MegaError::API_ENOENT - Set could not be found.
     * - MegaError::API_EINTERNAL - Received answer could not be read.
     * - MegaError::API_EARGS - Malformed (from API).
     * - MegaError::API_EACCESS - Permissions Error (from API).
     *
     * @param sid the id of the Set to be removed
     * @param listener MegaRequestListener to track this request
     */
    fun removeSet(sid: Long, listener: MegaRequestListenerInterface)

    /**
     * Request to update the name of a Set
     *
     *
     * The associated request type with this request is MegaRequest::TYPE_PUT_SET
     * Valid data in the MegaRequest object received on callbacks:
     * - MegaRequest::getParentHandle - Returns id of the Set to be updated
     * - MegaRequest::getText - Returns new name of the Set
     * - MegaRequest::getParamType - Returns OPTION_SET_NAME
     *
     *
     * On the onRequestFinish error, the error code associated to the MegaError can be:
     * - MegaError::API_ENOENT - Set with the given id could not be found (before or after the request).
     * - MegaError::API_EINTERNAL - Received answer could not be read.
     * - MegaError::API_EARGS - Malformed (from API).
     * - MegaError::API_EACCESS - Permissions Error (from API).
     *
     * @param sid      the id of the Set to be updated
     * @param name     the new name that should be given to the Set
     * @param listener MegaRequestListener to track this request
     */
    fun updateSetName(sid: Long, name: String?, listener: MegaRequestListenerInterface?)

    /**
     * Request to update the name of a Set
     *
     *
     * The associated request type with this request is MegaRequest::TYPE_PUT_SET
     * Valid data in the MegaRequest object received on callbacks:
     * - MegaRequest::getParentHandle - Returns id of the Set to be updated
     * - MegaRequest::getText - Returns new name of the Set
     * - MegaRequest::getParamType - Returns OPTION_SET_NAME
     *
     *
     * On the onRequestFinish error, the error code associated to the MegaError can be:
     * - MegaError::API_ENOENT - Set with the given id could not be found (before or after the request).
     * - MegaError::API_EINTERNAL - Received answer could not be read.
     * - MegaError::API_EARGS - Malformed (from API).
     * - MegaError::API_EACCESS - Permissions Error (from API).
     *
     * @param sid  the id of the Set to be updated
     * @param name the new name that should be given to the Set
     */
    fun updateSetName(sid: Long, name: String?)

    /**
     * Request to update the cover of a Set
     *
     * The associated request type with this request is MegaRequest::TYPE_PUT_SET
     * Valid data in the MegaRequest object received on callbacks:
     * - MegaRequest::getParentHandle - Returns id of the Set to be updated
     * - MegaRequest::getNodeHandle - Returns Element id to be set as the new cover
     * - MegaRequest::getParamType - Returns OPTION_SET_COVER
     *
     * On the onRequestFinish error, the error code associated to the MegaError can be:
     * - MegaError::API_EARGS - Given Element id was not part of the current Set; Malformed (from API).
     * - MegaError::API_ENOENT - Set with the given id could not be found (before or after the request).
     * - MegaError::API_EINTERNAL - Received answer could not be read.
     * - MegaError::API_EACCESS - Permissions Error (from API).
     *
     * @param sid the id of the Set to be updated
     * @param eid the id of the Element to be set as cover
     */
    suspend fun putSetCover(sid: Long, eid: Long)

    /**
     * Remove request listener
     */
    fun removeRequestListener(listener: MegaRequestListenerInterface)

    /**
     * Gets the credentials of a given user.
     *
     * @param user     MegaUser of a contact.
     * @param listener MegaRequestListener to track this request.
     */
    fun getUserCredentials(user: MegaUser, listener: MegaRequestListenerInterface)

    /**
     * Resets credentials of a given user
     *
     * @param user     MegaUser of a contact.
     * @param listener MegaRequestListener to track this request.
     */
    fun resetCredentials(user: MegaUser, listener: MegaRequestListenerInterface)

    /**
     * Verifies credentials of a given user.
     *
     * @param user     MegaUser of a contact.
     * @param listener MegaRequestListener to track this request.
     */
    fun verifyCredentials(user: MegaUser, listener: MegaRequestListenerInterface)

    /**
     * Check the current password availability
     * @param password as password to check
     * @return true if password is the same as current password, else false
     */
    suspend fun isCurrentPassword(password: String): Boolean

    /**
     * Change the given user's password
     * @param newPassword as user's chosen new password
     * @param listener as [MegaRequestListenerInterface]
     */
    fun changePassword(newPassword: String, listener: MegaRequestListenerInterface)

    /**
     * Reset the user's password from a link
     * @param link as reset link
     * @param newPassword as user's chosen new password
     * @param masterKey as user's account master key
     * @param listener as [MegaRequestListenerInterface]
     */
    fun resetPasswordFromLink(
        link: String?,
        newPassword: String,
        masterKey: String?,
        listener: MegaRequestListenerInterface,
    )

    /**
     * Check the given password's strength
     * @param password as password to test
     * @return password strength level from 0 - 4
     */
    suspend fun getPasswordStrength(password: String): Int

    /**
     * Requests the currently available country calling codes
     *
     * @param listener [MegaRequestListenerInterface] to track this request
     */
    fun getCountryCallingCodes(listener: MegaRequestListenerInterface)

    /**
     * Logout of the MEGA account invalidating the session
     *
     * @param listener [MegaRequestListenerInterface] to track this request
     */
    fun logout(listener: MegaRequestListenerInterface?)

    /**
     * Provide a phone number to get verification code.
     *
     * @param phoneNumber the phone number to receive the txt with verification code.
     * @param reVerifyingWhitelisted to check whether to re verify whitelisted
     * @param listener [MegaRequestListenerInterface]    callback of this request.
     */
    fun sendSMSVerificationCode(
        phoneNumber: String,
        reVerifyingWhitelisted: Boolean,
        listener: MegaRequestListenerInterface,
    )

    /**
     * Reset the verified phone number for the account logged in.
     * <p>
     * The associated request type with this request is MegaRequest::TYPE_RESET_SMS_VERIFIED_NUMBER
     * If there's no verified phone number associated for the account logged in, the error code
     * provided in onRequestFinish is MegaError::API_ENOENT.
     *
     * @param listener [MegaRequestListenerInterface] to track this request
     */
    fun resetSmsVerifiedPhoneNumber(listener: MegaRequestListenerInterface?)


    /**
     * Get extended account details
     *
     * @param sessions
     * @param purchases
     * @param transactions
     * @param listener
     */
    fun getExtendedAccountDetails(
        sessions: Boolean,
        purchases: Boolean,
        transactions: Boolean,
        listener: MegaRequestListenerInterface,
    )

    /**
     * Create a contact link
     *
     * @param renew – True to invalidate the previous contact link (if any).
     * @param listener – MegaRequestListener to track this request
     */
    fun contactLinkCreate(renew: Boolean, listener: MegaRequestListenerInterface)

    /**
     * Delete a contact link
     *
     * @param handle   Handle of the contact link to delete
     *                 If the parameter is INVALID_HANDLE, the active contact link is deleted
     * @param listener MegaRequestListener to track this request
     *
     */
    fun contactLinkDelete(handle: Long, listener: MegaRequestListenerInterface)

    /**
     * Returns whether notifications about a chat have to be generated.
     *
     * @param chatId    Chat id
     * @return          True if notifications has to be created, false otherwise.
     */
    fun isChatNotifiable(chatId: Long): Boolean

    /**
     * Invite contact
     *
     * @param email     User email
     * @param listener  MegaRequestListener to track this request
     */
    fun inviteContact(email: String, listener: MegaRequestListenerInterface)

    /**
     * Invite contact
     *
     * @param email     User email
     * @param message   Message
     * @param handle    User handle
     * @param listener  MegaRequestListener to track this request
     */
    fun inviteContact(
        email: String,
        handle: Long,
        message: String?,
        listener: MegaRequestListenerInterface,
    )

    /**
     * Get outgoing contact requests
     *
     * @return list of [MegaContactRequest]
     */
    fun outgoingContactRequests(): ArrayList<MegaContactRequest>

    /**
     * Create a folder in the MEGA account
     *
     *
     * The associated request type with this request is MegaRequest::TYPE_CREATE_FOLDER
     * Valid data in the MegaRequest object received on callbacks:
     * - MegaRequest::getParentHandle - Returns the handle of the parent folder
     * - MegaRequest::getName - Returns the name of the new folder
     *
     *
     * Valid data in the MegaRequest object received in onRequestFinish when the error code
     * is MegaError::API_OK:
     * - MegaRequest::getNodeHandle - Handle of the new folder
     * - MegaRequest::getFlag - True if target folder (\c parent) was overridden
     *
     *
     * If the MEGA account is a business account and it's status is expired, onRequestFinish will
     * be called with the error code MegaError::API_EBUSINESSPASTDUE.
     *
     * @param name     Name of the new folder
     * @param parent   Parent folder
     * @param listener MegaRequestListener to track this request
     */
    fun createFolder(name: String, parent: MegaNode, listener: MegaRequestListenerInterface)

    /**
     * Set Camera Uploads for both primary and secondary target folder.
     *
     *
     * If only one of the target folders wants to be set, simply pass a INVALID_HANDLE to
     * as the other target folder and it will remain untouched.
     *
     *
     * The associated request type with this request is MegaRequest::TYPE_SET_ATTR_USER
     * Valid data in the MegaRequest object received on callbacks:
     * - MegaRequest::getParamType - Returns the attribute type MegaApi::USER_ATTR_CAMERA_UPLOADS_FOLDER
     * - MegaRequest::getNodehandle - Returns the provided node handle for primary folder
     * - MegaRequest::getParentHandle - Returns the provided node handle for secondary folder
     *
     * @param primaryFolder   MegaHandle of the node to be used as primary target folder
     * @param secondaryFolder MegaHandle of the node to be used as secondary target folder
     * @param listener        MegaRequestListener to track this request
     */
    fun setCameraUploadsFolders(
        primaryFolder: Long,
        secondaryFolder: Long,
        listener: MegaRequestListenerInterface,
    )

    /**
     * Rename a node in the MEGA account
     *
     * @param node     Node to modify
     * @param newName  New name for the node
     * @param listener MegaRequestListener to track this request
     */
    fun renameNode(node: MegaNode, newName: String, listener: MegaRequestListenerInterface)

    /**
     * Gets a MegaNode that can be downloaded/copied with a chat-authorization
     *
     * During preview of chat-links, you need to call this method to authorize the MegaNode
     * from a node-attachment message, so the API allows to access to it. The parameter to
     * authorize the access can be retrieved from MegaChatRoom::getAuthorizationToken when
     * the chatroom in in preview mode.
     *
     * @param node               MegaNode to authorize
     * @param authorizationToken Authorization token (public handle of the chatroom in B64url encoding)
     * @return Authorized node, or NULL if the node can't be authorized
     */
    fun authorizeChatNode(node: MegaNode, authorizationToken: String): MegaNode?

    /**
     * Submit a purchase receipt for verification
     * <p>
     * The associated request type with this request is MegaRequest::TYPE_SUBMIT_PURCHASE_RECEIPT
     * Valid data in the MegaRequest object received on callbacks:
     * - MegaRequest::getNumber - Returns the payment gateway
     * - MegaRequest::getText - Returns the purchase receipt
     *
     * @param gateway  Payment gateway
     *                 Currently supported payment gateways are:
     *                 - MegaApi::PAYMENT_METHOD_ITUNES = 2
     *                 - MegaApi::PAYMENT_METHOD_GOOGLE_WALLET = 3
     *                 - MegaApi::PAYMENT_METHOD_WINDOWS_STORE = 13
     * @param receipt  Purchase receipt
     * @param listener MegaRequestListener to track this request
     */
    fun submitPurchaseReceipt(
        gateway: Int,
        receipt: String?,
        listener: MegaRequestListenerInterface,
    )

    /**
     * Submit a purchase receipt for verification
     * <p>
     * The associated request type with this request is MegaRequest::TYPE_SUBMIT_PURCHASE_RECEIPT
     * Valid data in the MegaRequest object received on callbacks:
     * - MegaRequest::getNumber - Returns the payment gateway
     * - MegaRequest::getText - Returns the purchase receipt
     * - MegaRequest::getNodeHandle - Returns the last public node handle accessed
     * - MegaRequest::getParamType - Returns the type of lastPublicHandle
     * - MegaRequest::getTransferredBytes - Returns the timestamp of the last access
     *
     * @param gateway              Payment gateway
     *                             Currently supported payment gateways are:
     *                             - MegaApi::PAYMENT_METHOD_ITUNES = 2
     *                             - MegaApi::PAYMENT_METHOD_GOOGLE_WALLET = 3
     *                             - MegaApi::PAYMENT_METHOD_WINDOWS_STORE = 13
     * @param receipt              Purchase receipt
     * @param lastPublicHandle     Last public node handle accessed by the user in the last 24h
     * @param lastPublicHandleType Indicates the type of lastPublicHandle, valid values are:
     *                             - MegaApi::AFFILIATE_TYPE_ID = 1
     *                             - MegaApi::AFFILIATE_TYPE_FILE_FOLDER = 2
     *                             - MegaApi::AFFILIATE_TYPE_CHAT = 3
     *                             - MegaApi::AFFILIATE_TYPE_CONTACT = 4
     * @param lastAccessTimestamp  Timestamp of the last access
     * @param listener             MegaRequestListener to track this request
     */
    fun submitPurchaseReceipt(
        gateway: Int,
        receipt: String?,
        lastPublicHandle: Long,
        lastPublicHandleType: Int,
        lastAccessTimestamp: Long,
        listener: MegaRequestListenerInterface,
    )

    /**
     * Set My Chat Files target folder.
     *
     *
     * The associated request type with this request is MegaRequest::TYPE_SET_ATTR_USER
     * Valid data in the MegaRequest object received on callbacks:
     * - MegaRequest::getParamType - Returns the attribute type MegaApi::USER_ATTR_MY_CHAT_FILES_FOLDER
     * - MegaRequest::getMegaStringMap - Returns a MegaStringMap.
     * The key "h" in the map contains the nodehandle specified as parameter encoded in B64
     *
     * @param nodeHandle MegaHandle of the node to be used as target folder
     * @param listener   MegaRequestListener to track this request
     */
    fun setMyChatFilesFolder(nodeHandle: Long, listener: MegaRequestListenerInterface)

    /**
     * Check if file versioning is enabled or disabled
     * <p>
     * The associated request type with this request is MegaRequest::TYPE_GET_ATTR_USER
     * <p>
     * Valid data in the MegaRequest object received on callbacks:
     * - MegaRequest::getParamType - Returns the value MegaApi::USER_ATTR_DISABLE_VERSIONS
     * <p>
     * Valid data in the MegaRequest object received in onRequestFinish when the error code
     * is MegaError::API_OK:
     * - MegaRequest::getText - "1" for disable, "0" for enable
     * - MegaRequest::getFlag - True if disabled, false if enabled
     * <p>
     * If the option has never been set, the error code will be MegaError::API_ENOENT.
     * In that case, file versioning is enabled by default and MegaRequest::getFlag returns false.
     *
     * @param listener MegaRequestListener to track this request
     */
    fun getFileVersionsOption(listener: MegaRequestListenerInterface)

    /**
     * number of pending uploads
     */
    val numberOfPendingUploads: Int

    /**
     * Enable or disable file versioning
     * <p>
     * The associated request type with this request is MegaRequest::TYPE_SET_ATTR_USER
     * <p>
     * Valid data in the MegaRequest object received on callbacks:
     * - MegaRequest::getParamType - Returns the value MegaApi::USER_ATTR_DISABLE_VERSIONS
     * <p>
     * Valid data in the MegaRequest object received in onRequestFinish:
     * - MegaRequest::getText - "1" for disable, "0" for enable
     *
     * @param disable  True to disable file versioning. False to enable it
     * @param listener MegaRequestListener to track this request
     */
    fun setFileVersionsOption(disable: Boolean, listener: MegaRequestListenerInterface)

    /**
     * Is User Logged In
     *
     * @return 0 if not logged in, Otherwise a number > 0
     */
    fun isUserLoggedIn(): Int

    /**
     * Cancels a Transfer by Tag
     *
     * @param transferTag the MegaTransfer Tag to cancel
     * @param listener a [MegaRequestListenerInterface] for callback purposes. It can be nullable
     */
    fun cancelTransferByTag(transferTag: Int, listener: MegaRequestListenerInterface?)

    /**
     * Get contact details
     *
     * @param handle Handle of the contact
     * @param listener MegaRequestListener to track this request
     */
    fun getContactLink(handle: Long, listener: MegaRequestListenerInterface)

    /**
     * Check valid node file
     *
     * @param node The [MegaNode] to check
     * @param nodeFile The [File] to check
     *
     * @return True if the [MegaNode] File is valid
     */
    fun checkValidNodeFile(node: MegaNode, nodeFile: File?): Boolean

    /**
     * Initialize the change of the email address associated to the account.
     *
     *
     * The associated request type with this request is MegaRequest::TYPE_GET_CHANGE_EMAIL_LINK.
     * Valid data in the MegaRequest object received on all callbacks:
     * - MegaRequest::getEmail - Returns the email for the account
     *
     *
     * If this request succeeds, a change-email link will be sent to the specified email address.
     * If no user is logged in, you will get the error code MegaError::API_EACCESS in onRequestFinish().
     *
     *
     * If the MEGA account is a sub-user business account, onRequestFinish will
     * be called with the error code MegaError::API_EMASTERONLY.
     *
     * @param email    The new email to be associated to the account.
     * @param listener MegaRequestListener to track this request
     */
    fun changeEmail(email: String, listener: MegaRequestListenerInterface)

    /**
     * Reset the number of total uploads
     * This function resets the number returned by MegaApi::getTotalUploads
     */
    @Deprecated(
        "Function related to statistics will be reviewed in future updates to\n" +
                "provide more data and avoid race conditions. They could change or be removed in the current form."
    )
    fun resetTotalUploads()

    /**
     * Get Export Master Key
     */
    suspend fun getExportMasterKey(): String?

    /**
     * Set master key exported
     * @param listener as [MegaRequestListenerInterface]
     */
    fun setMasterKeyExported(listener: MegaRequestListenerInterface?)

    /**
     * Set a public attribute of the current user
     *
     *
     * The associated request type with this request is MegaRequest::TYPE_SET_ATTR_USER
     * Valid data in the MegaRequest object received on callbacks:
     * - MegaRequest::getParamType - Returns the attribute type
     * - MegaRequest::getText - Returns the new value for the attribute
     *
     * @param type     Attribute type
     * Valid values are:
     * MegaApi::USER_ATTR_FIRSTNAME = 1
     * Set the firstname of the user (public)
     * MegaApi::USER_ATTR_LASTNAME = 2
     * Set the lastname of the user (public)
     * MegaApi::USER_ATTR_ED25519_PUBLIC_KEY = 5
     * Set the public key Ed25519 of the user (public)
     * MegaApi::USER_ATTR_CU25519_PUBLIC_KEY = 6
     * Set the public key Cu25519 of the user (public)
     * MegaApi::USER_ATTR_RUBBISH_TIME = 19
     * Set number of days for rubbish-bin cleaning scheduler (private non-encrypted)
     *
     *
     * If the MEGA account is a sub-user business account, and the value of the parameter
     * type is equal to MegaApi::USER_ATTR_FIRSTNAME or MegaApi::USER_ATTR_LASTNAME
     * onRequestFinish will be called with the error code MegaError::API_EMASTERONLY.
     * @param value    New attribute value
     * @param listener MegaRequestListener to track this request
     */
    fun setUserAttribute(type: Int, value: String, listener: MegaRequestListenerInterface)

    /**
     * Reset the number of total downloads
     * This function resets the number returned by MegaApi::getTotalDownloads
     */
    @Deprecated(
        "Function related to statistics will be reviewed in future updates to\n" +
                "provide more data and avoid race conditions. They could change or be removed in the current form."
    )
    suspend fun resetTotalDownloads()

    /**
     * Get information about a confirmation link or a new signup link
     *
     * The associated request type with this request is MegaRequest::TYPE_QUERY_SIGNUP_LINK.
     * Valid data in the MegaRequest object received on all callbacks:
     * - MegaRequest::getLink - Returns the confirmation link
     *
     * Valid data in the MegaRequest object received in onRequestFinish when the error code
     * is MegaError::API_OK:
     * - MegaRequest::getEmail - Return the email associated with the link
     * - MegaRequest::getName - Returns the name associated with the link (available only for confirmation links)
     * - MegaRequest::getFlag - Returns true if the account was automatically confirmed, otherwise false
     *
     * If MegaRequest::getFlag returns true, the account was automatically confirmed and it's not needed
     * to call MegaApi::confirmAccount. If it returns false, it's needed to call MegaApi::confirmAccount
     * as usual. New accounts (V2, starting from April 2018) do not require a confirmation with the password,
     * but old confirmation links (V1) require it, so it's needed to check that parameter in onRequestFinish
     * to know how to proceed.
     *
     * If already logged-in into a different account, you will get the error code MegaError::API_EACCESS
     * in onRequestFinish.
     * If logged-in into the account that is attempted to confirm and the account is already confirmed, you
     * will get the error code MegaError::API_EEXPIRED in onRequestFinish.
     * In both cases, the MegaRequest::getEmail will return the email of the account that was attempted
     * to confirm, and the MegaRequest::getName will return the name.
     *
     * @param link     Confirmation link (confirm) or new signup link (newsignup)
     * @param listener MegaRequestListener to track this request
     */
    fun querySignupLink(link: String, listener: MegaRequestListenerInterface)

    /**
     * Get MegaNode given the Node File Link
     *
     * @param nodeFileLink  Public link to a file in MEGA
     * @param listener      MegaRequestListener to track this request
     */
    fun getPublicNode(
        nodeFileLink: String,
        listener: MegaRequestListenerInterface,
    )

    /**
     * Cancels all transfers of the same type.
     *
     * The associated request type with this request is MegaRequest::TYPE_CANCEL_TRANSFERS
     * Valid data in the MegaRequest object received on callbacks:
     * - MegaRequest::getParamType - Returns the first parameter
     *
     * @param direction Type of transfers to cancel.
     *                  Valid values are:
     *                  - MegaTransfer::TYPE_DOWNLOAD = 0
     *                  - MegaTransfer::TYPE_UPLOAD = 1
     */
    suspend fun cancelTransfers(direction: Int)

    /**
<<<<<<< HEAD
     * Get verified phone number
     *
     * @return verified phone number if present else null
     */
    suspend fun getVerifiedPhoneNumber(): String?

    /**
     * Verify phone number
     *
     * @param pin verification pin
     * @param listener MegaRequestListener to track this request
     */
    fun verifyPhoneNumber(pin: String, listener: MegaRequestListenerInterface)

    /**
     * Logouts of the MEGA account without invalidating the session.
     *
     * The associated request type with this request is MegaRequest::TYPE_LOGOUT
     * Valid data in the MegaRequest object received on callbacks:
     * - MegaRequest::getFlag - Returns false
     *
     * @param listener MegaRequestListener to track this request
     */
    fun localLogout(listener: MegaRequestListenerInterface)

    /**
     * Search query in inshares
     * @param query Querry String
     * @param megaCancelToken [MegaCancelToken]
     * @param order [SortOrder]
     */
    suspend fun searchOnInShares(
        query: String,
        megaCancelToken: MegaCancelToken,
        order: Int,
    ): List<MegaNode>

    /**
     * Search query in Outshares
     * @param query Querry String
     * @param megaCancelToken [MegaCancelToken]
     * @param order [SortOrder]
     */
    suspend fun searchOnOutShares(
        query: String,
        megaCancelToken: MegaCancelToken,
        order: Int
    ): List<MegaNode>

    /**
     * Search query in Linkshares
     * @param query Querry String
     * @param megaCancelToken [MegaCancelToken]
     * @param order [SortOrder]
     */
    suspend fun searchOnLinkShares(
        query: String,
        megaCancelToken: MegaCancelToken,
        order: Int
    ): List<MegaNode>

    /**
     * Search query in node
     *
     * @param parent [MegaNode]
     * @param query Query to be searched
     * @param megaCancelToken [MegaCancelToken]
     * @param order [SortOrder]
     */
    suspend fun search(
        parent: MegaNode,
        query: String,
        megaCancelToken: MegaCancelToken,
        order: Int,
    ): List<MegaNode>

    /**
=======
>>>>>>> 1325c240
     * Function to get unverified incoming shares from [MegaApi]
     *
     * @param order : Sort order
     * @return List of [MegaShare]
     */
    suspend fun getUnverifiedIncomingShares(order: Int): List<MegaShare>

    /**
     * Function to get unverified outgoing shares from [MegaApi]
     *
     * @param order : Sort order
     * @return List of [MegaShare]
     */
    suspend fun getUnverifiedOutgoingShares(order: Int): List<MegaShare>

    /**
     * Creates a new share key for the node if there is no share key already created.
     *
     * @param megaNode : [MegaNode] object which needs to be shared
     * @param listener : Listener to track this request
     */
    fun openShareDialog(
        megaNode: MegaNode,
        listener: MegaRequestListenerInterface,
    )

    /**
     * Update cryptographic security
     *
     * @param listener : Listener to track this request
     */
    fun upgradeSecurity(listener: MegaRequestListenerInterface)

    /**
     * Sets the secure flag to true or false while sharing a node
     *
     * @param enable : Boolean value
     */
    @Deprecated("This API is for testing purpose, will be deleted later")
    fun setSecureFlag(enable: Boolean)
<<<<<<< HEAD

    /**
     * Get sms allowed state
     *
     * @return current sms allowed state: 2 = Opt-in and unblock SMS allowed.  1 = Only unblock SMS allowed.  0 = No SMS allowed
     */
    suspend fun getSmsAllowedState(): Int
=======
>>>>>>> 1325c240
}<|MERGE_RESOLUTION|>--- conflicted
+++ resolved
@@ -1738,7 +1738,48 @@
     suspend fun cancelTransfers(direction: Int)
 
     /**
-<<<<<<< HEAD
+     * Function to get unverified incoming shares from [MegaApi]
+     *
+     * @param order : Sort order
+     * @return List of [MegaShare]
+     */
+    suspend fun getUnverifiedIncomingShares(order: Int): List<MegaShare>
+
+    /**
+     * Function to get unverified outgoing shares from [MegaApi]
+     *
+     * @param order : Sort order
+     * @return List of [MegaShare]
+     */
+    suspend fun getUnverifiedOutgoingShares(order: Int): List<MegaShare>
+
+    /**
+     * Creates a new share key for the node if there is no share key already created.
+     *
+     * @param megaNode : [MegaNode] object which needs to be shared
+     * @param listener : Listener to track this request
+     */
+    fun openShareDialog(
+        megaNode: MegaNode,
+        listener: MegaRequestListenerInterface,
+    )
+
+    /**
+     * Update cryptographic security
+     *
+     * @param listener : Listener to track this request
+     */
+    fun upgradeSecurity(listener: MegaRequestListenerInterface)
+
+    /**
+     * Sets the secure flag to true or false while sharing a node
+     *
+     * @param enable : Boolean value
+     */
+    @Deprecated("This API is for testing purpose, will be deleted later")
+    fun setSecureFlag(enable: Boolean)
+
+    /**
      * Get verified phone number
      *
      * @return verified phone number if present else null
@@ -1785,7 +1826,7 @@
     suspend fun searchOnOutShares(
         query: String,
         megaCancelToken: MegaCancelToken,
-        order: Int
+        order: Int,
     ): List<MegaNode>
 
     /**
@@ -1797,7 +1838,7 @@
     suspend fun searchOnLinkShares(
         query: String,
         megaCancelToken: MegaCancelToken,
-        order: Int
+        order: Int,
     ): List<MegaNode>
 
     /**
@@ -1816,56 +1857,9 @@
     ): List<MegaNode>
 
     /**
-=======
->>>>>>> 1325c240
-     * Function to get unverified incoming shares from [MegaApi]
-     *
-     * @param order : Sort order
-     * @return List of [MegaShare]
-     */
-    suspend fun getUnverifiedIncomingShares(order: Int): List<MegaShare>
-
-    /**
-     * Function to get unverified outgoing shares from [MegaApi]
-     *
-     * @param order : Sort order
-     * @return List of [MegaShare]
-     */
-    suspend fun getUnverifiedOutgoingShares(order: Int): List<MegaShare>
-
-    /**
-     * Creates a new share key for the node if there is no share key already created.
-     *
-     * @param megaNode : [MegaNode] object which needs to be shared
-     * @param listener : Listener to track this request
-     */
-    fun openShareDialog(
-        megaNode: MegaNode,
-        listener: MegaRequestListenerInterface,
-    )
-
-    /**
-     * Update cryptographic security
-     *
-     * @param listener : Listener to track this request
-     */
-    fun upgradeSecurity(listener: MegaRequestListenerInterface)
-
-    /**
-     * Sets the secure flag to true or false while sharing a node
-     *
-     * @param enable : Boolean value
-     */
-    @Deprecated("This API is for testing purpose, will be deleted later")
-    fun setSecureFlag(enable: Boolean)
-<<<<<<< HEAD
-
-    /**
      * Get sms allowed state
      *
      * @return current sms allowed state: 2 = Opt-in and unblock SMS allowed.  1 = Only unblock SMS allowed.  0 = No SMS allowed
      */
     suspend fun getSmsAllowedState(): Int
-=======
->>>>>>> 1325c240
 }