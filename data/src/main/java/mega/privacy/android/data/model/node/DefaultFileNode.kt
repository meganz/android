--- conflicted
+++ resolved
@@ -19,10 +19,6 @@
     override val isExported: Boolean,
     override val isTakenDown: Boolean,
     override val isIncomingShare: Boolean,
-<<<<<<< HEAD
-    override val duration: Int?
-=======
     override val fingerprint: String?,
     override val duration: Int,
->>>>>>> d0c60cc5
 ) : FileNode