--- conflicted
+++ resolved
@@ -729,25 +729,6 @@
             listener,
         )
 
-<<<<<<< HEAD
-    override suspend fun getUnverifiedIncomingShares(order: Int): List<MegaShare> =
-        megaApi.getUnverifiedIncomingShares(order)
-
-    override suspend fun getUnverifiedOutgoingShares(order: Int): List<MegaShare> =
-        megaApi.getUnverifiedOutgoingShares(order)
-
-    override fun openShareDialog(
-        megaNode: MegaNode,
-        listener: MegaRequestListenerInterface,
-    ) = megaApi.openShareDialog(megaNode, listener)
-
-    override fun upgradeSecurity(listener: MegaRequestListenerInterface) =
-        megaApi.upgradeSecurity(listener)
-
-    @Deprecated("This API is for testing purpose, will be deleted later")
-    override fun setSecureFlag(enable: Boolean) = megaApi.setSecureFlag(enable)
-
-=======
     override fun getFileVersionsOption(listener: MegaRequestListenerInterface) {
         megaApi.getFileVersionsOption(listener)
     }
@@ -763,5 +744,22 @@
     }
 
     override fun isUserLoggedIn(): Int = megaApi.isLoggedIn
->>>>>>> 01c6eb2a
+
+    override suspend fun getUnverifiedIncomingShares(order: Int): List<MegaShare> =
+        megaApi.getUnverifiedIncomingShares(order)
+
+    override suspend fun getUnverifiedOutgoingShares(order: Int): List<MegaShare> =
+        megaApi.getUnverifiedOutgoingShares(order)
+
+    override fun openShareDialog(
+        megaNode: MegaNode,
+        listener: MegaRequestListenerInterface,
+    ) = megaApi.openShareDialog(megaNode, listener)
+
+    override fun upgradeSecurity(listener: MegaRequestListenerInterface) =
+        megaApi.upgradeSecurity(listener)
+
+    @Deprecated("This API is for testing purpose, will be deleted later")
+    override fun setSecureFlag(enable: Boolean) = megaApi.setSecureFlag(enable)
+
 }